# This workflow will build a Java project with Gradle
# For more information see: https://help.github.com/actions/language-and-framework-guides/building-and-testing-java-with-gradle

name: CI

on:
  push:
    branches: [ main ]
  pull_request:
    branches: [ main ]

jobs:
  unit-tests:
    runs-on: ubuntu-latest
    env:
     FHIRCORE_USERNAME: ${{ secrets.FHIRCORE_USERNAME }}
     FHIRCORE_ACCESS_TOKEN: ${{ secrets.FHIRCORE_ACCESS_TOKEN }}

    steps:
      - name: Checkout 🛎️
        uses: actions/checkout@v2
        with:
          fetch-depth: 2

      - name: Set up JDK 11
        uses: actions/setup-java@v1
        with:
          java-version: 11

      - name: Grant execute permission for gradlew
        run: chmod +x gradlew
        working-directory: android

      - name: Spotless check engine module
        run: ./gradlew :engine:spotlessCheck
        working-directory: android

      - name: Spotless check eir application
        run: ./gradlew :eir:spotlessCheck
        working-directory: android

      - name: Spotless check anc application
        run: ./gradlew :anc:spotlessCheck
        working-directory: android
         
      - name: Run EIR unit tests with Gradle
        run: ./gradlew :eir:jacocoTestReport -x testReleaseUnitTest --stacktrace
        working-directory: android

      - name: Run ANC unit tests with Gradle
        run: ./gradlew :anc:jacocoTestReport -x testReleaseUnitTest --stacktrace
        working-directory: android
         
      - name: Run Engine unit tests with Gradle
        run: ./gradlew :engine:jacocoTestReport -x testReleaseUnitTest --stacktrace
        working-directory: android

      - name: Upload EIR Test Report to codecov
        working-directory: android
        run:  bash <(curl -s https://codecov.io/bash) -F eir -f "eir/build/reports/jacoco/jacocoTestReportDebug/jacocoTestReportDebug.xml"

<<<<<<< HEAD
      - name: Run unit tests with Gradle
        run: ./gradlew :eir:jacocoTestReport -x testDebugUnitTest --stacktrace -Dorg.gradle.jvmargs="-Xmx2048m -XX:+HeapDumpOnOutOfMemoryError"
=======
      - name: Upload ANC Test Report to codecov
>>>>>>> 37261ca0
        working-directory: android
        run:  bash <(curl -s https://codecov.io/bash) -F anc -f "anc/build/reports/jacoco/jacocoTestReportDebug/jacocoTestReportDebug.xml"

      - name: Upload Engine Test Report to codecov
        working-directory: android
        run:  bash <(curl -s https://codecov.io/bash) -F engine -f "engine/build/reports/jacoco/jacocoTestReportDebug/jacocoTestReportDebug.xml"

<|MERGE_RESOLUTION|>--- conflicted
+++ resolved
@@ -59,12 +59,7 @@
         working-directory: android
         run:  bash <(curl -s https://codecov.io/bash) -F eir -f "eir/build/reports/jacoco/jacocoTestReportDebug/jacocoTestReportDebug.xml"
 
-<<<<<<< HEAD
-      - name: Run unit tests with Gradle
-        run: ./gradlew :eir:jacocoTestReport -x testDebugUnitTest --stacktrace -Dorg.gradle.jvmargs="-Xmx2048m -XX:+HeapDumpOnOutOfMemoryError"
-=======
       - name: Upload ANC Test Report to codecov
->>>>>>> 37261ca0
         working-directory: android
         run:  bash <(curl -s https://codecov.io/bash) -F anc -f "anc/build/reports/jacoco/jacocoTestReportDebug/jacocoTestReportDebug.xml"
 
