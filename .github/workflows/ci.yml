--- conflicted
+++ resolved
@@ -272,15 +272,7 @@
           force-avd-creation: true
           emulator-options: -no-snapshot-save -no-window -gpu swiftshader_indirect -noaudio -no-boot-anim -camera-back none
           disable-animations: true
-<<<<<<< HEAD
           script: ./gradlew clean  -PlocalPropertiesFile=local.properties :quest:fhircoreJacocoReport --stacktrace -Pandroid.testInstrumentationRunnerArguments.notPackage=org.smartregister.fhircore.quest.performance
-=======
-          script: ./gradlew clean  -PlocalPropertiesFile=local.properties :quest:connectedOpensrpDebugAndroidTest --stacktrace -Pandroid.testInstrumentationRunnerArguments.notPackage=org.smartregister.fhircore.quest.performance
-
-      - name: Test UnitTest
-        run: ./gradlew clean  -PlocalPropertiesFile=local.properties :quest:testOpensrpDebugUnitTest --stacktrace
-        working-directory: android
->>>>>>> 234c5714
 
       - name: Run Quest module unit and instrumentation tests and generate aggregated coverage report (Disabled)
         if: false
