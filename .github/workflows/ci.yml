# This workflow will build a Java project with Gradle
# For more information see: https://help.github.com/actions/language-and-framework-guides/building-and-testing-java-with-gradle

name: CI

on:
  pull_request:
    branches: [ main ]

env:
 FHIRCORE_USERNAME: ${{ secrets.FHIRCORE_USERNAME }}
 FHIRCORE_ACCESS_TOKEN: ${{ secrets.FHIRCORE_ACCESS_TOKEN }}
 CODECOV_TOKEN: ${{ secrets.CODECOV_TOKEN }}

jobs:
  engine-tests:
    runs-on: macos-latest
    strategy:
      matrix:
        api-level: [30]
    steps:
      - name: Cancel Previous workflow runs
        uses: styfle/cancel-workflow-action@0.9.1
        with:
          access_token: ${{ github.token }}

      - name: Checkout 🛎️
        uses: actions/checkout@v2
        with:
          fetch-depth: 2

      - name: Set up JDK 17
        uses: actions/setup-java@v1
        with:
          java-version: 17
<<<<<<< HEAD
=======

      - name: Add empty local.properties
        run: touch local.properties
        working-directory: android

      - name: Add empty keystore.properties
        run: touch keystore.properties
        working-directory: android
>>>>>>> 5d72b3e8

      - name: Grant execute permission for gradlew
        run: chmod +x gradlew
        working-directory: android
      
      - name: Copy CI gradle.properties
        run: mkdir -p ~/.gradle ; cp .github/ci-gradle.properties ~/.gradle/gradle.properties && cat ~/.gradle/gradle.properties

      - name: Setup Gradle cache
        uses: gradle/gradle-build-action@v2

      - name: Spotless check engine module
        run: ./gradlew -PlocalPropertiesFile=local.properties :engine:spotlessCheck :engine:ktlintCheck --stacktrace
        working-directory: android 
      
      - name: Load AVD cache
        uses: actions/cache@v2
        id: avd-cache
        with:
          path: |
            ~/.android/avd/*
            ~/.android/adb*
          key: avd-${{ matrix.api-level }}

      - name: Create AVD and generate snapshot for caching
        if: steps.avd-cache.outputs.cache-hit != 'true'
        uses: reactivecircus/android-emulator-runner@v2
        with:
          working-directory: android
          api-level: ${{ matrix.api-level }}
          arch: x86_64
          force-avd-creation: false
          emulator-options: -no-window -gpu swiftshader_indirect -noaudio -no-boot-anim -camera-back none
          disable-animations: false
          script: echo "Generated AVD snapshot for caching."
      
      - name: Run Engine module unit and instrumentation tests and generate coverage report
        uses: reactivecircus/android-emulator-runner@v2
        with: 
          working-directory: android
          api-level: ${{ matrix.api-level }}
          arch: x86_64
          force-avd-creation: true
          emulator-options: -no-snapshot-save -no-window -gpu swiftshader_indirect -noaudio -no-boot-anim -camera-back none
          disable-animations: true
          script: ./gradlew -PlocalPropertiesFile=local.properties :engine:clean :engine:fhircoreJacocoReport --stacktrace

      - name: Upload Engine module test coverage report to Codecov
        if: matrix.api-level == 30 # Only upload coverage on API level 30
        working-directory: android
        run:  bash <(curl -s https://codecov.io/bash) -F engine -f "engine/build/reports/jacoco/fhircoreJacocoReport/fhircoreJacocoReport.xml"

  geowidget-tests:
    runs-on: macos-latest
    strategy:
      matrix:
        api-level: [30]
    steps:
      - name: Cancel Previous workflow runs
        uses: styfle/cancel-workflow-action@0.9.1
        with:
          access_token: ${{ github.token }}

      - name: Checkout 🛎️
        uses: actions/checkout@v2
        with:
          fetch-depth: 2

      - name: Set up JDK 17
        uses: actions/setup-java@v1
        with:
          java-version: 17
<<<<<<< HEAD
=======

      - name: Add empty local.properties
        run: touch local.properties
        working-directory: android

      - name: Add empty keystore.properties
        run: touch keystore.properties
        working-directory: android
>>>>>>> 5d72b3e8

      - name: Grant execute permission for gradlew
        run: chmod +x gradlew
        working-directory: android
      
      - name: Copy CI gradle.properties
        run: mkdir -p ~/.gradle ; cp .github/ci-gradle.properties ~/.gradle/gradle.properties && cat ~/.gradle/gradle.properties

      - name: Setup Gradle cache
        uses: gradle/gradle-build-action@v2

      - name: Spotless check geowidget module
        run: ./gradlew -PlocalPropertiesFile=local.properties :geowidget:spotlessCheck --stacktrace
        working-directory: android 
      
      - name: Load AVD cache
        uses: actions/cache@v2
        id: avd-cache
        with:
          path: |
            ~/.android/avd/*
            ~/.android/adb*
          key: avd-${{ matrix.api-level }}

      - name: Create AVD and generate snapshot for caching
        if: steps.avd-cache.outputs.cache-hit != 'true'
        uses: reactivecircus/android-emulator-runner@v2
        with:
          working-directory: android
          api-level: ${{ matrix.api-level }}
          arch: x86_64
          force-avd-creation: false
          emulator-options: -no-window -gpu swiftshader_indirect -noaudio -no-boot-anim -camera-back none
          disable-animations: false
          script: echo "Generated AVD snapshot for caching."
      
      - name: Run Geowidget module unit and instrumentation tests and generate coverage report
        uses: reactivecircus/android-emulator-runner@v2
        with: 
          working-directory: android
          api-level: ${{ matrix.api-level }}
          arch: x86_64
          force-avd-creation: true
          emulator-options: -no-snapshot-save -no-window -gpu swiftshader_indirect -noaudio -no-boot-anim -camera-back none
          disable-animations: true
          script: ./gradlew -PlocalPropertiesFile=local.properties :geowidget:clean :geowidget:fhircoreJacocoReport --stacktrace

      - name: Upload Geowidget module test coverage report to Codecov
        if: matrix.api-level == 30 # Only upload coverage on API level 30
        working-directory: android
        run:  bash <(curl -s https://codecov.io/bash) -F geowidget -f "geowidget/build/reports/jacoco/fhircoreJacocoReport/fhircoreJacocoReport.xml"

  quest-tests:
    runs-on: macos-latest
    strategy:
      matrix:
        api-level: [30]
    steps:
      - name: Cancel Previous workflow runs
        uses: styfle/cancel-workflow-action@0.9.1
        with:
          access_token: ${{ github.token }}
      - name: Checkout 🛎️
        uses: actions/checkout@v2
        with:
          fetch-depth: 2

      - name: Set up JDK 17
        uses: actions/setup-java@v1
        with:
          java-version: 17
<<<<<<< HEAD
=======

      - name: Add empty local.properties
        run: touch local.properties
        working-directory: android

      - name: Add empty keystore.properties
        run: touch keystore.properties
        working-directory: android
>>>>>>> 5d72b3e8

      - name: Grant execute permission for gradlew
        run: chmod +x gradlew
        working-directory: android 

      - name: Copy CI gradle.properties
        run: mkdir -p ~/.gradle ; cp .github/ci-gradle.properties ~/.gradle/gradle.properties && cat ~/.gradle/gradle.properties

      - name: Setup Gradle cache
        uses: gradle/gradle-build-action@v2
 
      - name: Spotless check quest application
        run: ./gradlew -PlocalPropertiesFile=local.properties :quest:spotlessCheck --stacktrace :quest:ktlintCheck --stacktrace
        working-directory: android 
      
      - name: Load AVD cache
        uses: actions/cache@v2
        id: avd-cache
        with:
          path: |
            ~/.android/avd/*
            ~/.android/adb*
          key: avd-${{ matrix.api-level }}

      - name: Create AVD and generate snapshot for caching
        if: steps.avd-cache.outputs.cache-hit != 'true'
        uses: reactivecircus/android-emulator-runner@v2
        with:
          working-directory: android
          api-level: ${{ matrix.api-level }}
          arch: x86_64
          force-avd-creation: false
          emulator-options: -no-window -gpu swiftshader_indirect -noaudio -no-boot-anim -camera-back none
          disable-animations: false
          script: echo "Generated AVD snapshot for caching."

      - name: Run Quest module unit and instrumentation tests and generate coverage report
        uses: reactivecircus/android-emulator-runner@v2
        with: 
          working-directory: android
          api-level: ${{ matrix.api-level }}
          arch: x86_64
          force-avd-creation: true
          emulator-options: -no-snapshot-save -no-window -gpu swiftshader_indirect -noaudio -no-boot-anim -camera-back none
          disable-animations: true
          script: ./gradlew clean  -PlocalPropertiesFile=local.properties :quest:fhircoreJacocoReport --stacktrace -Pandroid.testInstrumentationRunnerArguments.notPackage=org.smartregister.fhircore.quest.performance
          # ./gradlew -PlocalPropertiesFile=local.properties :quest:clean && ./gradlew -PlocalPropertiesFile=local.properties :quest:assembleOpensrpDebugAndroidTest --stacktrace && /Users/runner/Library/Android/sdk/platform-tools/adb install quest/build/outputs/apk/androidTest/opensrp/debug/quest-opensrp-debug-androidTest.apk && ./gradlew -PlocalPropertiesFile=local.properties :quest:assembleOpensrpDebug --stacktrace && /Users/runner/Library/Android/sdk/platform-tools/adb install quest/build/outputs/apk/opensrp/debug/quest-opensrp-debug.apk && /Users/runner/Library/Android/sdk/platform-tools/adb shell am instrument -w -e package org.smartregister.fhircore.quest.ui.profile -e coverage "true" org.smartregister.opensrp.test/org.smartregister.fhircore.quest.QuestTestRunner && /Users/runner/Library/Android/sdk/platform-tools/adb shell run-as org.smartregister.opensrp cat "/data/user/0/org.smartregister.opensrp/files/coverage.ec" > quest/coverage.ec && ./gradlew -PlocalPropertiesFile=local.properties :quest:fhircoreJacocoReport --stacktrace

      - name: Upload Quest module test coverage report to Codecov
        if: matrix.api-level == 30 # Only upload coverage on API level 30
        working-directory: android
        run:  bash <(curl -s https://codecov.io/bash) -F quest -f "quest/build/reports/jacoco/fhircoreJacocoReport/fhircoreJacocoReport.xml"<|MERGE_RESOLUTION|>--- conflicted
+++ resolved
@@ -33,8 +33,6 @@
         uses: actions/setup-java@v1
         with:
           java-version: 17
-<<<<<<< HEAD
-=======
 
       - name: Add empty local.properties
         run: touch local.properties
@@ -43,7 +41,6 @@
       - name: Add empty keystore.properties
         run: touch keystore.properties
         working-directory: android
->>>>>>> 5d72b3e8
 
       - name: Grant execute permission for gradlew
         run: chmod +x gradlew
@@ -116,8 +113,6 @@
         uses: actions/setup-java@v1
         with:
           java-version: 17
-<<<<<<< HEAD
-=======
 
       - name: Add empty local.properties
         run: touch local.properties
@@ -126,7 +121,6 @@
       - name: Add empty keystore.properties
         run: touch keystore.properties
         working-directory: android
->>>>>>> 5d72b3e8
 
       - name: Grant execute permission for gradlew
         run: chmod +x gradlew
@@ -198,8 +192,6 @@
         uses: actions/setup-java@v1
         with:
           java-version: 17
-<<<<<<< HEAD
-=======
 
       - name: Add empty local.properties
         run: touch local.properties
@@ -208,7 +200,6 @@
       - name: Add empty keystore.properties
         run: touch keystore.properties
         working-directory: android
->>>>>>> 5d72b3e8
 
       - name: Grant execute permission for gradlew
         run: chmod +x gradlew
