# This workflow will build a Java project with Gradle
# For more information see: https://help.github.com/actions/language-and-framework-guides/building-and-testing-java-with-gradle

name: CI

on:
  workflow_dispatch:
  pull_request:
    branches: [ main ]
  merge_group:
    branches: [ main ]

env:
 FHIRCORE_USERNAME: ${{ secrets.FHIRCORE_USERNAME }}
 FHIRCORE_ACCESS_TOKEN: ${{ secrets.FHIRCORE_ACCESS_TOKEN }}
 CODECOV_TOKEN: ${{ secrets.CODECOV_TOKEN }}
 MAPBOX_SDK_TOKEN: ${{ secrets.MAPBOX_SDK_TOKEN }}

jobs:
  engine-tests:
    runs-on: ubuntu-latest
    strategy:
      matrix:
        api-level: [30]
    steps:
      - name: Cancel Previous workflow runs
        uses: styfle/cancel-workflow-action@0.9.1
        with:
          access_token: ${{ github.token }}

      - name: Checkout 🛎️
        uses: actions/checkout@v4

      - name: Set up JDK 17
        uses: actions/setup-java@v1
        with:
          distribution: temurin
          java-version: 17

      - name: Enable KVM
        run: |
          echo 'KERNEL=="kvm", GROUP="kvm", MODE="0666", OPTIONS+="static_node=kvm"' | sudo tee /etc/udev/rules.d/99-kvm4all.rules
          sudo udevadm control --reload-rules
          sudo udevadm trigger --name-match=kvm

      - name: Add empty local.properties
        run: touch local.properties
        working-directory: android

      - name: Add empty keystore.properties
        run: touch keystore.properties
        working-directory: android

      - name: Grant execute permission for gradlew
        run: chmod +x gradlew
        working-directory: android

      - name: Copy CI gradle.properties
        run: mkdir -p ~/.gradle ; cp .github/ci-gradle.properties ~/.gradle/gradle.properties && cat ~/.gradle/gradle.properties

      - name: Gradle cache
        uses: gradle/actions/setup-gradle@v3

      - name: Spotless check engine module
        run: ./gradlew -PlocalPropertiesFile=local.properties :engine:spotlessCheck :engine:ktlintCheck --stacktrace
        working-directory: android

      - name: Load AVD cache
        uses: actions/cache@v4
        id: avd-cache
        with:
          path: |
            ~/.android/avd/*
            ~/.android/adb*
          key: avd-${{ matrix.api-level }}

      - name: Create AVD and generate snapshot for caching
        if: steps.avd-cache.outputs.cache-hit != 'true'
        uses: reactivecircus/android-emulator-runner@v2
        with:
          working-directory: android
          api-level: ${{ matrix.api-level }}
          arch: x86_64
          force-avd-creation: false
          emulator-options: -no-window -gpu swiftshader_indirect -noaudio -no-boot-anim -camera-back none
          disable-animations: false
          script: echo "Generated AVD snapshot for caching."

      - name: Run Engine module unit and instrumentation tests and generate coverage report
        uses: reactivecircus/android-emulator-runner@v2
        with:
          working-directory: android
          api-level: ${{ matrix.api-level }}
          arch: x86_64
          force-avd-creation: false
          emulator-options: -no-snapshot-save -no-window -gpu swiftshader_indirect -noaudio -no-boot-anim -camera-back none
          disable-animations: true
          script: ./gradlew -PlocalPropertiesFile=local.properties :engine:clean :engine:fhircoreJacocoReport --stacktrace

      - name: Upload Test reports
        if: ${{ !cancelled() }}
        uses: actions/upload-artifact@v4
        with:
          name: engine-test-reports
          path: android/engine/build/reports


      - name: Upload Engine module test coverage report to Codecov
        if: matrix.api-level == 30 # Only upload coverage on API level 30
        working-directory: android
        run:  bash <(curl -s https://codecov.io/bash) -F engine -f "engine/build/reports/jacoco/fhircoreJacocoReport/fhircoreJacocoReport.xml"

  geowidget-tests:
    runs-on: ubuntu-latest
    strategy:
      matrix:
        api-level: [30]
    steps:
      - name: Cancel Previous workflow runs
        uses: styfle/cancel-workflow-action@0.9.1
        with:
          access_token: ${{ github.token }}

      - name: Checkout 🛎️
        uses: actions/checkout@v4

      - name: Set up JDK 17
        uses: actions/setup-java@v1
        with:
          distribution: temurin
          java-version: 17

      - name: Enable KVM
        run: |
          echo 'KERNEL=="kvm", GROUP="kvm", MODE="0666", OPTIONS+="static_node=kvm"' | sudo tee /etc/udev/rules.d/99-kvm4all.rules
          sudo udevadm control --reload-rules
          sudo udevadm trigger --name-match=kvm

      - name: Add empty local.properties
        run: touch local.properties
        working-directory: android

      - name: Add empty keystore.properties
        run: touch keystore.properties
        working-directory: android

      - name: Grant execute permission for gradlew
        run: chmod +x gradlew
        working-directory: android

      - name: Copy CI gradle.properties
        run: mkdir -p ~/.gradle ; cp .github/ci-gradle.properties ~/.gradle/gradle.properties && cat ~/.gradle/gradle.properties

      - name: Gradle cache
        uses: gradle/actions/setup-gradle@v3

      - name: Spotless check geowidget module
        run: ./gradlew -PlocalPropertiesFile=local.properties :geowidget:spotlessCheck --stacktrace
        working-directory: android

      - name: Load AVD cache
        uses: actions/cache@v4
        id: avd-cache
        with:
          path: |
            ~/.android/avd/*
            ~/.android/adb*
          key: avd-${{ matrix.api-level }}

      - name: Create AVD and generate snapshot for caching
        if: steps.avd-cache.outputs.cache-hit != 'true'
        uses: reactivecircus/android-emulator-runner@v2
        with:
          working-directory: android
          api-level: ${{ matrix.api-level }}
          arch: x86_64
          force-avd-creation: false
          emulator-options: -no-window -gpu swiftshader_indirect -noaudio -no-boot-anim -camera-back none
          disable-animations: false
          script: echo "Generated AVD snapshot for caching."

      - name: Run Geowidget module unit and instrumentation tests and generate coverage report
        uses: reactivecircus/android-emulator-runner@v2
        with:
          working-directory: android
          api-level: ${{ matrix.api-level }}
          arch: x86_64
          force-avd-creation: true
          emulator-options: -no-snapshot-save -no-window -gpu swiftshader_indirect -noaudio -no-boot-anim -camera-back none
          disable-animations: true
          script: ./gradlew -PlocalPropertiesFile=local.properties :geowidget:clean :geowidget:fhircoreJacocoReport --stacktrace

      - name: Upload Test reports
        if: ${{ !cancelled() }}
        uses: actions/upload-artifact@v4
        with:
          name: geowidget-test-reports
          path: android/geowidget/build/reports

      - name: Upload Geowidget module test coverage report to Codecov
        if: matrix.api-level == 30 # Only upload coverage on API level 30
        working-directory: android
        run:  bash <(curl -s https://codecov.io/bash) -F geowidget -f "geowidget/build/reports/jacoco/fhircoreJacocoReport/fhircoreJacocoReport.xml"

  quest-tests:
    runs-on: ubuntu-latest
    strategy:
      matrix:
        api-level: [30]
    steps:
      - name: Cancel Previous workflow runs
        uses: styfle/cancel-workflow-action@0.9.1
        with:
          access_token: ${{ github.token }}
      - name: Checkout 🛎️
        uses: actions/checkout@v4

      - name: Set up JDK 17
        uses: actions/setup-java@v1
        with:
          distribution: temurin
          java-version: 17

      - name: Enable KVM
        run: |
          echo 'KERNEL=="kvm", GROUP="kvm", MODE="0666", OPTIONS+="static_node=kvm"' | sudo tee /etc/udev/rules.d/99-kvm4all.rules
          sudo udevadm control --reload-rules
          sudo udevadm trigger --name-match=kvm

      - name: Add empty local.properties
        run: touch local.properties
        working-directory: android

      - name: Add empty keystore.properties
        run: touch keystore.properties
        working-directory: android

      - name: Grant execute permission for gradlew
        run: chmod +x gradlew
        working-directory: android 

      - name: Copy CI gradle.properties
        run: mkdir -p ~/.gradle ; cp .github/ci-gradle.properties ~/.gradle/gradle.properties && cat ~/.gradle/gradle.properties

      - name: Gradle cache
        uses: gradle/actions/setup-gradle@v3
 
      - name: Spotless check quest application
        run: ./gradlew -PlocalPropertiesFile=local.properties :quest:spotlessCheck --stacktrace :quest:ktlintCheck --stacktrace
        working-directory: android 
      
      - name: Load AVD cache
        uses: actions/cache@v4
        id: avd-cache
        with:
          path: |
            ~/.android/avd/*
            ~/.android/adb*
          key: avd-${{ matrix.api-level }}

      - name: Create AVD and generate snapshot for caching
        if: steps.avd-cache.outputs.cache-hit != 'true'
        uses: reactivecircus/android-emulator-runner@v2
        with:
          working-directory: android
          api-level: ${{ matrix.api-level }}
          arch: x86_64
          force-avd-creation: false
          emulator-options: -no-window -gpu swiftshader_indirect -noaudio -no-boot-anim -camera-back none
          disable-animations: false
          script: echo "Generated AVD snapshot for caching."

      - name: Run Quest module unit and instrumentation tests and generate unit tests coverage report
        uses: reactivecircus/android-emulator-runner@v2
        with: 
          working-directory: android
          api-level: ${{ matrix.api-level }}
          arch: x86_64
          force-avd-creation: true
          emulator-options: -no-snapshot-save -no-window -gpu swiftshader_indirect -noaudio -no-boot-anim -camera-back none
          disable-animations: true
<<<<<<< HEAD
          script: ./gradlew -PlocalPropertiesFile=local.properties -Pandroid.testInstrumentationRunnerArguments.notPackage=org.smartregister.fhircore.quest.performance :quest:clean :quest:fhircoreJacocoReport --stacktrace
          # ./gradlew -PlocalPropertiesFile=local.properties :quest:clean && ./gradlew -PlocalPropertiesFile=local.properties :quest:assembleOpensrpDebugAndroidTest --stacktrace && /Users/runner/Library/Android/sdk/platform-tools/adb install quest/build/outputs/apk/androidTest/opensrp/debug/quest-opensrp-debug-androidTest.apk && ./gradlew -PlocalPropertiesFile=local.properties :quest:assembleOpensrpDebug --stacktrace && /Users/runner/Library/Android/sdk/platform-tools/adb install quest/build/outputs/apk/opensrp/debug/quest-opensrp-debug.apk && /Users/runner/Library/Android/sdk/platform-tools/adb shell am instrument -w -e package org.smartregister.fhircore.quest.ui.profile -e coverage "true" org.smartregister.opensrp.test/org.smartregister.fhircore.quest.QuestTestRunner && /Users/runner/Library/Android/sdk/platform-tools/adb shell run-as org.smartregister.opensrp cat "/data/user/0/org.smartregister.opensrp/files/coverage.ec" > quest/coverage.ec && ./gradlew -PlocalPropertiesFile=local.properties :quest:fhircoreJacocoReport --stacktrace

      - name: Upload Test reports
        if: ${{ !cancelled() }}
        uses: actions/upload-artifact@v4
        with:
          name: quest-test-reports
          path: android/quest/build/reports

=======
          script: ./gradlew clean  -PlocalPropertiesFile=local.properties :quest:fhircoreJacocoReport --stacktrace -Pandroid.testInstrumentationRunnerArguments.notPackage=org.smartregister.fhircore.quest.performance
  
      - name: Run Quest module unit and instrumentation tests and generate aggregated coverage report (Disabled)
        if: false
        uses: reactivecircus/android-emulator-runner@v2
        with: 
          working-directory: android
          api-level: ${{ matrix.api-level }}
          arch: x86_64
          force-avd-creation: true
          emulator-options: -no-snapshot-save -no-window -gpu swiftshader_indirect -noaudio -no-boot-anim -camera-back none
          disable-animations: true
          run: |
            set -e
            ./gradlew -PlocalPropertiesFile=local.properties :quest:clean
            ./gradlew -PlocalPropertiesFile=local.properties :quest:assembleOpensrpDebugAndroidTest --stacktrace 
            /Users/martin/Library/Android/sdk/platform-tools/adb install quest/build/outputs/apk/androidTest/opensrp/debug/quest-opensrp-debug-androidTest.apk
            ./gradlew -PlocalPropertiesFile=local.properties :quest:assembleOpensrpDebug --stacktrace
            /Users/martin/Library/Android/sdk/platform-tools/adb install quest/build/outputs/apk/opensrp/debug/quest-opensrp-debug.apk 
            /Users/martin/Library/Android/sdk/platform-tools/adb shell am instrument -w \
              --no-window-animation \
              -e coverage "true" \
              -e debug false \
              org.smartregister.opensrp.test/org.smartregister.fhircore.quest.QuestTestRunner
            /Users/martin/Library/Android/sdk/platform-tools/adb shell run-as org.smartregister.opensrp \
              cat "/data/user/0/org.smartregister.opensrp/files/coverage.ec" > quest/coverage.ec 
            ./gradlew -PlocalPropertiesFile=local.properties :quest:fhircoreJacocoReport --stacktrace
            
>>>>>>> 131d2aca
      - name: Upload Quest module test coverage report to Codecov
        if: matrix.api-level == 30 # Only upload coverage on API level 30
        working-directory: android
        run:  bash <(curl -s https://codecov.io/bash) -F quest -f "quest/build/reports/jacoco/fhircoreJacocoReport/fhircoreJacocoReport.xml"<|MERGE_RESOLUTION|>--- conflicted
+++ resolved
@@ -279,24 +279,12 @@
           force-avd-creation: true
           emulator-options: -no-snapshot-save -no-window -gpu swiftshader_indirect -noaudio -no-boot-anim -camera-back none
           disable-animations: true
-<<<<<<< HEAD
-          script: ./gradlew -PlocalPropertiesFile=local.properties -Pandroid.testInstrumentationRunnerArguments.notPackage=org.smartregister.fhircore.quest.performance :quest:clean :quest:fhircoreJacocoReport --stacktrace
-          # ./gradlew -PlocalPropertiesFile=local.properties :quest:clean && ./gradlew -PlocalPropertiesFile=local.properties :quest:assembleOpensrpDebugAndroidTest --stacktrace && /Users/runner/Library/Android/sdk/platform-tools/adb install quest/build/outputs/apk/androidTest/opensrp/debug/quest-opensrp-debug-androidTest.apk && ./gradlew -PlocalPropertiesFile=local.properties :quest:assembleOpensrpDebug --stacktrace && /Users/runner/Library/Android/sdk/platform-tools/adb install quest/build/outputs/apk/opensrp/debug/quest-opensrp-debug.apk && /Users/runner/Library/Android/sdk/platform-tools/adb shell am instrument -w -e package org.smartregister.fhircore.quest.ui.profile -e coverage "true" org.smartregister.opensrp.test/org.smartregister.fhircore.quest.QuestTestRunner && /Users/runner/Library/Android/sdk/platform-tools/adb shell run-as org.smartregister.opensrp cat "/data/user/0/org.smartregister.opensrp/files/coverage.ec" > quest/coverage.ec && ./gradlew -PlocalPropertiesFile=local.properties :quest:fhircoreJacocoReport --stacktrace
-
-      - name: Upload Test reports
-        if: ${{ !cancelled() }}
-        uses: actions/upload-artifact@v4
-        with:
-          name: quest-test-reports
-          path: android/quest/build/reports
-
-=======
           script: ./gradlew clean  -PlocalPropertiesFile=local.properties :quest:fhircoreJacocoReport --stacktrace -Pandroid.testInstrumentationRunnerArguments.notPackage=org.smartregister.fhircore.quest.performance
-  
+
       - name: Run Quest module unit and instrumentation tests and generate aggregated coverage report (Disabled)
         if: false
         uses: reactivecircus/android-emulator-runner@v2
-        with: 
+        with:
           working-directory: android
           api-level: ${{ matrix.api-level }}
           arch: x86_64
@@ -318,8 +306,14 @@
             /Users/martin/Library/Android/sdk/platform-tools/adb shell run-as org.smartregister.opensrp \
               cat "/data/user/0/org.smartregister.opensrp/files/coverage.ec" > quest/coverage.ec 
             ./gradlew -PlocalPropertiesFile=local.properties :quest:fhircoreJacocoReport --stacktrace
-            
->>>>>>> 131d2aca
+
+      - name: Upload Test reports
+        if: ${{ !cancelled() }}
+        uses: actions/upload-artifact@v4
+        with:
+          name: quest-test-reports
+          path: android/quest/build/reports
+
       - name: Upload Quest module test coverage report to Codecov
         if: matrix.api-level == 30 # Only upload coverage on API level 30
         working-directory: android
