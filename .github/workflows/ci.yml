# This workflow will build a Java project with Gradle
# For more information see: https://help.github.com/actions/language-and-framework-guides/building-and-testing-java-with-gradle

name: CI

on:
  pull_request:
    branches: [ main ]

env:
 FHIRCORE_USERNAME: ${{ secrets.FHIRCORE_USERNAME }}
 FHIRCORE_ACCESS_TOKEN: ${{ secrets.FHIRCORE_ACCESS_TOKEN }}
 CODECOV_TOKEN: ${{ secrets.CODECOV_TOKEN }}

jobs:
  engine-tests:
    runs-on: macos-latest
    strategy:
      matrix:
        api-level: [30]
    steps:
      - name: Cancel Previous workflow runs
        uses: styfle/cancel-workflow-action@0.9.1
        with:
          access_token: ${{ github.token }}

      - name: Checkout 🛎️
        uses: actions/checkout@v2
        with:
          fetch-depth: 2

      - name: Set up JDK 11
        uses: actions/setup-java@v1
        with:
          java-version: 11

      - name: Grant execute permission for gradlew
        run: chmod +x gradlew
        working-directory: android
      
      - name: Copy CI gradle.properties
        run: mkdir -p ~/.gradle ; cp .github/ci-gradle.properties ~/.gradle/gradle.properties && cat ~/.gradle/gradle.properties

      - name: Setup Gradle cache
        uses: gradle/gradle-build-action@v2

      - name: Spotless check engine module
        run: ./gradlew -PlocalPropertiesFile=local.properties :engine:spotlessCheck :engine:ktlintCheck --stacktrace
        working-directory: android 
      
      - name: Load AVD cache
        uses: actions/cache@v2
        id: avd-cache
        with:
          path: |
            ~/.android/avd/*
            ~/.android/adb*
          key: avd-${{ matrix.api-level }}

      - name: Create AVD and generate snapshot for caching
        if: steps.avd-cache.outputs.cache-hit != 'true'
        uses: reactivecircus/android-emulator-runner@v2
        with:
          working-directory: android
          api-level: ${{ matrix.api-level }}
          arch: x86_64
          force-avd-creation: false
          emulator-options: -no-window -gpu swiftshader_indirect -noaudio -no-boot-anim -camera-back none
          disable-animations: false
          script: echo "Generated AVD snapshot for caching."
      
      - name: Run Engine module unit and instrumentation tests and generate coverage report
        uses: reactivecircus/android-emulator-runner@v2
        with: 
          working-directory: android
          api-level: ${{ matrix.api-level }}
          arch: x86_64
          force-avd-creation: true
          emulator-options: -no-snapshot-save -no-window -gpu swiftshader_indirect -noaudio -no-boot-anim -camera-back none
          disable-animations: true
          script: ./gradlew -PlocalPropertiesFile=local.properties :engine:clean :engine:fhircoreJacocoReport --stacktrace

      - name: Upload Engine module test coverage report to Codecov
        if: matrix.api-level == 30 # Only upload coverage on API level 30
        working-directory: android
        run:  bash <(curl -s https://codecov.io/bash) -F engine -f "engine/build/reports/jacoco/fhircoreJacocoReport/fhircoreJacocoReport.xml"

  geowidget-tests:
    runs-on: macos-latest
    strategy:
      matrix:
        api-level: [30]
    steps:
      - name: Cancel Previous workflow runs
        uses: styfle/cancel-workflow-action@0.9.1
        with:
          access_token: ${{ github.token }}

      - name: Checkout 🛎️
        uses: actions/checkout@v2
        with:
          fetch-depth: 2

      - name: Set up JDK 11
        uses: actions/setup-java@v1
        with:
          java-version: 11

      - name: Grant execute permission for gradlew
        run: chmod +x gradlew
        working-directory: android
      
      - name: Copy CI gradle.properties
        run: mkdir -p ~/.gradle ; cp .github/ci-gradle.properties ~/.gradle/gradle.properties && cat ~/.gradle/gradle.properties

      - name: Setup Gradle cache
        uses: gradle/gradle-build-action@v2

      - name: Spotless check geowidget module
        run: ./gradlew -PlocalPropertiesFile=local.properties :geowidget:spotlessCheck --stacktrace
        working-directory: android 
      
      - name: Load AVD cache
        uses: actions/cache@v2
        id: avd-cache
        with:
          path: |
            ~/.android/avd/*
            ~/.android/adb*
          key: avd-${{ matrix.api-level }}

      - name: Create AVD and generate snapshot for caching
        if: steps.avd-cache.outputs.cache-hit != 'true'
        uses: reactivecircus/android-emulator-runner@v2
        with:
          working-directory: android
          api-level: ${{ matrix.api-level }}
          arch: x86_64
          force-avd-creation: false
          emulator-options: -no-window -gpu swiftshader_indirect -noaudio -no-boot-anim -camera-back none
          disable-animations: false
          script: echo "Generated AVD snapshot for caching."
      
      - name: Run Geowidget module unit and instrumentation tests and generate coverage report
        uses: reactivecircus/android-emulator-runner@v2
        with: 
          working-directory: android
          api-level: ${{ matrix.api-level }}
          arch: x86_64
          force-avd-creation: true
          emulator-options: -no-snapshot-save -no-window -gpu swiftshader_indirect -noaudio -no-boot-anim -camera-back none
          disable-animations: true
          script: ./gradlew -PlocalPropertiesFile=local.properties :geowidget:clean :geowidget:fhircoreJacocoReport --stacktrace

      - name: Upload Geowidget module test coverage report to Codecov
        if: matrix.api-level == 30 # Only upload coverage on API level 30
        working-directory: android
        run:  bash <(curl -s https://codecov.io/bash) -F geowidget -f "geowidget/build/reports/jacoco/fhircoreJacocoReport/fhircoreJacocoReport.xml"

  quest-tests:
    runs-on: macos-latest
    strategy:
      matrix:
        api-level: [30]
    steps:
      - name: Cancel Previous workflow runs
        uses: styfle/cancel-workflow-action@0.9.1
        with:
          access_token: ${{ github.token }}
      - name: Checkout 🛎️
        uses: actions/checkout@v2
        with:
          fetch-depth: 2

      - name: Set up JDK 11
        uses: actions/setup-java@v1
        with:
          java-version: 11

      - name: Grant execute permission for gradlew
        run: chmod +x gradlew
        working-directory: android 

      - name: Copy CI gradle.properties
        run: mkdir -p ~/.gradle ; cp .github/ci-gradle.properties ~/.gradle/gradle.properties && cat ~/.gradle/gradle.properties

      - name: Setup Gradle cache
        uses: gradle/gradle-build-action@v2
 
      - name: Spotless check quest application
        run: ./gradlew -PlocalPropertiesFile=local.properties :quest:spotlessCheck --stacktrace :quest:ktlintCheck --stacktrace
        working-directory: android 
      
      - name: Load AVD cache
        uses: actions/cache@v2
        id: avd-cache
        with:
          path: |
            ~/.android/avd/*
            ~/.android/adb*
          key: avd-${{ matrix.api-level }}

      - name: Create AVD and generate snapshot for caching
        if: steps.avd-cache.outputs.cache-hit != 'true'
        uses: reactivecircus/android-emulator-runner@v2
        with:
          working-directory: android
          api-level: ${{ matrix.api-level }}
          arch: x86_64
          force-avd-creation: false
          emulator-options: -no-window -gpu swiftshader_indirect -noaudio -no-boot-anim -camera-back none
          disable-animations: false
          script: echo "Generated AVD snapshot for caching."

      - name: Run Quest module unit and instrumentation tests and generate coverage report
        uses: reactivecircus/android-emulator-runner@v2
        with: 
          working-directory: android
          api-level: ${{ matrix.api-level }}
          arch: x86_64
          force-avd-creation: true
          emulator-options: -no-snapshot-save -no-window -gpu swiftshader_indirect -noaudio -no-boot-anim -camera-back none
          disable-animations: true
<<<<<<< HEAD
          script: wget https://github.com/ekigamba/debug-jacoco-reports/releases/download/v0.0.1/resources.db && mv resources.db quest/src/androidTest/assets/ && ./gradlew :quest:clean && ./gradlew :quest:fhircoreJacocoReport --stacktrace
=======
          script: ./gradlew -PlocalPropertiesFile=local.properties :quest:clean :quest:fhircoreJacocoReport --stacktrace
>>>>>>> 08724d3d

      - name: Upload Quest module test coverage report to Codecov
        if: matrix.api-level == 30 # Only upload coverage on API level 30
        working-directory: android
        run:  bash <(curl -s https://codecov.io/bash) -F quest -f "quest/build/reports/jacoco/fhircoreJacocoReport/fhircoreJacocoReport.xml"<|MERGE_RESOLUTION|>--- conflicted
+++ resolved
@@ -221,11 +221,7 @@
           force-avd-creation: true
           emulator-options: -no-snapshot-save -no-window -gpu swiftshader_indirect -noaudio -no-boot-anim -camera-back none
           disable-animations: true
-<<<<<<< HEAD
-          script: wget https://github.com/ekigamba/debug-jacoco-reports/releases/download/v0.0.1/resources.db && mv resources.db quest/src/androidTest/assets/ && ./gradlew :quest:clean && ./gradlew :quest:fhircoreJacocoReport --stacktrace
-=======
-          script: ./gradlew -PlocalPropertiesFile=local.properties :quest:clean :quest:fhircoreJacocoReport --stacktrace
->>>>>>> 08724d3d
+          script: wget https://github.com/ekigamba/debug-jacoco-reports/releases/download/v0.0.1/resources.db && mv resources.db quest/src/androidTest/assets/ && ./gradlew -PlocalPropertiesFile=local.properties :quest:clean && ./gradlew -PlocalPropertiesFile=local.properties  :quest:fhircoreJacocoReport --stacktrace
 
       - name: Upload Quest module test coverage report to Codecov
         if: matrix.api-level == 30 # Only upload coverage on API level 30
