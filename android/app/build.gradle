apply plugin: 'com.android.application'
apply plugin: 'kotlin-android'
apply plugin: 'kotlin-kapt'
apply plugin: "com.github.kt3k.coveralls"
apply plugin: 'jacoco'
apply plugin: 'de.mannodermaus.android-junit5'
apply plugin: 'kotlin-android-extensions'
apply plugin: 'org.jetbrains.dokka'

jacoco {
    toolVersion = versions.jacoco_tool
}

Properties props = new Properties()

def arr = ["FHIR_BASE_URL", "OAUTH_BASE_URL", "OAUTH_CIENT_ID", "OAUTH_CLIENT_SECRET", "OAUTH_SCOPE"]
if (rootProject.file("local.properties").exists()) {
    props.load(rootProject.file("local.properties").newDataInputStream())

    arr.each { prop ->
        project.ext.set(prop, props.getProperty(prop, (prop == "FHIR_BASE_URL") ? "https://sample.url/fhir/" : "sample"))
    }
} else {
    println("local.properties does not exist. The following values are required " + arr.join(", "))
    arr.each { prop ->
        project.ext.set(prop, props.getProperty(prop, (prop.contains("URL")) ? "https://sample.url/fhir/" : "sample_" + prop))
    }
}

android {

    compileSdkVersion sdk_versions.compile_sdk
    dataBinding {
        enabled true
    }
    defaultConfig {
        applicationId "org.smartregister.fhircore"
        minSdkVersion sdk_versions.min_sdk
        targetSdkVersion sdk_versions.target_sdk
        versionCode 1
        versionName "0.0.7"
        testInstrumentationRunner "androidx.test.runner.AndroidJUnitRunner"
        // Required when setting minSdkVersion to 20 or lower
        // See https://developer.android.com/studio/write/java8-support
        multiDexEnabled true

        buildConfigField("boolean", 'SKIP_AUTH_CHECK', "false")

        buildConfigField("String", 'FHIR_BASE_URL', "\"${FHIR_BASE_URL}\"")
        buildConfigField("String", 'OAUTH_BASE_URL', "\"${OAUTH_BASE_URL}\"")
        buildConfigField("String", 'OAUTH_CIENT_ID', "\"${OAUTH_CIENT_ID}\"")
        buildConfigField("String", 'OAUTH_CLIENT_SECRET', "\"${OAUTH_CLIENT_SECRET}\"")
        buildConfigField("String", 'OAUTH_SCOPE', "\"${OAUTH_SCOPE}\"")
    }
    buildTypes {
        debug {
            testCoverageEnabled true
        }
        release {
            minifyEnabled false
            proguardFiles getDefaultProguardFile('proguard-android-optimize.txt'), 'proguard-rules.pro'
        }
    }
    compileOptions {
        // Flag to enable support for the new language APIs
        // See https://developer.android.com/studio/write/java8-support
        coreLibraryDesugaringEnabled true
        // Sets Java compatibility to Java 8
        // See https://developer.android.com/studio/write/java8-support
        sourceCompatibility JavaVersion.VERSION_1_8
        targetCompatibility JavaVersion.VERSION_1_8
    }
    packagingOptions {
        exclude 'META-INF/ASL-2.0.txt'
        exclude 'META-INF/LGPL-3.0.txt'
    }
    // See https://developer.android.com/studio/write/java8-support
    kotlinOptions {
        jvmTarget = JavaVersion.VERSION_1_8.toString()
    }

    // avoid errors with message 'Duplicate files copied in APK ...'
    packagingOptions {
        exclude 'LICENSE.txt'
        exclude 'META-INF/*'
    }

    testOptions {
        execution 'ANDROIDX_TEST_ORCHESTRATOR'
        animationsDisabled true
        unitTests {
            returnDefaultValues = true
            includeAndroidResources = true
        }
        unitTests.all {
            jacoco {
                includeNoLocationClasses = true
                excludes = ['jdk.internal.*']
            }
        }
    }
}

configurations {
    all {
        exclude module: 'json'
        exclude module: 'xpp3'
    }
}

dependencies {
    implementation 'androidx.legacy:legacy-support-v4:1.0.0'

    implementation 'androidx.security:security-crypto:1.1.0-alpha03'
    implementation 'io.jsonwebtoken:jjwt:0.9.1'

    androidTestImplementation deps.atsl.ext_junit
    androidTestImplementation deps.atsl.espresso

    coreLibraryDesugaring deps.desugar

<<<<<<< HEAD
    implementation('com.google.android.fhir:datacapture:0.1.0-alpha03-r1') {
=======
    implementation('org.smartregister:data-capture:0.1.0-alpha03-preview-SNAPSHOT') {
>>>>>>> a05e2aaf
        transitive = true
        exclude group: 'org.hamcrest', module: 'hamcrest-core'
        exclude group: 'javax.xml.bind', module: 'jaxb-api'
        exclude group: 'com.sun.xml.bind', module: 'jaxb-core'
        exclude group: 'com.sun.activation', module: 'javax.activation'
    }
<<<<<<< HEAD

=======
>>>>>>> a05e2aaf
    implementation('com.google.android.fhir:engine:0.1.0-alpha03') {
        transitive = true
        exclude group: 'org.hamcrest', module: 'hamcrest-core'
        exclude group: 'javax.xml.bind', module: 'jaxb-api'
        exclude group: 'com.sun.xml.bind', module: 'jaxb-core'
        exclude group: 'com.sun.activation', module: 'javax.activation'
    }

    implementation(group: 'ca.uhn.hapi.fhir', name: 'org.hl7.fhir.r4', version: '5.3.0') {
        exclude group: 'org.slf4j', module: 'jcl-over-slf4j'
    }
    implementation(group: 'ca.uhn.hapi.fhir', name: 'hapi-fhir-base', version: '5.3.0') {
        exclude group: 'org.slf4j', module: 'jcl-over-slf4j'
    }
    implementation(group: 'ca.uhn.hapi.fhir', name: 'hapi-fhir-structures-r4', version: '5.3.0') {
        exclude group: 'org.slf4j', module: 'jcl-over-slf4j'
    }

    implementation deps.appcompat
    implementation deps.constraint_layout
    implementation deps.coroutines.android
    implementation deps.coroutines.core
    implementation deps.kotlin.stdlib
    implementation deps.lifecycle.extensions
    implementation deps.lifecycle.livedata_ktx
    implementation deps.lifecycle.runtime
    implementation deps.lifecycle.viewmodel
    implementation deps.material
    implementation deps.okhttp_logging_interceptor
    implementation deps.recyclerview
    implementation deps.retrofit.core
    implementation deps.retrofit.gson
    implementation deps.retrofit.mock
    implementation deps.work.runtime
    implementation deps.timber

    implementation deps.core
    implementation deps.fragment

    implementation(deps.cql_engine.fhir) {
        transitive = false
    }
    implementation(deps.caffeine) {
        transitive = false
    }
    implementation(deps.guava) {
        transitive = false
    }
    implementation(deps.room.ktx) {
        transitive = false
    }
    implementation(deps.room.runtime) {
        transitive = false
    }
    implementation(deps.json_tools.json_patch) {
        transitive = false
    }

    api(deps.cql_engine.core) {
        transitive = false
    }
    api(deps.hapi_r4) {
        transitive = false
    }

    kapt deps.room.compiler

    testImplementation deps.junit5_api
    testRuntimeOnly deps.junit5_engine
    testRuntimeOnly deps.junit5_engine_vintage
    testImplementation deps.robolectric
    testImplementation deps.atsl.ext_junit
    testImplementation deps.atsl.ext_junit_ktx
    debugImplementation deps.fragment_testing
    releaseImplementation deps.fragment_testing
    testImplementation deps.mockk
}

task jacocoTestReport(type: JacocoReport, dependsOn: ['testDebugUnitTest', 'createDebugCoverageReport']) {

    reports {
        xml.enabled = true
        html.enabled = true
    }

    getReports().getXml().setDestination(file("${buildDir}/reports/jacoco/jacocoRootReport/merged.xml"))
    getReports().getHtml().setDestination(file("${buildDir}/reports/jacoco/jacocoRootReport/html"))

    def fileFilter = ['**/R.class', '**/R$*.class', '**/BuildConfig.*', '**/Manifest*.*', '**/*Test*.*', 'android*/**/*.*', '**/*$ViewBinder*.*']
    def debugTreeJava = fileTree(dir: "$project.buildDir/intermediates/javac/debug/classes", excludes: fileFilter)
    def debugTreeKotlin = fileTree(dir: "$project.buildDir/tmp/kotlin-classes/debug", excludes: fileFilter)
    def mainSrc = "$project.projectDir/src/main/java"

    sourceDirectories.from(files([mainSrc]))
    classDirectories.from(files([debugTreeJava, debugTreeKotlin]))
    executionData.from(fileTree(dir: project.buildDir, includes: [
            'jacoco/testDebugUnitTest.exec', 'outputs/code_coverage/debugAndroidTest/connected/*coverage.ec'
    ]))
}

coveralls {
    sourceDirs = ["$project.projectDir/src/main/java"]
    jacocoReportPath = "${buildDir}/reports/jacoco/jacocoRootReport/merged.xml"
}

tasks.coveralls {
    dependsOn 'jacocoTestReport'
}

dokkaHtml.configure {
    outputDirectory.set(file("$rootDir/docs"))
    dokkaSourceSets {
        named("main") {
            moduleName.set("OpenSRP FHIR Core Documentation")
            jdkVersion.set(8)
            noAndroidSdkLink.set(false)
            perPackageOption {
                prefix = matching (".*\\.internal.*")
                suppress = true
            }
            suppressGeneratedFiles.set(true)
            skipEmptyPackages.set(true)
            reportUndocumented.set(true)
        }

        pluginsMapConfiguration.set(
            ["org.jetbrains.dokka.base.DokkaBase": """{
                "footerMessage": "© ${Year.now().value} Copyright Ona"
                }"""]
        )
    }
}<|MERGE_RESOLUTION|>--- conflicted
+++ resolved
@@ -119,21 +119,14 @@
 
     coreLibraryDesugaring deps.desugar
 
-<<<<<<< HEAD
-    implementation('com.google.android.fhir:datacapture:0.1.0-alpha03-r1') {
-=======
     implementation('org.smartregister:data-capture:0.1.0-alpha03-preview-SNAPSHOT') {
->>>>>>> a05e2aaf
         transitive = true
         exclude group: 'org.hamcrest', module: 'hamcrest-core'
         exclude group: 'javax.xml.bind', module: 'jaxb-api'
         exclude group: 'com.sun.xml.bind', module: 'jaxb-core'
         exclude group: 'com.sun.activation', module: 'javax.activation'
     }
-<<<<<<< HEAD
-
-=======
->>>>>>> a05e2aaf
+
     implementation('com.google.android.fhir:engine:0.1.0-alpha03') {
         transitive = true
         exclude group: 'org.hamcrest', module: 'hamcrest-core'
