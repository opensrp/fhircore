apply plugin: 'com.android.application'
apply plugin: 'kotlin-android'
apply plugin: 'kotlin-kapt'
apply plugin: "com.github.kt3k.coveralls"
apply plugin: 'jacoco'
apply plugin: 'de.mannodermaus.android-junit5'

jacoco {
    toolVersion = versions.jacoco_tool
}

android {
    compileSdkVersion sdk_versions.compile_sdk
    defaultConfig {
        applicationId "org.smartregister.fhircore"
        minSdkVersion sdk_versions.min_sdk
        targetSdkVersion sdk_versions.target_sdk
        versionCode 1
        versionName "1.0"
        testInstrumentationRunner "androidx.test.runner.AndroidJUnitRunner"
        // Required when setting minSdkVersion to 20 or lower
        // See https://developer.android.com/studio/write/java8-support
        multiDexEnabled true
    }
    buildTypes {
        debug {
            testCoverageEnabled true
        }
        release {
            minifyEnabled false
            proguardFiles getDefaultProguardFile('proguard-android-optimize.txt'), 'proguard-rules.pro'
        }
    }
    compileOptions {
        // Flag to enable support for the new language APIs
        // See https://developer.android.com/studio/write/java8-support
        coreLibraryDesugaringEnabled true
        // Sets Java compatibility to Java 8
        // See https://developer.android.com/studio/write/java8-support
        sourceCompatibility JavaVersion.VERSION_1_8
        targetCompatibility JavaVersion.VERSION_1_8
    }
    packagingOptions {
        exclude 'META-INF/ASL-2.0.txt'
        exclude 'META-INF/LGPL-3.0.txt'
    }
    // See https://developer.android.com/studio/write/java8-support
    kotlinOptions {
        jvmTarget = JavaVersion.VERSION_1_8.toString()
    }

    // avoid errors with message 'Duplicate files copied in APK ...'
    packagingOptions {
        exclude 'LICENSE.txt'
        exclude 'META-INF/*'
    }

    testOptions {
        execution 'ANDROIDX_TEST_ORCHESTRATOR'
        animationsDisabled true
        unitTests {
            returnDefaultValues = true
            includeAndroidResources = true
        }
        unitTests.all {
            jacoco {
                includeNoLocationClasses = true
                excludes = ['jdk.internal.*']
            }
        }
    }
}

configurations {
    all {
        exclude module: 'json'
        exclude module: 'xpp3'
    }
}

dependencies {
    implementation 'androidx.legacy:legacy-support-v4:1.0.0'
    androidTestImplementation deps.atsl.ext_junit
    androidTestImplementation deps.atsl.espresso

    coreLibraryDesugaring deps.desugar

<<<<<<< HEAD
    implementation('com.google.android.fhir:data-capture:0.2.0-alpha02') {
=======
    implementation('com.google.android.fhir:datacapture:0.0.7') {
>>>>>>> 87c2c649
        transitive = true
        exclude group: 'org.hamcrest', module: 'hamcrest-core'
        exclude group: 'javax.xml.bind', module: 'jaxb-api'
        exclude group: 'com.sun.xml.bind', module: 'jaxb-core'
        exclude group: 'com.sun.activation', module: 'javax.activation'
    }
    implementation('com.google.android.fhir:engine:0.0.2') {
        transitive = true
        exclude group: 'org.hamcrest', module: 'hamcrest-core'
        exclude group: 'javax.xml.bind', module: 'jaxb-api'
        exclude group: 'com.sun.xml.bind', module: 'jaxb-core'
        exclude group: 'com.sun.activation', module: 'javax.activation'
    }

    implementation(group: 'ca.uhn.hapi.fhir', name: 'org.hl7.fhir.r4', version: '5.3.0') {
        exclude group: 'org.slf4j', module: 'jcl-over-slf4j'
    }
    implementation(group: 'ca.uhn.hapi.fhir', name: 'hapi-fhir-base', version: '5.3.0') {
        exclude group: 'org.slf4j', module: 'jcl-over-slf4j'
    }
    implementation(group: 'ca.uhn.hapi.fhir', name: 'hapi-fhir-structures-r4', version: '5.3.0') {
        exclude group: 'org.slf4j', module: 'jcl-over-slf4j'
    }

    implementation deps.appcompat
    implementation deps.constraint_layout
    implementation deps.coroutines.android
    implementation deps.coroutines.core
    implementation deps.kotlin.stdlib
    implementation deps.lifecycle.extensions
    implementation deps.lifecycle.livedata_ktx
    implementation deps.lifecycle.runtime
    implementation deps.lifecycle.viewmodel
    implementation deps.material
    implementation deps.okhttp_logging_interceptor
    implementation deps.recyclerview
    implementation deps.retrofit.core
    implementation deps.retrofit.gson
    implementation deps.retrofit.mock
    implementation deps.work.runtime
    implementation deps.timber

    implementation deps.core
    implementation deps.fragment

    implementation(deps.cql_engine.fhir) {
        transitive = false
    }
    implementation(deps.caffeine) {
        transitive = false
    }
    implementation(deps.guava) {
        transitive = false
    }
    implementation(deps.room.ktx) {
        transitive = false
    }
    implementation(deps.room.runtime) {
        transitive = false
    }
    implementation(deps.json_tools.json_patch) {
        transitive = false
    }

    api(deps.cql_engine.core) {
        transitive = false
    }
    api(deps.hapi_r4) {
        transitive = false
    }

    kapt deps.room.compiler

    testImplementation deps.junit5_api
    testRuntimeOnly deps.junit5_engine
    testRuntimeOnly deps.junit5_engine_vintage
    testImplementation deps.robolectric
    testImplementation deps.atsl.ext_junit
    testImplementation deps.atsl.ext_junit_ktx
    debugImplementation deps.fragment_testing
    releaseImplementation deps.fragment_testing
    testImplementation deps.mockk
}

task jacocoTestReport(type: JacocoReport, dependsOn: ['testDebugUnitTest', 'createDebugCoverageReport']) {

    reports {
        xml.enabled = true
        html.enabled = true
    }

    getReports().getXml().setDestination(file("${buildDir}/reports/jacoco/jacocoRootReport/merged.xml"))
    getReports().getHtml().setDestination(file("${buildDir}/reports/jacoco/jacocoRootReport/html"))

    def fileFilter = ['**/R.class', '**/R$*.class', '**/BuildConfig.*', '**/Manifest*.*', '**/*Test*.*', 'android*/**/*.*', '**/*$ViewBinder*.*']
    def debugTreeJava = fileTree(dir: "$project.buildDir/intermediates/javac/debug/classes", excludes: fileFilter)
    def debugTreeKotlin = fileTree(dir: "$project.buildDir/tmp/kotlin-classes/debug", excludes: fileFilter)
    def mainSrc = "$project.projectDir/src/main/java"

    sourceDirectories.from(files([mainSrc]))
    classDirectories.from(files([debugTreeJava, debugTreeKotlin]))
    executionData.from(fileTree(dir: project.buildDir, includes: [
            'jacoco/testDebugUnitTest.exec', 'outputs/code_coverage/debugAndroidTest/connected/*coverage.ec'
    ]))
}

coveralls {
    sourceDirs = ["$project.projectDir/src/main/java"]
    jacocoReportPath = "${buildDir}/reports/jacoco/jacocoRootReport/merged.xml"
}

tasks.coveralls {
    dependsOn 'jacocoTestReport'
}<|MERGE_RESOLUTION|>--- conflicted
+++ resolved
@@ -85,11 +85,7 @@
 
     coreLibraryDesugaring deps.desugar
 
-<<<<<<< HEAD
-    implementation('com.google.android.fhir:data-capture:0.2.0-alpha02') {
-=======
     implementation('com.google.android.fhir:datacapture:0.0.7') {
->>>>>>> 87c2c649
         transitive = true
         exclude group: 'org.hamcrest', module: 'hamcrest-core'
         exclude group: 'javax.xml.bind', module: 'jaxb-api'
