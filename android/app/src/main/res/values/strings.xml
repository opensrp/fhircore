--- conflicted
+++ resolved
@@ -42,7 +42,6 @@
     <string name="str_next">Next &gt;&gt;</string>
     <string name="str_previous">&lt;&lt; Previous</string>
     <string name="str_page_info">Page %1$d of %2$d</string>
-<<<<<<< HEAD
 
     <string name="immunization_brief_text">"Received %1$s dose %2$d"</string>
     <string name="immunization_next_dose_text">"Dose %1$d due %2$s"</string>
@@ -53,7 +52,7 @@
     <string name="status_record_vaccine">Record \n Vaccine</string>
     <string name="view_vaccine_certificate">"View vaccine certificate"</string>
     <string name="fully_vaccinated">"Fully vaccinated"</string>
-=======
+
     <string name="edit">Edit</string>
     <string name="str_save">Save</string>
     <string name="select_language">Select Language</string>
@@ -79,5 +78,4 @@
     <string name="login_call_fail_error_message">Failed to verify credentials from server. Check your internet connection</string>
     <string name="userinfo_call_fail_error_message">Failed to get user info from server. Check your internet connection</string>
 
->>>>>>> 3d80e0f1
 </resources>