--- conflicted
+++ resolved
@@ -23,12 +23,9 @@
     <string name="add_patient">Add Patient</string>
     <string name="menu_sync_resources">Sync Resources</string>
 
-<<<<<<< HEAD
     <string name="menu_clients_list_title">COVAX Clients</string>
-=======
     <string name="empty_client_list_message_title">No Results</string>
     <string name="empty_client_list_message_details">Sorry, we could not find client with given name or ID</string>
->>>>>>> a58279b5
 
     <!-- For display observations in brief, for a patient -->
     <string name="observation_brief_text">%1$s: %2$s\nEffective: %3$s</string>
