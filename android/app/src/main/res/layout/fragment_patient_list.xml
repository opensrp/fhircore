--- conflicted
+++ resolved
@@ -51,10 +51,7 @@
         <Button
             android:id="@+id/btn_previous_page"
             android:layout_width="@dimen/pagination_bar_button_width"
-<<<<<<< HEAD
-=======
             android:textColor="@color/black"
->>>>>>> 438154d1
             android:layout_height="wrap_content"
             android:layout_alignParentStart="true"
             android:background="@drawable/transparent_blue_background"
@@ -77,10 +74,7 @@
             android:layout_width="@dimen/pagination_bar_button_width"
             android:layout_height="fill_parent"
             android:layout_alignParentEnd="true"
-<<<<<<< HEAD
-=======
             android:textColor="@color/black"
->>>>>>> 438154d1
             android:background="@drawable/transparent_blue_background"
             android:clickable="true"
             android:focusable="true"
