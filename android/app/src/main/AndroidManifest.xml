<?xml version="1.0" encoding="utf-8"?>
<manifest xmlns:android="http://schemas.android.com/apk/res/android"
    package="org.smartregister.fhircore">

    <uses-permission android:name="android.permission.INTERNET" />
    <uses-permission android:name="android.permission.CAMERA" />
    <uses-permission android:name="android.permission.GET_ACCOUNTS" />
    <uses-permission android:name="android.permission.MANAGE_ACCOUNTS" />
    <uses-permission android:name="android.permission.AUTHENTICATE_ACCOUNTS" />
    <uses-permission android:name="android.permission.USE_CREDENTIALS" />

    <application
        android:name=".FhirApplication"
        android:allowBackup="true"
        android:icon="@mipmap/ic_launcher"
        android:label="@string/app_name"
        android:networkSecurityConfig="@xml/network_security_config"
        android:roundIcon="@mipmap/ic_launcher_round"
        android:supportsRtl="true"
        android:theme="@style/AppTheme">
        <activity
            android:name=".activity.PatientDetailsActivity"
            android:label=""
            android:parentActivityName=".activity.PatientListActivity"
            android:theme="@style/AppTheme.NoActionBar">
            <meta-data
                android:name="android.support.PARENT_ACTIVITY"
                android:value="org.smartregister.fhircore.activity.PatientListActivity" />
        </activity>
        <activity
            android:name=".activity.LoginActivity"
            android:theme="@style/AppTheme.NoActionBar"
            android:exported="true">
            <intent-filter>
                <action android:name="android.intent.action.MAIN" />

                <category android:name="android.intent.category.LAUNCHER" />
            </intent-filter>
        </activity>
        <activity android:name=".activity.RecordVaccineActivity" />
        <activity
<<<<<<< HEAD
            android:name=".activity.PatientListActivity"
=======
            android:name="org.smartregister.fhircore.activity.CovaxListActivity"
>>>>>>> 5844de20
            android:theme="@style/AppTheme.NoActionBar"
            android:windowSoftInputMode="adjustPan" />
        <activity
<<<<<<< HEAD
            android:name=".activity.PatientDetailActivity"
            android:label=""
            android:parentActivityName=".activity.PatientListActivity"
=======
            android:name="org.smartregister.fhircore.activity.AncListActivity"
            android:theme="@style/AppTheme.NoActionBar"
            android:windowSoftInputMode="adjustPan" >
        </activity>
        <activity
            android:name="org.smartregister.fhircore.activity.CovaxDetailActivity"
            android:label=""
            android:parentActivityName="org.smartregister.fhircore.activity.CovaxListActivity"
>>>>>>> 5844de20
            android:theme="@style/AppTheme.NoActionBar">
            <meta-data
                android:name="android.support.PARENT_ACTIVITY"
                android:value="org.smartregister.fhircore.activity.CovaxListActivity" />
        </activity>
        <activity
            android:name=".activity.core.QuestionnaireActivity"
            android:parentActivityName=".activity.CovaxListActivity" />

        <service android:name=".auth.account.AccountService">
            <intent-filter>
                <action android:name="android.accounts.AccountAuthenticator" />
            </intent-filter>

            <meta-data
                android:name="android.accounts.AccountAuthenticator"
                android:resource="@xml/authenticator" />
        </service>
    </application>

</manifest><|MERGE_RESOLUTION|>--- conflicted
+++ resolved
@@ -21,16 +21,16 @@
         <activity
             android:name=".activity.PatientDetailsActivity"
             android:label=""
-            android:parentActivityName=".activity.PatientListActivity"
+            android:parentActivityName=".activity.CovaxListActivity"
             android:theme="@style/AppTheme.NoActionBar">
             <meta-data
                 android:name="android.support.PARENT_ACTIVITY"
-                android:value="org.smartregister.fhircore.activity.PatientListActivity" />
+                android:value="org.smartregister.fhircore.activity.CovaxListActivity" />
         </activity>
         <activity
             android:name=".activity.LoginActivity"
-            android:theme="@style/AppTheme.NoActionBar"
-            android:exported="true">
+            android:exported="true"
+            android:theme="@style/AppTheme.NoActionBar">
             <intent-filter>
                 <action android:name="android.intent.action.MAIN" />
 
@@ -39,28 +39,17 @@
         </activity>
         <activity android:name=".activity.RecordVaccineActivity" />
         <activity
-<<<<<<< HEAD
-            android:name=".activity.PatientListActivity"
-=======
             android:name="org.smartregister.fhircore.activity.CovaxListActivity"
->>>>>>> 5844de20
             android:theme="@style/AppTheme.NoActionBar"
             android:windowSoftInputMode="adjustPan" />
         <activity
-<<<<<<< HEAD
-            android:name=".activity.PatientDetailActivity"
-            android:label=""
-            android:parentActivityName=".activity.PatientListActivity"
-=======
             android:name="org.smartregister.fhircore.activity.AncListActivity"
             android:theme="@style/AppTheme.NoActionBar"
-            android:windowSoftInputMode="adjustPan" >
-        </activity>
+            android:windowSoftInputMode="adjustPan" />
         <activity
             android:name="org.smartregister.fhircore.activity.CovaxDetailActivity"
             android:label=""
             android:parentActivityName="org.smartregister.fhircore.activity.CovaxListActivity"
->>>>>>> 5844de20
             android:theme="@style/AppTheme.NoActionBar">
             <meta-data
                 android:name="android.support.PARENT_ACTIVITY"
@@ -80,5 +69,4 @@
                 android:resource="@xml/authenticator" />
         </service>
     </application>
-
 </manifest>