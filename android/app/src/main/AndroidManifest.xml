<?xml version="1.0" encoding="utf-8"?>
<!--
 Copyright 2020 Google LLC

 Licensed under the Apache License, Version 2.0 (the "License");
 you may not use this file except in compliance with the License.
 You may obtain a copy of the License at

      http://www.apache.org/licenses/LICENSE-2.0

 Unless required by applicable law or agreed to in writing, software
 distributed under the License is distributed on an "AS IS" BASIS,
 WITHOUT WARRANTIES OR CONDITIONS OF ANY KIND, either express or implied.
 See the License for the specific language governing permissions and
 limitations under the License.
-->

<manifest xmlns:android="http://schemas.android.com/apk/res/android"
    package="org.smartregister.fhircore">
    <uses-permission android:name="android.permission.INTERNET" />
    <uses-permission android:name="android.permission.CAMERA"/>
    <uses-permission android:name="android.permission.GET_ACCOUNTS" />
    <uses-permission android:name="android.permission.MANAGE_ACCOUNTS" />
    <uses-permission android:name="android.permission.AUTHENTICATE_ACCOUNTS" />
    <uses-permission android:name="android.permission.USE_CREDENTIALS" />

    <application
        android:name="org.smartregister.fhircore.FhirApplication"
        android:allowBackup="true"
        android:icon="@mipmap/ic_launcher"
        android:label="@string/app_name"
        android:roundIcon="@mipmap/ic_launcher_round"
        android:networkSecurityConfig="@xml/network_security_config"
        android:supportsRtl="true"
        android:theme="@style/AppTheme">
        <activity
            android:name=".activity.LoginActivity"
            android:theme="@style/AppTheme.NoActionBar">
            <intent-filter>
                <action android:name="android.intent.action.MAIN" />

                <category android:name="android.intent.category.LAUNCHER" />
            </intent-filter>
        </activity>
        <activity android:name=".activity.RecordVaccineActivity"></activity>
        <activity
            android:name="org.smartregister.fhircore.activity.CovaxListActivity"
<<<<<<< HEAD
            android:theme="@style/AppTheme.NoActionBar"
            android:windowSoftInputMode="adjustPan" >
        </activity>
        <activity
            android:name="org.smartregister.fhircore.activity.AncListActivity"
=======
>>>>>>> 8cddf916
            android:theme="@style/AppTheme.NoActionBar"
            android:windowSoftInputMode="adjustPan" >
        </activity>
        <activity
            android:name="org.smartregister.fhircore.activity.AncListActivity"
            android:theme="@style/AppTheme.NoActionBar"
            android:windowSoftInputMode="adjustPan" >
        </activity>
        <activity
            android:name="org.smartregister.fhircore.activity.CovaxDetailActivity"
            android:label=""
            android:parentActivityName="org.smartregister.fhircore.activity.CovaxListActivity"
            android:theme="@style/AppTheme.NoActionBar">
            <meta-data
                android:name="android.support.PARENT_ACTIVITY"
                android:value="org.smartregister.fhircore.activity.CovaxListActivity" />
        </activity>
        <activity
<<<<<<< HEAD
            android:name=".activity.QuestionnaireActivity"
=======
            android:name=".activity.core.QuestionnaireActivity"
>>>>>>> 8cddf916
            android:parentActivityName=".activity.CovaxListActivity" />

        <service android:name=".auth.account.AccountService">
            <intent-filter>
                <action android:name="android.accounts.AccountAuthenticator" />
            </intent-filter>
            <meta-data android:name="android.accounts.AccountAuthenticator"
                android:resource="@xml/authenticator" />
        </service>

    </application>
</manifest><|MERGE_RESOLUTION|>--- conflicted
+++ resolved
@@ -45,14 +45,6 @@
         <activity android:name=".activity.RecordVaccineActivity"></activity>
         <activity
             android:name="org.smartregister.fhircore.activity.CovaxListActivity"
-<<<<<<< HEAD
-            android:theme="@style/AppTheme.NoActionBar"
-            android:windowSoftInputMode="adjustPan" >
-        </activity>
-        <activity
-            android:name="org.smartregister.fhircore.activity.AncListActivity"
-=======
->>>>>>> 8cddf916
             android:theme="@style/AppTheme.NoActionBar"
             android:windowSoftInputMode="adjustPan" >
         </activity>
@@ -71,11 +63,7 @@
                 android:value="org.smartregister.fhircore.activity.CovaxListActivity" />
         </activity>
         <activity
-<<<<<<< HEAD
-            android:name=".activity.QuestionnaireActivity"
-=======
             android:name=".activity.core.QuestionnaireActivity"
->>>>>>> 8cddf916
             android:parentActivityName=".activity.CovaxListActivity" />
 
         <service android:name=".auth.account.AccountService">
