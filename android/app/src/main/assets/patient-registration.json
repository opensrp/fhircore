--- conflicted
+++ resolved
@@ -173,29 +173,28 @@
               }
             },
             {
-<<<<<<< HEAD
+              "url": "http://hl7.org/fhir/StructureDefinition/questionnaire-itemControl",
+              "valueCodeableConcept": {
+                "coding": [
+                  {
+                    "system": "http://hl7.org/fhir/questionnaire-item-control",
+                    "code": "radio-button",
+                    "display": "Radio Button"
+                  }
+                ]
+              }
+            },
+            {
+              "url": "http://hl7.org/fhir/StructureDefinition/questionnaire-choiceOrientation",
+              "valueCode": "horizontal"
+            },
+            {
               "url": "http://hl7.org/fhir/uv/sdc/StructureDefinition/sdc-questionnaire-initialExpression",
               "valueExpression": {
                 "language": "text/fhirpath",
                 "expression": "Patient.gender",
                 "name": "patientGender"
               }
-=======
-              "url": "http://hl7.org/fhir/StructureDefinition/questionnaire-itemControl",
-              "valueCodeableConcept": {
-                "coding": [
-                  {
-                    "system": "http://hl7.org/fhir/questionnaire-item-control",
-                    "code": "radio-button",
-                    "display": "Radio Button"
-                  }
-                ]
-              }
-            },
-            {
-              "url": "http://hl7.org/fhir/StructureDefinition/questionnaire-choiceOrientation",
-              "valueCode": "horizontal"
->>>>>>> 87c2c649
             }
           ],
           "initial": [
