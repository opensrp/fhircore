/*
 * Copyright 2021 Ona Systems, Inc
 *
 * Licensed under the Apache License, Version 2.0 (the "License");
 * you may not use this file except in compliance with the License.
 * You may obtain a copy of the License at
 *
 *       http://www.apache.org/licenses/LICENSE-2.0
 *
 * Unless required by applicable law or agreed to in writing, software
 * distributed under the License is distributed on an "AS IS" BASIS,
 * WITHOUT WARRANTIES OR CONDITIONS OF ANY KIND, either express or implied.
 * See the License for the specific language governing permissions and
 * limitations under the License.
 */

package org.smartregister.fhircore.viewmodel

import android.app.Application
import android.content.Context
import android.content.Intent
import androidx.lifecycle.AndroidViewModel
import androidx.lifecycle.SavedStateHandle
import androidx.lifecycle.viewModelScope
import ca.uhn.fhir.context.FhirContext
import ca.uhn.fhir.parser.IParser
import com.google.android.fhir.datacapture.mapping.ResourceMapper
import kotlinx.coroutines.launch
import kotlinx.coroutines.runBlocking
<<<<<<< HEAD
import org.hl7.fhir.r4.model.Bundle
import org.hl7.fhir.r4.model.QuestionnaireResponse
import kotlinx.coroutines.runBlocking
=======
>>>>>>> 8cddf916
import org.hl7.fhir.r4.model.Observation
import org.hl7.fhir.r4.model.Patient
import org.hl7.fhir.r4.model.Questionnaire
import org.hl7.fhir.r4.model.Resource
import org.hl7.fhir.r4.model.StructureMap
import org.smartregister.fhircore.FhirApplication
<<<<<<< HEAD
import org.smartregister.fhircore.activity.QuestionnaireActivity
import org.smartregister.fhircore.fragment.PatientDetailFragment
=======
import org.smartregister.fhircore.activity.core.QuestionnaireActivity
>>>>>>> 8cddf916

class QuestionnaireViewModel(application: Application, private val state: SavedStateHandle) :
  AndroidViewModel(application) {

<<<<<<< HEAD
  val fhirEngine = FhirApplication.fhirEngine(getApplication())
=======
  var fhirEngine = FhirApplication.fhirEngine(application)
>>>>>>> 8cddf916

  val questionnaire: Questionnaire
    get() {
      val id: String = state[QuestionnaireActivity.QUESTIONNAIRE_PATH_KEY]!!
      return loadQuestionnaire(id)
<<<<<<< HEAD
    }

  fun loadQuestionnaire(id: String): Questionnaire{
    return runBlocking {
      fhirEngine.load(Questionnaire::class.java, id)
=======
>>>>>>> 8cddf916
    }
  }

  var structureMapProvider: ((String) -> StructureMap?)? = null

  fun loadQuestionnaire(id: String): Questionnaire {
    return runBlocking { fhirEngine.load(Questionnaire::class.java, id) }
  }

  fun saveResource(resource: Resource) {
    viewModelScope.launch { fhirEngine.save(resource) }
  }

  fun saveBundleResources(bundle: Bundle, resourceId: String? = null) {
    if (!bundle.isEmpty) {
      bundle.entry.forEach { bundleEntry ->
        if (resourceId != null && bundleEntry.hasResource()) {
          bundleEntry.resource.id = resourceId
        }

        saveResource(bundleEntry.resource)
      }
    }
  }

<<<<<<< HEAD
  fun fetchStructureMap(context: Context, structureMapUrl: String?): StructureMap? {
    var structureMap: StructureMap? = null
    runBlocking {
      launch {
        val structureMapId = structureMapUrl?.substringAfterLast("/")
        if (structureMapId != null) {
          structureMap =
            FhirApplication.fhirEngine(context).load(StructureMap::class.java, structureMapId)
        }
      }
    }

    return structureMap
  }

  fun saveExtractedResources(
    context: Context,
    intent: Intent,
    questionnaire: Questionnaire,
    questionnaireResponse: QuestionnaireResponse
  ) {
    val bundle =
      ResourceMapper.extract(
        questionnaire,
        questionnaireResponse,
        getStructureMapProvider(context),
        context
      )


    val resourceId =
      if (intent.hasExtra(PatientDetailFragment.ARG_ITEM_ID))
        intent.getStringExtra(PatientDetailFragment.ARG_ITEM_ID)
      else null

    saveBundleResources(bundle, resourceId)
  }

  fun getStructureMapProvider(context: Context): ((String) -> StructureMap?) {
    if (structureMapProvider == null) {
      structureMapProvider =
        { structureMapUrl: String ->
          fetchStructureMap(context, structureMapUrl)
        }
    }

    return structureMapProvider!!
=======
  fun savePatient(resource: Patient) {
    viewModelScope.launch { fhirEngine.save(resource) }
>>>>>>> 8cddf916
  }
}<|MERGE_RESOLUTION|>--- conflicted
+++ resolved
@@ -22,55 +22,33 @@
 import androidx.lifecycle.AndroidViewModel
 import androidx.lifecycle.SavedStateHandle
 import androidx.lifecycle.viewModelScope
-import ca.uhn.fhir.context.FhirContext
-import ca.uhn.fhir.parser.IParser
 import com.google.android.fhir.datacapture.mapping.ResourceMapper
 import kotlinx.coroutines.launch
 import kotlinx.coroutines.runBlocking
-<<<<<<< HEAD
 import org.hl7.fhir.r4.model.Bundle
-import org.hl7.fhir.r4.model.QuestionnaireResponse
-import kotlinx.coroutines.runBlocking
-=======
->>>>>>> 8cddf916
-import org.hl7.fhir.r4.model.Observation
 import org.hl7.fhir.r4.model.Patient
 import org.hl7.fhir.r4.model.Questionnaire
+import org.hl7.fhir.r4.model.QuestionnaireResponse
 import org.hl7.fhir.r4.model.Resource
 import org.hl7.fhir.r4.model.StructureMap
 import org.smartregister.fhircore.FhirApplication
-<<<<<<< HEAD
-import org.smartregister.fhircore.activity.QuestionnaireActivity
-import org.smartregister.fhircore.fragment.PatientDetailFragment
-=======
 import org.smartregister.fhircore.activity.core.QuestionnaireActivity
->>>>>>> 8cddf916
+import org.smartregister.fhircore.activity.core.QuestionnaireActivity.Companion.QUESTIONNAIRE_ARG_BARCODE_KEY
+import org.smartregister.fhircore.activity.core.QuestionnaireActivity.Companion.QUESTIONNAIRE_PATH_KEY
+import org.smartregister.fhircore.util.QuestionnaireUtils
+import java.util.UUID
 
 class QuestionnaireViewModel(application: Application, private val state: SavedStateHandle) :
   AndroidViewModel(application) {
 
-<<<<<<< HEAD
-  val fhirEngine = FhirApplication.fhirEngine(getApplication())
-=======
+  var structureMapProvider: ((String) -> StructureMap?)? = null
   var fhirEngine = FhirApplication.fhirEngine(application)
->>>>>>> 8cddf916
 
   val questionnaire: Questionnaire
     get() {
-      val id: String = state[QuestionnaireActivity.QUESTIONNAIRE_PATH_KEY]!!
+      val id: String = state[QUESTIONNAIRE_PATH_KEY]!!
       return loadQuestionnaire(id)
-<<<<<<< HEAD
     }
-
-  fun loadQuestionnaire(id: String): Questionnaire{
-    return runBlocking {
-      fhirEngine.load(Questionnaire::class.java, id)
-=======
->>>>>>> 8cddf916
-    }
-  }
-
-  var structureMapProvider: ((String) -> StructureMap?)? = null
 
   fun loadQuestionnaire(id: String): Questionnaire {
     return runBlocking { fhirEngine.load(Questionnaire::class.java, id) }
@@ -92,7 +70,6 @@
     }
   }
 
-<<<<<<< HEAD
   fun fetchStructureMap(context: Context, structureMapUrl: String?): StructureMap? {
     var structureMap: StructureMap? = null
     runBlocking {
@@ -114,6 +91,11 @@
     questionnaire: Questionnaire,
     questionnaireResponse: QuestionnaireResponse
   ) {
+    saveParsedResource(questionnaireResponse, questionnaire)
+
+    // todo remove if below to turn below login on, when structure-map has obs and flag and risk-assessment as well
+    if (context != null) return
+
     val bundle =
       ResourceMapper.extract(
         questionnaire,
@@ -122,10 +104,9 @@
         context
       )
 
-
-    val resourceId =
-      if (intent.hasExtra(PatientDetailFragment.ARG_ITEM_ID))
-        intent.getStringExtra(PatientDetailFragment.ARG_ITEM_ID)
+    val resourceId = // todo WRONG assignment
+      if (intent.hasExtra(QuestionnaireActivity.QUESTIONNAIRE_ARG_PATIENT_KEY))
+        intent.getStringExtra(QuestionnaireActivity.QUESTIONNAIRE_ARG_PATIENT_KEY)
       else null
 
     saveBundleResources(bundle, resourceId)
@@ -140,9 +121,53 @@
     }
 
     return structureMapProvider!!
-=======
-  fun savePatient(resource: Patient) {
-    viewModelScope.launch { fhirEngine.save(resource) }
->>>>>>> 8cddf916
+  }
+
+  fun saveParsedResource(questionnaireResponse: QuestionnaireResponse, questionnaire: Questionnaire) {
+    val patient =
+      ResourceMapper.extract(this.questionnaire, questionnaireResponse).entry[0].resource as Patient
+
+    val barcode =
+      QuestionnaireUtils.valueStringWithLinkId(
+        questionnaireResponse,
+        QUESTIONNAIRE_ARG_BARCODE_KEY
+      )
+
+    patient.id = barcode ?: UUID.randomUUID().toString().toLowerCase()
+
+    saveResource(patient)
+
+    // only one level of nesting per obs group is supported by fhircore for now
+    val observations =
+      QuestionnaireUtils.extractObservations(questionnaireResponse, this.questionnaire, patient)
+
+    observations.forEach{
+      saveResource(it)
+    }
+
+    // only one risk assessment per questionnaire is supported by fhircore for now
+    val riskAssessment =
+      QuestionnaireUtils.extractRiskAssessment(observations, questionnaireResponse,
+        this.questionnaire)
+
+    if (riskAssessment != null) {
+      saveResource(riskAssessment)
+
+      val flag =
+        QuestionnaireUtils.extractFlag(questionnaireResponse, this.questionnaire, riskAssessment)
+
+      if (flag != null) {
+        saveResource(flag)
+
+        // todo remove this when sync is implemented
+        val ext =
+          QuestionnaireUtils.extractFlagExtension(flag, questionnaireResponse, this.questionnaire)
+        if (ext != null) {
+          patient.addExtension(ext)
+        }
+
+        saveResource(patient)
+      }
+    }
   }
 }