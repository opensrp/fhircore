--- conflicted
+++ resolved
@@ -83,9 +83,7 @@
     val logicalId: String = patient.logicalId
     val lastUpdate = patient.meta?.lastUpdated
 
-<<<<<<< HEAD
-    return PatientListViewModel.PatientItem(
-      patient.id,
+    return PatientListViewModel.PatientItem(patient.id,
       name,
       gender,
       dob,
@@ -94,9 +92,6 @@
       logicalId,
       lastUpdate
     )
-=======
-    return PatientListViewModel.PatientItem(patient.id, name, gender, dob, html, phone, logicalId)
->>>>>>> 871dd7f7
   }
 
   /** Returns list of ObservationItem objects based on observations from the json string. */
