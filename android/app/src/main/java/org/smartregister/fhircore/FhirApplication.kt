--- conflicted
+++ resolved
@@ -40,14 +40,11 @@
   override fun onCreate() {
     super.onCreate()
     mContext = this
-<<<<<<< HEAD
     SharedPrefrencesHelper.init(this)
-=======
 
     if (BuildConfig.DEBUG) {
       Timber.plant(Timber.DebugTree())
     }
->>>>>>> 0b03b17d
   }
 
   // only initiate the FhirEngine when used for the first time, not when the app is created
