--- conflicted
+++ resolved
@@ -25,11 +25,7 @@
 import org.smartregister.fhircore.fragment.PatientDetailFragment
 
 /** An activity representing a single Patient detail screen. */
-<<<<<<< HEAD
-class PatientDetailActivity : AppCompatActivity() {
-=======
 class PatientDetailActivity : MultiLanguageBaseActivity() {
->>>>>>> 3d80e0f1
   lateinit var fragment: PatientDetailFragment
 
   override fun onCreate(savedInstanceState: Bundle?) {
@@ -68,13 +64,9 @@
             this@PatientDetailActivity.getString(R.string.record_vaccine)
           )
           putExtra(QuestionnaireActivity.QUESTIONNAIRE_FILE_PATH_KEY, "record-vaccine.json")
-<<<<<<< HEAD
           putExtra(PATIENT_ID, fragment.patitentId)
           putExtra(DOSE_NUMBER, fragment.doseNumber)
           putExtra(INITIAL_DOSE, fragment.initialDose)
-=======
-          putExtra(USER_ID, fragment.patitentId)
->>>>>>> 3d80e0f1
         }
       )
     }
