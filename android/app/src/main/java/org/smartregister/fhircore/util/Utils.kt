/*
 * Copyright 2021 Ona Systems, Inc
 *
 * Licensed under the Apache License, Version 2.0 (the "License");
 * you may not use this file except in compliance with the License.
 * You may obtain a copy of the License at
 *
 *       http://www.apache.org/licenses/LICENSE-2.0
 *
 * Unless required by applicable law or agreed to in writing, software
 * distributed under the License is distributed on an "AS IS" BASIS,
 * WITHOUT WARRANTIES OR CONDITIONS OF ANY KIND, either express or implied.
 * See the License for the specific language governing permissions and
 * limitations under the License.
 */

package org.smartregister.fhircore.util

import android.app.Activity
import android.content.Context
import android.content.Intent
import android.content.res.Configuration
import android.content.res.Resources
import android.os.Build
import android.os.LocaleList
import android.view.MotionEvent
import android.view.View
import android.widget.EditText
import android.widget.TextView
import androidx.core.content.ContextCompat
import ca.uhn.fhir.context.FhirContext
import com.google.android.fhir.search.Search
import com.google.android.fhir.search.StringFilterModifier
import com.google.android.fhir.search.search
import com.google.gson.Gson
import java.text.SimpleDateFormat
import java.util.Calendar
import java.util.Date
import java.util.Locale
import kotlinx.coroutines.runBlocking
import org.hl7.fhir.r4.model.DateTimeType
import org.hl7.fhir.r4.model.Immunization
import org.hl7.fhir.r4.model.Patient
import org.hl7.fhir.r4.model.ResourceType
import org.joda.time.DateTime
import org.joda.time.LocalDate
import org.joda.time.ReadablePartial
import org.joda.time.Years
import org.joda.time.format.DateTimeFormat
import org.joda.time.format.DateTimeFormatter
import org.smartregister.fhircore.FhirApplication
import org.smartregister.fhircore.api.HapiFhirService
import org.smartregister.fhircore.data.HapiFhirResourceDataSource
import org.smartregister.fhircore.model.PatientItem
import timber.log.Timber

const val DAYS_IN_MONTH: Int = 28
const val OVERDUE_DAYS_IN_MONTH: Int = 14

object Utils {
  private val gson = Gson()

  fun getAgeFromDate(dateOfBirth: String, currentDate: ReadablePartial? = null): Int {
    val date: DateTime = DateTime.parse(dateOfBirth)
    val age: Years = Years.yearsBetween(date.toLocalDate(), currentDate ?: LocalDate.now())
    return age.years
  }

  /** Load dynamic config for given key. This would be loaded from FHIR DB later todo */
  fun <T> loadConfig(config: String, clz: Class<T>, context: Context): T {
    return gson.fromJson(context.assets.open(config).bufferedReader().use { it.readText() }, clz)
  }

  fun addBasePatientFilter(search: Search) {
    search.filter(Patient.ADDRESS_CITY) {
      modifier = StringFilterModifier.CONTAINS
      value = "NAIROBI"
    }
  }

  fun EditText.addOnDrawableClickedListener(
    drawablePosition: DrawablePosition,
    onClicked: () -> Unit
  ) {
    this.setOnTouchListener(
      object : View.OnTouchListener {

        override fun onTouch(v: View?, event: MotionEvent?): Boolean {
          if (event!!.action == MotionEvent.ACTION_UP &&
              isDrawableClicked(drawablePosition, event, v as EditText)
          ) {
            onClicked()
            return true
          }
          return false
        }
      }
    )
  }

  fun setAppLocale(context: Context, languageTag: String?): Configuration? {
    val res: Resources = context.resources
    val configuration: Configuration = res.configuration
    try {
      val locale = Locale.forLanguageTag(languageTag)
      if (Build.VERSION.SDK_INT >= Build.VERSION_CODES.N) {
        configuration.setLocale(locale)
        val localeList = LocaleList(locale)
        LocaleList.setDefault(localeList)
        configuration.setLocales(localeList)
        context.createConfigurationContext(configuration)
      } else {
        configuration.locale = locale
        res.updateConfiguration(configuration, res.displayMetrics)
      }
    } catch (e: Exception) {
      Timber.e(e)
    }
    return configuration
  }

  private fun isDrawableClicked(
    drawablePosition: DrawablePosition,
    event: MotionEvent?,
    view: EditText
  ): Boolean {
    return when (drawablePosition) {
      DrawablePosition.DRAWABLE_RIGHT ->
        event!!.rawX >=
          (view.right - view.compoundDrawables[drawablePosition.position].bounds.width())
      DrawablePosition.DRAWABLE_LEFT ->
        event!!.rawX <= (view.compoundDrawables[drawablePosition.position].bounds.width())
      else -> {
        return false
      }
    }
  }

  fun refreshActivity(activity: Activity) {
    val intent = Intent(activity, activity.javaClass)
    activity.startActivity(intent)
  }

  enum class DrawablePosition(val position: Int) {
    DRAWABLE_LEFT(0),
    DRAWABLE_TOP(1),
    DRAWABLE_RIGHT(2),
    DRAWABLE_BOTTOM(3)
  }

  fun addDays(initialDate: String, daysToAdd: Int = 0, returnDateFormat: String = "M-d-Y"): String {
    val fmt: DateTimeFormatter = DateTimeFormat.forPattern(returnDateFormat)
    val date: DateTime = DateTime.parse(initialDate)
    return date.plusDays(daysToAdd).toString(fmt)
  }

  fun hasPastDays(initialDate: DateTimeType, days: Int = 0): Boolean {
    val copy = initialDate.copy()
    copy.add(Calendar.DATE, days)
    return copy.after(DateTimeType.now())
  }

  fun setBgColor(view: View, color: Int) {
    view.setBackgroundColor(ContextCompat.getColor(view.context, color))
  }

  fun setTextColor(view: TextView, color: Int) {
    view.setTextColor(ContextCompat.getColor(view.context, color))
  }

  data class PatientAgeGender(val age: Int, val genderAbbr: Char)
  fun getPatientAgeGender(patientItem: PatientItem): PatientAgeGender {
    val age = getAgeFromDate(patientItem.dob)
    val gender = if (patientItem.gender == "male") 'M' else 'F'
    return PatientAgeGender(age, gender)
  }

  fun getLastSeen(patientId: String, lastUpdated: Date?): String {

    var lastSeenDate = lastUpdated?.makeItReadable() ?: ""

    var searchResults = listOf<Immunization>()
    runBlocking {
      searchResults =
        FhirApplication.fhirEngine(FhirApplication.getContext()).search {
          filter(Immunization.PATIENT) { value = "Patient/$patientId" }
        }
    }

    if (searchResults.isNotEmpty()) {
      lastSeenDate = searchResults[searchResults.size.minus(1)].recorded.makeItReadable()
    }

    return lastSeenDate
  }

  fun Date.makeItReadable(): String {
    return SimpleDateFormat("MM-dd-yyyy").format(this)
  }

<<<<<<< HEAD
  fun Int.ordinalOf() =
    "$this" +
      if (this % 100 in 11..13) "th"
      else
        when (this % 10) {
          1 -> "st"
          2 -> "nd"
          3 -> "rd"
          else -> "th"
        }
=======
  fun buildDatasource(appContext: Context): HapiFhirResourceDataSource {
    return HapiFhirResourceDataSource(
      HapiFhirService.create(FhirContext.forR4().newJsonParser(), appContext)
    )
  }

  fun buildResourceSyncParams(): Map<ResourceType, Map<String, String>> {
    return mapOf(
      ResourceType.Patient to emptyMap(),
      ResourceType.Immunization to emptyMap(),
      ResourceType.Questionnaire to emptyMap(),
      ResourceType.StructureMap to mapOf(),
      ResourceType.RelatedPerson to mapOf()
    )
  }
>>>>>>> 5844de20
}<|MERGE_RESOLUTION|>--- conflicted
+++ resolved
@@ -198,7 +198,6 @@
     return SimpleDateFormat("MM-dd-yyyy").format(this)
   }
 
-<<<<<<< HEAD
   fun Int.ordinalOf() =
     "$this" +
       if (this % 100 in 11..13) "th"
@@ -209,7 +208,7 @@
           3 -> "rd"
           else -> "th"
         }
-=======
+
   fun buildDatasource(appContext: Context): HapiFhirResourceDataSource {
     return HapiFhirResourceDataSource(
       HapiFhirService.create(FhirContext.forR4().newJsonParser(), appContext)
@@ -225,5 +224,4 @@
       ResourceType.RelatedPerson to mapOf()
     )
   }
->>>>>>> 5844de20
 }