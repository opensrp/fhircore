--- conflicted
+++ resolved
@@ -187,11 +187,7 @@
     patientListViewModel.searchResults(search, nextPage, pageCount)
   }
 
-  // Click handler to help display the details about the patients from the list.
-<<<<<<< HEAD
-  private fun onPatientItemClicked(patientItem: PatientListViewModel.PatientItem) {
-    launchPatientDetailActivity(patientItem.logicalId)
-  }
+
 
     private fun launchPatientDetailActivity(patientLogicalId: String) {
         val intent =
@@ -201,13 +197,7 @@
         this.startActivity(intent)
     }
 
-  private fun onRecordVaccineClicked(patientItem: PatientListViewModel.PatientItem) {
-    startActivity(
-      Intent(requireContext(), RecordVaccineActivity::class.java).apply {
-        putExtra(QuestionnaireActivity.QUESTIONNAIRE_TITLE_KEY, "Record Vaccine")
-        putExtra(QuestionnaireActivity.QUESTIONNAIRE_FILE_PATH_KEY, "record-vaccine.json")
-        putExtra(USER_ID, patientItem.logicalId)
-=======
+// Click handler to help display the details about the patients from the list.
   private fun onPatientItemClicked(
     intention: Intention,
     patientItem: PatientListViewModel.PatientItem
@@ -228,7 +218,6 @@
             putExtra(PatientDetailFragment.ARG_ITEM_ID, patientItem.logicalId)
           }
         )
->>>>>>> 60e79a9a
       }
     }
   }
@@ -239,10 +228,7 @@
     Toast.makeText(requireContext(), "Syncing...", Toast.LENGTH_LONG).show()
   }
 
-  override fun onResume() {
-    super.onResume()
-    adapter?.notifyDataSetChanged()
-  }
+
 
   enum class Intention {
     RECORD_VACCINE,
