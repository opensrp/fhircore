--- conflicted
+++ resolved
@@ -116,11 +116,6 @@
   private fun getPatientDemographics(patientItem: PatientItem): String {
     val (age, gender) = getPatientAgeGender(patientItem)
     val names = patientItem.name.split(' ')
-<<<<<<< HEAD
-    val gender = if (patientItem.gender == "male") 'M' else 'F'
-    return listOf(if (names.size > 1) names[1] else "", names[0], gender, "$age").joinToString()
-=======
     return listOf(names[1], names[0], gender, "$age").joinToString()
->>>>>>> a05e2aaf
   }
 }