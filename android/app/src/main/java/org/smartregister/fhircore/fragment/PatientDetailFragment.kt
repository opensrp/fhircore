/*
 * Copyright 2021 Ona Systems Inc
 *
 * Licensed under the Apache License, Version 2.0 (the "License");
 * you may not use this file except in compliance with the License.
 * You may obtain a copy of the License at
 *
 *       http://www.apache.org/licenses/LICENSE-2.0
 *
 * Unless required by applicable law or agreed to in writing, software
 * distributed under the License is distributed on an "AS IS" BASIS,
 * WITHOUT WARRANTIES OR CONDITIONS OF ANY KIND, either express or implied.
 * See the License for the specific language governing permissions and
 * limitations under the License.
 */

package org.smartregister.fhircore.fragment

import android.content.Intent
import android.os.Bundle
import android.view.LayoutInflater
import android.view.View
import android.view.ViewGroup
import android.widget.Button
import android.widget.TextView
import androidx.core.content.ContextCompat
import androidx.fragment.app.Fragment
import androidx.lifecycle.Observer
import androidx.lifecycle.ViewModelProvider
import androidx.lifecycle.viewModelScope
import com.google.android.fhir.FhirEngine
<<<<<<< HEAD
=======
import kotlinx.coroutines.launch
>>>>>>> 871dd7f7
import org.hl7.fhir.r4.model.Immunization
import org.hl7.fhir.r4.model.PositiveIntType
import org.smartregister.fhircore.FhirApplication
import org.smartregister.fhircore.R
import org.smartregister.fhircore.activity.QuestionnaireActivity
import org.smartregister.fhircore.adapter.ObservationItemRecyclerViewAdapter
import org.smartregister.fhircore.util.Utils
import org.smartregister.fhircore.util.Utils.isOverdue
<<<<<<< HEAD
import org.smartregister.fhircore.util.Utils.makeItReadable
=======
>>>>>>> 871dd7f7
import org.smartregister.fhircore.viewmodel.PatientListViewModel
import org.smartregister.fhircore.viewmodel.PatientListViewModelFactory

/**
 * A fragment representing a single Patient detail screen. This fragment is contained in a
 * [PatientDetailActivity].
 */
class PatientDetailFragment : Fragment() {

  var patitentId: String? = null
  lateinit var rootView: View
  lateinit var viewModel: PatientListViewModel
  val finalDoseNumber = 2
  var doseNumber = 0
  var initialDose: String = ""

  override fun onCreateView(
    inflater: LayoutInflater,
    container: ViewGroup?,
    savedInstanceState: Bundle?
  ): View? {
    rootView = inflater.inflate(R.layout.patient_detail, container, false)

    val adapter = ObservationItemRecyclerViewAdapter()

    // Commenting as we don't need this in Patient Detail Screen
    /*val recyclerView: RecyclerView = rootView.findViewById(R.id.observation_list)
    recyclerView.adapter = adapter*/

    val fhirEngine: FhirEngine = FhirApplication.fhirEngine(requireContext())

    viewModel =
      ViewModelProvider(
          this,
          PatientListViewModelFactory(this.requireActivity().application, fhirEngine)
        )
        .get(PatientListViewModel::class.java)

    viewModel
      .getObservations()
      .observe(
        viewLifecycleOwner,
        Observer<List<PatientListViewModel.ObservationItem>> { adapter.submitList(it) }
      )

    viewModel.liveSearchPatient.observe(
      viewLifecycleOwner,
      Observer<PatientListViewModel.PatientItem> { setupPatientData(it) }
    )

    arguments?.let {
      if (it.containsKey(ARG_ITEM_ID)) {
        it.getString(ARG_ITEM_ID)?.let { it1 ->
          viewModel.getPatientItem(it1)
          patitentId = it1
        }
      }
    }
    viewModel.searchResults()

    // load immunization data
    viewModel.searchImmunizations(patitentId)

<<<<<<< HEAD
    viewModel.liveSearchImmunization.observe(viewLifecycleOwner, { updateVaccineStatus(it) })
=======
    viewModel.liveSearchImmunization.observe(
      viewLifecycleOwner,
      Observer<List<Immunization>> {
        if (it.isNotEmpty()) {
          updateVaccineStatus(it)
        }
      }
    )
>>>>>>> 871dd7f7

    return rootView
  }

  private fun updateVaccineStatus(immunizations: List<Immunization>) {

<<<<<<< HEAD
    val tvVaccineRecorded = rootView.findViewById<TextView>(R.id.vaccination_status)
    val tvVaccineSecondDose = rootView.findViewById<TextView>(R.id.vaccination_second_dose)
    val btnRecordVaccine = activity?.findViewById<Button>(R.id.btn_record_vaccine)

    if (immunizations.isNotEmpty()) {
      doseNumber =
        (immunizations[immunizations.size.minus(1)].protocolApplied[0].doseNumber as
            PositiveIntType)
          .value
      initialDose = immunizations[immunizations.size.minus(1)].vaccineCode.coding.first().code

      if (immunizations.size == finalDoseNumber) {

        tvVaccineRecorded.text = resources.getString(R.string.fully_vaccinated)
        tvVaccineSecondDose.text = resources.getString(R.string.view_vaccine_certificate)
        btnRecordVaccine?.visibility = View.GONE
      } else if (immunizations.size == 1) {

        val vaccineDate = immunizations[0].occurrenceDateTimeType.toHumanDisplay()
        val nextVaccineDate = Utils.addDays(vaccineDate, 28)
        tvVaccineRecorded.text =
          resources.getString(
            R.string.immunization_brief_text,
            immunizations[0].vaccineCode.text,
            doseNumber
          )
        tvVaccineSecondDose.text =
          resources.getString(
            R.string.immunization_next_dose_text,
            finalDoseNumber,
            nextVaccineDate
          )
        if (immunizations[0].isOverdue(PatientListFragment.SECOND_DOSE_OVERDUE_DAYS)) {
          tvVaccineSecondDose.setTextColor(
            ContextCompat.getColor(requireContext(), R.color.status_red)
          )
=======
    var isFullyVaccinated = false
    viewModel.viewModelScope.launch {
      immunizations.forEach { immunization ->
        doseNumber = (immunization.protocolApplied[0].doseNumber as PositiveIntType).value
        initialDose = immunization.vaccineCode.coding.first().code
        if (isFullyVaccinated) {
          return@forEach
        }
        val nextDoseNumber = doseNumber + 1
        val vaccineDate = immunization.occurrenceDateTimeType.toHumanDisplay()
        val nextVaccineDate = Utils.addDays(vaccineDate, 28)
        val tvVaccineRecorded = rootView.findViewById<TextView>(R.id.vaccination_status)
        tvVaccineRecorded.text =
          resources.getString(
            R.string.immunization_brief_text,
            immunization.vaccineCode.text,
            doseNumber
          )

        val tvVaccineSecondDose = rootView.findViewById<TextView>(R.id.vaccination_second_dose)
        val btnRecordVaccine = activity?.findViewById<Button>(R.id.btn_record_vaccine)
        tvVaccineSecondDose.visibility = View.VISIBLE
        if (doseNumber == finalDoseNumber) {
          isFullyVaccinated = true
          tvVaccineRecorded.text = resources.getString(R.string.fully_vaccinated)
          tvVaccineSecondDose.text = resources.getString(R.string.view_vaccine_certificate)
          if (btnRecordVaccine != null) {
            btnRecordVaccine.visibility = View.GONE
          }
        } else {
          tvVaccineSecondDose.text =
            resources.getString(
              R.string.immunization_next_dose_text,
              nextDoseNumber,
              nextVaccineDate
            )
          if (immunization.isOverdue(PatientListFragment.SECOND_DOSE_OVERDUE_DAYS)) {
            tvVaccineSecondDose.setTextColor(
              ContextCompat.getColor(requireContext(), R.color.status_red)
            )
          }
>>>>>>> 871dd7f7
        }
      }
    } else {
      tvVaccineRecorded.text = resources.getString(R.string.no_vaccine_received)
      tvVaccineSecondDose.visibility = View.GONE
    }
  }

  override fun onResume() {
    super.onResume()
    // load immunization data
    viewModel.searchImmunizations(patitentId)
  }

  private fun setupPatientData(patient: PatientListViewModel.PatientItem?) {
    val gender = if (patient?.gender == "male") 'M' else 'F'
    if (patient != null) {
      var patientDetailLabel =
        patient?.name +
          ", " +
          gender +
          ", " +
          patient?.dob?.let { it1 -> Utils.getAgeFromDate(it1) }
      activity?.findViewById<TextView>(R.id.patient_bio_data)?.text = patientDetailLabel
      activity?.findViewById<TextView>(R.id.id_patient_number)?.text = "ID: " + patient.logicalId
      patitentId = patient.logicalId
<<<<<<< HEAD

      rootView.findViewById<TextView>(R.id.observation_detail).text =
        "Registered ${patient.lastUpdated?.makeItReadable() ?: ""}"
=======
>>>>>>> 871dd7f7
    }
  }

  fun editPatient() {

    viewModel.liveSearchPatient.value?.let {
      startActivity(
        Intent(requireContext(), QuestionnaireActivity::class.java).apply {
          putExtra(QuestionnaireActivity.QUESTIONNAIRE_TITLE_KEY, "Patient registration")
          putExtra(QuestionnaireActivity.QUESTIONNAIRE_FILE_PATH_KEY, "patient-registration.json")
          putExtra(ARG_ITEM_ID, it.logicalId)
        }
      )
    }
  }

  companion object {
    /** The fragment argument representing the patient item ID that this fragment represents. */
    const val ARG_ITEM_ID = "patient_item_id"
  }
}<|MERGE_RESOLUTION|>--- conflicted
+++ resolved
@@ -29,10 +29,6 @@
 import androidx.lifecycle.ViewModelProvider
 import androidx.lifecycle.viewModelScope
 import com.google.android.fhir.FhirEngine
-<<<<<<< HEAD
-=======
-import kotlinx.coroutines.launch
->>>>>>> 871dd7f7
 import org.hl7.fhir.r4.model.Immunization
 import org.hl7.fhir.r4.model.PositiveIntType
 import org.smartregister.fhircore.FhirApplication
@@ -41,10 +37,7 @@
 import org.smartregister.fhircore.adapter.ObservationItemRecyclerViewAdapter
 import org.smartregister.fhircore.util.Utils
 import org.smartregister.fhircore.util.Utils.isOverdue
-<<<<<<< HEAD
 import org.smartregister.fhircore.util.Utils.makeItReadable
-=======
->>>>>>> 871dd7f7
 import org.smartregister.fhircore.viewmodel.PatientListViewModel
 import org.smartregister.fhircore.viewmodel.PatientListViewModelFactory
 
@@ -108,25 +101,13 @@
     // load immunization data
     viewModel.searchImmunizations(patitentId)
 
-<<<<<<< HEAD
     viewModel.liveSearchImmunization.observe(viewLifecycleOwner, { updateVaccineStatus(it) })
-=======
-    viewModel.liveSearchImmunization.observe(
-      viewLifecycleOwner,
-      Observer<List<Immunization>> {
-        if (it.isNotEmpty()) {
-          updateVaccineStatus(it)
-        }
-      }
-    )
->>>>>>> 871dd7f7
 
     return rootView
   }
 
   private fun updateVaccineStatus(immunizations: List<Immunization>) {
 
-<<<<<<< HEAD
     val tvVaccineRecorded = rootView.findViewById<TextView>(R.id.vaccination_status)
     val tvVaccineSecondDose = rootView.findViewById<TextView>(R.id.vaccination_second_dose)
     val btnRecordVaccine = activity?.findViewById<Button>(R.id.btn_record_vaccine)
@@ -163,49 +144,6 @@
           tvVaccineSecondDose.setTextColor(
             ContextCompat.getColor(requireContext(), R.color.status_red)
           )
-=======
-    var isFullyVaccinated = false
-    viewModel.viewModelScope.launch {
-      immunizations.forEach { immunization ->
-        doseNumber = (immunization.protocolApplied[0].doseNumber as PositiveIntType).value
-        initialDose = immunization.vaccineCode.coding.first().code
-        if (isFullyVaccinated) {
-          return@forEach
-        }
-        val nextDoseNumber = doseNumber + 1
-        val vaccineDate = immunization.occurrenceDateTimeType.toHumanDisplay()
-        val nextVaccineDate = Utils.addDays(vaccineDate, 28)
-        val tvVaccineRecorded = rootView.findViewById<TextView>(R.id.vaccination_status)
-        tvVaccineRecorded.text =
-          resources.getString(
-            R.string.immunization_brief_text,
-            immunization.vaccineCode.text,
-            doseNumber
-          )
-
-        val tvVaccineSecondDose = rootView.findViewById<TextView>(R.id.vaccination_second_dose)
-        val btnRecordVaccine = activity?.findViewById<Button>(R.id.btn_record_vaccine)
-        tvVaccineSecondDose.visibility = View.VISIBLE
-        if (doseNumber == finalDoseNumber) {
-          isFullyVaccinated = true
-          tvVaccineRecorded.text = resources.getString(R.string.fully_vaccinated)
-          tvVaccineSecondDose.text = resources.getString(R.string.view_vaccine_certificate)
-          if (btnRecordVaccine != null) {
-            btnRecordVaccine.visibility = View.GONE
-          }
-        } else {
-          tvVaccineSecondDose.text =
-            resources.getString(
-              R.string.immunization_next_dose_text,
-              nextDoseNumber,
-              nextVaccineDate
-            )
-          if (immunization.isOverdue(PatientListFragment.SECOND_DOSE_OVERDUE_DAYS)) {
-            tvVaccineSecondDose.setTextColor(
-              ContextCompat.getColor(requireContext(), R.color.status_red)
-            )
-          }
->>>>>>> 871dd7f7
         }
       }
     } else {
@@ -232,12 +170,9 @@
       activity?.findViewById<TextView>(R.id.patient_bio_data)?.text = patientDetailLabel
       activity?.findViewById<TextView>(R.id.id_patient_number)?.text = "ID: " + patient.logicalId
       patitentId = patient.logicalId
-<<<<<<< HEAD
 
       rootView.findViewById<TextView>(R.id.observation_detail).text =
         "Registered ${patient.lastUpdated?.makeItReadable() ?: ""}"
-=======
->>>>>>> 871dd7f7
     }
   }
 
