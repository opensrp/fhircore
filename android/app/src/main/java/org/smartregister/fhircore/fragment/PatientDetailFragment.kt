--- conflicted
+++ resolved
@@ -31,10 +31,6 @@
 import org.smartregister.fhircore.FhirApplication
 import org.smartregister.fhircore.R
 import org.smartregister.fhircore.activity.QuestionnaireActivity
-<<<<<<< HEAD
-import org.smartregister.fhircore.adapter.ObservationItemRecyclerViewAdapter
-=======
->>>>>>> 438154d1
 import org.smartregister.fhircore.util.Utils
 import org.smartregister.fhircore.viewmodel.PatientListViewModel
 import org.smartregister.fhircore.viewmodel.PatientListViewModelFactory
@@ -156,19 +152,6 @@
         Intent(requireContext(), QuestionnaireActivity::class.java).apply {
           putExtra(QuestionnaireActivity.QUESTIONNAIRE_TITLE_KEY, "Patient registration")
           putExtra(QuestionnaireActivity.QUESTIONNAIRE_FILE_PATH_KEY, "patient-registration.json")
-          putExtra(ARG_ITEM_ID, it.logicalId)
-        }
-      )
-    }
-  }
-
-  fun editPatient() {
-
-    viewModel.liveSearchPatient.value?.let {
-      startActivity(
-        Intent(requireContext(), QuestionnaireActivity::class.java).apply {
-          putExtra(QuestionnaireActivity.QUESTIONNAIRE_TITLE_KEY, "Patient registration")
-          putExtra(QuestionnaireActivity.QUESTIONNAIRE_FILE_PATH_KEY, "patient-registration.json")
           putExtra(Companion.ARG_ITEM_ID, it.logicalId)
         }
       )
