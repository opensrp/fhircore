--- conflicted
+++ resolved
@@ -128,15 +128,7 @@
     }
   }
 
-<<<<<<< HEAD
-  private fun showVaccineRecordDialog(vaccineName: String) {
-    val userId = intent?.getStringExtra(USER_ID)
-    if (userId != null) {
-      SharedPrefrencesHelper.write(userId, vaccineName)
-    }
-=======
   private fun showVaccineRecordDialog(immunization: Immunization) {
->>>>>>> 43b9286b
 
     val builder = AlertDialog.Builder(this)
     val doseNumber = immunization.protocolApplied.first().doseNumberPositiveIntType.value
