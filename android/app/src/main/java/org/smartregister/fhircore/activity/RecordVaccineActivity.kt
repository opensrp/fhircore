/*
 * Copyright 2021 Ona Systems, Inc
 *
 * Licensed under the Apache License, Version 2.0 (the "License");
 * you may not use this file except in compliance with the License.
 * You may obtain a copy of the License at
 *
 *       http://www.apache.org/licenses/LICENSE-2.0
 *
 * Unless required by applicable law or agreed to in writing, software
 * distributed under the License is distributed on an "AS IS" BASIS,
 * WITHOUT WARRANTIES OR CONDITIONS OF ANY KIND, either express or implied.
 * See the License for the specific language governing permissions and
 * limitations under the License.
 */

package org.smartregister.fhircore.activity

import android.os.Bundle
import android.view.MenuItem
import android.widget.Button
import android.widget.Toast
import androidx.activity.viewModels
import androidx.appcompat.app.AlertDialog
import androidx.core.os.bundleOf
import androidx.fragment.app.commit
import ca.uhn.fhir.context.FhirContext
import ca.uhn.fhir.parser.IParser
import com.google.android.fhir.datacapture.QuestionnaireFragment
import com.google.android.fhir.datacapture.mapping.ResourceMapper
import java.util.Date
import java.util.UUID
import org.apache.commons.lang3.StringUtils
import org.hl7.fhir.r4.model.CodeableConcept
import org.hl7.fhir.r4.model.DateTimeType
import org.hl7.fhir.r4.model.Immunization
import org.hl7.fhir.r4.model.PositiveIntType
import org.hl7.fhir.r4.model.Questionnaire
import org.hl7.fhir.r4.model.Reference
import org.smartregister.fhircore.R
import org.smartregister.fhircore.util.Utils
import org.smartregister.fhircore.viewmodel.QuestionnaireViewModel

const val PATIENT_ID = "patient_id"
const val DOSE_NUMBER = "dose_number"
const val INITIAL_DOSE = "initial_dose"

class RecordVaccineActivity : MultiLanguageBaseActivity() {

  private val viewModel: QuestionnaireViewModel by viewModels()

  override fun onCreate(savedInstanceState: Bundle?) {
    super.onCreate(savedInstanceState)
    setContentView(R.layout.activity_record_vaccine)

    supportActionBar!!.apply {
      title = intent.getStringExtra(QuestionnaireActivity.QUESTIONNAIRE_TITLE_KEY)
      setDisplayHomeAsUpEnabled(true)
    }

    // Only add the fragment once, when the activity is first created.
    if (savedInstanceState == null) {
      val fragment = QuestionnaireFragment()
      fragment.arguments =
        bundleOf(QuestionnaireFragment.BUNDLE_KEY_QUESTIONNAIRE to viewModel.questionnaire)

      supportFragmentManager.commit {
        add(R.id.container, fragment, QuestionnaireActivity.QUESTIONNAIRE_FRAGMENT_TAG)
      }
    }

    findViewById<Button>(R.id.btn_record_vaccine).setOnClickListener {
      val questionnaireFragment =
        supportFragmentManager.findFragmentByTag(
          QuestionnaireActivity.QUESTIONNAIRE_FRAGMENT_TAG
        ) as
          QuestionnaireFragment
      val questionnaireResponse = questionnaireFragment.getQuestionnaireResponse()

      val iParser: IParser = FhirContext.forR4().newJsonParser()
      val questionnaire =
        iParser.parseResource(
          org.hl7.fhir.r4.model.Questionnaire::class.java,
          viewModel.questionnaire
        ) as
          Questionnaire

      // TODO Replace manual mapping with resource mapper
      try {
        val immunization =
          ResourceMapper.extract(questionnaire, questionnaireResponse) as Immunization
        immunization.id = UUID.randomUUID().toString().toLowerCase()
        immunization.recorded = Date()
        immunization.status = Immunization.ImmunizationStatus.COMPLETED
        immunization.vaccineCode =
          CodeableConcept().apply {
            this.text = questionnaireResponse.item[0].answer[0].valueCoding.code
            this.coding = listOf(questionnaireResponse.item[0].answer[0].valueCoding)
          }
        immunization.occurrence = DateTimeType.today()
        immunization.patient =
          Reference().apply { this.reference = "Patient/" + intent?.getStringExtra(PATIENT_ID) }

        immunization.protocolApplied =
          listOf(
            Immunization.ImmunizationProtocolAppliedComponent().apply {
              var currentDoseNumber = intent?.getIntExtra(DOSE_NUMBER, 0)
              if (currentDoseNumber != null) {
                this.doseNumber = PositiveIntType(currentDoseNumber + 1)
              }
            }
          )
        showVaccineRecordDialog(immunization)
      } catch (e: IndexOutOfBoundsException) {
        Toast.makeText(this, R.string.please_select_vaccine, Toast.LENGTH_SHORT).show()
      }
    }
  }

  override fun onOptionsItemSelected(item: MenuItem): Boolean {
    return when (item.itemId) {
      android.R.id.home -> {
        finish()
        true
      } // do whatever
      else -> super.onOptionsItemSelected(item)
    }
  }

  private fun showVaccineRecordDialog(immunization: Immunization) {

    val builder = AlertDialog.Builder(this)
    val doseNumber = immunization.protocolApplied.first().doseNumberPositiveIntType.value
    var msgText = ""
    var titleText = ""
    val vaccineDate = immunization.occurrenceDateTimeType.toHumanDisplay()
    val nextVaccineDate = Utils.addDays(vaccineDate, 28)
    val currentDose = immunization.vaccineCode.coding.first().code
    val initialDose = intent?.getStringExtra(INITIAL_DOSE)
    val isSameAsFirstDose = StringUtils.isEmpty(initialDose) || currentDose.equals(initialDose)
    if (isSameAsFirstDose) {
      msgText =
        if (doseNumber == 2) {
          resources.getString(R.string.fully_vaccinated)
        } else {
          resources.getString(R.string.immunization_next_dose_text, doseNumber + 1, nextVaccineDate)
        }
      titleText = "${immunization.vaccineCode.text} dose $doseNumber recorded"
    } else {
      msgText = "Second vaccine dose should be same as first"
      titleText = "Initially  received $initialDose"
    }

    // set title for alert dialog
<<<<<<< HEAD
    builder.setTitle(titleText)

    // set message for alert dialog
    builder.setMessage(msgText)
=======
    builder.setTitle(this.getString(R.string.ordinal_vaccine_dose_recorded, vaccineName))

    // set message for alert dialog
    builder.setMessage(this.getString(R.string.second_dose_due_at, "27-04-2021"))
>>>>>>> dbfe9056

    // performing negative action
    builder.setNegativeButton(R.string.done) { dialogInterface, _ ->
      dialogInterface.dismiss()
      if (isSameAsFirstDose) {
        viewModel.saveResource(immunization)
        finish()
      }
    }
    // Create the AlertDialog
    val alertDialog: AlertDialog = builder.create()
    // Set other dialog properties
    alertDialog.setCancelable(false)
    alertDialog.show()
  }
}<|MERGE_RESOLUTION|>--- conflicted
+++ resolved
@@ -145,24 +145,21 @@
         } else {
           resources.getString(R.string.immunization_next_dose_text, doseNumber + 1, nextVaccineDate)
         }
-      titleText = "${immunization.vaccineCode.text} dose $doseNumber recorded"
+      titleText =
+        this.getString(R.string.ordinal_vaccine_dose_recorded, immunization.vaccineCode.text)
     } else {
       msgText = "Second vaccine dose should be same as first"
       titleText = "Initially  received $initialDose"
     }
 
     // set title for alert dialog
-<<<<<<< HEAD
     builder.setTitle(titleText)
 
     // set message for alert dialog
     builder.setMessage(msgText)
-=======
-    builder.setTitle(this.getString(R.string.ordinal_vaccine_dose_recorded, vaccineName))
 
     // set message for alert dialog
     builder.setMessage(this.getString(R.string.second_dose_due_at, "27-04-2021"))
->>>>>>> dbfe9056
 
     // performing negative action
     builder.setNegativeButton(R.string.done) { dialogInterface, _ ->
