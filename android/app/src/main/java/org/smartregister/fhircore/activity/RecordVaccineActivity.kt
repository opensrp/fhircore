/*
 * Copyright 2021 Ona Systems, Inc
 *
 * Licensed under the Apache License, Version 2.0 (the "License");
 * you may not use this file except in compliance with the License.
 * You may obtain a copy of the License at
 *
 *       http://www.apache.org/licenses/LICENSE-2.0
 *
 * Unless required by applicable law or agreed to in writing, software
 * distributed under the License is distributed on an "AS IS" BASIS,
 * WITHOUT WARRANTIES OR CONDITIONS OF ANY KIND, either express or implied.
 * See the License for the specific language governing permissions and
 * limitations under the License.
 */

package org.smartregister.fhircore.activity

import android.os.Bundle
import android.view.MenuItem
import android.widget.Button
import android.widget.Toast
import androidx.activity.viewModels
import androidx.appcompat.app.AlertDialog
import androidx.core.os.bundleOf
import androidx.fragment.app.commit
import ca.uhn.fhir.context.FhirContext
import ca.uhn.fhir.parser.IParser
import com.google.android.fhir.datacapture.QuestionnaireFragment
import com.google.android.fhir.datacapture.mapping.ResourceMapper
import java.util.Date
import java.util.UUID
import org.apache.commons.lang3.StringUtils
import org.hl7.fhir.r4.model.CodeableConcept
import org.hl7.fhir.r4.model.DateTimeType
import org.hl7.fhir.r4.model.Immunization
import org.hl7.fhir.r4.model.PositiveIntType
import org.hl7.fhir.r4.model.Questionnaire
import org.hl7.fhir.r4.model.Reference
import org.smartregister.fhircore.R
<<<<<<< HEAD
import org.smartregister.fhircore.util.Utils
=======
import org.smartregister.fhircore.util.SharedPreferencesHelper
>>>>>>> 3d80e0f1
import org.smartregister.fhircore.viewmodel.QuestionnaireViewModel

const val PATIENT_ID = "patient_id"
const val DOSE_NUMBER = "dose_number"
const val INITIAL_DOSE = "initial_dose"

class RecordVaccineActivity : MultiLanguageBaseActivity() {

  private val viewModel: QuestionnaireViewModel by viewModels()

  override fun onCreate(savedInstanceState: Bundle?) {
    super.onCreate(savedInstanceState)
    setContentView(R.layout.activity_record_vaccine)

    supportActionBar!!.apply {
      title = intent.getStringExtra(QuestionnaireActivity.QUESTIONNAIRE_TITLE_KEY)
      setDisplayHomeAsUpEnabled(true)
    }

    // Only add the fragment once, when the activity is first created.
    if (savedInstanceState == null) {
      val fragment = QuestionnaireFragment()
      fragment.arguments =
        bundleOf(QuestionnaireFragment.BUNDLE_KEY_QUESTIONNAIRE to viewModel.questionnaire)

      supportFragmentManager.commit {
        add(R.id.container, fragment, QuestionnaireActivity.QUESTIONNAIRE_FRAGMENT_TAG)
      }
    }

    findViewById<Button>(R.id.btn_record_vaccine).setOnClickListener {
      val questionnaireFragment =
        supportFragmentManager.findFragmentByTag(
          QuestionnaireActivity.QUESTIONNAIRE_FRAGMENT_TAG
        ) as
          QuestionnaireFragment
      val questionnaireResponse = questionnaireFragment.getQuestionnaireResponse()

      val iParser: IParser = FhirContext.forR4().newJsonParser()
      val questionnaire =
        iParser.parseResource(
          org.hl7.fhir.r4.model.Questionnaire::class.java,
          viewModel.questionnaire
        ) as
          Questionnaire

      // TODO Replace manual mapping with resource mapper
      try {
        val immunization =
          ResourceMapper.extract(questionnaire, questionnaireResponse) as Immunization
        immunization.id = UUID.randomUUID().toString().toLowerCase()
        immunization.recorded = Date()
        immunization.status = Immunization.ImmunizationStatus.COMPLETED
        immunization.vaccineCode =
          CodeableConcept().apply {
            this.text = questionnaireResponse.item[0].answer[0].valueCoding.code
            this.coding = listOf(questionnaireResponse.item[0].answer[0].valueCoding)
          }
        immunization.occurrence = DateTimeType.today()
        immunization.patient =
          Reference().apply { this.reference = "Patient/" + intent?.getStringExtra(PATIENT_ID) }

        immunization.protocolApplied =
          listOf(
            Immunization.ImmunizationProtocolAppliedComponent().apply {
              var currentDoseNumber = intent?.getIntExtra(DOSE_NUMBER, 0)
              if (currentDoseNumber != null) {
                this.doseNumber = PositiveIntType(currentDoseNumber + 1)
              }
            }
          )
        showVaccineRecordDialog(immunization)
      } catch (e: IndexOutOfBoundsException) {
        Toast.makeText(this, "Please Select Vaccine", Toast.LENGTH_SHORT).show()
      }
    }
  }

  override fun onOptionsItemSelected(item: MenuItem): Boolean {
    return when (item.itemId) {
      android.R.id.home -> {
        finish()
        true
      } // do whatever
      else -> super.onOptionsItemSelected(item)
    }
  }

<<<<<<< HEAD
  private fun showVaccineRecordDialog(immunization: Immunization) {
=======
  private fun showVaccineRecordDialog(vaccineName: String) {
    val userId = intent?.getStringExtra(USER_ID)
    if (userId != null) {
      SharedPreferencesHelper.write(userId, vaccineName)
    }
>>>>>>> 3d80e0f1

    val builder = AlertDialog.Builder(this)
    val doseNumber = immunization.protocolApplied.first().doseNumberPositiveIntType.value
    var msgText = ""
    var titleText = ""
    val vaccineDate = immunization.occurrenceDateTimeType.toHumanDisplay()
    val nextVaccineDate = Utils.addDays(vaccineDate, 28)
    val currentDose = immunization.vaccineCode.coding.first().code
    val initialDose = intent?.getStringExtra(INITIAL_DOSE)
    val isSameAsFirstDose = StringUtils.isEmpty(initialDose) || currentDose.equals(initialDose)
    if (isSameAsFirstDose) {
      msgText =
        if (doseNumber == 2) {
          resources.getString(R.string.fully_vaccinated)
        } else {
          resources.getString(R.string.immunization_next_dose_text, doseNumber + 1, nextVaccineDate)
        }
      titleText = "${immunization.vaccineCode.text} dose $doseNumber recorded"
    } else {
      msgText = "Second vaccine dose should be same as first"
      titleText = "Initially  received $initialDose"
    }

    // set title for alert dialog
    builder.setTitle(titleText)

    // set message for alert dialog
    builder.setMessage(msgText)

    // performing negative action
    builder.setNegativeButton("Done") { dialogInterface, _ ->
      dialogInterface.dismiss()
      if (isSameAsFirstDose) {
        viewModel.saveResource(immunization)
        finish()
      }
    }
    // Create the AlertDialog
    val alertDialog: AlertDialog = builder.create()
    // Set other dialog properties
    alertDialog.setCancelable(false)
    alertDialog.show()
  }
}<|MERGE_RESOLUTION|>--- conflicted
+++ resolved
@@ -38,11 +38,7 @@
 import org.hl7.fhir.r4.model.Questionnaire
 import org.hl7.fhir.r4.model.Reference
 import org.smartregister.fhircore.R
-<<<<<<< HEAD
 import org.smartregister.fhircore.util.Utils
-=======
-import org.smartregister.fhircore.util.SharedPreferencesHelper
->>>>>>> 3d80e0f1
 import org.smartregister.fhircore.viewmodel.QuestionnaireViewModel
 
 const val PATIENT_ID = "patient_id"
@@ -131,15 +127,7 @@
     }
   }
 
-<<<<<<< HEAD
   private fun showVaccineRecordDialog(immunization: Immunization) {
-=======
-  private fun showVaccineRecordDialog(vaccineName: String) {
-    val userId = intent?.getStringExtra(USER_ID)
-    if (userId != null) {
-      SharedPreferencesHelper.write(userId, vaccineName)
-    }
->>>>>>> 3d80e0f1
 
     val builder = AlertDialog.Builder(this)
     val doseNumber = immunization.protocolApplied.first().doseNumberPositiveIntType.value
