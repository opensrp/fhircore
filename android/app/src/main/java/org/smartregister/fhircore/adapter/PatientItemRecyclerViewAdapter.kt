--- conflicted
+++ resolved
@@ -22,63 +22,42 @@
 import androidx.recyclerview.widget.DiffUtil
 import androidx.recyclerview.widget.ListAdapter
 import org.smartregister.fhircore.R
-<<<<<<< HEAD
-import org.smartregister.fhircore.domain.Pagination
-import org.smartregister.fhircore.fragment.NavigationDirection
 import org.smartregister.fhircore.fragment.PatientListFragment
-import org.smartregister.fhircore.viewholder.PaginationViewHolder
-=======
->>>>>>> 3d80e0f1
 import org.smartregister.fhircore.viewholder.PatientItemViewHolder
 import org.smartregister.fhircore.viewmodel.PatientListViewModel
 
 /** UI Controller helper class to monitor Patient viewmodel and display list of patients. */
 class PatientItemRecyclerViewAdapter(
-<<<<<<< HEAD
   private val onItemClicked:
     (PatientListFragment.Intention, PatientListViewModel.PatientItem) -> Unit,
-  private val paginationListener: (NavigationDirection, Int) -> Unit,
   private val patientStatusObserver: (String, Observer<PatientListViewModel.PatientStatus>) -> Unit
-) : ListAdapter<Any, RecyclerView.ViewHolder>(PatientItemDiffCallback()) {
-=======
-  private val onItemClicked: (PatientListViewModel.PatientItem) -> Unit,
-  private val onRecordVaccineClicked: (PatientListViewModel.PatientItem) -> Unit
-) : ListAdapter<Any, PatientItemViewHolder>(PatientItemDiffCallback()) {
->>>>>>> 3d80e0f1
+) :
+  ListAdapter<PatientListViewModel.PatientItem, PatientItemViewHolder>(PatientItemDiffCallback()) {
 
-  class PatientItemDiffCallback : DiffUtil.ItemCallback<Any>() {
-    override fun areItemsTheSame(oldItem: Any, newItem: Any): Boolean =
-      oldItem is PatientListViewModel.PatientItem &&
-        newItem is PatientListViewModel.PatientItem &&
-        oldItem.id == newItem.id
+  class PatientItemDiffCallback : DiffUtil.ItemCallback<PatientListViewModel.PatientItem>() {
+    override fun areItemsTheSame(
+      oldItem: PatientListViewModel.PatientItem,
+      newItem: PatientListViewModel.PatientItem
+    ): Boolean = oldItem.id == newItem.id
 
-    override fun areContentsTheSame(oldItem: Any, newItem: Any): Boolean =
-      oldItem is PatientListViewModel.PatientItem &&
-        newItem is PatientListViewModel.PatientItem &&
-        oldItem.id == newItem.id
+    override fun areContentsTheSame(
+      oldItem: PatientListViewModel.PatientItem,
+      newItem: PatientListViewModel.PatientItem
+    ): Boolean = oldItem.id == newItem.id
   }
 
-  override fun onCreateViewHolder(parent: ViewGroup, viewType: Int): PatientItemViewHolder {
-    return PatientItemViewHolder(
+  override fun onCreateViewHolder(parent: ViewGroup, viewType: Int): PatientItemViewHolder =
+    PatientItemViewHolder(
       LayoutInflater.from(parent.context).inflate(R.layout.patient_list_item, parent, false)
     )
+
+  override fun getItemViewType(position: Int): Int {
+    return if (position == (currentList.size - 1)) 1 else 0
   }
 
   override fun onBindViewHolder(holder: PatientItemViewHolder, position: Int) {
     val item = currentList[position]
 
-<<<<<<< HEAD
-    when (holder) {
-      is PatientItemViewHolder ->
-        holder.bindTo(
-          item as PatientListViewModel.PatientItem,
-          onItemClicked,
-          patientStatusObserver
-        )
-      is PaginationViewHolder -> holder.bindTo(item as Pagination, paginationListener)
-    }
-=======
-    holder.bindTo(item as PatientListViewModel.PatientItem, onItemClicked, onRecordVaccineClicked)
->>>>>>> 3d80e0f1
+    holder.bindTo(item, onItemClicked, patientStatusObserver)
   }
 }