--- conflicted
+++ resolved
@@ -27,13 +27,10 @@
 import ca.uhn.fhir.parser.IParser
 import com.google.android.fhir.datacapture.QuestionnaireFragment
 import com.google.android.fhir.datacapture.mapping.ResourceMapper
-<<<<<<< HEAD
 import java.util.UUID
-=======
 import kotlinx.coroutines.launch
 import org.hl7.fhir.r4.model.BooleanType
 import org.hl7.fhir.r4.model.DateType
->>>>>>> 3d80e0f1
 import org.hl7.fhir.r4.model.Patient
 import org.hl7.fhir.r4.model.Questionnaire
 import org.hl7.fhir.r4.model.QuestionnaireResponse
@@ -81,16 +78,11 @@
 
     val patient = ResourceMapper.extract(questionnaire, questionnaireResponse) as Patient
 
-<<<<<<< HEAD
-    patient.id = patient.id ?: UUID.randomUUID().toString().toLowerCase()
-    // FhirApplication.fhirEngine(applicationContext).save(patient)
+    patient.id =
+      intent.getStringExtra(PatientDetailFragment.ARG_ITEM_ID)
+        ?: UUID.randomUUID().toString().toLowerCase()
+
     viewModel.saveResource(patient)
-=======
-    patient.id =
-      intent.getStringExtra(PatientDetailFragment.ARG_ITEM_ID) ?: patient.name.first().family
-
-    viewModel.savePatient(patient)
->>>>>>> 3d80e0f1
 
     this.startActivity(Intent(this, PatientListActivity::class.java))
   }
