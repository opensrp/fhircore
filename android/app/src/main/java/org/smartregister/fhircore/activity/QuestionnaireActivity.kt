--- conflicted
+++ resolved
@@ -25,12 +25,9 @@
 import androidx.lifecycle.viewModelScope
 import ca.uhn.fhir.context.FhirContext
 import com.google.android.fhir.datacapture.QuestionnaireFragment
-<<<<<<< HEAD
-import kotlinx.android.synthetic.main.activity_patient_detail.view.*
-=======
 import com.google.android.fhir.datacapture.mapping.ResourceMapper
 import java.util.UUID
->>>>>>> a05e2aaf
+import kotlinx.android.synthetic.main.activity_patient_detail.view.*
 import kotlinx.coroutines.launch
 import org.hl7.fhir.r4.model.BooleanType
 import org.hl7.fhir.r4.model.DateType
@@ -65,7 +62,6 @@
     findViewById<Button>(R.id.btn_save_client_info).setOnClickListener(this)
   }
 
-<<<<<<< HEAD
   fun saveExtractedResources(questionnaireResponse: QuestionnaireResponse) {
     viewModel.saveExtractedResources(
       this@QuestionnaireActivity,
@@ -74,61 +70,6 @@
       questionnaireResponse
     )
     finish()
-=======
-  fun savePatientResource(questionnaireResponse: QuestionnaireResponse) {
-
-    val iParser: IParser = FhirContext.forR4().newJsonParser()
-    val questionnaire =
-      iParser.parseResource(
-        org.hl7.fhir.r4.model.Questionnaire::class.java,
-        viewModel.questionnaire
-      ) as
-        Questionnaire
-
-    val patient = ResourceMapper.extract(questionnaire, questionnaireResponse) as Patient
-
-    val barcode =
-      QuestionnaireUtils.valueStringWithLinkId(
-        questionnaireResponse,
-        PatientDetailFragment.ARG_ID_FIELD_KEY
-      )
-
-    patient.id = barcode ?: UUID.randomUUID().toString().toLowerCase()
-
-    viewModel.saveResource(patient)
-
-    // only one level of nesting per obs group is supported by fhircore for now
-    val observations =
-      QuestionnaireUtils.extractObservations(questionnaireResponse, questionnaire, patient)
-
-    viewModel.saveObservations(observations)
-
-    // only one risk assessment per questionnaire is supported by fhircore for now
-    val riskAssessment =
-      QuestionnaireUtils.extractRiskAssessment(observations, questionnaireResponse, questionnaire)
-
-    if (riskAssessment != null) {
-      viewModel.saveResource(riskAssessment)
-
-      val flag =
-        QuestionnaireUtils.extractFlag(questionnaireResponse, questionnaire, riskAssessment)
-
-      if (flag != null) {
-        viewModel.saveResource(flag)
-
-        // todo remove this when sync is implemented
-        val ext =
-          QuestionnaireUtils.extractFlagExtension(flag, questionnaireResponse, questionnaire)
-        if (ext != null) {
-          patient.addExtension(ext)
-        }
-
-        viewModel.saveResource(patient)
-      }
-    }
-
-    this.startActivity(Intent(this, PatientListActivity::class.java))
->>>>>>> a05e2aaf
   }
 
   private fun getQuestionnaire(): String {
