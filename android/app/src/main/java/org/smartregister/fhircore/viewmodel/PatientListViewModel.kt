/*
 * Copyright 2021 Ona Systems, Inc
 *
 * Licensed under the Apache License, Version 2.0 (the "License");
 * you may not use this file except in compliance with the License.
 * You may obtain a copy of the License at
 *
 *       http://www.apache.org/licenses/LICENSE-2.0
 *
 * Unless required by applicable law or agreed to in writing, software
 * distributed under the License is distributed on an "AS IS" BASIS,
 * WITHOUT WARRANTIES OR CONDITIONS OF ANY KIND, either express or implied.
 * See the License for the specific language governing permissions and
 * limitations under the License.
 */

package org.smartregister.fhircore.viewmodel

import android.app.Application
import android.content.Context
import androidx.lifecycle.AndroidViewModel
import androidx.lifecycle.LiveData
import androidx.lifecycle.MutableLiveData
import androidx.lifecycle.ViewModel
import androidx.lifecycle.ViewModelProvider
import androidx.lifecycle.viewModelScope
import ca.uhn.fhir.context.FhirContext
import ca.uhn.fhir.rest.server.exceptions.ResourceNotFoundException
import com.google.android.fhir.FhirEngine
import com.google.android.fhir.logicalId
import com.google.android.fhir.search.Order
import com.google.android.fhir.search.StringFilterModifier
import com.google.android.fhir.search.count
import com.google.android.fhir.search.search
import com.google.android.fhir.sync.Sync
import java.text.SimpleDateFormat
import java.util.Calendar
import java.util.Date
import java.util.Locale
import kotlinx.coroutines.GlobalScope
import kotlinx.coroutines.launch
import org.hl7.fhir.r4.model.Immunization
import org.hl7.fhir.r4.model.Patient
import org.hl7.fhir.r4.model.PositiveIntType
import org.hl7.fhir.r4.model.ResourceType
import org.smartregister.fhircore.api.HapiFhirService
import org.smartregister.fhircore.data.HapiFhirResourceDataSource
import org.smartregister.fhircore.domain.Pagination
import org.smartregister.fhircore.fragment.PatientDetailsCard
import org.smartregister.fhircore.fragment.toDetailsCard
import org.smartregister.fhircore.model.PatientItem
import org.smartregister.fhircore.model.PatientStatus
import org.smartregister.fhircore.model.PatientVaccineSummary
import org.smartregister.fhircore.model.VaccineStatus
import org.smartregister.fhircore.util.Utils

/**
 * The ViewModel helper class for PatientItemRecyclerViewAdapter, that is responsible for preparing
 * data for UI.
 */
class PatientListViewModel(application: Application, private val fhirEngine: FhirEngine) :
  AndroidViewModel(application) {

  val liveSearchedPaginatedPatients: MutableLiveData<Pair<List<PatientItem>, Pagination>> by lazy {
    MutableLiveData<Pair<List<PatientItem>, Pagination>>()
  }

  fun searchResults(query: String? = null, page: Int = 0, pageSize: Int = 10) {
    viewModelScope.launch {
      val searchResults: List<Patient> =
        fhirEngine.search {
          Utils.addBasePatientFilter(this)

          apply {
            if (query?.isNotBlank() == true) {
              filter(Patient.NAME) {
                modifier = StringFilterModifier.CONTAINS
                value = query.trim()
              }
            }
          }

          sort(Patient.GIVEN, Order.ASCENDING)
          count = pageSize
          from = (page * pageSize)
        }

      val patients = searchResults.map { it.toPatientItem() }
      patients.forEach { it.vaccineStatus = getPatientStatus(it.logicalId) }

      liveSearchedPaginatedPatients.value =
        Pair(
          patients,
          Pagination(totalItems = count(query).toInt(), pageSize = pageSize, currentPage = page)
        )
    }
  }

  suspend fun getPatientStatus(id: String): PatientStatus {
    // check database for immunizations
    val cal: Calendar = Calendar.getInstance()
    cal.add(Calendar.DATE, -28)
    val overDueStart: Date = cal.time

    val formatter = SimpleDateFormat("dd-MM-yy", Locale.US)

    val searchResults: List<Immunization> =
      fhirEngine.search { filter(Immunization.PATIENT) { value = "Patient/$id" } }

    val computedStatus =
      if (searchResults.size >= 2) VaccineStatus.VACCINATED
      else if (searchResults.size == 1 && searchResults[0].recorded.before(overDueStart))
        VaccineStatus.OVERDUE
      else if (searchResults.size == 1) VaccineStatus.PARTIAL else VaccineStatus.DUE

    return PatientStatus(
      status = computedStatus,
      details = if (searchResults.isNotEmpty()) formatter.format(searchResults[0].recorded) else ""
    )
  }

  /** Basic search for immunizations */
  fun fetchPatientDetailsCards(
    context: Context,
    patientId: String
  ): LiveData<List<PatientDetailsCard>> {
    val liveSearchImmunization: MutableLiveData<List<PatientDetailsCard>> = MutableLiveData()
    viewModelScope.launch {
      val result =
        mutableListOf(fhirEngine.load(Patient::class.java, patientId).toDetailsCard(context))

      val immunizations: List<Immunization> =
        fhirEngine.search { filter(Immunization.PATIENT) { value = "Patient/$patientId" } }

      immunizations.forEachIndexed { index, element ->
        result.add(element.toDetailsCard(context, index, index < 1))
      }

      liveSearchImmunization.value = result
    }
    return liveSearchImmunization
  }

  private suspend fun count(query: String? = null): Long {
    return fhirEngine.count<Patient> {
      Utils.addBasePatientFilter(this)
      apply {
        if (query?.isNotBlank() == true) {
          filter(Patient.NAME) {
            modifier = StringFilterModifier.CONTAINS
            value = query.trim()
          }
        }
      }
    }
  }

  fun getPatientItem(id: String): LiveData<PatientItem> {
    val liveSearchPatient: MutableLiveData<PatientItem> = MutableLiveData()
    viewModelScope.launch {
      val patient = fhirEngine.load(Patient::class.java, id).toPatientItem()

      val immunizations: List<Immunization> =
        fhirEngine.search { filter(Immunization.PATIENT) { value = "Patient/$id" } }

      if (immunizations.isNotEmpty()) {
        val immunization = immunizations[0]
        patient.vaccineSummary =
          PatientVaccineSummary(
            (immunization.protocolApplied[0].doseNumber as PositiveIntType).value,
            immunization.vaccineCode.coding.first().code
          )
      }

      liveSearchPatient.value = patient
    }
    return liveSearchPatient
  }

  fun runSync() {
    viewModelScope.launch {
      // fhirEngine.syncUpload()

      /** Download Immediately from the server */
      GlobalScope.launch {
        Sync.oneTimeSync(
          fhirEngine,
          HapiFhirResourceDataSource(
            HapiFhirService.create(FhirContext.forR4().newJsonParser(), getApplication())
          ),
          mapOf(
            ResourceType.Patient to mapOf("address-city" to "NAIROBI"),
            ResourceType.Immunization to mapOf()
          )
        )
      }
    }
  }

  fun isPatientExists(id: String): LiveData<Result<Boolean>> {
    val result = MutableLiveData<Result<Boolean>>()
    viewModelScope.launch {
      try {
        fhirEngine.load(Patient::class.java, id)
        result.value = Result.success(true)
      } catch (e: ResourceNotFoundException) {
        result.value = Result.failure(e)
      }
    }
    return result
  }

  fun clearPatientList() {
    liveSearchedPaginatedPatients.value =
      Pair(emptyList(), Pagination(totalItems = 0, pageSize = 1, currentPage = 0))
  }
<<<<<<< HEAD
=======

  private fun getAssetFileAsString(filename: String): String {
    return this.getApplication<Application>()
      .applicationContext
      .assets
      .open(filename)
      .bufferedReader()
      .use { it.readText() }
  }

  /** The Patient's details for display purposes. */
  data class PatientItem(
    val id: String,
    val name: String,
    val gender: String,
    val dob: String,
    val html: String,
    val phone: String,
    val logicalId: String,
    val risk: String,
    var vaccineStatus: PatientStatus? = null
  ) {
    override fun toString(): String = name
  }

  data class PatientStatus(val status: VaccineStatus, val details: String)

  enum class VaccineStatus {
    VACCINATED,
    PARTIAL,
    OVERDUE,
    DUE
  }

  /** The Observation's details for display purposes. */
  data class ObservationItem(
    val id: String,
    val code: String,
    val effective: String,
    val value: String
  ) {
    override fun toString(): String = code
  }
>>>>>>> 2f619bbd
}

class PatientListViewModelFactory(
  private val application: Application,
  private val fhirEngine: FhirEngine
) : ViewModelProvider.Factory {
  override fun <T : ViewModel?> create(modelClass: Class<T>): T {
    if (modelClass.isAssignableFrom(PatientListViewModel::class.java)) {
      return PatientListViewModel(application, fhirEngine) as T
    }
    throw IllegalArgumentException("Unknown ViewModel class")
  }
}

fun Patient.toPatientItem(): PatientItem {
  val name = this.name[0].nameAsSingleString

  // Show nothing if no values available for gender and date of birth.
  val gender = if (this.hasGenderElement()) this.genderElement.valueAsString else ""
  val dob = if (this.hasBirthDateElement()) this.birthDateElement.valueAsString else ""
  val html: String = if (this.hasText()) this.text.div.valueAsString else ""
  val phone: String =
    if (this.hasTelecom() && this.telecom[0].hasValue()) this.telecom[0].value else ""
  val logicalId: String = this.logicalId

  return PatientItem(this.logicalId, name, gender, dob, html, phone, logicalId)
}<|MERGE_RESOLUTION|>--- conflicted
+++ resolved
@@ -214,52 +214,6 @@
     liveSearchedPaginatedPatients.value =
       Pair(emptyList(), Pagination(totalItems = 0, pageSize = 1, currentPage = 0))
   }
-<<<<<<< HEAD
-=======
-
-  private fun getAssetFileAsString(filename: String): String {
-    return this.getApplication<Application>()
-      .applicationContext
-      .assets
-      .open(filename)
-      .bufferedReader()
-      .use { it.readText() }
-  }
-
-  /** The Patient's details for display purposes. */
-  data class PatientItem(
-    val id: String,
-    val name: String,
-    val gender: String,
-    val dob: String,
-    val html: String,
-    val phone: String,
-    val logicalId: String,
-    val risk: String,
-    var vaccineStatus: PatientStatus? = null
-  ) {
-    override fun toString(): String = name
-  }
-
-  data class PatientStatus(val status: VaccineStatus, val details: String)
-
-  enum class VaccineStatus {
-    VACCINATED,
-    PARTIAL,
-    OVERDUE,
-    DUE
-  }
-
-  /** The Observation's details for display purposes. */
-  data class ObservationItem(
-    val id: String,
-    val code: String,
-    val effective: String,
-    val value: String
-  ) {
-    override fun toString(): String = code
-  }
->>>>>>> 2f619bbd
 }
 
 class PatientListViewModelFactory(
@@ -284,6 +238,8 @@
   val phone: String =
     if (this.hasTelecom() && this.telecom[0].hasValue()) this.telecom[0].value else ""
   val logicalId: String = this.logicalId
-
-  return PatientItem(this.logicalId, name, gender, dob, html, phone, logicalId)
+  val ext = this.extension.singleOrNull { it.value.toString().contains("risk") }
+  val risk = ext?.value?.toString() ?: ""
+
+  return PatientItem(this.logicalId, name, gender, dob, html, phone, logicalId, risk)
 }