--- conflicted
+++ resolved
@@ -24,19 +24,12 @@
 import androidx.lifecycle.ViewModel
 import androidx.lifecycle.ViewModelProvider
 import androidx.lifecycle.viewModelScope
-<<<<<<< HEAD
-=======
 import ca.uhn.fhir.context.FhirContext
->>>>>>> a05e2aaf
 import com.google.android.fhir.FhirEngine
 import com.google.android.fhir.db.ResourceNotFoundException
 import com.google.android.fhir.logicalId
 import com.google.android.fhir.search.Order
 import com.google.android.fhir.search.StringFilterModifier
-<<<<<<< HEAD
-import com.google.android.fhir.search.search
-import com.google.android.fhir.sync.Sync
-=======
 import com.google.android.fhir.search.count
 import com.google.android.fhir.search.search
 import com.google.android.fhir.sync.Sync
@@ -46,20 +39,14 @@
 import java.util.Locale
 import kotlinx.coroutines.Dispatchers
 import kotlinx.coroutines.GlobalScope
->>>>>>> a05e2aaf
 import kotlinx.coroutines.launch
 import org.hl7.fhir.r4.model.Immunization
 import org.hl7.fhir.r4.model.Patient
-<<<<<<< HEAD
-import org.smartregister.fhircore.data.FhirPeriodicSyncWorker
-import org.smartregister.fhircore.data.SamplePatients
-=======
 import org.hl7.fhir.r4.model.PositiveIntType
 import org.hl7.fhir.r4.model.ResourceType
 import org.smartregister.fhircore.R
 import org.smartregister.fhircore.api.HapiFhirService
 import org.smartregister.fhircore.data.HapiFhirResourceDataSource
->>>>>>> a05e2aaf
 import org.smartregister.fhircore.domain.Pagination
 import org.smartregister.fhircore.fragment.PatientDetailsCard
 import org.smartregister.fhircore.fragment.toDetailsCard
@@ -90,18 +77,13 @@
 
       val searchResults: List<Patient> =
         fhirEngine.search {
-          // Utils.addBasePatientFilter(this)
+          Utils.addBasePatientFilter(this)
 
           apply {
             if (query?.isNotBlank() == true) {
-<<<<<<< HEAD
-              filter(Patient.FAMILY) {
-=======
               filter(Patient.NAME) {
                 modifier = StringFilterModifier.CONTAINS
->>>>>>> a05e2aaf
                 value = query.trim()
-                modifier = StringFilterModifier.CONTAINS
               }
             }
           }
@@ -177,23 +159,6 @@
     return liveSearchImmunization
   }
 
-<<<<<<< HEAD
-  /** Returns number of records in database */
-  // TODO This is a wasteful query that will be replaced by implementation of
-  // https://github.com/google/android-fhir/issues/458
-  // https://github.com/opensrp/fhircore/issues/107
-  private suspend fun count(query: String? = null): Int {
-    val searchResults: List<Patient> =
-      fhirEngine.search {
-        Utils.addBasePatientFilter(this)
-
-        apply {
-          if (query?.isNotBlank() == true) {
-            filter(Patient.FAMILY) {
-              value = query.trim()
-              modifier = StringFilterModifier.CONTAINS
-            }
-=======
   private suspend fun count(query: String? = null): Long {
     return fhirEngine.count<Patient> {
       Utils.addBasePatientFilter(this)
@@ -202,7 +167,6 @@
           filter(Patient.NAME) {
             modifier = StringFilterModifier.CONTAINS
             value = query.trim()
->>>>>>> a05e2aaf
           }
         }
       }
@@ -226,15 +190,9 @@
           )
       }
 
-<<<<<<< HEAD
-  fun syncUpload() {
-    // TODO: Fix this
-    viewModelScope.launch { Sync.oneTimeSync<FhirPeriodicSyncWorker>(getApplication()) }
-=======
       liveSearchPatient.value = patient
     }
     return liveSearchPatient
->>>>>>> a05e2aaf
   }
 
   fun runSync() {
