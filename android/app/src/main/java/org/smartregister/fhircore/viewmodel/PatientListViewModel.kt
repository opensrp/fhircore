--- conflicted
+++ resolved
@@ -78,13 +78,6 @@
     viewModelScope.launch {
       var searchResults: List<Patient> =
         fhirEngine.search {
-<<<<<<< HEAD
-          filter(Patient.ADDRESS_CITY) {
-            prefix = ParamPrefixEnum.EQUAL
-            value = "NAIROBI"
-          }
-
-=======
           Utils.addBasePatientFilter(this)
 
           apply {
@@ -95,7 +88,7 @@
               }
             }
           }
->>>>>>> 3d80e0f1
+
           sort(Patient.GIVEN, Order.ASCENDING)
         }
 
