/*
 * Copyright 2021 Ona Systems, Inc
 *
 * Licensed under the Apache License, Version 2.0 (the "License");
 * you may not use this file except in compliance with the License.
 * You may obtain a copy of the License at
 *
 *       http://www.apache.org/licenses/LICENSE-2.0
 *
 * Unless required by applicable law or agreed to in writing, software
 * distributed under the License is distributed on an "AS IS" BASIS,
 * WITHOUT WARRANTIES OR CONDITIONS OF ANY KIND, either express or implied.
 * See the License for the specific language governing permissions and
 * limitations under the License.
 */

package org.smartregister.fhircore.activity

import android.app.Activity
import android.content.DialogInterface
import android.content.Intent
import android.widget.Button
import com.google.android.fhir.FhirEngine
import com.google.android.fhir.datacapture.QuestionnaireFragment
import com.google.android.fhir.datacapture.mapping.ResourceMapper
import io.mockk.coEvery
import io.mockk.every
import io.mockk.mockk
import io.mockk.mockkObject
import java.lang.IndexOutOfBoundsException
import java.util.Date
import org.hl7.fhir.r4.model.Bundle
import org.hl7.fhir.r4.model.CodeType
import org.hl7.fhir.r4.model.CodeableConcept
import org.hl7.fhir.r4.model.Coding
import org.hl7.fhir.r4.model.DateTimeType
import org.hl7.fhir.r4.model.Immunization
import org.hl7.fhir.r4.model.Patient
import org.hl7.fhir.r4.model.PositiveIntType
import org.hl7.fhir.r4.model.Questionnaire
import org.hl7.fhir.r4.model.QuestionnaireResponse
import org.junit.Assert
import org.junit.Before
import org.junit.Test
import org.robolectric.Robolectric
import org.robolectric.Shadows.shadowOf
import org.robolectric.annotation.Config
import org.robolectric.fakes.RoboMenuItem
import org.robolectric.shadows.ShadowAlertDialog
import org.robolectric.util.ReflectionHelpers
import org.smartregister.fhircore.FhirApplication
import org.smartregister.fhircore.R
import org.smartregister.fhircore.activity.core.QuestionnaireActivity
import org.smartregister.fhircore.model.CovaxDetailView
import org.smartregister.fhircore.model.PatientItem
import org.smartregister.fhircore.model.PatientStatus
import org.smartregister.fhircore.model.PatientVaccineSummary
import org.smartregister.fhircore.model.VaccineStatus
import org.smartregister.fhircore.shadow.FhirApplicationShadow
import org.smartregister.fhircore.shadow.TestUtils
import org.smartregister.fhircore.util.Utils

@Config(shadows = [FhirApplicationShadow::class])
class RecordVaccineActivityTest : ActivityRobolectricTest() {

  private lateinit var recordVaccineActivity: RecordVaccineActivity

  @Before
  fun setUp() {
    val fhirEngine: FhirEngine = mockk()
    coEvery { fhirEngine.load(Patient::class.java, "test_patient_id") } returns TestUtils.TEST_PATIENT_1
    coEvery { fhirEngine.search<Immunization>(any()) } returns listOf()
    coEvery { fhirEngine.load(Questionnaire::class.java, any()) } returns Questionnaire()

    mockkObject(FhirApplication)
    every { FhirApplication.fhirEngine(any()) } returns fhirEngine

    val intent =
      Intent().apply {
<<<<<<< HEAD
        putExtra(QuestionnaireActivity.QUESTIONNAIRE_TITLE_KEY, "Record Vaccine")
        putExtra(QuestionnaireActivity.QUESTIONNAIRE_PATH_KEY, "record-vaccine.json")
        putExtra(PATIENT_ID, "1")
        putExtra(INITIAL_DOSE, "dummy")
=======
        putExtra(CovaxDetailView.COVAX_DETAIL_VIEW_CONFIG_ID, "covax_client_register_config.json")
        putExtra(CovaxDetailView.COVAX_ARG_ITEM_ID, "test_patient_id")
>>>>>>> 8cddf916
      }

    recordVaccineActivity =
      Robolectric.buildActivity(RecordVaccineActivity::class.java, intent).create().resume().get()
  }

  @Test
  fun testVerifyRecordedVaccineSavedDialogProperty() {

    mockkObject(ResourceMapper)

    val entryComponent = mockk<Bundle.BundleEntryComponent>()
    val bundle = mockk<Bundle>()
    val questionnaireResponse = mockk<QuestionnaireResponse>()
    val item = mockk<QuestionnaireResponse.QuestionnaireResponseItemComponent>()
    val answer = mockk<QuestionnaireResponse.QuestionnaireResponseItemAnswerComponent>()
    val items = listOf(item)
    val answerItems = listOf(answer)
    val coding = mockk<Coding>()

    every { entryComponent.resource } returns Immunization()
    every { bundle.entry } returns listOf(entryComponent)
    every { ResourceMapper.extract(any(), any()) } returns bundle

    every { questionnaireResponse.item } returns items
    every { item.answer } throws IndexOutOfBoundsException()
    every { answer.valueCoding } returns coding
    every { coding.code } answers { "dummy" }
    every { item.answer } returns answerItems

    Assert.assertNull(ShadowAlertDialog.getLatestAlertDialog())

    ReflectionHelpers.callInstanceMethod<Any>(
      recordVaccineActivity,
      "handleImmunizationResult",
      ReflectionHelpers.ClassParameter.from(QuestionnaireResponse::class.java, questionnaireResponse),
    )

    val dialog = shadowOf(ShadowAlertDialog.getLatestAlertDialog())

    val vaccineDate = DateTimeType.today().toHumanDisplay()
    val nextVaccineDate = Utils.addDays(vaccineDate, 28)

    Assert.assertNotNull(dialog)
    Assert.assertEquals("dummy 1st dose recorded", dialog.title)
    Assert.assertEquals("Dose 2 due $nextVaccineDate", dialog.message)
  }

  @Test
  fun testShowVaccineRecordDialogVerifyAllOptions() {
    var patientItem = patientItemOf(1, "vaccineA", VaccineStatus.DUE)

    val immunization =
      Immunization().apply {
        recorded = Date()
        vaccineCode =
          CodeableConcept().apply {
            this.text = "vaccineA"
            this.coding = listOf(Coding("", "vaccineA", "vaccineA"))
          }
        occurrence = DateTimeType.today()

        protocolApplied =
          listOf(
            Immunization.ImmunizationProtocolAppliedComponent().apply {
              doseNumber = PositiveIntType(1)
            }
          )
      }

    val vaccineDate = immunization.occurrenceDateTimeType.toHumanDisplay()
    val nextVaccineDate = Utils.addDays(vaccineDate, 28)

    ReflectionHelpers.callInstanceMethod<Any>(
      recordVaccineActivity,
      "showVaccineRecordDialog",
      ReflectionHelpers.ClassParameter.from(Immunization::class.java, immunization),
      ReflectionHelpers.ClassParameter.from(PatientItem::class.java, patientItem)
    )

    val shadowAlertDialog = ShadowAlertDialog.getLatestAlertDialog()
    var dialog = shadowOf(shadowAlertDialog)

    Assert.assertNotNull(dialog)
    Assert.assertEquals("vaccineA 1st dose recorded", dialog.title)
    Assert.assertEquals("Dose 2 due $nextVaccineDate", dialog.message)

    shadowAlertDialog.getButton(DialogInterface.BUTTON_NEGATIVE).performClick()
    immunization.protocolApplied[0].doseNumber = PositiveIntType(2)

    ReflectionHelpers.callInstanceMethod<Any>(
      recordVaccineActivity,
      "showVaccineRecordDialog",
      ReflectionHelpers.ClassParameter.from(Immunization::class.java, immunization),
      ReflectionHelpers.ClassParameter.from(PatientItem::class.java, patientItem)
    )
    dialog = shadowOf(ShadowAlertDialog.getLatestAlertDialog())

    Assert.assertNotNull(dialog)
    Assert.assertEquals("vaccineA 1st dose recorded", dialog.title)
    Assert.assertEquals("Fully vaccinated", dialog.message)

    immunization.vaccineCode.coding[0].code = "another_dose"
    patientItem = patientItemOf(1, "someother_vaccine", VaccineStatus.DUE)

    ReflectionHelpers.callInstanceMethod<Any>(
      recordVaccineActivity,
      "showVaccineRecordDialog",
      ReflectionHelpers.ClassParameter.from(Immunization::class.java, immunization),
      ReflectionHelpers.ClassParameter.from(PatientItem::class.java, patientItem)
    )
    dialog = shadowOf(ShadowAlertDialog.getLatestAlertDialog())

    Assert.assertNotNull(dialog)
    Assert.assertEquals("Initially received someother_vaccine", dialog.title)
    Assert.assertEquals("Second vaccine dose should be same as first", dialog.message)
  }

  private fun patientItemOf(doseNumber: Int, initialDose: String, status: VaccineStatus): PatientItem {
    val patientVaccineSummary = PatientVaccineSummary(doseNumber, initialDose)
    val patientStatus = PatientStatus(status, "none")
    return PatientItem("", "", "", "2000-01-01", "",
      "", "", "HR", patientStatus, patientVaccineSummary, lastSeen = "07-26-2021")
  }

  override fun getActivity(): Activity {
    return recordVaccineActivity
  }
}<|MERGE_RESOLUTION|>--- conflicted
+++ resolved
@@ -19,9 +19,7 @@
 import android.app.Activity
 import android.content.DialogInterface
 import android.content.Intent
-import android.widget.Button
 import com.google.android.fhir.FhirEngine
-import com.google.android.fhir.datacapture.QuestionnaireFragment
 import com.google.android.fhir.datacapture.mapping.ResourceMapper
 import io.mockk.coEvery
 import io.mockk.every
@@ -30,7 +28,6 @@
 import java.lang.IndexOutOfBoundsException
 import java.util.Date
 import org.hl7.fhir.r4.model.Bundle
-import org.hl7.fhir.r4.model.CodeType
 import org.hl7.fhir.r4.model.CodeableConcept
 import org.hl7.fhir.r4.model.Coding
 import org.hl7.fhir.r4.model.DateTimeType
@@ -45,12 +42,9 @@
 import org.robolectric.Robolectric
 import org.robolectric.Shadows.shadowOf
 import org.robolectric.annotation.Config
-import org.robolectric.fakes.RoboMenuItem
 import org.robolectric.shadows.ShadowAlertDialog
 import org.robolectric.util.ReflectionHelpers
 import org.smartregister.fhircore.FhirApplication
-import org.smartregister.fhircore.R
-import org.smartregister.fhircore.activity.core.QuestionnaireActivity
 import org.smartregister.fhircore.model.CovaxDetailView
 import org.smartregister.fhircore.model.PatientItem
 import org.smartregister.fhircore.model.PatientStatus
@@ -68,7 +62,8 @@
   @Before
   fun setUp() {
     val fhirEngine: FhirEngine = mockk()
-    coEvery { fhirEngine.load(Patient::class.java, "test_patient_id") } returns TestUtils.TEST_PATIENT_1
+    coEvery { fhirEngine.load(Patient::class.java, "test_patient_id") } returns
+      TestUtils.TEST_PATIENT_1
     coEvery { fhirEngine.search<Immunization>(any()) } returns listOf()
     coEvery { fhirEngine.load(Questionnaire::class.java, any()) } returns Questionnaire()
 
@@ -77,15 +72,8 @@
 
     val intent =
       Intent().apply {
-<<<<<<< HEAD
-        putExtra(QuestionnaireActivity.QUESTIONNAIRE_TITLE_KEY, "Record Vaccine")
-        putExtra(QuestionnaireActivity.QUESTIONNAIRE_PATH_KEY, "record-vaccine.json")
-        putExtra(PATIENT_ID, "1")
-        putExtra(INITIAL_DOSE, "dummy")
-=======
         putExtra(CovaxDetailView.COVAX_DETAIL_VIEW_CONFIG_ID, "covax_client_register_config.json")
         putExtra(CovaxDetailView.COVAX_ARG_ITEM_ID, "test_patient_id")
->>>>>>> 8cddf916
       }
 
     recordVaccineActivity =
@@ -121,7 +109,10 @@
     ReflectionHelpers.callInstanceMethod<Any>(
       recordVaccineActivity,
       "handleImmunizationResult",
-      ReflectionHelpers.ClassParameter.from(QuestionnaireResponse::class.java, questionnaireResponse),
+      ReflectionHelpers.ClassParameter.from(
+        QuestionnaireResponse::class.java,
+        questionnaireResponse
+      ),
     )
 
     val dialog = shadowOf(ShadowAlertDialog.getLatestAlertDialog())
@@ -204,11 +195,26 @@
     Assert.assertEquals("Second vaccine dose should be same as first", dialog.message)
   }
 
-  private fun patientItemOf(doseNumber: Int, initialDose: String, status: VaccineStatus): PatientItem {
+  private fun patientItemOf(
+    doseNumber: Int,
+    initialDose: String,
+    status: VaccineStatus
+  ): PatientItem {
     val patientVaccineSummary = PatientVaccineSummary(doseNumber, initialDose)
     val patientStatus = PatientStatus(status, "none")
-    return PatientItem("", "", "", "2000-01-01", "",
-      "", "", "HR", patientStatus, patientVaccineSummary, lastSeen = "07-26-2021")
+    return PatientItem(
+      "",
+      "",
+      "",
+      "2000-01-01",
+      "",
+      "",
+      "",
+      "HR",
+      patientStatus,
+      patientVaccineSummary,
+      lastSeen = "07-26-2021"
+    )
   }
 
   override fun getActivity(): Activity {
