--- conflicted
+++ resolved
@@ -16,11 +16,8 @@
 
 package org.smartregister.fhircore.viewmodel
 
-<<<<<<< HEAD
+import android.content.Context
 import android.content.Intent
-=======
-import android.content.Context
->>>>>>> 8cddf916
 import androidx.lifecycle.SavedStateHandle
 import androidx.test.core.app.ApplicationProvider
 import ca.uhn.fhir.context.FhirContext
@@ -28,20 +25,15 @@
 import com.google.android.fhir.FhirEngine
 import com.google.android.fhir.logicalId
 import io.mockk.coEvery
-<<<<<<< HEAD
 import io.mockk.coVerify
 import io.mockk.every
 import io.mockk.just
 import io.mockk.mockk
+import io.mockk.mockkObject
 import io.mockk.runs
 import io.mockk.slot
 import io.mockk.spyk
 import io.mockk.verify
-=======
-import io.mockk.every
-import io.mockk.mockkStatic
-import io.mockk.spyk
->>>>>>> 8cddf916
 import kotlinx.coroutines.runBlocking
 import org.hl7.fhir.r4.model.Bundle
 import org.hl7.fhir.r4.model.Expression
@@ -49,14 +41,10 @@
 import org.hl7.fhir.r4.model.HumanName
 import org.hl7.fhir.r4.model.Patient
 import org.hl7.fhir.r4.model.Questionnaire
-<<<<<<< HEAD
 import org.hl7.fhir.r4.model.QuestionnaireResponse
 import org.hl7.fhir.r4.model.Resource
 import org.hl7.fhir.r4.model.StringType
 import org.hl7.fhir.r4.model.StructureMap
-=======
->>>>>>> 8cddf916
-import org.json.JSONObject
 import org.junit.Assert
 import org.junit.Before
 import org.junit.Test
@@ -65,25 +53,38 @@
 import org.smartregister.fhircore.FhirApplication
 import org.smartregister.fhircore.RobolectricTest
 import org.smartregister.fhircore.activity.QuestionnaireActivityTest
-<<<<<<< HEAD
-import org.smartregister.fhircore.fragment.PatientDetailFragment
-=======
 import org.smartregister.fhircore.activity.core.QuestionnaireActivity
->>>>>>> 8cddf916
+import org.smartregister.fhircore.activity.core.QuestionnaireActivity.Companion.QUESTIONNAIRE_PATH_KEY
+import org.smartregister.fhircore.model.CovaxDetailView
 import org.smartregister.fhircore.shadow.FhirApplicationShadow
+import org.smartregister.fhircore.shadow.TestUtils
 
 /** Created by Ephraim Kigamba - nek.eam@gmail.com on 03-07-2021. */
 @Config(shadows = [FhirApplicationShadow::class])
 class QuestionnaireViewModelTest : RobolectricTest() {
 
-<<<<<<< HEAD
+  private lateinit var fhirEngine: FhirEngine
+  private lateinit var samplePatientRegisterQuestionnaire: Questionnaire
   private lateinit var questionnaireViewModel: QuestionnaireViewModel
+  private lateinit var context: Context
 
   @Before
   fun setUp() {
-    // MockKAnnotations.init(this, relaxUnitFun = true)
+    context = ApplicationProvider.getApplicationContext()
+
+    val iParser: IParser = FhirContext.forR4().newJsonParser()
+    val qJson =
+      context.assets.open("sample_patient_registration.json").bufferedReader().use { it.readText() }
+
+    samplePatientRegisterQuestionnaire = iParser.parseResource(qJson) as Questionnaire
+
+    fhirEngine = spyk(FhirApplication.fhirEngine(context))
+
+    mockkObject(FhirApplication)
+    every { FhirApplication.fhirEngine(any()) } returns fhirEngine
+
     val savedState = SavedStateHandle()
-    savedState[QuestionnaireActivity.QUESTIONNAIRE_PATH_KEY] = "patient-registration.json"
+    savedState[QUESTIONNAIRE_PATH_KEY] = "sample_patient_registration.json"
     questionnaireViewModel =
       spyk(QuestionnaireViewModel(ApplicationProvider.getApplicationContext(), savedState))
   }
@@ -153,14 +154,7 @@
     val structureMap = StructureMap()
     val structureMapIdSlot = slot<String>()
 
-    val fhirEngineMock = mockk<FhirEngine>()
-    ReflectionHelpers.setField(
-      FhirApplication.getContext(),
-      "fhirEngine\$delegate",
-      lazy { fhirEngineMock }
-    )
-
-    coEvery { fhirEngineMock.load(any<Class<StructureMap>>(), any()) } returns structureMap
+    coEvery { fhirEngine.load(any<Class<StructureMap>>(), any()) } returns structureMap
 
     questionnaireViewModel.fetchStructureMap(
       ApplicationProvider.getApplicationContext(),
@@ -168,7 +162,7 @@
     )
 
     coVerify(exactly = 1) {
-      fhirEngineMock.load(any<Class<StructureMap>>(), capture(structureMapIdSlot))
+      fhirEngine.load(any<Class<StructureMap>>(), capture(structureMapIdSlot))
     }
 
     Assert.assertEquals("678934", structureMapIdSlot.captured)
@@ -176,7 +170,6 @@
 
   @Test
   fun `saveExtractedResources() should call saveBundleResources and pass intent extra resourceId`() {
-    val iParser: IParser = FhirContext.forR4().newJsonParser()
     val questionnaire = Questionnaire()
     questionnaire.extension.add(
       Extension(
@@ -190,7 +183,7 @@
     val questionnaireResponse = QuestionnaireResponse()
     val intent = Intent()
     val resourceId = "0993ldsfkaljlsnldm"
-    intent.putExtra(PatientDetailFragment.ARG_ITEM_ID, resourceId)
+    intent.putExtra(QuestionnaireActivity.QUESTIONNAIRE_ARG_PATIENT_KEY, resourceId)
 
     val resourceIdSlot = slot<String>()
 
@@ -212,48 +205,22 @@
 
   @Test
   fun testVerifyQuestionnaireSubjectType() {
-    Assert.assertNotNull(questionnaireViewModel.questionnaire)
-    Assert.assertEquals("Patient", questionnaireViewModel.questionnaire.subjectType[0])
-=======
-  private lateinit var samplePatientRegisterQuestionnaire: Questionnaire
-  private lateinit var context: Context
-  private lateinit var viewModel: QuestionnaireViewModel
-
-  @Before
-  fun setUp() {
-    context = ApplicationProvider.getApplicationContext()
-
-    val iParser: IParser = FhirContext.forR4().newJsonParser()
-    val qJson =
-      context.assets.open("sample_patient_registration.json").bufferedReader().use { it.readText() }
-
-    samplePatientRegisterQuestionnaire = iParser.parseResource(qJson) as Questionnaire
-
-    val savedState = SavedStateHandle()
-    savedState[QuestionnaireActivity.QUESTIONNAIRE_PATH_KEY] = "sample_patient_registration.json"
-    viewModel = QuestionnaireViewModel(FhirApplication.getContext(), savedState)
-  }
-
-  @Test
-  fun testVerifyQuestionnaireSubjectType() {
-    val fhirEngine = spyk<FhirEngine>()
-    coEvery { fhirEngine.load(Questionnaire::class.java, any()) } returns samplePatientRegisterQuestionnaire
-
-    val questionnaire = viewModel.questionnaire
+    coEvery { fhirEngine.load(Questionnaire::class.java, any()) } returns
+      samplePatientRegisterQuestionnaire
+
+    val questionnaire = questionnaireViewModel.questionnaire
 
     Assert.assertNotNull(questionnaire)
-    Assert.assertEquals("Patient", questionnaire.subjectType[0])
->>>>>>> 8cddf916
+    Assert.assertEquals("Patient", questionnaire.subjectType[0].code)
   }
 
   @Test
   fun testVerifySavedResource() {
-    val sourcePatient = QuestionnaireActivityTest.TEST_PATIENT_1
+    val sourcePatient = TestUtils.TEST_PATIENT_1
 
     questionnaireViewModel.saveResource(sourcePatient)
     val patient = runBlocking {
-      FhirApplication.fhirEngine(FhirApplication.getContext())
-        .load(Patient::class.java, QuestionnaireActivityTest.TEST_PATIENT_1_ID)
+      fhirEngine.load(Patient::class.java, sourcePatient.id)
     }
 
     Assert.assertNotNull(patient)
