--- conflicted
+++ resolved
@@ -59,12 +59,8 @@
         "",
         "1234567",
         "2",
-<<<<<<< HEAD
+        "high risk",
         PatientStatus(VaccineStatus.VACCINATED, "Details")
-=======
-        "high risk",
-        PatientListViewModel.PatientStatus(PatientListViewModel.VaccineStatus.VACCINATED, "Details")
->>>>>>> 2f619bbd
       ),
       itemClickListener
     )
@@ -124,23 +120,8 @@
     verifyViewHolderStatus(tvRecordVaccine, R.string.status_record_vaccine)
   }
 
-<<<<<<< HEAD
   private fun composeRandomPatientItem(status: PatientStatus) =
-    PatientItem("1", "Mc Jane", "male", "2000-01-01", "", "1234567", "2", status)
-=======
-  private fun composeRandomPatientItem(status: PatientListViewModel.PatientStatus) =
-    PatientListViewModel.PatientItem(
-      "1",
-      "Mc Jane",
-      "male",
-      "2000-01-01",
-      "",
-      "1234567",
-      "2",
-      "high risk",
-      status
-    )
->>>>>>> 2f619bbd
+    PatientItem("1", "Mc Jane", "male", "2000-01-01", "", "1234567", "2", "high risk", status)
 
   private fun verifyViewHolderStatus(tvRecordVaccine: TextView, resource: Int) {
     Assert.assertEquals(
