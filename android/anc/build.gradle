--- conflicted
+++ resolved
@@ -13,6 +13,22 @@
 apply from: '../properties.gradle'
 apply from: '../jacoco.gradle'
 
+Properties props = new Properties()
+
+def arr = ["FHIR_BASE_URL", "OAUTH_BASE_URL", "OAUTH_CIENT_ID", "OAUTH_CLIENT_SECRET", "OAUTH_SCOPE"]
+if (rootProject.file("local.properties").exists()) {
+    props.load(rootProject.file("local.properties").newDataInputStream())
+
+    arr.each { prop ->
+        project.ext.set(prop, props.getProperty(prop, (prop == "FHIR_BASE_URL") ? "https://sample.url/fhir/" : "sample"))
+    }
+} else {
+    println("local.properties does not exist. The following values are required " + arr.join(", "))
+    arr.each { prop ->
+        project.ext.set(prop, props.getProperty(prop, (prop.contains("URL")) ? "https://sample.url/fhir/" : "sample_" + prop))
+    }
+}
+
 android {
     compileSdkVersion 30
 
@@ -44,9 +60,7 @@
         versionName "0.0.5"
         multiDexEnabled true
 
-        testInstrumentationRunner "org.smartregister.fhircore.anc.ui.AncTestRunner"
-        // This command ensures that the app's state is completely cleared between tests
-        testInstrumentationRunnerArguments 'clearPackageData': 'true', 'package': 'org.smartregister.fhircore.anc'
+        testInstrumentationRunner "androidx.test.runner.AndroidJUnitRunner"
 
         buildConfigField("boolean", 'SKIP_AUTH_CHECK', "false")
 
@@ -122,7 +136,7 @@
     }
 
     testOptions {
-       // execution 'ANDROIDX_TEST_ORCHESTRATOR'
+        execution 'ANDROIDX_TEST_ORCHESTRATOR'
         animationsDisabled true
 
         unitTests {
@@ -156,6 +170,8 @@
     androidTestImplementation "com.google.dagger:hilt-android-testing:$hiltVersion"
     kaptAndroidTest "com.google.dagger:hilt-android-compiler:$hiltVersion"
 
+    androidTestImplementation deps.atsl.ext_junit
+    androidTestImplementation deps.atsl.espresso
     testImplementation 'org.jetbrains.kotlinx:kotlinx-coroutines-test:1.4.2'
 
     testImplementation deps.junit5_api
@@ -182,7 +198,7 @@
     def composeVersion = "1.0.5"
     debugImplementation("androidx.compose.ui:ui-test-manifest:$composeVersion")
     testImplementation("androidx.compose.ui:ui-test-junit4:$composeVersion")
-<<<<<<< HEAD
+    androidTestImplementation("androidx.compose.ui:ui-test-junit4:$composeVersion")
 
     androidTestImplementation "io.cucumber:cucumber-android:4.9.0"
     api 'junit:junit:4.13.2'
@@ -196,7 +212,5 @@
     androidTestImplementation 'com.android.support.test:runner:1.0.2'
 
     androidTestImplementation 'androidx.test.ext:junit:1.1.3'
-=======
->>>>>>> 23f8e662
     androidTestImplementation("androidx.compose.ui:ui-test-junit4:$composeVersion")
 }