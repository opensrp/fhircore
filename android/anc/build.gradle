plugins {
    id 'com.android.application'
    id 'kotlin-android'
    id 'kotlin-kapt'
    id 'de.mannodermaus.android-junit5'
    id 'org.jetbrains.dokka'
    id 'org.jetbrains.kotlin.plugin.serialization'
    id 'jacoco'
    id 'dagger.hilt.android.plugin'
}

apply from: '../properties.gradle'
apply from: '../jacoco.gradle'

Properties props = new Properties()

def arr = ["FHIR_BASE_URL", "OAUTH_BASE_URL", "OAUTH_CIENT_ID", "OAUTH_CLIENT_SECRET", "OAUTH_SCOPE"]
if (rootProject.file("local.properties").exists()) {
    props.load(rootProject.file("local.properties").newDataInputStream())

    arr.each { prop ->
        project.ext.set(prop, props.getProperty(prop, (prop == "FHIR_BASE_URL") ? "https://sample.url/fhir/" : "sample"))
    }
} else {
    println("local.properties does not exist. The following values are required " + arr.join(", "))
    arr.each { prop ->
        project.ext.set(prop, props.getProperty(prop, (prop.contains("URL")) ? "https://sample.url/fhir/" : "sample_" + prop))
    }
}

android {
    compileSdkVersion sdk_versions.compile_sdk

    lintOptions {
        abortOnError false
    }

    dataBinding {
        enabled true
    }

    testOptions {
        unitTests {
            includeAndroidResources = true
        }
    }

    configurations.all {
        resolutionStrategy {
            force 'androidx.test:monitor:1.4.0'
        }
    }

    defaultConfig {
        applicationId "org.smartregister.fhircore.anc"
        minSdkVersion sdk_versions.min_sdk
        targetSdkVersion sdk_versions.target_sdk
        versionCode 2
        versionName "0.0.5"
        multiDexEnabled true

        testInstrumentationRunner "androidx.test.runner.AndroidJUnitRunner"
        buildConfigField("boolean", 'SKIP_AUTH_CHECK', "false")

        buildConfigField("String", 'FHIR_BASE_URL', "\"${FHIR_BASE_URL}\"")
        buildConfigField("String", 'OAUTH_BASE_URL', "\"${OAUTH_BASE_URL}\"")
        buildConfigField("String", 'OAUTH_CIENT_ID', "\"${OAUTH_CIENT_ID}\"")
        buildConfigField("String", 'OAUTH_CLIENT_SECRET', "\"${OAUTH_CLIENT_SECRET}\"")
        buildConfigField("String", 'OAUTH_SCOPE', "\"${OAUTH_SCOPE}\"")
    }

    signingConfigs {
        release {

            v1SigningEnabled false
            v2SigningEnabled true

            keyAlias System.getenv("KEYSTORE_ALIAS")
            keyPassword System.getenv("KEY_PASSWORD")
            storePassword System.getenv("KEYSTORE_PASSWORD")
            storeFile file(System.getProperty("user.home") + "/fhircore.keystore.jks")
        }
    }

    buildTypes {
        debug {
            testCoverageEnabled true
        }
        release {
            minifyEnabled false
            proguardFiles getDefaultProguardFile('proguard-android-optimize.txt'), 'proguard-rules.pro'
	    signingConfig signingConfigs.release
        }
    }

    compileOptions {
        coreLibraryDesugaringEnabled true
        sourceCompatibility JavaVersion.VERSION_11
        targetCompatibility JavaVersion.VERSION_11
    }
    kotlinOptions {
        jvmTarget = JavaVersion.VERSION_11.toString()
        freeCompilerArgs = ['-Xjvm-default=compatibility']
    }
    buildFeatures {
        compose true
        viewBinding true
    }
    composeOptions {
        kotlinCompilerExtensionVersion '1.1.1'
    }
    packagingOptions {
        exclude 'META-INF/ASL-2.0.txt'
        exclude 'META-INF/LGPL-3.0.txt'
        //CQL
        exclude 'license.html'
        exclude 'readme.html'
        exclude 'META-INF/DEPENDENCIES'
        exclude 'META-INF/LICENSE'
        exclude 'META-INF/LICENSE.txt'
        exclude 'META-INF/license.txt'
        exclude 'META-INF/license.html'
        exclude 'META-INF/LICENSE.md'
        exclude 'META-INF/NOTICE'
        exclude 'META-INF/NOTICE.txt'
        exclude 'META-INF/NOTICE.md'
        exclude 'META-INF/notice.txt'
        exclude 'META-INF/ASL2.0'
        exclude 'META-INF/ASL-2.0.txt'
        exclude 'META-INF/LGPL-3.0.txt'
        exclude 'META-INF/sun-jaxb.episode'
        exclude("META-INF/*.kotlin_module")
        exclude("META-INF/AL2.0")
        exclude("META-INF/LGPL2.1")
    }

    testOptions {
       // execution 'ANDROIDX_TEST_ORCHESTRATOR'
        animationsDisabled true

        unitTests {
            includeAndroidResources = true
            returnDefaultValues = true
            all {
                beforeTest { testDescriptor ->
                    println "${testDescriptor.className} > ${testDescriptor.name} STARTED"
                }
            }
        }
    }
}

dependencies {
    coreLibraryDesugaring "com.android.tools:desugar_jdk_libs:1.1.5"
    implementation(project(":engine"))
    implementation 'androidx.core:core-ktx:1.7.0'
    implementation 'androidx.appcompat:appcompat:1.4.1'
    implementation 'com.google.android.material:material:1.5.0'
    implementation 'androidx.constraintlayout:constraintlayout:2.1.3'
    implementation "androidx.swiperefreshlayout:swiperefreshlayout:1.1.0"
    implementation deps.lifecycle.viewmodel
    implementation deps.work.runtime

    //Hilt - Dependency Injection
    implementation "com.google.dagger:hilt-android:$hiltVersion"
    kapt "com.google.dagger:hilt-compiler:$hiltVersion"
    androidTestImplementation "com.google.dagger:hilt-android-testing:$hiltVersion"
    kaptAndroidTest "com.google.dagger:hilt-android-compiler:$hiltVersion"

<<<<<<< HEAD
    androidTestImplementation deps.atsl.ext_junit
    androidTestImplementation deps.atsl.espresso
    testImplementation 'org.jetbrains.kotlinx:kotlinx-coroutines-test:1.4.2'
=======
    testImplementation 'org.jetbrains.kotlinx:kotlinx-coroutines-test:1.6.0'
>>>>>>> 219659ea

    testImplementation deps.junit5_api
    testRuntimeOnly deps.junit5_engine
    testRuntimeOnly deps.junit5_engine_vintage
    testImplementation deps.robolectric
    testImplementation deps.atsl.ext_junit
    testImplementation deps.atsl.ext_junit_ktx
    testImplementation deps.coroutines.test
    testImplementation deps.androidx.core_test
    androidTestImplementation deps.androidx.core_test
    debugImplementation deps.fragment_testing
    releaseImplementation deps.fragment_testing
    testImplementation deps.mockk
    androidTestImplementation deps.mockk_android

    // Hilt test dependencies
    testImplementation("com.google.dagger:hilt-android-testing:$hiltVersion")
    kaptTest("com.google.dagger:hilt-android-compiler:$hiltVersion")

    androidTestImplementation deps.atsl.ext_junit
    androidTestImplementation deps.atsl.espresso

    def composeVersion = "1.1.1"
    debugImplementation("androidx.compose.ui:ui-test-manifest:$composeVersion")
    testImplementation("androidx.compose.ui:ui-test-junit4:$composeVersion")
    androidTestImplementation("androidx.compose.ui:ui-test-junit4:$composeVersion")

    androidTestImplementation "io.cucumber:cucumber-android:4.9.0"
    api 'junit:junit:4.13.2'
    api "androidx.test:runner:1.4.0"
    testImplementation "org.robolectric:robolectric:4.6.1"
    testImplementation "org.hamcrest:hamcrest-library:1.3"
    testImplementation "org.powermock:powermock-api-mockito2:2.0.2"
    testImplementation "org.powermock:powermock-module-junit4:2.0.2"
    testImplementation "org.jetbrains.kotlin:kotlin-stdlib:1.5.31"
    androidTestImplementation 'androidx.test.espresso:espresso-core:3.4.0'
    androidTestImplementation 'com.android.support.test:runner:1.0.2'

    androidTestImplementation 'androidx.test.ext:junit:1.1.3'
    androidTestImplementation("androidx.compose.ui:ui-test-junit4:$composeVersion")
}<|MERGE_RESOLUTION|>--- conflicted
+++ resolved
@@ -167,14 +167,10 @@
     androidTestImplementation "com.google.dagger:hilt-android-testing:$hiltVersion"
     kaptAndroidTest "com.google.dagger:hilt-android-compiler:$hiltVersion"
 
-<<<<<<< HEAD
     androidTestImplementation deps.atsl.ext_junit
     androidTestImplementation deps.atsl.espresso
-    testImplementation 'org.jetbrains.kotlinx:kotlinx-coroutines-test:1.4.2'
-=======
+
     testImplementation 'org.jetbrains.kotlinx:kotlinx-coroutines-test:1.6.0'
->>>>>>> 219659ea
-
     testImplementation deps.junit5_api
     testRuntimeOnly deps.junit5_engine
     testRuntimeOnly deps.junit5_engine_vintage
