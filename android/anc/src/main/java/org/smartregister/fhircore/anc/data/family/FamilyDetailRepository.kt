/*
 * Copyright 2021 Ona Systems, Inc
 *
 * Licensed under the Apache License, Version 2.0 (the "License");
 * you may not use this file except in compliance with the License.
 * You may obtain a copy of the License at
 *
 *       http://www.apache.org/licenses/LICENSE-2.0
 *
 * Unless required by applicable law or agreed to in writing, software
 * distributed under the License is distributed on an "AS IS" BASIS,
 * WITHOUT WARRANTIES OR CONDITIONS OF ANY KIND, either express or implied.
 * See the License for the specific language governing permissions and
 * limitations under the License.
 */

package org.smartregister.fhircore.anc.data.family

import com.google.android.fhir.FhirEngine
import com.google.android.fhir.search.search
import javax.inject.Inject
import kotlinx.coroutines.withContext
import org.hl7.fhir.r4.model.CarePlan
import org.hl7.fhir.r4.model.Encounter
import org.hl7.fhir.r4.model.Patient
import org.smartregister.fhircore.anc.data.family.model.FamilyMemberItem
import org.smartregister.fhircore.anc.data.patient.PatientRepository
import org.smartregister.fhircore.anc.ui.family.register.FamilyItemMapper
import org.smartregister.fhircore.engine.data.local.DefaultRepository
import org.smartregister.fhircore.engine.util.DispatcherProvider

class FamilyDetailRepository
@Inject
constructor(
  override val fhirEngine: FhirEngine,
  val familyItemMapper: FamilyItemMapper,
<<<<<<< HEAD
  val dispatcherProvider: DispatcherProvider,
  val ancPatientRepository: PatientRepository,
  val familyRepository: FamilyRepository
) {
=======
  override val dispatcherProvider: DispatcherProvider,
  val ancPatientRepository: PatientRepository
) : DefaultRepository(fhirEngine, dispatcherProvider) {
>>>>>>> e8536cdc

  suspend fun fetchDemographics(familyId: String): Patient =
    withContext(dispatcherProvider.io()) { fhirEngine.load(Patient::class.java, familyId) }

  suspend fun fetchFamilyMembers(familyId: String): List<FamilyMemberItem> =
    withContext(dispatcherProvider.io()) { familyRepository.searchFamilyMembers(familyId) }

  suspend fun fetchEncounters(familyId: String): List<Encounter> =
    withContext(dispatcherProvider.io()) {
      fhirEngine.search {
        filter(Encounter.SUBJECT) { value = "Patient/$familyId" }
        from = 0
        count = 3
      }
    }

  suspend fun fetchFamilyCarePlans(familyId: String): List<CarePlan> =
    withContext(dispatcherProvider.io()) { ancPatientRepository.searchCarePlan(familyId) }
}<|MERGE_RESOLUTION|>--- conflicted
+++ resolved
@@ -34,17 +34,10 @@
 constructor(
   override val fhirEngine: FhirEngine,
   val familyItemMapper: FamilyItemMapper,
-<<<<<<< HEAD
   val dispatcherProvider: DispatcherProvider,
   val ancPatientRepository: PatientRepository,
   val familyRepository: FamilyRepository
 ) {
-=======
-  override val dispatcherProvider: DispatcherProvider,
-  val ancPatientRepository: PatientRepository
-) : DefaultRepository(fhirEngine, dispatcherProvider) {
->>>>>>> e8536cdc
-
   suspend fun fetchDemographics(familyId: String): Patient =
     withContext(dispatcherProvider.io()) { fhirEngine.load(Patient::class.java, familyId) }
 
