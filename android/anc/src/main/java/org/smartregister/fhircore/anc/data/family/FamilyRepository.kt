/*
 * Copyright 2021 Ona Systems, Inc
 *
 * Licensed under the Apache License, Version 2.0 (the "License");
 * you may not use this file except in compliance with the License.
 * You may obtain a copy of the License at
 *
 *       http://www.apache.org/licenses/LICENSE-2.0
 *
 * Unless required by applicable law or agreed to in writing, software
 * distributed under the License is distributed on an "AS IS" BASIS,
 * WITHOUT WARRANTIES OR CONDITIONS OF ANY KIND, either express or implied.
 * See the License for the specific language governing permissions and
 * limitations under the License.
 */

package org.smartregister.fhircore.anc.data.family

import android.content.Context
import com.google.android.fhir.FhirEngine
import com.google.android.fhir.logicalId
import com.google.android.fhir.search.Order
import com.google.android.fhir.search.count
import com.google.android.fhir.search.search
import dagger.hilt.android.qualifiers.ApplicationContext
import java.util.Date
import javax.inject.Inject
import kotlinx.coroutines.withContext
import org.hl7.fhir.r4.model.Flag
import org.hl7.fhir.r4.model.Patient
import org.hl7.fhir.r4.model.Questionnaire
import org.hl7.fhir.r4.model.QuestionnaireResponse
import org.smartregister.fhircore.anc.data.family.model.FamilyItem
import org.smartregister.fhircore.anc.data.family.model.FamilyMemberItem
import org.smartregister.fhircore.anc.data.patient.PatientRepository
import org.smartregister.fhircore.anc.sdk.QuestionnaireUtils.asCodeableConcept
import org.smartregister.fhircore.anc.sdk.QuestionnaireUtils.asReference
import org.smartregister.fhircore.anc.sdk.QuestionnaireUtils.getUniqueId
import org.smartregister.fhircore.anc.sdk.ResourceMapperExtended
import org.smartregister.fhircore.anc.ui.family.register.Family
import org.smartregister.fhircore.anc.ui.family.register.FamilyItemMapper
import org.smartregister.fhircore.anc.util.RegisterType
import org.smartregister.fhircore.anc.util.filterBy
import org.smartregister.fhircore.anc.util.filterByPatientName
import org.smartregister.fhircore.anc.util.loadRegisterConfig
import org.smartregister.fhircore.engine.data.domain.util.PaginationUtil
import org.smartregister.fhircore.engine.data.domain.util.RegisterRepository
import org.smartregister.fhircore.engine.data.local.DefaultRepository
import org.smartregister.fhircore.engine.util.DispatcherProvider
import org.smartregister.fhircore.engine.util.extension.extractFamilyTag
import org.smartregister.fhircore.engine.util.extension.find

class FamilyRepository
@Inject
constructor(
  @ApplicationContext val context: Context,
  override val fhirEngine: FhirEngine,
  override val domainMapper: FamilyItemMapper,
  val dispatcherProvider: DispatcherProvider,
  val ancPatientRepository: PatientRepository
) : RegisterRepository<Family, FamilyItem> {

  private val registerConfig = context.loadRegisterConfig(RegisterType.FAMILY_REGISTER_ID)

  private val detailRepository = DefaultRepository(fhirEngine, dispatcherProvider)

  private val resourceMapperExtended = ResourceMapperExtended(detailRepository)

  override suspend fun loadData(
    query: String,
    pageNumber: Int,
    loadAll: Boolean
  ): List<FamilyItem> {
    return withContext(dispatcherProvider.io()) {
      val patients =
        fhirEngine.search<Patient> {
          filterBy(registerConfig.primaryFilter!!)
          filter(Patient.ACTIVE, true)
          filterByPatientName(query)

          sort(Patient.NAME, Order.ASCENDING)
          count = if (loadAll) countAll().toInt() else PaginationUtil.DEFAULT_PAGE_SIZE
          from = pageNumber * PaginationUtil.DEFAULT_PAGE_SIZE
        }

      patients.map { p ->
        val members = searchFamilyMembers(p.logicalId)

        val familyServices = ancPatientRepository.searchCarePlan(p.logicalId, p.extractFamilyTag())
        domainMapper.mapToDomainModel(Family(p, members, familyServices))
      }
    }
  }

  override suspend fun countAll(): Long {
    return fhirEngine.count<Patient> {
      filterBy(registerConfig.primaryFilter!!)
      filter(Patient.ACTIVE, true)
    }
  }

  suspend fun searchFamilyMembers(familyHeadId: String): List<FamilyMemberItem> {
    return ancPatientRepository
      .searchPatientByLink(familyHeadId)
      .plus(fhirEngine.load(Patient::class.java, familyHeadId))
      .map {
        val services = ancPatientRepository.searchCarePlan(it.logicalId)
        val conditions = ancPatientRepository.searchCondition(it.logicalId)
        domainMapper.toFamilyMemberItem(it, conditions, services)
      }
      .sortedBy {
        var weight = 0
        if (it.houseHoldHead) weight++ // 0 for HH
        if (it.deathDate != null) weight++ // 0 for alive
        weight
      }
  }

  suspend fun postProcessFamilyMember(
    questionnaire: Questionnaire,
    questionnaireResponse: QuestionnaireResponse,
    relatedTo: String?
  ): String {
    val patientId = getUniqueId()
    resourceMapperExtended.saveParsedResource(
      questionnaireResponse,
      questionnaire,
      patientId,
      relatedTo
    )

    return patientId
  }

  suspend fun postProcessFamilyHead(
    questionnaire: Questionnaire,
    questionnaireResponse: QuestionnaireResponse
  ): String {
    return postProcessFamilyMember(questionnaire, questionnaireResponse, null)
  }

<<<<<<< HEAD
  /**
   * - Assign family tag to new head
   * - Remove family tag from older head
   * - Remove old head link from new head
   * - Assign new head reference to old head
   * - Assign new head reference to all members
   * - Assign address to new head
   * - Assign family care plans to new head
   * - Add Family Flag for new head
   * - Mark old Flag as inactive
   */
  suspend fun changeFamilyHead(currentHeadId: String, newHeadId: String) =
    withContext(dispatcherProvider.io()) {
      if (currentHeadId == newHeadId)
        throw IllegalStateException("Current and new Head ids are same")

      val currentHead = fhirEngine.load(Patient::class.java, currentHeadId)
      val newHead = fhirEngine.load(Patient::class.java, newHeadId)

      if (!newHead.active || newHead.hasDeceased())
        throw IllegalStateException("Inactive or deceased person can not be new head of family")

      val familyTag = currentHead.extractFamilyTag()!!
      val familyExt =
        currentHead.extension.singleOrNull { it.value.toString().contentEquals(familyTag.display) }

      newHead.meta.addTag(familyTag)
      newHead.extension.add(familyExt)
      newHead.address = currentHead.address
      newHead.link.clear()

      val newHeadFlag = Flag()
      newHeadFlag.id = getUniqueId()
      newHeadFlag.status = Flag.FlagStatus.ACTIVE
      newHeadFlag.subject = newHead.asReference()
      newHeadFlag.code = familyTag.asCodeableConcept()
      newHeadFlag.period.start = Date()

      fhirEngine.save(newHeadFlag)
      fhirEngine.save(newHead)

      ancPatientRepository.searchCarePlan(currentHeadId, familyTag).forEach {
        // assign family care plan to new head
        it.subject = newHead.asReference()

        fhirEngine.save(it)
      }

      currentHead.meta.tag.remove(familyTag)
      currentHead.extension.remove(familyExt)
      currentHead.addLink().apply {
        this.other = newHead.asReference()
        this.type = Patient.LinkType.REFER
      }

      ancPatientRepository.fetchActiveFlag(currentHeadId, familyTag)?.run {
        this.status = Flag.FlagStatus.INACTIVE
        this.period.end = Date()

        fhirEngine.save(this)
      }

      fhirEngine.save(currentHead)

      searchFamilyMembers(currentHeadId)
        .filter { it.id != currentHeadId && it.id != newHeadId }
        .forEach {
          val member = fhirEngine.load(Patient::class.java, it.id)
          member.linkFirstRep.other = newHead.asReference()

          fhirEngine.save(member)
        }
    }
=======
  suspend fun updateProcessFamilyHead(
    patientId: String,
    questionnaire: Questionnaire,
    questionnaireResponse: QuestionnaireResponse
  ) {
    updateProcessFamilyMember(patientId, questionnaire, questionnaireResponse, null)
  }

  suspend fun updateProcessFamilyMember(
    patientId: String,
    questionnaire: Questionnaire,
    questionnaireResponse: QuestionnaireResponse,
    relatedTo: String?
  ) {
    resourceMapperExtended.saveParsedResource(
      questionnaireResponse,
      questionnaire,
      patientId,
      relatedTo,
      editForm = true
    )
  }
>>>>>>> e8536cdc

  suspend fun enrollIntoAnc(
    questionnaire: Questionnaire,
    questionnaireResponse: QuestionnaireResponse,
    patientId: String
  ) {
    resourceMapperExtended.saveParsedResource(questionnaireResponse, questionnaire, patientId, null)

    val lmpItem = questionnaireResponse.find(LMP_KEY)
    val lmp = lmpItem?.answer?.firstOrNull()?.valueDateType!!
    ancPatientRepository.enrollIntoAnc(patientId, lmp)
  }

  companion object {
    const val LMP_KEY = "lmp"
  }
}<|MERGE_RESOLUTION|>--- conflicted
+++ resolved
@@ -139,7 +139,6 @@
     return postProcessFamilyMember(questionnaire, questionnaireResponse, null)
   }
 
-<<<<<<< HEAD
   /**
    * - Assign family tag to new head
    * - Remove family tag from older head
@@ -213,7 +212,7 @@
           fhirEngine.save(member)
         }
     }
-=======
+
   suspend fun updateProcessFamilyHead(
     patientId: String,
     questionnaire: Questionnaire,
@@ -236,7 +235,6 @@
       editForm = true
     )
   }
->>>>>>> e8536cdc
 
   suspend fun enrollIntoAnc(
     questionnaire: Questionnaire,
