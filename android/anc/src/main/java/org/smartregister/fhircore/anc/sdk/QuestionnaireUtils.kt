/*
 * Copyright 2021 Ona Systems, Inc
 *
 * Licensed under the Apache License, Version 2.0 (the "License");
 * you may not use this file except in compliance with the License.
 * You may obtain a copy of the License at
 *
 *       http://www.apache.org/licenses/LICENSE-2.0
 *
 * Unless required by applicable law or agreed to in writing, software
 * distributed under the License is distributed on an "AS IS" BASIS,
 * WITHOUT WARRANTIES OR CONDITIONS OF ANY KIND, either express or implied.
 * See the License for the specific language governing permissions and
 * limitations under the License.
 */

package org.smartregister.fhircore.anc.sdk

import java.util.UUID
import org.hl7.fhir.r4.model.BooleanType
import org.hl7.fhir.r4.model.CodeableConcept
import org.hl7.fhir.r4.model.Coding
import org.hl7.fhir.r4.model.DateTimeType
import org.hl7.fhir.r4.model.Extension
import org.hl7.fhir.r4.model.Flag
import org.hl7.fhir.r4.model.Observation
import org.hl7.fhir.r4.model.Patient
import org.hl7.fhir.r4.model.Questionnaire
import org.hl7.fhir.r4.model.QuestionnaireResponse
import org.hl7.fhir.r4.model.Reference
import org.hl7.fhir.r4.model.Resource
import org.smartregister.fhircore.engine.util.extension.find

object QuestionnaireUtils {
<<<<<<< HEAD
    private const val ITEM_CONTEXT_EXTENSION_URL: String =
        "http://hl7.org/fhir/uv/sdc/StructureDefinition/sdc-questionnaire-observationExtract"
    private val Questionnaire.QuestionnaireItemComponent.isExtractableObservation: Boolean?
        get() {
            return this.extension.firstOrNull { it.url == ITEM_CONTEXT_EXTENSION_URL }?.let {
                (it.value as BooleanType).booleanValue()
            }
        }

    // https://github.com/opensrp/fhircore/issues/525
    // use ResourceMapper when supported by SDK
    // DO NOT remove unless you know what you are doing
    fun extractObservations(
        questionnaireResponse: QuestionnaireResponse,
        items: List<Questionnaire.QuestionnaireItemComponent>,
        subject: Resource,
        target: MutableList<Observation>
    ) {
        items.forEach {
            val response = questionnaireResponse.find(it.linkId)!!
            if (it.isExtractableObservation == true &&
                (response.hasAnswer() || it.type == Questionnaire.QuestionnaireItemType.GROUP)
            ) {
                target.add(response.asObservation(it, subject.asReference()))
            }
            extractObservations(questionnaireResponse, it.item, subject, target)
        }
    }
=======
  private const val flaggableKey = "flag-detail"

  private const val ITEM_CONTEXT_EXTENSION_URL: String =
    "http://hl7.org/fhir/uv/sdc/StructureDefinition/sdc-questionnaire-observationExtract"
  private val Questionnaire.QuestionnaireItemComponent.isExtractableObservation: Boolean?
    get() {
      return this.extension.firstOrNull { it.url == ITEM_CONTEXT_EXTENSION_URL }?.let {
        (it.value as BooleanType).booleanValue()
      }
    }

  fun asPatientReference(id: String): Reference {
    return Reference().apply { this.reference = "Patient/$id" }
  }

  // https://github.com/opensrp/fhircore/issues/525
  // use ResourceMapper when supported by SDK
  // DO NOT remove unless you know what you are doing
  fun extractObservations(
    questionnaireResponse: QuestionnaireResponse,
    items: List<Questionnaire.QuestionnaireItemComponent>,
    subject: Resource,
    target: MutableList<Observation>
  ) {
    items.forEach {
      val response = questionnaireResponse.find(it.linkId)!!
      if (it.isExtractableObservation == true &&
          (response.hasAnswer() || it.type == Questionnaire.QuestionnaireItemType.GROUP)
      ) {
        target.add(response.asObservation(it, subject.asReference()))
      }
>>>>>>> 82565041

    // https://github.com/opensrp/fhircore/issues/525
    // use ResourceMapper when supported by SDK
    // DO NOT remove unless you know what you are doing
    fun extractObservationsChoice(
        questionnaireResponse: QuestionnaireResponse,
        items: List<Questionnaire.QuestionnaireItemComponent>,
        subject: Resource,
        target: MutableList<Observation>
    ) {
        items.forEach {
            val response = questionnaireResponse.find(it.linkId)!!
            if (it.isExtractableObservation == true &&
                (response.hasAnswer() || it.type == Questionnaire.QuestionnaireItemType.CHOICE)
            ) {
                target.add(response.asObservation(it, subject.asReference()))
            }
            extractObservations(questionnaireResponse, it.item, subject, target)
        }
    }

<<<<<<< HEAD
    fun getUniqueId(): String {
        return UUID.randomUUID().toString()
    }
=======
  fun extractTags(
    questionnaireResponse: QuestionnaireResponse,
    questionnaire: Questionnaire
  ): MutableList<Coding> {
    val taggable = mutableListOf<Questionnaire.QuestionnaireItemComponent>()

    itemsWithDefinition("Patient.meta.tag", questionnaire.item, taggable)

    val tags = mutableListOf<Coding>()

    taggable.forEach { qi ->
      // only add flags where answer is true or answer code matches flag value
      questionnaireResponse
        .find(qi.linkId)
        ?.answer
        ?.firstOrNull { it.hasValue() }
        ?.let {
          when (it.value) {
            is Coding -> it.valueCoding // for coding tag with any option selected by user
            is BooleanType -> qi.code[0] // for boolean tag wih question code if true
            else -> null
          }
        }
        ?.let { tags.add(it) }
    }

    return tags
  }

  fun extractFlags(
    questionnaireResponse: QuestionnaireResponse,
    questionnaire: Questionnaire,
    patient: Patient
  ): MutableList<Pair<Flag, Extension>> {
    val flaggableItems = mutableListOf<Questionnaire.QuestionnaireItemComponent>()

    extractFlaggables(questionnaire.item, flaggableItems)

    val flags = mutableListOf<Pair<Flag, Extension>>()

    flaggableItems.forEach { qi ->
      // only add flags where answer is true or answer code matches flag value
      questionnaireResponse.find(qi.linkId)?.answer?.firstOrNull { it.hasValue() }?.let {
        val flag = Flag()
        flag.id = getUniqueId()
        flag.status = Flag.FlagStatus.ACTIVE
        flag.subject = asPatientReference(patient.id)
        // todo simplify
        if (it.hasValueCoding() && extractFlagExtension(it.valueCoding, qi) != null) {
          flag.code = asCodeableConcept(it)
          val ext = extractFlagExtension(it.valueCoding, qi)

          flags.add(Pair(flag, ext!!))
        } else if (it.hasValueBooleanType() && it.valueBooleanType.booleanValue()) {
          flag.code = qi.asCodeableConcept()

          val ext = extractFlagExtension(qi)

          flags.add(Pair(flag, ext!!))
        }
      }
    }

    return flags
  }

  fun extractFlaggables(
    items: List<Questionnaire.QuestionnaireItemComponent>,
    target: MutableList<Questionnaire.QuestionnaireItemComponent>
  ) {
    items.forEach { qi ->
      qi.extension.firstOrNull { it.url.contains(flaggableKey) }?.let { target.add(qi) }

      if (qi.item.isNotEmpty()) {
        extractFlaggables(qi.item, target)
      }
    }
  }

  fun extractFlagExtension(item: Questionnaire.QuestionnaireItemComponent): Extension? {
    return item.extension.firstOrNull { it.url.contains(flaggableKey) }
  }

  fun extractFlagExtension(
    code: Coding,
    item: Questionnaire.QuestionnaireItemComponent
  ): Extension? {
    return item.extension.firstOrNull {
      it.url.contains(flaggableKey) &&
        (it.value.toString().contains(code.display) || code.display.contains(it.value.toString()))
    }
  }

  private fun itemsWithDefinition(
    definition: String,
    items: List<Questionnaire.QuestionnaireItemComponent>,
    target: MutableList<Questionnaire.QuestionnaireItemComponent>
  ) {
    items.forEach {
      if (it.definition?.contains(definition, true) == true) {
        target.add(it)
      }

      if (it.item.isNotEmpty()) {
        itemsWithDefinition(definition, it.item, target)
      }
    }
  }

  fun getUniqueId(): String {
    return UUID.randomUUID().toString()
  }
>>>>>>> 82565041

    fun Resource.asReference(): Reference {
        val referenceValue = "${fhirType()}/$id"

        return Reference().apply { this.reference = referenceValue }
    }

    fun Questionnaire.QuestionnaireItemComponent.asCodeableConcept(): CodeableConcept {
        val qit = this
        return CodeableConcept().apply {
            this.text = qit.text
            this.coding = qit.code

            this.addCoding().apply {
                this.code = qit.linkId
                this.system = qit.definition
            }
        }
    }

    fun QuestionnaireResponse.QuestionnaireResponseItemComponent.asObservation(
        questionnaireItemComponent: Questionnaire.QuestionnaireItemComponent,
        subject: Reference
    ): Observation {
        return Observation().apply {
            this.id = getUniqueId()
            this.effective = DateTimeType.now()
            this.code = questionnaireItemComponent.asCodeableConcept()
            this.status = Observation.ObservationStatus.FINAL
            this.value = answer?.firstOrNull()?.value
            this.subject = subject
        }
    }
<<<<<<< HEAD
=======
  }

  fun asCodeableConcept(linkId: String, q: Questionnaire): CodeableConcept {
    val qit = q.find(linkId)!!
    return qit.asCodeableConcept()
  }

  fun asCodeableConcept(
    qit: QuestionnaireResponse.QuestionnaireResponseItemAnswerComponent
  ): CodeableConcept {
    return CodeableConcept().apply { this.addCoding(qit.valueCoding) }
  }
>>>>>>> 82565041
}<|MERGE_RESOLUTION|>--- conflicted
+++ resolved
@@ -32,36 +32,6 @@
 import org.smartregister.fhircore.engine.util.extension.find
 
 object QuestionnaireUtils {
-<<<<<<< HEAD
-    private const val ITEM_CONTEXT_EXTENSION_URL: String =
-        "http://hl7.org/fhir/uv/sdc/StructureDefinition/sdc-questionnaire-observationExtract"
-    private val Questionnaire.QuestionnaireItemComponent.isExtractableObservation: Boolean?
-        get() {
-            return this.extension.firstOrNull { it.url == ITEM_CONTEXT_EXTENSION_URL }?.let {
-                (it.value as BooleanType).booleanValue()
-            }
-        }
-
-    // https://github.com/opensrp/fhircore/issues/525
-    // use ResourceMapper when supported by SDK
-    // DO NOT remove unless you know what you are doing
-    fun extractObservations(
-        questionnaireResponse: QuestionnaireResponse,
-        items: List<Questionnaire.QuestionnaireItemComponent>,
-        subject: Resource,
-        target: MutableList<Observation>
-    ) {
-        items.forEach {
-            val response = questionnaireResponse.find(it.linkId)!!
-            if (it.isExtractableObservation == true &&
-                (response.hasAnswer() || it.type == Questionnaire.QuestionnaireItemType.GROUP)
-            ) {
-                target.add(response.asObservation(it, subject.asReference()))
-            }
-            extractObservations(questionnaireResponse, it.item, subject, target)
-        }
-    }
-=======
   private const val flaggableKey = "flag-detail"
 
   private const val ITEM_CONTEXT_EXTENSION_URL: String =
@@ -93,33 +63,11 @@
       ) {
         target.add(response.asObservation(it, subject.asReference()))
       }
->>>>>>> 82565041
-
-    // https://github.com/opensrp/fhircore/issues/525
-    // use ResourceMapper when supported by SDK
-    // DO NOT remove unless you know what you are doing
-    fun extractObservationsChoice(
-        questionnaireResponse: QuestionnaireResponse,
-        items: List<Questionnaire.QuestionnaireItemComponent>,
-        subject: Resource,
-        target: MutableList<Observation>
-    ) {
-        items.forEach {
-            val response = questionnaireResponse.find(it.linkId)!!
-            if (it.isExtractableObservation == true &&
-                (response.hasAnswer() || it.type == Questionnaire.QuestionnaireItemType.CHOICE)
-            ) {
-                target.add(response.asObservation(it, subject.asReference()))
-            }
-            extractObservations(questionnaireResponse, it.item, subject, target)
-        }
-    }
-
-<<<<<<< HEAD
-    fun getUniqueId(): String {
-        return UUID.randomUUID().toString()
-    }
-=======
+
+      extractObservations(questionnaireResponse, it.item, subject, target)
+    }
+  }
+
   fun extractTags(
     questionnaireResponse: QuestionnaireResponse,
     questionnaire: Questionnaire
@@ -232,42 +180,38 @@
   fun getUniqueId(): String {
     return UUID.randomUUID().toString()
   }
->>>>>>> 82565041
-
-    fun Resource.asReference(): Reference {
-        val referenceValue = "${fhirType()}/$id"
-
-        return Reference().apply { this.reference = referenceValue }
-    }
-
-    fun Questionnaire.QuestionnaireItemComponent.asCodeableConcept(): CodeableConcept {
-        val qit = this
-        return CodeableConcept().apply {
-            this.text = qit.text
-            this.coding = qit.code
-
-            this.addCoding().apply {
-                this.code = qit.linkId
-                this.system = qit.definition
-            }
-        }
-    }
-
-    fun QuestionnaireResponse.QuestionnaireResponseItemComponent.asObservation(
-        questionnaireItemComponent: Questionnaire.QuestionnaireItemComponent,
-        subject: Reference
-    ): Observation {
-        return Observation().apply {
-            this.id = getUniqueId()
-            this.effective = DateTimeType.now()
-            this.code = questionnaireItemComponent.asCodeableConcept()
-            this.status = Observation.ObservationStatus.FINAL
-            this.value = answer?.firstOrNull()?.value
-            this.subject = subject
-        }
-    }
-<<<<<<< HEAD
-=======
+
+  fun Resource.asReference(): Reference {
+    val referenceValue = "${fhirType()}/$id"
+
+    return Reference().apply { this.reference = referenceValue }
+  }
+
+  fun Questionnaire.QuestionnaireItemComponent.asCodeableConcept(): CodeableConcept {
+    val qit = this
+    return CodeableConcept().apply {
+      this.text = qit.text
+      this.coding = qit.code
+
+      this.addCoding().apply {
+        this.code = qit.linkId
+        this.system = qit.definition
+      }
+    }
+  }
+
+  fun QuestionnaireResponse.QuestionnaireResponseItemComponent.asObservation(
+    questionnaireItemComponent: Questionnaire.QuestionnaireItemComponent,
+    subject: Reference
+  ): Observation {
+    return Observation().apply {
+      this.id = getUniqueId()
+      this.effective = DateTimeType.now()
+      this.code = questionnaireItemComponent.asCodeableConcept()
+      this.status = Observation.ObservationStatus.FINAL
+      this.value = answer?.firstOrNull()?.value
+      this.subject = subject
+    }
   }
 
   fun asCodeableConcept(linkId: String, q: Questionnaire): CodeableConcept {
@@ -280,5 +224,4 @@
   ): CodeableConcept {
     return CodeableConcept().apply { this.addCoding(qit.valueCoding) }
   }
->>>>>>> 82565041
 }