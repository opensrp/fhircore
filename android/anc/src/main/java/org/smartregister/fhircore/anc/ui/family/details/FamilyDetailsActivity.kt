--- conflicted
+++ resolved
@@ -19,23 +19,13 @@
 import android.content.Intent
 import android.os.Bundle
 import androidx.activity.compose.setContent
-<<<<<<< HEAD
-import org.hl7.fhir.r4.model.Encounter
-import org.smartregister.fhircore.anc.AncApplication
+import androidx.activity.viewModels
+import dagger.hilt.android.AndroidEntryPoint
 import org.smartregister.fhircore.anc.R
-import org.smartregister.fhircore.anc.data.family.FamilyDetailRepository
 import org.smartregister.fhircore.anc.data.family.model.FamilyMemberItem
 import org.smartregister.fhircore.anc.ui.details.PatientDetailsActivity
 import org.smartregister.fhircore.anc.util.startFamilyMemberRegistration
-import org.smartregister.fhircore.engine.configuration.app.ConfigurableApplication
 import org.smartregister.fhircore.engine.ui.base.AlertDialogue
-=======
-import androidx.activity.viewModels
-import dagger.hilt.android.AndroidEntryPoint
-import org.smartregister.fhircore.anc.data.family.model.FamilyMemberItem
-import org.smartregister.fhircore.anc.ui.details.PatientDetailsActivity
-import org.smartregister.fhircore.anc.util.startFamilyMemberRegistration
->>>>>>> 1eb6016b
 import org.smartregister.fhircore.engine.ui.base.BaseMultiLanguageActivity
 import org.smartregister.fhircore.engine.ui.questionnaire.QuestionnaireActivity.Companion.QUESTIONNAIRE_ARG_PATIENT_KEY
 import org.smartregister.fhircore.engine.ui.theme.AppTheme
@@ -46,38 +36,11 @@
   val familyDetailViewModel by viewModels<FamilyDetailViewModel>()
 
   private lateinit var familyId: String
-  private lateinit var viewModel: FamilyDetailViewModel
+
   override fun onCreate(savedInstanceState: Bundle?) {
     super.onCreate(savedInstanceState)
 
     familyId = intent.extras?.getString(QUESTIONNAIRE_ARG_PATIENT_KEY) ?: ""
-<<<<<<< HEAD
-    val fhirEngine = (AncApplication.getContext() as ConfigurableApplication).fhirEngine
-    val familyDetailRepository = FamilyDetailRepository(familyId, fhirEngine)
-    viewModel =
-      FamilyDetailViewModel.get(this, application as AncApplication, familyDetailRepository)
-
-    viewModel.setAppBackClickListener(this::onBackIconClicked)
-    viewModel.setMemberItemClickListener(this::onFamilyMemberItemClicked)
-    viewModel.setAddMemberItemClickListener(this::onAddNewMemberButtonClicked)
-    viewModel.setSeeAllEncounterClickListener(this::onSeeAllEncounterClicked)
-    viewModel.setEncounterItemClickListener(this::onFamilyEncounterItemClicked)
-    viewModel.setMenuItemClickListener(this::onMenuItemClicked)
-
-    viewModel.apply {
-      val familyDetailsActivity = this@FamilyDetailsActivity
-      isRemoveFamily.observe(
-        familyDetailsActivity,
-        {
-          if (it) {
-
-            finish()
-          }
-        }
-      )
-    }
-=======
->>>>>>> 1eb6016b
 
     familyDetailViewModel.apply {
       val familyDetailsActivity = this@FamilyDetailsActivity
@@ -95,6 +58,27 @@
           }
         }
       )
+
+      familyDetailViewModel.apply {
+        isRemoveFamily.observe(
+          familyDetailsActivity,
+          {
+            if (it) finish()
+
+          }
+        )
+      }
+
+      familyDetailViewModel.apply {
+        isRemoveFamilyMenuItemClicked.observe(
+          familyDetailsActivity,
+          {
+            if (it) {
+              removeFamilyMenuItemClicked(familyId = familyId)
+            }
+          }
+        )
+      }
     }
 
     familyDetailViewModel.run {
@@ -115,21 +99,14 @@
         }
       )
   }
-<<<<<<< HEAD
 
-  private fun onSeeAllEncounterClicked() {}
-
-  private fun onFamilyEncounterItemClicked(item: Encounter) {}
-
-  private fun onMenuItemClicked(item: String) {
+  private fun removeFamilyMenuItemClicked(familyId: String) {
     AlertDialogue.showConfirmAlert(
       this,
       R.string.confirm_remove_family_message,
       R.string.confirm_remove_family_title,
-      { viewModel.removeFamily(familyId) },
+      { familyDetailViewModel.removeFamily(familyId = familyId) },
       R.string.family_register_ok_title
     )
   }
-=======
->>>>>>> 1eb6016b
 }