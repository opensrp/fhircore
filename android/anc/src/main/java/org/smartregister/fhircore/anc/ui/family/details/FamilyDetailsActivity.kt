--- conflicted
+++ resolved
@@ -16,17 +16,25 @@
 
 package org.smartregister.fhircore.anc.ui.family.details
 
+import android.app.AlertDialog
 import android.content.Intent
 import android.os.Bundle
 import androidx.activity.compose.setContent
 import androidx.activity.viewModels
+import androidx.lifecycle.lifecycleScope
 import dagger.hilt.android.AndroidEntryPoint
+import kotlinx.coroutines.launch
+import org.smartregister.fhircore.anc.R
 import org.smartregister.fhircore.anc.data.family.model.FamilyMemberItem
 import org.smartregister.fhircore.anc.ui.details.PatientDetailsActivity
 import org.smartregister.fhircore.anc.util.startFamilyMemberRegistration
+import org.smartregister.fhircore.engine.ui.base.AlertDialogListItem
+import org.smartregister.fhircore.engine.ui.base.AlertDialogue
+import org.smartregister.fhircore.engine.ui.base.AlertDialogue.getSingleChoiceSelectedKey
 import org.smartregister.fhircore.engine.ui.base.BaseMultiLanguageActivity
 import org.smartregister.fhircore.engine.ui.questionnaire.QuestionnaireActivity.Companion.QUESTIONNAIRE_ARG_PATIENT_KEY
 import org.smartregister.fhircore.engine.ui.theme.AppTheme
+import org.smartregister.fhircore.engine.util.extension.showToast
 
 @AndroidEntryPoint
 class FamilyDetailsActivity : BaseMultiLanguageActivity() {
@@ -34,25 +42,11 @@
   val familyDetailViewModel by viewModels<FamilyDetailViewModel>()
 
   private lateinit var familyId: String
-  private lateinit var viewModel: FamilyDetailViewModel
 
   override fun onCreate(savedInstanceState: Bundle?) {
     super.onCreate(savedInstanceState)
 
     familyId = intent.extras?.getString(QUESTIONNAIRE_ARG_PATIENT_KEY) ?: ""
-<<<<<<< HEAD
-    val fhirEngine = (AncApplication.getContext() as ConfigurableApplication).fhirEngine
-    val familyDetailRepository = FamilyDetailRepository(familyId, fhirEngine)
-    viewModel =
-      FamilyDetailViewModel.get(this, application as AncApplication, familyDetailRepository)
-
-    viewModel.setAppBackClickListener(this::onBackIconClicked)
-    viewModel.setMemberItemClickListener(this::onFamilyMemberItemClicked)
-    viewModel.setAddMemberItemClickListener(this::onAddNewMemberButtonClicked)
-    viewModel.setSeeAllEncounterClickListener(this::onSeeAllEncounterClicked)
-    viewModel.setEncounterItemClickListener(this::onFamilyEncounterItemClicked)
-=======
->>>>>>> a25efed8
 
     familyDetailViewModel.apply {
       val familyDetailsActivity = this@FamilyDetailsActivity
@@ -70,27 +64,62 @@
           }
         }
       )
+      changeHead.observe(
+        familyDetailsActivity,
+        { changeHead ->
+          if (changeHead) {
+            AlertDialogue.showConfirmAlert(
+              this@FamilyDetailsActivity,
+              R.string.change_head_confirm_message,
+              R.string.change_head_confirm_title,
+              { d ->
+                val selection = (d as AlertDialog).getSingleChoiceSelectedKey()
+                if (selection?.isNotBlank() == true) {
+                  lifecycleScope.launch {
+                    familyDetailViewModel.changeFamilyHead(familyId, selection).observe(
+                      this@FamilyDetailsActivity,
+                      {
+                        if (it) {
+                          d.dismiss()
+                          finish()
+                        }
+                      }
+                    )
+                  }
+                }
+                else this@FamilyDetailsActivity.showToast(getString(R.string.invalid_selection))
+              },
+              R.string.change_head_button_title,
+              familyDetailViewModel
+                .familyMembers
+                .value
+                ?.filter { it.deathDate == null && familyId != it.id }
+                ?.map { AlertDialogListItem(it.id, it.name) }
+                ?.toTypedArray()
+            )
+          }
+        }
+      )
     }
 
-<<<<<<< HEAD
-  override fun onResume() {
-    super.onResume()
-    viewModel.reloadData()
+    loadData()
+
+    setContent { AppTheme { FamilyDetailScreen(familyDetailViewModel) } }
   }
 
-  private fun onBackIconClicked() {
-    finish()
-  }
-=======
+  private fun loadData(){
     familyDetailViewModel.run {
       fetchDemographics(familyId)
       fetchFamilyMembers(familyId)
       fetchCarePlans(familyId)
       fetchEncounters(familyId)
     }
->>>>>>> a25efed8
+  }
 
-    setContent { AppTheme { FamilyDetailScreen(familyDetailViewModel) } }
+  override fun onResume() {
+    super.onResume()
+
+    loadData()
   }
 
   private fun onFamilyMemberItemClicked(familyMemberItem: FamilyMemberItem?) {
