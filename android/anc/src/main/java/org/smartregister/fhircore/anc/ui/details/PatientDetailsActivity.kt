--- conflicted
+++ resolved
@@ -17,46 +17,24 @@
 package org.smartregister.fhircore.anc.ui.details
 
 import android.app.AlertDialog
-import android.app.DatePickerDialog
-import android.content.DialogInterface
 import android.content.Intent
-import android.content.res.Resources
 import android.os.Build
 import android.os.Bundle
 import android.text.SpannableString
 import android.text.style.ForegroundColorSpan
 import android.view.Menu
 import android.view.MenuItem
-<<<<<<< HEAD
-import android.view.View
-import android.view.ViewGroup
-import android.widget.TextView
+import androidx.activity.viewModels
 import androidx.annotation.RequiresApi
-=======
-import androidx.activity.viewModels
->>>>>>> a25efed8
 import androidx.core.os.bundleOf
-import androidx.core.view.get
-import androidx.core.view.setPadding
 import androidx.databinding.DataBindingUtil
-<<<<<<< HEAD
-import androidx.lifecycle.ViewModelProvider
 import androidx.lifecycle.lifecycleScope
-import com.google.android.fhir.FhirEngine
 import com.google.android.material.tabs.TabLayoutMediator
-import kotlinx.android.synthetic.main.item_services.view.imageView_calender
+import dagger.hilt.android.AndroidEntryPoint
 import kotlinx.coroutines.launch
-import org.smartregister.fhircore.anc.AncApplication
 import org.smartregister.fhircore.anc.R
 import org.smartregister.fhircore.anc.data.model.PatientDetailItem
 import org.smartregister.fhircore.anc.data.patient.DeletionReason
-import org.smartregister.fhircore.anc.data.patient.PatientRepository
-=======
-import com.google.android.material.tabs.TabLayoutMediator
-import dagger.hilt.android.AndroidEntryPoint
-import org.smartregister.fhircore.anc.R
-import org.smartregister.fhircore.anc.data.model.PatientDetailItem
->>>>>>> a25efed8
 import org.smartregister.fhircore.anc.databinding.ActivityNonAncDetailsBinding
 import org.smartregister.fhircore.anc.ui.anccare.details.AncDetailsViewModel
 import org.smartregister.fhircore.anc.ui.anccare.encounters.EncounterListActivity
@@ -64,21 +42,12 @@
 import org.smartregister.fhircore.anc.ui.details.bmicompute.BmiQuestionnaireActivity
 import org.smartregister.fhircore.anc.ui.details.form.FormConfig
 import org.smartregister.fhircore.anc.util.startAncEnrollment
-<<<<<<< HEAD
+import org.smartregister.fhircore.engine.ui.base.AlertDialogListItem
 import org.smartregister.fhircore.engine.ui.base.AlertDialogue
-import org.smartregister.fhircore.engine.ui.base.AlertDialogue.getSingleChoiceSelectedText
-import org.smartregister.fhircore.engine.ui.base.AlertDialogue.showProgressAlert
+import org.smartregister.fhircore.engine.ui.base.AlertDialogue.getSingleChoiceSelectedValue
 import org.smartregister.fhircore.engine.ui.base.BaseMultiLanguageActivity
 import org.smartregister.fhircore.engine.ui.questionnaire.QuestionnaireActivity
-import org.smartregister.fhircore.engine.util.DefaultDispatcherProvider
-import org.smartregister.fhircore.engine.util.extension.createFactory
-import org.smartregister.fhircore.engine.util.extension.hide
-import timber.log.Timber
 import java.util.Date
-=======
-import org.smartregister.fhircore.engine.ui.base.BaseMultiLanguageActivity
-import org.smartregister.fhircore.engine.ui.questionnaire.QuestionnaireActivity
->>>>>>> a25efed8
 
 @AndroidEntryPoint
 class PatientDetailsActivity : BaseMultiLanguageActivity() {
@@ -87,6 +56,7 @@
   private lateinit var patientId: String
   private var isPregnant: Boolean = false
   private var isMale: Boolean = false
+  private var isFamilyHead: Boolean = false
 
   val ancDetailsViewModel by viewModels<AncDetailsViewModel>()
   private lateinit var activityAncDetailsBinding: ActivityNonAncDetailsBinding
@@ -118,36 +88,17 @@
     return true
   }
 
-<<<<<<< HEAD
   override fun onPrepareOptionsMenu(menu: Menu): Boolean {
     menu.findItem(R.id.anc_enrollment).run { this.isVisible = !isMale && !isPregnant }
     menu.findItem(R.id.pregnancy_outcome).run { this.isVisible = !isMale }
 
     menu.findItem(R.id.remove_this_person).run {
       highlightItem(this)
+      this.isVisible = !isFamilyHead
     }
     menu.findItem(R.id.log_death).run {
       highlightItem(this)
     }
-=======
-  override fun onPrepareOptionsMenu(menu: Menu?): Boolean {
-    val removeThisPerson = menu!!.findItem(R.id.remove_this_person)
-    val ancEnrollment = menu.findItem(R.id.anc_enrollment)
-    val pregnancyOutcome = menu.findItem(R.id.pregnancy_outcome)
-    if (isMale) pregnancyOutcome.isVisible = false
-    ancEnrollment.isVisible = if (isMale) false else !isPregnant
-    val title = removeThisPerson.title.toString()
-    val spannableString = SpannableString(title)
-    with(spannableString) {
-      setSpan(
-        ForegroundColorSpan(android.graphics.Color.parseColor("#DD0000")),
-        0,
-        length,
-        android.text.Spannable.SPAN_INCLUSIVE_INCLUSIVE
-      )
-    } // provide whatever color you want here.
-    removeThisPerson.title = spannableString
->>>>>>> a25efed8
     return super.onPrepareOptionsMenu(menu)
   }
 
@@ -204,8 +155,14 @@
           confirmButtonText = getString(R.string.log_death_button_title),
           confirmButtonListener = {
             lifecycleScope.launch {
-              patientRepository.markDeceased(patientId, it)
-              finish()
+              ancDetailsViewModel.markDeceased(patientId, it).observe(
+                this@PatientDetailsActivity,
+                {
+                  if (it) {
+                    finish()
+                  }
+                }
+              )
             }
           }
         )
@@ -217,10 +174,10 @@
           R.string.remove_this_person_confirm_message,
           R.string.remove_this_person_confirm_title,
           {
-            val selection = (it as AlertDialog).getSingleChoiceSelectedText()
+            val selection = (it as AlertDialog).getSingleChoiceSelectedValue()
             if (selection?.isNotBlank() == true)
               lifecycleScope.launch {
-                patientRepository.deletePatient(
+                ancDetailsViewModel.deletePatient(
                   patientId,
                   DeletionReason.values().single { getString(it.label) == selection }
                 )
@@ -229,7 +186,7 @@
               }
           },
           R.string.remove_this_person_button_title,
-          DeletionReason.values().map { getString(it.label) }
+          DeletionReason.values().map { AlertDialogListItem(it.name, it.name) }.toTypedArray()
         )
         return true
       }
@@ -254,6 +211,7 @@
       activityAncDetailsBinding.txtViewPatientId.text = patientIdText
       isMale = this.patientDetails.gender == getString(R.string.male)
       isPregnant = this.patientDetails.isPregnant
+      isFamilyHead = this.patientDetails.isHouseHoldHead
 
       if (isMale) {
         adapter =
