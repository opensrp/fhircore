/*
 * Copyright 2021 Ona Systems, Inc
 *
 * Licensed under the Apache License, Version 2.0 (the "License");
 * you may not use this file except in compliance with the License.
 * You may obtain a copy of the License at
 *
 *       http://www.apache.org/licenses/LICENSE-2.0
 *
 * Unless required by applicable law or agreed to in writing, software
 * distributed under the License is distributed on an "AS IS" BASIS,
 * WITHOUT WARRANTIES OR CONDITIONS OF ANY KIND, either express or implied.
 * See the License for the specific language governing permissions and
 * limitations under the License.
 */

package org.smartregister.fhircore.anc.ui.details

import android.app.AlertDialog
import android.content.DialogInterface
import android.content.Intent
import android.os.Bundle
import android.text.SpannableString
import android.text.style.ForegroundColorSpan
import android.view.Menu
import android.view.MenuItem
import androidx.activity.viewModels
import androidx.core.os.bundleOf
import androidx.databinding.DataBindingUtil
import com.google.android.material.tabs.TabLayoutMediator
import dagger.hilt.android.AndroidEntryPoint
import java.util.Date
import org.smartregister.fhircore.anc.R
import org.smartregister.fhircore.anc.data.model.PatientDetailItem
import org.smartregister.fhircore.anc.data.model.PatientItem
import org.smartregister.fhircore.anc.data.model.demographics
import org.smartregister.fhircore.anc.data.model.eligibleWoman
import org.smartregister.fhircore.anc.data.model.nonPregnantEligibleWoman
import org.smartregister.fhircore.anc.data.patient.DeletionReason
import org.smartregister.fhircore.anc.databinding.ActivityNonAncDetailsBinding
import org.smartregister.fhircore.anc.ui.anccare.details.AncDetailsViewModel
import org.smartregister.fhircore.anc.ui.anccare.encounters.EncounterListActivity
import org.smartregister.fhircore.anc.ui.details.adapter.ViewPagerAdapter
import org.smartregister.fhircore.anc.ui.details.bmicompute.BmiQuestionnaireActivity
import org.smartregister.fhircore.anc.ui.details.form.FormConfig
import org.smartregister.fhircore.anc.ui.family.form.FamilyFormConstants
import org.smartregister.fhircore.anc.ui.family.form.FamilyFormConstants.FAMILY_MEMBER_REGISTER_FORM
import org.smartregister.fhircore.anc.ui.family.form.FamilyFormConstants.FAMILY_REGISTER_FORM
import org.smartregister.fhircore.anc.ui.family.form.FamilyQuestionnaireActivity
import org.smartregister.fhircore.anc.util.startAncEnrollment
<<<<<<< HEAD
import org.smartregister.fhircore.engine.ui.base.AlertDialogListItem
import org.smartregister.fhircore.engine.ui.base.AlertDialogue
import org.smartregister.fhircore.engine.ui.base.AlertDialogue.getSingleChoiceSelectedKey
=======
import org.smartregister.fhircore.engine.ui.base.AlertDialogue.showProgressAlert
>>>>>>> e8536cdc
import org.smartregister.fhircore.engine.ui.base.BaseMultiLanguageActivity
import org.smartregister.fhircore.engine.ui.questionnaire.QuestionnaireActivity
import org.smartregister.fhircore.engine.util.extension.showToast

@AndroidEntryPoint
class PatientDetailsActivity : BaseMultiLanguageActivity() {

  private lateinit var adapter: ViewPagerAdapter
  private lateinit var patientId: String
<<<<<<< HEAD
  private var patient: PatientItem? = null
=======
  private var isPregnant: Boolean = false
  private var isMale: Boolean = false
  private var isHouseHold: Boolean = false
  private lateinit var loadProgress: AlertDialog
>>>>>>> e8536cdc

  val ancDetailsViewModel by viewModels<AncDetailsViewModel>()
  private lateinit var activityAncDetailsBinding: ActivityNonAncDetailsBinding

  val details = arrayOf("CARE PLAN", "DETAILS")

  override fun onCreate(savedInstanceState: Bundle?) {
    super.onCreate(savedInstanceState)
    // TODO add progress dialog when loading content
    activityAncDetailsBinding =
      DataBindingUtil.setContentView(this, R.layout.activity_non_anc_details)
    setSupportActionBar(activityAncDetailsBinding.patientDetailsToolbar)
    loadProgress = showProgressAlert(this@PatientDetailsActivity, R.string.loading)

    patientId = intent.extras?.getString(QuestionnaireActivity.QUESTIONNAIRE_ARG_PATIENT_KEY) ?: ""

    activityAncDetailsBinding.patientDetailsToolbar.setNavigationOnClickListener { onBackPressed() }
  }

  override fun onResume() {
    super.onResume()
    activityAncDetailsBinding.txtViewPatientId.text = patientId

    loadProgress.show()

    ancDetailsViewModel
      .fetchDemographics(patientId)
      .observe(this@PatientDetailsActivity, this::handlePatientDemographics)
  }

  override fun onCreateOptionsMenu(menu: Menu?): Boolean {
    menuInflater.inflate(R.menu.profile_menu, menu)
    return true
  }

  override fun onPrepareOptionsMenu(menu: Menu): Boolean {
    menu.findItem(R.id.anc_enrollment).run {
      this.isVisible = patient?.nonPregnantEligibleWoman() == true
    }
    menu.findItem(R.id.pregnancy_outcome).run { this.isVisible = patient?.eligibleWoman() == true }

    menu.findItem(R.id.remove_this_person).run {
      highlightItem(this)
      this.isVisible = patient?.isHouseHoldHead != true
    }
    menu.findItem(R.id.log_death).run { highlightItem(this) }
    return super.onPrepareOptionsMenu(menu)
  }

  private fun highlightItem(menuItem: MenuItem) {
    val span =
      SpannableString(menuItem.title).apply {
        setSpan(
          ForegroundColorSpan(android.graphics.Color.parseColor("#DD0000")),
          0,
          length,
          android.text.Spannable.SPAN_INCLUSIVE_INCLUSIVE
        )
      }
    menuItem.title = span
  }

  override fun onOptionsItemSelected(item: MenuItem): Boolean {
    return when (item.itemId) {
      R.id.add_vitals -> {
        showAlert()
        true
      }
      R.id.view_past_encounters -> {
        startActivity(
          Intent(this, EncounterListActivity::class.java).apply {
            putExtra(QuestionnaireActivity.QUESTIONNAIRE_ARG_PATIENT_KEY, patientId)
          }
        )
        true
      }
      R.id.edit_info -> {
        startActivity(
          Intent(this, FamilyQuestionnaireActivity::class.java)
            .putExtras(
              QuestionnaireActivity.intentArgs(
                clientIdentifier = patientId,
                formName = if (isHouseHold) FAMILY_REGISTER_FORM else FAMILY_MEMBER_REGISTER_FORM
              )
            )
            .putExtra(FamilyFormConstants.FAMILY_EDIT_INFO, true)
        )
        true
      }
      R.id.anc_enrollment -> {
        this.startAncEnrollment(patientId)
        true
      }
      R.id.bmi_widget -> {
        startActivity(
          Intent(this, BmiQuestionnaireActivity::class.java)
            .putExtras(
              QuestionnaireActivity.intentArgs(
                clientIdentifier = patientId,
                formName = FormConfig.FAMILY_PATIENT_BMI_FORM
              )
            )
        )
        true
      }
      R.id.log_death -> {
        AlertDialogue.showDatePickerAlert(
          context = this,
          max = Date(),
          title = getString(R.string.log_death_confirm_message),
          dangerActionColor = true,
          confirmButtonText = getString(R.string.log_death_button_title),
          confirmButtonListener = {
            ancDetailsViewModel
              .markDeceased(patientId, it)
              .observe(
                this,
                {
                  if (it) {
                    finish()
                  }
                }
              )
          }
        )
        true
      }
      R.id.remove_this_person -> {
        AlertDialogue.showConfirmAlert(
          this,
          R.string.remove_this_person_confirm_message,
          R.string.remove_this_person_confirm_title,
          this::onDeleteFamilyMemberRequested,
          R.string.remove_this_person_button_title,
          DeletionReason.values().map { AlertDialogListItem(it.name, getString(it.label)) }
        )
        return true
      }
      else -> return super.onOptionsItemSelected(item)
    }
  }

  private fun handlePatientDemographics(patientDetailItem: PatientDetailItem) {
    with(patientDetailItem) {
      val patientIdText =
        listOf(
            this.patientDetails.address,
            "ID: ${this.patientDetails.patientIdentifier}",
            if (this.patientDetails.isHouseHoldHead == true) getString(R.string.head_of_household)
            else ""
          )
          .joinToString(separator = " " + getString(R.string.bullet_character) + " ")
      activityAncDetailsBinding.txtViewPatientDetails.text = this.patientDetails.demographics()
      activityAncDetailsBinding.txtViewPatientId.text = patientIdText
<<<<<<< HEAD
      patient = this.patientDetails

      adapter =
        ViewPagerAdapter(
          fragmentManager = supportFragmentManager,
          lifecycle = lifecycle,
          isPregnant = patient!!.isPregnant == true,
          bundleOf = bundleOf(Pair(QuestionnaireActivity.QUESTIONNAIRE_ARG_PATIENT_KEY, patientId))
        )
      activityAncDetailsBinding.pager.adapter = adapter
      TabLayoutMediator(activityAncDetailsBinding.tablayout, activityAncDetailsBinding.pager) {
          tab,
          position ->
          tab.text = details[position]
        }
        .attach()
=======
      isMale = this.patientDetails.gender == getString(R.string.male)
      isPregnant = this.patientDetails.isPregnant
      isHouseHold = this.patientDetails.isHouseHoldHead

      if (isMale) {
        adapter =
          ViewPagerAdapter(
            fragmentManager = supportFragmentManager,
            lifecycle = lifecycle,
            isPregnant = false,
            bundleOf =
              bundleOf(Pair(QuestionnaireActivity.QUESTIONNAIRE_ARG_PATIENT_KEY, patientId))
          )
        activityAncDetailsBinding.pager.adapter = adapter
        loadProgress.hide()
        TabLayoutMediator(activityAncDetailsBinding.tablayout, activityAncDetailsBinding.pager) {
            tab,
            position ->
            tab.text = details[position]
          }
          .attach()
      } else {
        adapter =
          ViewPagerAdapter(
            fragmentManager = supportFragmentManager,
            lifecycle = lifecycle,
            isPregnant = isPregnant,
            bundleOf =
              bundleOf(Pair(QuestionnaireActivity.QUESTIONNAIRE_ARG_PATIENT_KEY, patientId))
          )
        activityAncDetailsBinding.pager.adapter = adapter
        loadProgress.hide()
        TabLayoutMediator(activityAncDetailsBinding.tablayout, activityAncDetailsBinding.pager) {
            tab,
            position ->
            tab.text = details[position]
          }
          .attach()
      }
>>>>>>> e8536cdc
    }
  }
  private fun onDeleteFamilyMemberRequested(dialog: DialogInterface) {
    val selection = (dialog as AlertDialog).getSingleChoiceSelectedKey()
    if (selection?.isNotBlank() == true) {
      ancDetailsViewModel
        .deletePatient(patientId, DeletionReason.values().single { it.name == selection })
        .observe(
          this@PatientDetailsActivity,
          {
            if (it) {
              dialog.dismiss()
              finish()
            }
          }
        )
    } else this.showToast(getString(R.string.invalid_selection))
  }

  private fun showAlert() {
    AlertDialog.Builder(this)
      .setMessage(getString(R.string.select_unit))
      .setCancelable(false)
      .setNegativeButton("Metric unit") { dialogInterface, _ ->
        dialogInterface.dismiss()
        openVitalSignsMetric(patientId)
      }
      .setPositiveButton("Standard unit") { dialogInterface, _ ->
        dialogInterface.dismiss()
        openVitalSignsStandard(patientId)
      }
      .show()
  }

  private fun openVitalSignsMetric(patientId: String) {
    startActivity(
      Intent(this, QuestionnaireActivity::class.java)
        .putExtras(
          QuestionnaireActivity.intentArgs(
            clientIdentifier = patientId,
            formName = FormConfig.ANC_VITAL_SIGNS_METRIC
          )
        )
    )
  }

  private fun openVitalSignsStandard(patientId: String) {
    startActivity(
      Intent(this, QuestionnaireActivity::class.java)
        .putExtras(
          QuestionnaireActivity.intentArgs(
            clientIdentifier = patientId,
            formName = FormConfig.ANC_VITAL_SIGNS_STANDARD
          )
        )
    )
  }
}<|MERGE_RESOLUTION|>--- conflicted
+++ resolved
@@ -48,13 +48,10 @@
 import org.smartregister.fhircore.anc.ui.family.form.FamilyFormConstants.FAMILY_REGISTER_FORM
 import org.smartregister.fhircore.anc.ui.family.form.FamilyQuestionnaireActivity
 import org.smartregister.fhircore.anc.util.startAncEnrollment
-<<<<<<< HEAD
 import org.smartregister.fhircore.engine.ui.base.AlertDialogListItem
 import org.smartregister.fhircore.engine.ui.base.AlertDialogue
 import org.smartregister.fhircore.engine.ui.base.AlertDialogue.getSingleChoiceSelectedKey
-=======
 import org.smartregister.fhircore.engine.ui.base.AlertDialogue.showProgressAlert
->>>>>>> e8536cdc
 import org.smartregister.fhircore.engine.ui.base.BaseMultiLanguageActivity
 import org.smartregister.fhircore.engine.ui.questionnaire.QuestionnaireActivity
 import org.smartregister.fhircore.engine.util.extension.showToast
@@ -64,14 +61,8 @@
 
   private lateinit var adapter: ViewPagerAdapter
   private lateinit var patientId: String
-<<<<<<< HEAD
   private var patient: PatientItem? = null
-=======
-  private var isPregnant: Boolean = false
-  private var isMale: Boolean = false
-  private var isHouseHold: Boolean = false
   private lateinit var loadProgress: AlertDialog
->>>>>>> e8536cdc
 
   val ancDetailsViewModel by viewModels<AncDetailsViewModel>()
   private lateinit var activityAncDetailsBinding: ActivityNonAncDetailsBinding
@@ -226,7 +217,6 @@
           .joinToString(separator = " " + getString(R.string.bullet_character) + " ")
       activityAncDetailsBinding.txtViewPatientDetails.text = this.patientDetails.demographics()
       activityAncDetailsBinding.txtViewPatientId.text = patientIdText
-<<<<<<< HEAD
       patient = this.patientDetails
 
       adapter =
@@ -243,47 +233,6 @@
           tab.text = details[position]
         }
         .attach()
-=======
-      isMale = this.patientDetails.gender == getString(R.string.male)
-      isPregnant = this.patientDetails.isPregnant
-      isHouseHold = this.patientDetails.isHouseHoldHead
-
-      if (isMale) {
-        adapter =
-          ViewPagerAdapter(
-            fragmentManager = supportFragmentManager,
-            lifecycle = lifecycle,
-            isPregnant = false,
-            bundleOf =
-              bundleOf(Pair(QuestionnaireActivity.QUESTIONNAIRE_ARG_PATIENT_KEY, patientId))
-          )
-        activityAncDetailsBinding.pager.adapter = adapter
-        loadProgress.hide()
-        TabLayoutMediator(activityAncDetailsBinding.tablayout, activityAncDetailsBinding.pager) {
-            tab,
-            position ->
-            tab.text = details[position]
-          }
-          .attach()
-      } else {
-        adapter =
-          ViewPagerAdapter(
-            fragmentManager = supportFragmentManager,
-            lifecycle = lifecycle,
-            isPregnant = isPregnant,
-            bundleOf =
-              bundleOf(Pair(QuestionnaireActivity.QUESTIONNAIRE_ARG_PATIENT_KEY, patientId))
-          )
-        activityAncDetailsBinding.pager.adapter = adapter
-        loadProgress.hide()
-        TabLayoutMediator(activityAncDetailsBinding.tablayout, activityAncDetailsBinding.pager) {
-            tab,
-            position ->
-            tab.text = details[position]
-          }
-          .attach()
-      }
->>>>>>> e8536cdc
     }
   }
   private fun onDeleteFamilyMemberRequested(dialog: DialogInterface) {
