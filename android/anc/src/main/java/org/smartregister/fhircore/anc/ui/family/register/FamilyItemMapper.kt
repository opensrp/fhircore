--- conflicted
+++ resolved
@@ -65,14 +65,9 @@
       name = member.extractName(),
       id = member.logicalId,
       age = member.extractAge(),
-<<<<<<< HEAD
       gender = (member.extractGender(context)?.firstOrNull() ?: "").toString(),
-      pregnant = member.isPregnant()
-=======
-      gender = (member.extractGender(AncApplication.getContext())?.firstOrNull() ?: "").toString(),
       pregnant = member.isPregnant(),
       houseHoldHead = familyId == member.logicalId
->>>>>>> 735b8cef
     )
   }
 }