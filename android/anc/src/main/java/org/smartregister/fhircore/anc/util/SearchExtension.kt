--- conflicted
+++ resolved
@@ -31,13 +31,6 @@
     text = this@asCodeableConcept.display
   }
 
-<<<<<<< HEAD
-fun Search.filterByPatient(reference: ReferenceClientParam, patientId: String) {
-  filter(reference, { this.value = "${ResourceType.Patient.name}/$patientId" })
-}
-
-=======
->>>>>>> 494d52c6
 fun Search.filterByPatientName(name: String?) {
   if (name?.isNotBlank() == true) {
     filter(
