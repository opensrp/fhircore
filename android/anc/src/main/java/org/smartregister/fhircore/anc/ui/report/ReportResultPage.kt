/*
 * Copyright 2021 Ona Systems, Inc
 *
 * Licensed under the Apache License, Version 2.0 (the "License");
 * you may not use this file except in compliance with the License.
 * You may obtain a copy of the License at
 *
 *       http://www.apache.org/licenses/LICENSE-2.0
 *
 * Unless required by applicable law or agreed to in writing, software
 * distributed under the License is distributed on an "AS IS" BASIS,
 * WITHOUT WARRANTIES OR CONDITIONS OF ANY KIND, either express or implied.
 * See the License for the specific language governing permissions and
 * limitations under the License.
 */

package org.smartregister.fhircore.anc.ui.report

import androidx.compose.foundation.layout.Column
import androidx.compose.foundation.layout.Spacer
import androidx.compose.foundation.layout.fillMaxSize
import androidx.compose.foundation.layout.height
import androidx.compose.foundation.layout.wrapContentWidth
import androidx.compose.material.Surface
import androidx.compose.material.Text
import androidx.compose.runtime.Composable
import androidx.compose.runtime.getValue
import androidx.compose.ui.Modifier
import androidx.compose.ui.res.colorResource
import androidx.compose.ui.res.stringResource
import androidx.compose.ui.tooling.preview.Preview
import androidx.compose.ui.unit.dp
import androidx.compose.ui.unit.sp
import org.smartregister.fhircore.anc.R
import org.smartregister.fhircore.anc.data.model.PatientItem
import org.smartregister.fhircore.anc.data.report.model.ReportItem
import org.smartregister.fhircore.engine.ui.theme.SubtitleTextColor
import org.smartregister.fhircore.engine.util.annotation.ExcludeFromJacocoGeneratedReport

@Composable
@Preview(showBackground = true)
@ExcludeFromJacocoGeneratedReport
fun ReportResultPreview() {
  ReportResultPage(
    topBarTitle = "PageTitle",
    onBackPress = {},
    reportMeasureItem = ReportItem(description = "Test Description"),
    true,
    selectedPatient = PatientItem(name = "Test Selected Patient")
  )
}

@Composable
fun ReportResultScreen(viewModel: ReportViewModel) {
  ReportResultPage(
    topBarTitle = stringResource(id = R.string.reports),
    onBackPress = viewModel::onBackPressFromResult,
<<<<<<< HEAD
    reportMeasureItem = viewModel.getSelectedReport()!!,
    isAllPatientSelection = viewModel.patientSelectionType.value == "All",
    selectedPatient = viewModel.getSelectedPatient()
=======
    reportMeasureItem = viewModel.selectedMeasureReportItem.value
        ?: ReportItem(title = "No Measure Selected")
>>>>>>> b36425a3
  )
}

@Composable
fun ReportResultPage(
  topBarTitle: String,
  onBackPress: () -> Unit,
  reportMeasureItem: ReportItem,
  isAllPatientSelection: Boolean,
  selectedPatient: PatientItem
) {
  Surface(color = colorResource(id = R.color.white)) {
    Column(modifier = Modifier.fillMaxSize()) {
      TopBarBox(topBarTitle = topBarTitle, onBackPress = onBackPress)
      Spacer(modifier = Modifier.height(16.dp))
      Text(text = reportMeasureItem.title, fontSize = 18.sp, modifier = Modifier.wrapContentWidth())
      Spacer(modifier = Modifier.height(16.dp))
      Text(
        color = SubtitleTextColor,
        text = reportMeasureItem.description,
        fontSize = 14.sp,
        modifier = Modifier.wrapContentWidth()
      )
      Spacer(modifier = Modifier.height(16.dp))
      if (isAllPatientSelection) {
        Text(
          color = SubtitleTextColor,
          text = "Patient = All",
          fontSize = 14.sp,
          modifier = Modifier.wrapContentWidth()
        )
      } else {
        Text(
          color = SubtitleTextColor,
          text = "Patient = ${selectedPatient.name}",
          fontSize = 14.sp,
          modifier = Modifier.wrapContentWidth()
        )
      }
    }
  }
}<|MERGE_RESOLUTION|>--- conflicted
+++ resolved
@@ -55,14 +55,10 @@
   ReportResultPage(
     topBarTitle = stringResource(id = R.string.reports),
     onBackPress = viewModel::onBackPressFromResult,
-<<<<<<< HEAD
-    reportMeasureItem = viewModel.getSelectedReport()!!,
+    reportMeasureItem = viewModel.selectedMeasureReportItem.value
+        ?: ReportItem(title = "No Measure Selected"),
     isAllPatientSelection = viewModel.patientSelectionType.value == "All",
     selectedPatient = viewModel.getSelectedPatient()
-=======
-    reportMeasureItem = viewModel.selectedMeasureReportItem.value
-        ?: ReportItem(title = "No Measure Selected")
->>>>>>> b36425a3
   )
 }
 
