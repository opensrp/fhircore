/*
 * Copyright 2021 Ona Systems, Inc
 *
 * Licensed under the Apache License, Version 2.0 (the "License");
 * you may not use this file except in compliance with the License.
 * You may obtain a copy of the License at
 *
 *       http://www.apache.org/licenses/LICENSE-2.0
 *
 * Unless required by applicable law or agreed to in writing, software
 * distributed under the License is distributed on an "AS IS" BASIS,
 * WITHOUT WARRANTIES OR CONDITIONS OF ANY KIND, either express or implied.
 * See the License for the specific language governing permissions and
 * limitations under the License.
 */

package org.smartregister.fhircore.anc.ui.report

import androidx.compose.foundation.Image
import androidx.compose.foundation.background
import androidx.compose.foundation.layout.Arrangement
import androidx.compose.foundation.layout.Box
import androidx.compose.foundation.layout.Column
import androidx.compose.foundation.layout.Row
import androidx.compose.foundation.layout.Spacer
import androidx.compose.foundation.layout.fillMaxSize
import androidx.compose.foundation.layout.fillMaxWidth
import androidx.compose.foundation.layout.height
import androidx.compose.foundation.layout.padding
import androidx.compose.foundation.layout.requiredHeight
import androidx.compose.foundation.layout.wrapContentWidth
import androidx.compose.foundation.shape.RoundedCornerShape
import androidx.compose.material.Divider
import androidx.compose.material.Surface
import androidx.compose.material.Text
import androidx.compose.runtime.Composable
import androidx.compose.runtime.getValue
import androidx.compose.runtime.livedata.observeAsState
import androidx.compose.runtime.mutableStateOf
import androidx.compose.runtime.remember
import androidx.compose.ui.Alignment
import androidx.compose.ui.Modifier
import androidx.compose.ui.draw.clip
import androidx.compose.ui.platform.testTag
import androidx.compose.ui.res.colorResource
import androidx.compose.ui.res.painterResource
import androidx.compose.ui.text.font.FontWeight
import androidx.compose.ui.text.style.TextAlign
import androidx.compose.ui.tooling.preview.Preview
import androidx.compose.ui.unit.dp
import androidx.compose.ui.unit.sp
import org.smartregister.fhircore.anc.R
import org.smartregister.fhircore.anc.data.model.PatientItem
import org.smartregister.fhircore.anc.data.report.model.ReportItem
import org.smartregister.fhircore.anc.data.report.model.ResultItem
<<<<<<< HEAD
=======
import org.smartregister.fhircore.anc.data.report.model.ResultItemPopulation
import org.smartregister.fhircore.engine.ui.theme.DividerColor
>>>>>>> e1bbba1a
import org.smartregister.fhircore.engine.ui.theme.SubtitleTextColor
import org.smartregister.fhircore.engine.util.annotation.ExcludeFromJacocoGeneratedReport

@Composable
@Preview(showBackground = true)
@ExcludeFromJacocoGeneratedReport
fun PreviewResultItemIndividual() {
  ResultItemIndividual(
    selectedPatient = PatientItem(demographics = "Jacky Coughlin, F, 27"),
    isMatchedIndicator = true,
    indicatorStatus = "True",
    indicatorDescription = "Jacky Got her first ANC contact"
  )
}

@Composable
@Preview(showBackground = true)
@ExcludeFromJacocoGeneratedReport
<<<<<<< HEAD
fun ReportResultPreview() {
=======
fun PreviewIndividualReportResult() {
>>>>>>> e1bbba1a
  ReportResultPage(
    topBarTitle = "PageTitle",
    onBackPress = {},
    reportMeasureItem =
      ReportItem(
        description = "Description For Preview, i.e 4+ Anc women etc, 2 lines text in preview"
      ),
    startDate = "25 Nov, 2021",
    endDate = "29 Nov, 2021",
    isAllPatientSelection = false,
    selectedPatient =
      PatientItem(name = "Test Selected Patient", demographics = "Test Select, F, 28"),
    ResultItem(
      status = "True",
      isMatchedIndicator = true,
      description = "Jacky Got her first ANC contact"
<<<<<<< HEAD
=======
    ),
    null
  )
}

@Composable
@Preview(showBackground = true)
@ExcludeFromJacocoGeneratedReport
fun PreviewAllPatientReportResult() {
  val testResultItem1 = ResultItem(title = "10 - 15 years", percentage = "10%", count = "1/10")
  val testResultItem2 = ResultItem(title = "16 - 20 years", percentage = "50%", count = "30/60")
  ReportResultPage(
    topBarTitle = "PageTitle",
    onBackPress = {},
    reportMeasureItem =
      ReportItem(
        description = "Description For Preview, i.e 4+ Anc women etc, 2 lines text in preview"
      ),
    startDate = "25 Nov, 2021",
    endDate = "29 Nov, 2021",
    isAllPatientSelection = true,
    selectedPatient =
      PatientItem(name = "Test Selected Patient", demographics = "Test Select, F, 28"),
    null,
    listOf(
      ResultItemPopulation(title = "Age Range", listOf(testResultItem1, testResultItem2)),
      ResultItemPopulation(title = "Education Level", listOf(testResultItem1, testResultItem2))
>>>>>>> e1bbba1a
    )
  )
}

@Composable
fun ReportResultScreen(viewModel: ReportViewModel) {

  val reportMeasureItem by remember { mutableStateOf(viewModel.selectedMeasureReportItem.value) }
  val patientSelectionType by remember { mutableStateOf(viewModel.patientSelectionType.value) }
  val selectedPatient by remember { mutableStateOf(viewModel.selectedPatientItem.value) }
  val startDate by viewModel.startDate.observeAsState("")
  val endDate by viewModel.endDate.observeAsState("")
  val isAllPatientSelected = patientSelectionType == "All"
  val resultForIndividual by viewModel.resultForIndividual.observeAsState(ResultItem())
<<<<<<< HEAD
=======
  val resultForPopulation by viewModel.resultForPopulation.observeAsState(emptyList())
>>>>>>> e1bbba1a

  ReportResultPage(
    topBarTitle = reportMeasureItem?.title ?: "",
    onBackPress = viewModel::onBackPressFromResult,
    reportMeasureItem = reportMeasureItem ?: ReportItem(title = "Measure Report Missing"),
    startDate = startDate,
    endDate = endDate,
    isAllPatientSelection = isAllPatientSelected,
    selectedPatient = selectedPatient ?: PatientItem(name = "Patient Missing"),
<<<<<<< HEAD
    resultForIndividual = resultForIndividual
=======
    resultForIndividual = resultForIndividual,
    resultItemPopulation = resultForPopulation
>>>>>>> e1bbba1a
  )
}

@Composable
fun ReportResultPage(
  topBarTitle: String,
  onBackPress: () -> Unit,
  reportMeasureItem: ReportItem,
  startDate: String,
  endDate: String,
  isAllPatientSelection: Boolean,
  selectedPatient: PatientItem,
<<<<<<< HEAD
  resultForIndividual: ResultItem
=======
  resultForIndividual: ResultItem?,
  resultItemPopulation: List<ResultItemPopulation>?
>>>>>>> e1bbba1a
) {
  Surface(color = colorResource(id = R.color.white)) {
    Column(
      modifier =
        Modifier.background(color = colorResource(id = R.color.backgroundGray))
          .fillMaxSize()
          .testTag(REPORT_RESULT_PAGE)
    ) {
      TopBarBox(topBarTitle = topBarTitle, onBackPress = onBackPress)
      Column(modifier = Modifier.padding(16.dp)) {
        Box(
          modifier =
            Modifier.clip(RoundedCornerShape(8.dp))
              .background(color = colorResource(id = R.color.light_gray))
              .padding(12.dp)
              .wrapContentWidth(),
          contentAlignment = Alignment.Center
        ) {
          Text(text = reportMeasureItem.description, textAlign = TextAlign.Start, fontSize = 16.sp)
        }
        Spacer(modifier = Modifier.height(8.dp))
        DateSelectionBox(startDate = startDate, endDate = endDate, canChange = false)
        Spacer(modifier = Modifier.height(16.dp))
        if (isAllPatientSelection) {
          ResultForPopulation(resultItemPopulation!!)
        } else {
          ResultItemIndividual(
            selectedPatient = selectedPatient,
            isMatchedIndicator = resultForIndividual!!.isMatchedIndicator,
            indicatorStatus = resultForIndividual.status,
            indicatorDescription = resultForIndividual.description
          )
        }
      }
    }
  }
}

@Composable
fun ResultItemIndividual(
  selectedPatient: PatientItem,
  isMatchedIndicator: Boolean = true,
  indicatorStatus: String = "",
  indicatorDescription: String = "",
  modifier: Modifier = Modifier
) {
  Box(
    modifier =
      modifier
        .clip(RoundedCornerShape(15.dp))
        .background(color = colorResource(id = R.color.white))
        .wrapContentWidth()
        .testTag(REPORT_RESULT_ITEM_INDIVIDUAL),
    contentAlignment = Alignment.Center
  ) {
    Column(
      modifier = Modifier.wrapContentWidth().padding(16.dp),
      verticalArrangement = Arrangement.Center,
      horizontalAlignment = Alignment.Start
    ) {
      Text(
        color = SubtitleTextColor,
        text = selectedPatient.demographics,
        fontSize = 16.sp,
        modifier = Modifier.wrapContentWidth().testTag(REPORT_RESULT_PATIENT_DATA)
      )
      Spacer(modifier = Modifier.height(12.dp))
      Divider(color = DividerColor)
      Spacer(modifier = Modifier.height(12.dp))
      Row(
        horizontalArrangement = Arrangement.SpaceAround,
        verticalAlignment = Alignment.CenterVertically
      ) {
        if (isMatchedIndicator) {
          Image(
            painter = painterResource(id = R.drawable.ic_check),
            contentDescription = INDICATOR_STATUS,
            modifier = modifier.wrapContentWidth().requiredHeight(40.dp)
          )
        } else {
          Image(
            painter = painterResource(id = R.drawable.ic_stalled),
            contentDescription = INDICATOR_STATUS,
            modifier = modifier.wrapContentWidth().requiredHeight(40.dp)
          )
        }
        Column(
          modifier = Modifier.wrapContentWidth().padding(horizontal = 16.dp, vertical = 4.dp),
          verticalArrangement = Arrangement.Center,
          horizontalAlignment = Alignment.Start
        ) {
          Text(
            text = indicatorStatus,
            fontWeight = FontWeight.Bold,
            fontSize = 16.sp,
            modifier = Modifier.wrapContentWidth()
          )
          Spacer(modifier = Modifier.height(4.dp))
          Text(
            color = SubtitleTextColor,
            text = indicatorDescription,
            fontSize = 14.sp,
            modifier = modifier.wrapContentWidth()
          )
<<<<<<< HEAD
        } else {
          ResultItemIndividual(
            selectedPatient = selectedPatient,
            isMatchedIndicator = resultForIndividual.isMatchedIndicator,
            indicatorStatus = resultForIndividual.status,
            indicatorDescription = resultForIndividual.description
          )
=======
>>>>>>> e1bbba1a
        }
      }
    }
  }
}

@Composable
fun ResultPopulationBox(
  resultItem: ResultItemPopulation,
  modifier: Modifier = Modifier,
) {
  Column(modifier = Modifier.padding(top = 12.dp)) {
    Box(
      modifier =
        Modifier.clip(RoundedCornerShape(8.dp))
          .background(color = colorResource(id = R.color.white))
          .padding(12.dp)
          .fillMaxWidth()
    ) {
      Column {
        Text(text = resultItem.title, fontSize = 18.sp, modifier = modifier.wrapContentWidth())
        Spacer(modifier = modifier.height(8.dp))
        resultItem.dataList.forEach { item -> ResultPopulationItem(item) }
      }
    }
  }
}

@Composable
fun ResultPopulationItem(
  resultItem: ResultItem,
  modifier: Modifier = Modifier,
) {
  Row(modifier = Modifier.fillMaxWidth(), horizontalArrangement = Arrangement.SpaceBetween) {
    Text(text = resultItem.title, fontSize = 18.sp, modifier = modifier.wrapContentWidth())
    Spacer(modifier = modifier.height(8.dp))
    Text(text = resultItem.percentage, fontSize = 18.sp, modifier = modifier.wrapContentWidth())
  }
}

@Composable
fun ResultForPopulation(dataList: List<ResultItemPopulation>) {
  Column(modifier = Modifier.testTag(REPORT_RESULT_POPULATION)) {
    dataList.forEach { message -> ResultPopulationBox(message) }
  }
}<|MERGE_RESOLUTION|>--- conflicted
+++ resolved
@@ -53,11 +53,8 @@
 import org.smartregister.fhircore.anc.data.model.PatientItem
 import org.smartregister.fhircore.anc.data.report.model.ReportItem
 import org.smartregister.fhircore.anc.data.report.model.ResultItem
-<<<<<<< HEAD
-=======
 import org.smartregister.fhircore.anc.data.report.model.ResultItemPopulation
 import org.smartregister.fhircore.engine.ui.theme.DividerColor
->>>>>>> e1bbba1a
 import org.smartregister.fhircore.engine.ui.theme.SubtitleTextColor
 import org.smartregister.fhircore.engine.util.annotation.ExcludeFromJacocoGeneratedReport
 
@@ -76,11 +73,7 @@
 @Composable
 @Preview(showBackground = true)
 @ExcludeFromJacocoGeneratedReport
-<<<<<<< HEAD
-fun ReportResultPreview() {
-=======
 fun PreviewIndividualReportResult() {
->>>>>>> e1bbba1a
   ReportResultPage(
     topBarTitle = "PageTitle",
     onBackPress = {},
@@ -97,8 +90,6 @@
       status = "True",
       isMatchedIndicator = true,
       description = "Jacky Got her first ANC contact"
-<<<<<<< HEAD
-=======
     ),
     null
   )
@@ -126,7 +117,6 @@
     listOf(
       ResultItemPopulation(title = "Age Range", listOf(testResultItem1, testResultItem2)),
       ResultItemPopulation(title = "Education Level", listOf(testResultItem1, testResultItem2))
->>>>>>> e1bbba1a
     )
   )
 }
@@ -141,10 +131,7 @@
   val endDate by viewModel.endDate.observeAsState("")
   val isAllPatientSelected = patientSelectionType == "All"
   val resultForIndividual by viewModel.resultForIndividual.observeAsState(ResultItem())
-<<<<<<< HEAD
-=======
   val resultForPopulation by viewModel.resultForPopulation.observeAsState(emptyList())
->>>>>>> e1bbba1a
 
   ReportResultPage(
     topBarTitle = reportMeasureItem?.title ?: "",
@@ -154,12 +141,8 @@
     endDate = endDate,
     isAllPatientSelection = isAllPatientSelected,
     selectedPatient = selectedPatient ?: PatientItem(name = "Patient Missing"),
-<<<<<<< HEAD
-    resultForIndividual = resultForIndividual
-=======
     resultForIndividual = resultForIndividual,
     resultItemPopulation = resultForPopulation
->>>>>>> e1bbba1a
   )
 }
 
@@ -172,12 +155,8 @@
   endDate: String,
   isAllPatientSelection: Boolean,
   selectedPatient: PatientItem,
-<<<<<<< HEAD
-  resultForIndividual: ResultItem
-=======
   resultForIndividual: ResultItem?,
   resultItemPopulation: List<ResultItemPopulation>?
->>>>>>> e1bbba1a
 ) {
   Surface(color = colorResource(id = R.color.white)) {
     Column(
@@ -282,16 +261,6 @@
             fontSize = 14.sp,
             modifier = modifier.wrapContentWidth()
           )
-<<<<<<< HEAD
-        } else {
-          ResultItemIndividual(
-            selectedPatient = selectedPatient,
-            isMatchedIndicator = resultForIndividual.isMatchedIndicator,
-            indicatorStatus = resultForIndividual.status,
-            indicatorDescription = resultForIndividual.description
-          )
-=======
->>>>>>> e1bbba1a
         }
       }
     }
