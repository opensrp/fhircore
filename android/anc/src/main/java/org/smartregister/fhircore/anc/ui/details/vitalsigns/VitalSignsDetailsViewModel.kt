--- conflicted
+++ resolved
@@ -87,44 +87,6 @@
       patientVitalItem.spO2 = observationValueOrDefault(listObservationspO2)
       patientVitalItem.spO2Unit = listObservationspO2.valueQuantity.unit ?: ""
 
-<<<<<<< HEAD
-      //      val listObservationBmi = patientRepository.fetchVitalSigns(patientId = patientId,
-      // "bmi")
-      //      patientVitalItem.bmi = observationValueOrDefault(listObservationBmi)
-      //      patientVitalItem.bmiUnit = listObservationBmi.valueQuantity.unit ?: ""
-
-      // Todo: confirm if BMI can be displayed from
-      //  Add-Vitals height/weight if its of same Units
-      if (patientVitalItem.bmi.isEmpty() &&
-          patientVitalItem.height.isNotEmpty() &&
-          patientVitalItem.weight.isNotEmpty() &&
-          patientVitalItem.height.toDouble() > 0 &&
-          patientVitalItem.weight.toDouble() > 0
-      ) {
-        if (patientVitalItem.weightUnit.equals("kg", true) &&
-            patientVitalItem.heightUnit.equals("cm", true)
-        ) {
-          patientVitalItem.bmi =
-            computeBMIViaMetricUnits(
-                patientVitalItem.height.toDouble(),
-                patientVitalItem.weight.toDouble()
-              )
-              .toString()
-          patientVitalItem.bmiUnit = "kg/m2"
-        } else if (patientVitalItem.weightUnit.equals("lb", true) &&
-            patientVitalItem.heightUnit.equals("in", true)
-        ) {
-          patientVitalItem.bmi =
-            computeBMIViaUSCUnits(
-                patientVitalItem.height.toDouble(),
-                patientVitalItem.weight.toDouble()
-              )
-              .toString()
-          // Todo: confirm if bmi unit can be displayed in lb/in2 or only in kg/m2
-          patientVitalItem.bmiUnit = "kg/m2"
-        } else {
-          patientVitalItem.bmi = "N/A"
-=======
       // Todo: confirm if BMI can be displayed from
       //  Add-Vitals height/weight if its of same Units
       if (patientVitalItem.bmi.isEmpty() && patientVitalItem.isWeightAndHeightAreValid()) {
@@ -151,7 +113,6 @@
           else -> {
             patientVitalItem.bmi = "N/A"
           }
->>>>>>> a5d52bee
         }
       }
 
