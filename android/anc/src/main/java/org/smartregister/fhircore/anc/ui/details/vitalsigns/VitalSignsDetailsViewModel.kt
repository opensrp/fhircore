--- conflicted
+++ resolved
@@ -21,7 +21,6 @@
 import androidx.lifecycle.ViewModel
 import androidx.lifecycle.viewModelScope
 import dagger.hilt.android.lifecycle.HiltViewModel
-import java.math.BigDecimal
 import javax.inject.Inject
 import kotlinx.coroutines.launch
 import org.hl7.fhir.r4.model.Observation
@@ -52,65 +51,13 @@
   }
 
   fun fetchVitalSigns(patientId: String): LiveData<PatientVitalItem> {
-<<<<<<< HEAD
-    val patientVitalOverviewItem = MutableLiveData<PatientVitalItem>()
-=======
     val patientAncOverviewItem = MutableLiveData<PatientVitalItem>()
->>>>>>> 39851e19
     val patientVitalItem = PatientVitalItem()
     viewModelScope.launch(dispatcher.io()) {
       val listObservationWeight =
         patientRepository.fetchVitalSigns(patientId = patientId, "body-weight")
       val listObservationHeight =
         patientRepository.fetchVitalSigns(patientId = patientId, "body-height")
-<<<<<<< HEAD
-
-      listObservationHeight
-        .valueQuantity
-        ?.value
-        ?.setScale(2, BigDecimal.ROUND_HALF_EVEN)
-        ?.toPlainString()
-        ?.let { patientVitalItem.height = it }
-
-      listObservationWeight
-        .valueQuantity
-        ?.value
-        ?.setScale(2, BigDecimal.ROUND_HALF_EVEN)
-        ?.toPlainString()
-        ?.let { patientVitalItem.weight = it }
-
-      listObservationHeight.valueQuantity?.unit?.let { patientVitalItem.heightUnit = it }
-      listObservationWeight.valueQuantity?.unit?.let { patientVitalItem.weightUnit = it }
-
-      if (patientVitalItem.height.isNotEmpty() &&
-          patientVitalItem.weight.isNotEmpty() &&
-          patientVitalItem.height.toDouble() > 0 &&
-          patientVitalItem.weight.toDouble() > 0
-      ) {
-        if (patientVitalItem.weightUnit.isNotEmpty()) {
-          if (patientVitalItem.weightUnit.equals("kg", true)) {
-            patientVitalItem.bmi =
-              computeBMIViaMetricUnits(
-                  patientVitalItem.height.toDouble(),
-                  patientVitalItem.weight.toDouble()
-                )
-                .toString()
-            patientVitalItem.bmiUnit = "kg/m2"
-          } else {
-            patientVitalItem.bmi =
-              computeBMIViaUSCUnits(
-                  patientVitalItem.height.toDouble(),
-                  patientVitalItem.weight.toDouble()
-                )
-                .toString()
-            patientVitalItem.bmiUnit = "lbs/in2"
-          }
-        }
-      }
-      patientVitalOverviewItem.postValue(patientVitalItem)
-    }
-    return patientVitalOverviewItem
-=======
       val listObservationBps = patientRepository.fetchVitalSigns(patientId = patientId, "bp-s")
       val listObservationBpds = patientRepository.fetchVitalSigns(patientId = patientId, "bp-d")
       val listObservationPulseRate =
@@ -139,6 +86,31 @@
       patientVitalItem.spO2 = observationValueOrDefault(listObservationspO2)
       patientVitalItem.spO2Unit = listObservationspO2.valueQuantity.unit ?: ""
 
+      if (patientVitalItem.height.isNotEmpty() &&
+          patientVitalItem.weight.isNotEmpty() &&
+          patientVitalItem.height.toDouble() > 0 &&
+          patientVitalItem.weight.toDouble() > 0
+      ) {
+        if (patientVitalItem.weightUnit.isNotEmpty()) {
+          if (patientVitalItem.weightUnit.equals("kg", true)) {
+            patientVitalItem.bmi =
+              computeBMIViaMetricUnits(
+                  patientVitalItem.height.toDouble(),
+                  patientVitalItem.weight.toDouble()
+                )
+                .toString()
+            patientVitalItem.bmiUnit = "kg/m2"
+          } else {
+            patientVitalItem.bmi =
+              computeBMIViaUSCUnits(
+                  patientVitalItem.height.toDouble(),
+                  patientVitalItem.weight.toDouble()
+                )
+                .toString()
+            patientVitalItem.bmiUnit = "lbs/in2"
+          }
+        }
+      }
       patientAncOverviewItem.postValue(patientVitalItem)
     }
     return patientAncOverviewItem
@@ -151,6 +123,5 @@
     return if (observation.valueQuantity != null && observation.valueQuantity.value != null)
       observation.valueQuantity.value.toPlainString()
     else defaultString
->>>>>>> 39851e19
   }
 }