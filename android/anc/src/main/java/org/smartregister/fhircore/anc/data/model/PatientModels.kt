/*
 * Copyright 2021 Ona Systems, Inc
 *
 * Licensed under the Apache License, Version 2.0 (the "License");
 * you may not use this file except in compliance with the License.
 * You may obtain a copy of the License at
 *
 *       http://www.apache.org/licenses/LICENSE-2.0
 *
 * Unless required by applicable law or agreed to in writing, software
 * distributed under the License is distributed on an "AS IS" BASIS,
 * WITHOUT WARRANTIES OR CONDITIONS OF ANY KIND, either express or implied.
 * See the License for the specific language governing permissions and
 * limitations under the License.
 */

package org.smartregister.fhircore.anc.data.model

import androidx.compose.runtime.Stable
import java.util.Date
import org.hl7.fhir.r4.model.Encounter

enum class VisitStatus {
  DUE,
  OVERDUE,
  PLANNED
}

@Stable
data class PatientItem(
  val patientIdentifier: String = "",
  val name: String = "",
  val gender: String = "",
  val age: String = "",
  val demographics: String = "",
  val atRisk: String = "",
  val address: String = "",
  val isPregnant: Boolean = true,
  val visitStatus: VisitStatus = VisitStatus.PLANNED,
  val familyName: String = "",
  val isHouseHoldHead: Boolean = false
)

@Stable
data class PatientDetailItem(
  val patientDetails: PatientItem = PatientItem(),
  val patientDetailsHead: PatientItem = PatientItem(),
)

@Stable
data class CarePlanItem(
  val carePlanIdentifier: String = "",
  val title: String = "",
  val due: Boolean,
  val overdue: Boolean
)

@Stable
data class UpcomingServiceItem(
  val encounterIdentifier: String = "",
  val title: String = "",
  val date: String = ""
)

@Stable
data class EncounterItem(
  val id: String = "",
  val status: Encounter.EncounterStatus,
  val display: String = "",
  val periodStartDate: Date?
)

@Stable data class AllergiesItem(val allergiesIdentifier: String = "", val title: String = "")

@Stable data class ConditionItem(val conditionIdentifier: String = "", val title: String = "")

@Stable
data class PatientBmiItem(
  var patientIdentifier: String = "",
  var name: String = "",
  var height: String = "",
  var weight: String = "",
  var bmi: String = ""
)

@Stable
data class PatientVitalItem(
  var weight: String = "",
  var weightUnit: String = "",
  var height: String = "",
  var heightUnit: String = "",
<<<<<<< HEAD
  var bmi: String = "",
  var bmiUnit: String = ""
=======
  var spO2: String = "",
  var spO2Unit: String = "",
  var bg: String = "",
  var bgUnit: String = "",
  var bps: String = "",
  var bpsUnit: String = "",
  var bpds: String = "",
  var bpdsUnit: String = "",
  var pulse: String = "",
  var pulseUnit: String = ""
>>>>>>> 39851e19
)<|MERGE_RESOLUTION|>--- conflicted
+++ resolved
@@ -89,10 +89,6 @@
   var weightUnit: String = "",
   var height: String = "",
   var heightUnit: String = "",
-<<<<<<< HEAD
-  var bmi: String = "",
-  var bmiUnit: String = ""
-=======
   var spO2: String = "",
   var spO2Unit: String = "",
   var bg: String = "",
@@ -102,6 +98,7 @@
   var bpds: String = "",
   var bpdsUnit: String = "",
   var pulse: String = "",
-  var pulseUnit: String = ""
->>>>>>> 39851e19
+  var pulseUnit: String = "",
+  var bmi: String = "",
+  var bmiUnit: String = ""
 )