/*
 * Copyright 2021 Ona Systems, Inc
 *
 * Licensed under the Apache License, Version 2.0 (the "License");
 * you may not use this file except in compliance with the License.
 * You may obtain a copy of the License at
 *
 *       http://www.apache.org/licenses/LICENSE-2.0
 *
 * Unless required by applicable law or agreed to in writing, software
 * distributed under the License is distributed on an "AS IS" BASIS,
 * WITHOUT WARRANTIES OR CONDITIONS OF ANY KIND, either express or implied.
 * See the License for the specific language governing permissions and
 * limitations under the License.
 */

package org.smartregister.fhircore.anc.data.model

import androidx.compose.runtime.Stable
import java.util.Date
import org.hl7.fhir.r4.model.Encounter

enum class VisitStatus {
  DUE,
  OVERDUE,
  PLANNED
}

@Stable
data class PatientItem(
  val patientIdentifier: String = "",
  val name: String = "",
  val gender: String = "",
  val age: String = "",
  val demographics: String = "",
  val atRisk: String = "",
  val address: String = "",
  val isPregnant: Boolean = true,
  val visitStatus: VisitStatus = VisitStatus.PLANNED,
  val familyName: String = "",
  val isHouseHoldHead: Boolean = false
)

@Stable
data class PatientDetailItem(
  val patientDetails: PatientItem = PatientItem(),
  val patientDetailsHead: PatientItem = PatientItem(),
)

@Stable
data class CarePlanItem(
  val carePlanIdentifier: String = "",
  val title: String = "",
  val due: Boolean,
  val overdue: Boolean
)

@Stable
data class UpcomingServiceItem(
  val encounterIdentifier: String = "",
  val title: String = "",
  val date: String = ""
)

@Stable
data class EncounterItem(
  val id: String = "",
  val status: Encounter.EncounterStatus,
  val display: String = "",
  val periodStartDate: Date?
)

@Stable data class AllergiesItem(val allergiesIdentifier: String = "", val title: String = "")

@Stable data class ConditionItem(val conditionIdentifier: String = "", val title: String = "")

@Stable
data class PatientBmiItem(
  var patientIdentifier: String = "",
  var name: String = "",
  var height: String = "",
  var weight: String = "",
  var bmi: String = ""
)

@Stable
data class PatientVitalItem(
  var weight: String = "",
<<<<<<< HEAD
  var height: String = "",
  var sp02: String = "",
  var BG: String = "",
  var BPS: String = "",
  var BPDS: String = "",
  var pulse: String = "",
  var bmi: String = "",
  var weightUnit: String = "",
  var heightUnit: String = "",
  var bmiUnit: String = "",
=======
  var weightUnit: String = "",
  var height: String = "",
  var heightUnit: String = "",
  var sp02: String = "",
  var sp02Unit: String = "",
  var BG: String = "",
  var BGUnit: String = "",
  var BPS: String = "",
  var BPSUnit: String = "",
  var BPDS: String = "",
  var BPDSUnit: String = "",
  var pulse: String = "",
  var pulseUnit: String = ""
>>>>>>> c61bea50
)<|MERGE_RESOLUTION|>--- conflicted
+++ resolved
@@ -86,18 +86,6 @@
 @Stable
 data class PatientVitalItem(
   var weight: String = "",
-<<<<<<< HEAD
-  var height: String = "",
-  var sp02: String = "",
-  var BG: String = "",
-  var BPS: String = "",
-  var BPDS: String = "",
-  var pulse: String = "",
-  var bmi: String = "",
-  var weightUnit: String = "",
-  var heightUnit: String = "",
-  var bmiUnit: String = "",
-=======
   var weightUnit: String = "",
   var height: String = "",
   var heightUnit: String = "",
@@ -110,6 +98,7 @@
   var BPDS: String = "",
   var BPDSUnit: String = "",
   var pulse: String = "",
-  var pulseUnit: String = ""
->>>>>>> c61bea50
+  var pulseUnit: String = "",
+  var bmi: String = "",
+  var bmiUnit: String = ""
 )