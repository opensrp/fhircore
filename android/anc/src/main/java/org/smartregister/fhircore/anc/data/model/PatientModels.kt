--- conflicted
+++ resolved
@@ -109,9 +109,6 @@
   var pulseUnit: String = "",
   var bmi: String = "",
   var bmiUnit: String = ""
-<<<<<<< HEAD
-)
-=======
 ) {
   fun isWeightAndHeightAreValid(): Boolean {
     return weight.isNotEmpty() &&
@@ -142,5 +139,4 @@
   const val UNIT_CODE_WEIGHT_USC = "[lb_av]"
   const val UNIT_CODE_HEIGHT_USC = "[in_i]"
   const val UNIT_BMI_USC = "kg/m2" // can be set as lb/in2
-}
->>>>>>> a5d52bee
+}