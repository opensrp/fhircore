/*
 * Copyright 2021 Ona Systems, Inc
 *
 * Licensed under the Apache License, Version 2.0 (the "License");
 * you may not use this file except in compliance with the License.
 * You may obtain a copy of the License at
 *
 *       http://www.apache.org/licenses/LICENSE-2.0
 *
 * Unless required by applicable law or agreed to in writing, software
 * distributed under the License is distributed on an "AS IS" BASIS,
 * WITHOUT WARRANTIES OR CONDITIONS OF ANY KIND, either express or implied.
 * See the License for the specific language governing permissions and
 * limitations under the License.
 */

package org.smartregister.fhircore.anc.data.anc.model

import androidx.compose.runtime.Stable
import java.util.Date
import org.hl7.fhir.r4.model.Encounter

enum class AncVisitStatus {
    DUE,
    OVERDUE,
    PLANNED
}

@Stable
data class AncPatientItem(
    var patientIdentifier: String = "",
    var name: String = "",
    var gender: String = "",
    var age: String = "",
    var demographics: String = "",
    var atRisk: String = "",
    val address: String = "",
    val visitStatus: AncVisitStatus = AncVisitStatus.PLANNED
)

@Stable
data class AncPatientDetailItem(
    var patientDetails: AncPatientItem = AncPatientItem(),
    var patientDetailsHead: AncPatientItem = AncPatientItem(),
)

<<<<<<< HEAD
@Stable data class CarePlanItem(var title: String, var periodStartDate: Date)

@Stable
data class EncounterItem(
  val id: String,
  val status: Encounter.EncounterStatus,
  val display: String,
  val periodStartDate: Date
=======
@Stable
data class CarePlanItem(
    var carePlanIdentifier: String = "",
    var patientIdentifier: String = "",
    var title: String = "",
    var due: Boolean,
    var overdue: Boolean
)

@Stable
data class UpcomingServiceItem(
    var encounterIdentifier: String = "",
    var patientIdentifier: String = "",
    var title: String = "",
    var date: String
)


@Stable
data class AncOverviewItem(
    var EDD: String = "",
    var GA: String = "",
    var noOfFetusses: String = "",
    var risk: String = "None"
>>>>>>> fa8968dc
)<|MERGE_RESOLUTION|>--- conflicted
+++ resolved
@@ -44,16 +44,6 @@
     var patientDetailsHead: AncPatientItem = AncPatientItem(),
 )
 
-<<<<<<< HEAD
-@Stable data class CarePlanItem(var title: String, var periodStartDate: Date)
-
-@Stable
-data class EncounterItem(
-  val id: String,
-  val status: Encounter.EncounterStatus,
-  val display: String,
-  val periodStartDate: Date
-=======
 @Stable
 data class CarePlanItem(
     var carePlanIdentifier: String = "",
@@ -78,5 +68,12 @@
     var GA: String = "",
     var noOfFetusses: String = "",
     var risk: String = "None"
->>>>>>> fa8968dc
+)
+
+@Stable
+data class EncounterItem(
+  val id: String,
+  val status: Encounter.EncounterStatus,
+  val display: String,
+  val periodStartDate: Date
 )