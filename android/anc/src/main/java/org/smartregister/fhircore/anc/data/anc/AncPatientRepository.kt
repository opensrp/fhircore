--- conflicted
+++ resolved
@@ -21,9 +21,6 @@
 import com.google.android.fhir.search.count
 import com.google.android.fhir.search.search
 import kotlinx.coroutines.withContext
-<<<<<<< HEAD
-import org.hl7.fhir.r4.model.*
-=======
 import org.hl7.fhir.r4.model.CarePlan
 import org.hl7.fhir.r4.model.CodeableConcept
 import org.hl7.fhir.r4.model.Coding
@@ -35,7 +32,6 @@
 import org.hl7.fhir.r4.model.Observation
 import org.hl7.fhir.r4.model.Patient
 import org.hl7.fhir.r4.model.Resource
->>>>>>> c6dde626
 import org.smartregister.fhircore.anc.AncApplication
 import org.smartregister.fhircore.anc.data.anc.model.AncPatientDetailItem
 import org.smartregister.fhircore.anc.data.anc.model.AncPatientItem
@@ -55,9 +51,6 @@
 import org.smartregister.fhircore.engine.util.DateUtils.makeItReadable
 import org.smartregister.fhircore.engine.util.DefaultDispatcherProvider
 import org.smartregister.fhircore.engine.util.DispatcherProvider
-<<<<<<< HEAD
-import org.smartregister.fhircore.engine.util.extension.*
-=======
 import org.smartregister.fhircore.engine.util.extension.due
 import org.smartregister.fhircore.engine.util.extension.extractAddress
 import org.smartregister.fhircore.engine.util.extension.extractAge
@@ -69,49 +62,16 @@
 import org.smartregister.fhircore.engine.util.extension.overdue
 import org.smartregister.fhircore.engine.util.extension.plusMonthsAsString
 import org.smartregister.fhircore.engine.util.extension.plusWeeksAsString
->>>>>>> c6dde626
 
 class AncPatientRepository(
-    override val fhirEngine: FhirEngine,
-    override val domainMapper: DomainMapper<Anc, AncPatientItem>,
-    private val dispatcherProvider: DispatcherProvider = DefaultDispatcherProvider
+  override val fhirEngine: FhirEngine,
+  override val domainMapper: DomainMapper<Anc, AncPatientItem>,
+  private val dispatcherProvider: DispatcherProvider = DefaultDispatcherProvider
 ) : RegisterRepository<Anc, AncPatientItem> {
 
-    private val registerConfig =
-        AncApplication.getContext().loadRegisterConfig(RegisterType.ANC_REGISTER_ID)
-
-<<<<<<< HEAD
-    override suspend fun loadData(
-        query: String,
-        pageNumber: Int,
-        loadAll: Boolean
-    ): List<AncPatientItem> {
-        return withContext(dispatcherProvider.io()) {
-            val patients =
-                fhirEngine.search<Patient> {
-                    filterBy(registerConfig.primaryFilter!!)
-
-                    filterByPatientName(query)
-
-                    sort(Patient.NAME, Order.ASCENDING)
-                    count = if (loadAll) countAll().toInt() else PaginationUtil.DEFAULT_PAGE_SIZE
-                    from = pageNumber * PaginationUtil.DEFAULT_PAGE_SIZE
-                }
-
-            patients.map {
-                val head =
-                    kotlin
-                        .runCatching {
-                            fhirEngine.load(
-                                Patient::class.java,
-                                it.link[0].id.replace("Patient/", "")
-                            )
-                        }
-                        .getOrNull()
-
-                val carePlans = searchCarePlan(it.logicalId)
-                domainMapper.mapToDomainModel(Anc(it, head, carePlans))
-=======
+  private val registerConfig =
+    AncApplication.getContext().loadRegisterConfig(RegisterType.ANC_REGISTER_ID)
+
   override suspend fun loadData(
     query: String,
     pageNumber: Int,
@@ -137,161 +97,40 @@
           kotlin
             .runCatching {
               fhirEngine.load(Patient::class.java, it.link[0].id.replace("Patient/", ""))
->>>>>>> c6dde626
             }
-        }
-    }
-
-    suspend fun searchCarePlan(id: String): List<CarePlan> {
-        return fhirEngine.search { filterByPatient(CarePlan.SUBJECT, id) }
-    }
-
-    override suspend fun countAll(): Long =
-        withContext(dispatcherProvider.io()) {
-            fhirEngine.count<Patient> { filterBy(registerConfig.primaryFilter!!) }
-        }
-
-    suspend fun fetchDemographics(patientId: String): AncPatientDetailItem {
-        var ancPatientDetailItem = AncPatientDetailItem()
-        if (patientId.isNotEmpty())
-            withContext(dispatcherProvider.io()) {
-                val patient = fhirEngine.load(Patient::class.java, patientId)
-                lateinit var ancPatientItemHead: AncPatientItem
-                if (patient.link.isNotEmpty()) {
-                    var address = ""
-                    val patientHead =
-                        fhirEngine.load(
-                            Patient::class.java,
-                            patient.link[0].other.reference.replace("Patient/", "")
-                        )
-                    if (patientHead.address != null)
-                        if (patientHead.address.isNotEmpty()) {
-                            if (patient.address[0].hasCountry())
-                                address = patientHead.address[0].country
-                            else if (patient.address[0].hasCity())
-                                address = patientHead.address[0].city
-                            else if (patient.address[0].hasState())
-                                address = patientHead.address[0].state
-                            else if (patient.address[0].hasDistrict())
-                                address = patientHead.address[0].district
-                        }
-                    ancPatientItemHead =
-                        AncPatientItem(
-                            patientIdentifier = patient.logicalId,
-                            name = patientHead.extractName(),
-                            gender = patientHead.extractGender(AncApplication.getContext()) ?: "",
-                            age = patientHead.extractAge(),
-                            demographics = address
-                        )
-                } else {
-                    ancPatientItemHead = AncPatientItem()
-                }
-
-<<<<<<< HEAD
-                val ancPatientItem =
-                    AncPatientItem(
-                        patientIdentifier = patient.logicalId,
-                        name = patient.extractName(),
-                        gender = patient.extractGender(AncApplication.getContext()) ?: "",
-                        age = patient.extractAge()
-                    )
-                ancPatientDetailItem = AncPatientDetailItem(ancPatientItem, ancPatientItemHead)
-            }
-        return ancPatientDetailItem
-    }
-
-    fun fetchCarePlanItem(carePlan: List<CarePlan>, patientId: String): List<CarePlanItem> {
-        val listCarePlan = arrayListOf<CarePlanItem>()
-        val listCarePlanList = arrayListOf<CarePlan>()
-        if (carePlan.isNotEmpty()) {
-            listCarePlanList.addAll(carePlan.filter { it.due() })
-            listCarePlanList.addAll(carePlan.filter { it.overdue() })
-            for (i in listCarePlanList.indices) {
-                val title = if (listCarePlanList[i].title == null) "" else listCarePlanList[i].title
-                listCarePlan.add(
-                    CarePlanItem(
-                        listCarePlanList[i].id,
-                        patientId,
-                        title,
-                        listCarePlanList[i].due(),
-                        listCarePlanList[i].overdue()
-                    )
-                )
-            }
-        }
-        return listCarePlan
-=======
+            .getOrNull()
+
+        val carePlans = searchCarePlan(it.logicalId)
+        domainMapper.mapToDomainModel(Anc(it, head, carePlans))
+      }
+    }
+  }
+
+  suspend fun searchCarePlan(id: String): List<CarePlan> {
+    return fhirEngine.search { filterByPatient(CarePlan.SUBJECT, id) }
+  }
+
   override suspend fun countAll(): Long =
     withContext(dispatcherProvider.io()) {
       fhirEngine.count<Condition> {
         filterBy(registerConfig.primaryFilter!!)
         registerConfig.secondaryFilter?.let { filterBy(it) }
       }
->>>>>>> c6dde626
-    }
-
-    suspend fun fetchCarePlan(patientId: String): List<CarePlan> =
-        withContext(dispatcherProvider.io()) {
-            fhirEngine.search { filter(CarePlan.SUBJECT) { value = "Patient/$patientId" } }
-        }
-
-    suspend fun fetchObservations(patientId: String): List<Observation> =
-        withContext(dispatcherProvider.io()) {
-            fhirEngine.search { filter(Observation.SUBJECT) { value = "Patient/$patientId" } }
-        }
-
-    suspend fun fetchEncounters(patientId: String): List<Encounter> =
-        withContext(dispatcherProvider.io()) {
-            fhirEngine.search { filter(Encounter.SUBJECT) { value = "Patient/$patientId" } }
-        }
-
-    suspend fun fetchConditions(patientId: String): List<Condition> =
-        withContext(dispatcherProvider.io()) {
-            fhirEngine.search { filter(Condition.SUBJECT) { value = "Patient/$patientId" } }
-        }
-
-    suspend fun enrollIntoAnc(patientId: String, lmp: DateTimeType) {
-        val conditionData = buildConfigData(patientId = patientId, lmp = lmp)
-
-        val pregnancyCondition =
-            loadConfig(Template.PREGNANCY_CONDITION, Condition::class.java, conditionData)
-        fhirEngine.save(pregnancyCondition)
-
-        val episodeData =
-            buildConfigData(
-                patientId = patientId,
-                pregnancyCondition = pregnancyCondition,
-                lmp = lmp
+    }
+
+  suspend fun fetchDemographics(patientId: String): AncPatientDetailItem {
+    var ancPatientDetailItem = AncPatientDetailItem()
+    if (patientId.isNotEmpty())
+      withContext(dispatcherProvider.io()) {
+        val patient = fhirEngine.load(Patient::class.java, patientId)
+        lateinit var ancPatientItemHead: AncPatientItem
+        if (patient.link.isNotEmpty()) {
+          var address = ""
+          val patientHead =
+            fhirEngine.load(
+              Patient::class.java,
+              patient.link[0].other.reference.replace("Patient/", "")
             )
-        val pregnancyEpisodeOfCase =
-            loadConfig(Template.PREGNANCY_EPISODE_OF_CARE, EpisodeOfCare::class.java, episodeData)
-        fhirEngine.save(pregnancyEpisodeOfCase)
-
-        val encounterData =
-            buildConfigData(
-                patientId = patientId,
-                pregnancyCondition = pregnancyCondition,
-                pregnancyEpisodeOfCase = pregnancyEpisodeOfCase,
-                lmp = lmp
-            )
-<<<<<<< HEAD
-        val pregnancyEncounter =
-            loadConfig(Template.PREGNANCY_FIRST_ENCOUNTER, Encounter::class.java, encounterData)
-        fhirEngine.save(pregnancyEncounter)
-
-        val goalData = buildConfigData(patientId)
-        val pregnancyGoal = loadConfig(Template.PREGNANCY_GOAL, Goal::class.java, goalData)
-        fhirEngine.save(pregnancyGoal)
-
-        val careplanData =
-            buildConfigData(
-                patientId = patientId,
-                pregnancyCondition = pregnancyCondition,
-                pregnancyEpisodeOfCase = pregnancyEpisodeOfCase,
-                pregnancyEncounter = pregnancyEncounter,
-                pregnancyGoal = pregnancyGoal,
-                lmp = lmp
-=======
           if (patientHead.address != null)
             if (patientHead.address.isNotEmpty()) {
               if (patient.address[0].hasCountry()) address = patientHead.address[0].country
@@ -306,115 +145,11 @@
               gender = patientHead.extractGender(AncApplication.getContext()) ?: "",
               age = patientHead.extractAge(),
               demographics = address
->>>>>>> c6dde626
             )
-        val pregnancyCarePlan =
-            loadConfig(Template.PREGNANCY_CARE_PLAN, CarePlan::class.java, careplanData)
-        fhirEngine.save(pregnancyCarePlan)
-    }
-
-    private fun <T : Resource> loadConfig(
-        id: String,
-        clazz: Class<T>,
-        data: Map<String, String?> = emptyMap()
-    ): T {
-        return AncApplication.getContext().loadResourceTemplate(id, clazz, data)
-    }
-
-    private fun buildConfigData(
-        patientId: String,
-        pregnancyCondition: Condition? = null,
-        pregnancyEpisodeOfCase: EpisodeOfCare? = null,
-        pregnancyEncounter: Encounter? = null,
-        pregnancyGoal: Goal? = null,
-        lmp: DateTimeType? = null
-    ): Map<String, String?> {
-        return mapOf(
-            "#Id" to getUniqueId(),
-            "#RefPatient" to asPatientReference(patientId).reference,
-            "#RefCondition" to pregnancyCondition?.id,
-            "#RefEpisodeOfCare" to pregnancyEpisodeOfCase?.id,
-            "#RefEncounter" to pregnancyEncounter?.id,
-            "#RefGoal" to pregnancyGoal?.asReference()?.reference,
-            // TODO https://github.com/opensrp/fhircore/issues/560
-            // add careteam and practitioner ref when available into all entities below where required
-            "#RefCareTeam" to "CareTeam/325",
-            "#RefPractitioner" to "Practitioner/399",
-            "#RefDateOnset" to lmp?.format(),
-            "#RefDateStart" to lmp?.format(),
-            "#RefDateEnd" to lmp?.plusMonthsAsString(9),
-            "#RefDate20w" to lmp?.plusWeeksAsString(20),
-            "#RefDate26w" to lmp?.plusWeeksAsString(26),
-            "#RefDate30w" to lmp?.plusWeeksAsString(30),
-            "#RefDate34w" to lmp?.plusWeeksAsString(34),
-            "#RefDate36w" to lmp?.plusWeeksAsString(36),
-            "#RefDate38w" to lmp?.plusWeeksAsString(38),
-            "#RefDate40w" to lmp?.plusWeeksAsString(40),
-            "#RefDateDeliveryStart" to lmp?.plusWeeksAsString(40),
-            "#RefDateDeliveryEnd" to lmp?.plusWeeksAsString(42),
-        )
-    }
-
-    fun fetchUpcomingServiceItem(
-        patientId: String,
-        carePlan: List<CarePlan>
-    ): List<UpcomingServiceItem> {
-        val listCarePlan = arrayListOf<UpcomingServiceItem>()
-        val listCarePlanList = arrayListOf<CarePlan>()
-        if (carePlan.isNotEmpty()) {
-            listCarePlanList.addAll(carePlan.filter { it.due() })
-            for (i in listCarePlanList.indices) {
-                val title = if (listCarePlanList[i].title == null) "" else listCarePlanList[i].title
-                listCarePlan.add(
-                    UpcomingServiceItem(
-                        listCarePlanList[i].id,
-                        patientId,
-                        title,
-                        listCarePlanList[i].period.start.makeItReadable()
-                    )
-                )
-            }
-        }
-        return listCarePlan
-    }
-
-<<<<<<< HEAD
-    fun fetchLastSeenItem(
-        patientId: String,
-        encounters: List<Encounter>
-    ): List<UpcomingServiceItem> {
-        val listCarePlan = arrayListOf<UpcomingServiceItem>()
-        if (encounters.isNotEmpty()) {
-            for (i in encounters.indices) {
-                var type = CodeableConcept()
-                var typeString = ""
-                if (encounters[i].serviceType != null)
-                    type = encounters[i].serviceType as CodeableConcept
-                if(type.hasTextElement())
-                    typeString = type.textElement.valueAsString
-                listCarePlan.add(
-                    UpcomingServiceItem(
-                        encounters[i].id,
-                        patientId,
-                        typeString,
-                        encounters[i].status.system
-                    )
-                )
-            }
-        }
-        return listCarePlan
-    }
-
-
-    companion object {
-        object Template {
-            const val PREGNANCY_CONDITION = "pregnancy_condition_template.json"
-            const val PREGNANCY_EPISODE_OF_CARE = "pregnancy_episode_of_care_template.json"
-            const val PREGNANCY_FIRST_ENCOUNTER = "pregnancy_first_encounter_template.json"
-            const val PREGNANCY_GOAL = "pregnancy_goal_template.json"
-            const val PREGNANCY_CARE_PLAN = "pregnancy_careplan_template.json"
-        }
-=======
+        } else {
+          ancPatientItemHead = AncPatientItem()
+        }
+
         val ancPatientItem =
           AncPatientItem(
             patientIdentifier = patient.logicalId,
@@ -619,6 +354,6 @@
       const val PREGNANCY_FIRST_ENCOUNTER = "pregnancy_first_encounter_template.json"
       const val PREGNANCY_GOAL = "pregnancy_goal_template.json"
       const val PREGNANCY_CARE_PLAN = "pregnancy_careplan_template.json"
->>>>>>> c6dde626
-    }
+    }
+  }
 }