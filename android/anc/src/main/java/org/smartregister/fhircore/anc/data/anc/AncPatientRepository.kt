/*
 * Copyright 2021 Ona Systems, Inc
 *
 * Licensed under the Apache License, Version 2.0 (the "License");
 * you may not use this file except in compliance with the License.
 * You may obtain a copy of the License at
 *
 *       http://www.apache.org/licenses/LICENSE-2.0
 *
 * Unless required by applicable law or agreed to in writing, software
 * distributed under the License is distributed on an "AS IS" BASIS,
 * WITHOUT WARRANTIES OR CONDITIONS OF ANY KIND, either express or implied.
 * See the License for the specific language governing permissions and
 * limitations under the License.
 */

package org.smartregister.fhircore.anc.data.anc

import com.google.android.fhir.FhirEngine
import com.google.android.fhir.logicalId
import com.google.android.fhir.search.Order
import com.google.android.fhir.search.count
import com.google.android.fhir.search.search
import kotlinx.coroutines.withContext
import org.hl7.fhir.r4.model.*
import org.smartregister.fhircore.anc.AncApplication
import org.smartregister.fhircore.anc.data.anc.model.AncPatientDetailItem
import org.smartregister.fhircore.anc.data.anc.model.AncPatientItem
import org.smartregister.fhircore.anc.data.anc.model.CarePlanItem
import org.smartregister.fhircore.anc.sdk.QuestionnaireUtils.asPatientReference
import org.smartregister.fhircore.anc.sdk.QuestionnaireUtils.asReference
import org.smartregister.fhircore.anc.sdk.QuestionnaireUtils.getUniqueId
import org.smartregister.fhircore.anc.ui.anccare.register.Anc
import org.smartregister.fhircore.anc.util.RegisterType
import org.smartregister.fhircore.anc.util.filterBy
import org.smartregister.fhircore.anc.util.filterByPatient
import org.smartregister.fhircore.anc.util.filterByPatientName
import org.smartregister.fhircore.anc.util.loadRegisterConfig
import org.smartregister.fhircore.engine.data.domain.util.DomainMapper
import org.smartregister.fhircore.engine.data.domain.util.PaginationUtil
import org.smartregister.fhircore.engine.data.domain.util.RegisterRepository
import org.smartregister.fhircore.engine.util.DefaultDispatcherProvider
import org.smartregister.fhircore.engine.util.DispatcherProvider
import org.smartregister.fhircore.engine.util.extension.*

class AncPatientRepository(
    override val fhirEngine: FhirEngine,
    override val domainMapper: DomainMapper<Anc, AncPatientItem>,
    private val dispatcherProvider: DispatcherProvider = DefaultDispatcherProvider
) : RegisterRepository<Anc, AncPatientItem> {

<<<<<<< HEAD
    override suspend fun loadData(
        query: String,
        pageNumber: Int,
        loadAll: Boolean
    ): List<AncPatientItem> {
        return withContext(dispatcherProvider.io()) {
            val patients =
                fhirEngine.search<Patient> {
                    filter(PatientExtended.TAG) {
                        this.value = "Pregnant"
                        this.modifier = StringFilterModifier.CONTAINS
                    }

                    if (query.isNotEmpty() && query.isNotBlank()) {
                        filter(Patient.NAME) {
                            value = query.trim()
                            modifier = StringFilterModifier.CONTAINS
                        }
                    }
                    sort(Patient.NAME, Order.ASCENDING)
                    count = if (loadAll) countAll().toInt() else PaginationUtil.DEFAULT_PAGE_SIZE
                    from = pageNumber * PaginationUtil.DEFAULT_PAGE_SIZE
                }

            patients.map {
                val head =
                    kotlin
                        .runCatching {
                            fhirEngine.load(
                                Patient::class.java,
                                it.link[0].id.replace("Patient/", "")
                            )
                        }
                        .getOrNull()

                val carePlans = searchCarePlan(it.logicalId)
                domainMapper.mapToDomainModel(Anc(it, head, carePlans))
            }
=======
  private val registerConfig =
    AncApplication.getContext().loadRegisterConfig(RegisterType.ANC_REGISTER_ID)

  override suspend fun loadData(
    query: String,
    pageNumber: Int,
    loadAll: Boolean
  ): List<AncPatientItem> {
    return withContext(dispatcherProvider.io()) {
      val patients =
        fhirEngine.search<Patient> {
          filterBy(registerConfig.primaryFilter!!)

          filterByPatientName(query)

          sort(Patient.NAME, Order.ASCENDING)
          count = if (loadAll) countAll().toInt() else PaginationUtil.DEFAULT_PAGE_SIZE
          from = pageNumber * PaginationUtil.DEFAULT_PAGE_SIZE
>>>>>>> af61fadf
        }
    }

    suspend fun searchCarePlan(id: String): List<CarePlan> {
        return fhirEngine.search { filter(CarePlan.SUBJECT) { this.value = "Patient/$id" } }
    }

    override suspend fun countAll(): Long =
        withContext(dispatcherProvider.io()) {
            fhirEngine.count<Patient> {
                filter(PatientExtended.TAG) {
                    this.value = "Pregnant"
                    this.modifier = StringFilterModifier.CONTAINS
                }
            }
        }

    suspend fun fetchDemographics(patientId: String): AncPatientDetailItem {
        var ancPatientDetailItem = AncPatientDetailItem()
        if (patientId.isNotEmpty())
            withContext(dispatcherProvider.io()) {
                val patient = fhirEngine.load(Patient::class.java, patientId)
                lateinit var ancPatientItemHead: AncPatientItem
                if (patient.link.isNotEmpty()) {
                    var address = ""
                    val patientHead =
                        fhirEngine.load(
                            Patient::class.java,
                            patient.link[0].other.reference.replace("Patient/", "")
                        )
                    if (patientHead.address != null)
                        if (patientHead.address.isNotEmpty()) {
                            if (patient.address[0].hasCountry())
                                address = patientHead.address[0].country
                            else if (patient.address[0].hasCity())
                                address = patientHead.address[0].city
                            else if (patient.address[0].hasState())
                                address = patientHead.address[0].state
                            else if (patient.address[0].hasDistrict())
                                address = patientHead.address[0].district
                        }
                    ancPatientItemHead =
                        AncPatientItem(
                            patientIdentifier = patient.logicalId,
                            name = patientHead.extractName(),
                            gender = patientHead.extractGender(AncApplication.getContext()) ?: "",
                            age = patientHead.extractAge(),
                            demographics = address
                        )
                } else {
                    ancPatientItemHead = AncPatientItem()
                }

<<<<<<< HEAD
                val ancPatientItem =
                    AncPatientItem(
                        patientIdentifier = patient.logicalId,
                        name = patient.extractName(),
                        gender = patient.extractGender(AncApplication.getContext()) ?: "",
                        age = patient.extractAge()
                    )
                ancPatientDetailItem = AncPatientDetailItem(ancPatientItem, ancPatientItemHead)
            }
        return ancPatientDetailItem
    }

    suspend fun fetchObservations(patientId: String): List<Observation> =
        withContext(dispatcherProvider.io()) {
            fhirEngine.search { filter(Observation.SUBJECT) { value = "Patient/$patientId" } }
        }
=======
  suspend fun searchCarePlan(id: String): List<CarePlan> {
    return fhirEngine.search { filterByPatient(CarePlan.SUBJECT, id) }
  }

  override suspend fun countAll(): Long =
    withContext(dispatcherProvider.io()) {
      fhirEngine.count<Patient> { filterBy(registerConfig.primaryFilter!!) }
    }
>>>>>>> af61fadf

    suspend fun fetchEncounters(patientId: String): List<Encounter> =
        withContext(dispatcherProvider.io()) {
            fhirEngine.search { filter(Encounter.SUBJECT) { value = "Patient/$patientId" } }
        }


    fun fetchCarePlanItem(carePlan: List<CarePlan>, patientId: String): List<CarePlanItem> {
        val listCarePlan = arrayListOf<CarePlanItem>()
        val listCarePlanList = arrayListOf<CarePlan>()
        if (carePlan.isNotEmpty()) {
            listCarePlanList.addAll(carePlan.filter { it.due() })
            listCarePlanList.addAll(carePlan.filter { it.overdue() })
            for (i in listCarePlanList.indices) {
                val title = if (listCarePlanList[i].title == null) "" else listCarePlanList[i].title
                listCarePlan.add(
                    CarePlanItem(
                        listCarePlanList[i].id,
                        patientId,
                        title,
                        listCarePlanList[i].due(),
                        listCarePlanList[i].overdue()
                    )
                )
            }
        }
        return listCarePlan
    }

    suspend fun enrollIntoAnc(patientId: String, lmp: DateTimeType) {
        val conditionData = buildConfigData(patientId = patientId, lmp = lmp)

        val pregnancyCondition =
            loadConfig(Template.PREGNANCY_CONDITION, Condition::class.java, conditionData)
        fhirEngine.save(pregnancyCondition)

        val episodeData =
            buildConfigData(
                patientId = patientId,
                pregnancyCondition = pregnancyCondition,
                lmp = lmp
            )
        val pregnancyEpisodeOfCase =
            loadConfig(Template.PREGNANCY_EPISODE_OF_CARE, EpisodeOfCare::class.java, episodeData)
        fhirEngine.save(pregnancyEpisodeOfCase)

        val encounterData =
            buildConfigData(
                patientId = patientId,
                pregnancyCondition = pregnancyCondition,
                pregnancyEpisodeOfCase = pregnancyEpisodeOfCase,
                lmp = lmp
            )
        val pregnancyEncounter =
            loadConfig(Template.PREGNANCY_FIRST_ENCOUNTER, Encounter::class.java, encounterData)
        fhirEngine.save(pregnancyEncounter)

        val goalData = buildConfigData(patientId)
        val pregnancyGoal = loadConfig(Template.PREGNANCY_GOAL, Goal::class.java, goalData)
        fhirEngine.save(pregnancyGoal)

        val careplanData =
            buildConfigData(
                patientId = patientId,
                pregnancyCondition = pregnancyCondition,
                pregnancyEpisodeOfCase = pregnancyEpisodeOfCase,
                pregnancyEncounter = pregnancyEncounter,
                pregnancyGoal = pregnancyGoal,
                lmp = lmp
            )
        val pregnancyCarePlan =
            loadConfig(Template.PREGNANCY_CARE_PLAN, CarePlan::class.java, careplanData)
        fhirEngine.save(pregnancyCarePlan)
    }

    private fun <T : Resource> loadConfig(
        id: String,
        clazz: Class<T>,
        data: Map<String, String?> = emptyMap()
    ): T {
        return AncApplication.getContext().loadResourceTemplate(id, clazz, data)
    }

<<<<<<< HEAD
    private fun buildConfigData(
        patientId: String,
        pregnancyCondition: Condition? = null,
        pregnancyEpisodeOfCase: EpisodeOfCare? = null,
        pregnancyEncounter: Encounter? = null,
        pregnancyGoal: Goal? = null,
        lmp: DateTimeType? = null
    ): Map<String, String?> {
        // TODO add careteam and practitioner ref when available into all entities below where required

        return mapOf(
            "#Id" to getUniqueId(),
            "#RefPatient" to asPatientReference(patientId).reference,
            "#RefCondition" to pregnancyCondition?.asReference()?.reference,
            "#RefEpisodeOfCare" to pregnancyEpisodeOfCase?.asReference()?.reference,
            "#RefEncounter" to pregnancyEncounter?.asReference()?.reference,
            "#RefGoal" to pregnancyGoal?.asReference()?.reference,
            "#RefCareTeam" to "ANC-CHW",
            "#RefDateOnset" to lmp?.format(),
            "#RefDateStart" to lmp?.format(),
            "#RefDateEnd" to lmp?.plusMonthsAsString(9),
            "#RefDate20w" to lmp?.plusWeeksAsString(20),
            "#RefDate26w" to lmp?.plusWeeksAsString(26),
            "#RefDate30w" to lmp?.plusWeeksAsString(30),
            "#RefDate34w" to lmp?.plusWeeksAsString(34),
            "#RefDate36w" to lmp?.plusWeeksAsString(36),
            "#RefDate38w" to lmp?.plusWeeksAsString(38),
            "#RefDate40w" to lmp?.plusWeeksAsString(40),
            "#RefDateDeliveryStart" to lmp?.plusWeeksAsString(40),
            "#RefDateDeliveryEnd" to lmp?.plusWeeksAsString(42),
        )
    }
=======
  private fun buildConfigData(
    patientId: String,
    pregnancyCondition: Condition? = null,
    pregnancyEpisodeOfCase: EpisodeOfCare? = null,
    pregnancyEncounter: Encounter? = null,
    pregnancyGoal: Goal? = null,
    lmp: DateTimeType? = null
  ): Map<String, String?> {
    return mapOf(
      "#Id" to getUniqueId(),
      "#RefPatient" to asPatientReference(patientId).reference,
      "#RefCondition" to pregnancyCondition?.id,
      "#RefEpisodeOfCare" to pregnancyEpisodeOfCase?.id,
      "#RefEncounter" to pregnancyEncounter?.id,
      "#RefGoal" to pregnancyGoal?.asReference()?.reference,
      // TODO https://github.com/opensrp/fhircore/issues/560
      // add careteam and practitioner ref when available into all entities below where required
      "#RefCareTeam" to "CareTeam/325",
      "#RefPractitioner" to "Practitioner/399",
      "#RefDateOnset" to lmp?.format(),
      "#RefDateStart" to lmp?.format(),
      "#RefDateEnd" to lmp?.plusMonthsAsString(9),
      "#RefDate20w" to lmp?.plusWeeksAsString(20),
      "#RefDate26w" to lmp?.plusWeeksAsString(26),
      "#RefDate30w" to lmp?.plusWeeksAsString(30),
      "#RefDate34w" to lmp?.plusWeeksAsString(34),
      "#RefDate36w" to lmp?.plusWeeksAsString(36),
      "#RefDate38w" to lmp?.plusWeeksAsString(38),
      "#RefDate40w" to lmp?.plusWeeksAsString(40),
      "#RefDateDeliveryStart" to lmp?.plusWeeksAsString(40),
      "#RefDateDeliveryEnd" to lmp?.plusWeeksAsString(42),
    )
  }
>>>>>>> af61fadf

    companion object {
        object Template {
            const val PREGNANCY_CONDITION = "pregnancy_condition_template.json"
            const val PREGNANCY_EPISODE_OF_CARE = "pregnancy_episode_of_care_template.json"
            const val PREGNANCY_FIRST_ENCOUNTER = "pregnancy_first_encounter_template.json"
            const val PREGNANCY_GOAL = "pregnancy_goal_template.json"
            const val PREGNANCY_CARE_PLAN = "pregnancy_careplan_template.json"
        }
    }
}<|MERGE_RESOLUTION|>--- conflicted
+++ resolved
@@ -16,13 +16,22 @@
 
 package org.smartregister.fhircore.anc.data.anc
 
+import ca.uhn.fhir.context.FhirContext
+import ca.uhn.fhir.parser.IParser
 import com.google.android.fhir.FhirEngine
 import com.google.android.fhir.logicalId
 import com.google.android.fhir.search.Order
 import com.google.android.fhir.search.count
 import com.google.android.fhir.search.search
 import kotlinx.coroutines.withContext
-import org.hl7.fhir.r4.model.*
+import org.hl7.fhir.r4.model.CarePlan
+import org.hl7.fhir.r4.model.Condition
+import org.hl7.fhir.r4.model.DateTimeType
+import org.hl7.fhir.r4.model.Encounter
+import org.hl7.fhir.r4.model.EpisodeOfCare
+import org.hl7.fhir.r4.model.Goal
+import org.hl7.fhir.r4.model.Patient
+import org.hl7.fhir.r4.model.Resource
 import org.smartregister.fhircore.anc.AncApplication
 import org.smartregister.fhircore.anc.data.anc.model.AncPatientDetailItem
 import org.smartregister.fhircore.anc.data.anc.model.AncPatientItem
@@ -41,54 +50,20 @@
 import org.smartregister.fhircore.engine.data.domain.util.RegisterRepository
 import org.smartregister.fhircore.engine.util.DefaultDispatcherProvider
 import org.smartregister.fhircore.engine.util.DispatcherProvider
-import org.smartregister.fhircore.engine.util.extension.*
+import org.smartregister.fhircore.engine.util.extension.extractAge
+import org.smartregister.fhircore.engine.util.extension.extractGender
+import org.smartregister.fhircore.engine.util.extension.extractName
+import org.smartregister.fhircore.engine.util.extension.format
+import org.smartregister.fhircore.engine.util.extension.loadResourceTemplate
+import org.smartregister.fhircore.engine.util.extension.plusMonthsAsString
+import org.smartregister.fhircore.engine.util.extension.plusWeeksAsString
 
 class AncPatientRepository(
-    override val fhirEngine: FhirEngine,
-    override val domainMapper: DomainMapper<Anc, AncPatientItem>,
-    private val dispatcherProvider: DispatcherProvider = DefaultDispatcherProvider
+  override val fhirEngine: FhirEngine,
+  override val domainMapper: DomainMapper<Anc, AncPatientItem>,
+  private val dispatcherProvider: DispatcherProvider = DefaultDispatcherProvider
 ) : RegisterRepository<Anc, AncPatientItem> {
 
-<<<<<<< HEAD
-    override suspend fun loadData(
-        query: String,
-        pageNumber: Int,
-        loadAll: Boolean
-    ): List<AncPatientItem> {
-        return withContext(dispatcherProvider.io()) {
-            val patients =
-                fhirEngine.search<Patient> {
-                    filter(PatientExtended.TAG) {
-                        this.value = "Pregnant"
-                        this.modifier = StringFilterModifier.CONTAINS
-                    }
-
-                    if (query.isNotEmpty() && query.isNotBlank()) {
-                        filter(Patient.NAME) {
-                            value = query.trim()
-                            modifier = StringFilterModifier.CONTAINS
-                        }
-                    }
-                    sort(Patient.NAME, Order.ASCENDING)
-                    count = if (loadAll) countAll().toInt() else PaginationUtil.DEFAULT_PAGE_SIZE
-                    from = pageNumber * PaginationUtil.DEFAULT_PAGE_SIZE
-                }
-
-            patients.map {
-                val head =
-                    kotlin
-                        .runCatching {
-                            fhirEngine.load(
-                                Patient::class.java,
-                                it.link[0].id.replace("Patient/", "")
-                            )
-                        }
-                        .getOrNull()
-
-                val carePlans = searchCarePlan(it.logicalId)
-                domainMapper.mapToDomainModel(Anc(it, head, carePlans))
-            }
-=======
   private val registerConfig =
     AncApplication.getContext().loadRegisterConfig(RegisterType.ANC_REGISTER_ID)
 
@@ -107,78 +82,22 @@
           sort(Patient.NAME, Order.ASCENDING)
           count = if (loadAll) countAll().toInt() else PaginationUtil.DEFAULT_PAGE_SIZE
           from = pageNumber * PaginationUtil.DEFAULT_PAGE_SIZE
->>>>>>> af61fadf
         }
+
+      patients.map {
+        val head =
+          kotlin
+            .runCatching {
+              fhirEngine.load(Patient::class.java, it.link[0].id.replace("Patient/", ""))
+            }
+            .getOrNull()
+
+        val carePlans = searchCarePlan(it.logicalId)
+        domainMapper.mapToDomainModel(Anc(it, head, carePlans))
+      }
     }
-
-    suspend fun searchCarePlan(id: String): List<CarePlan> {
-        return fhirEngine.search { filter(CarePlan.SUBJECT) { this.value = "Patient/$id" } }
-    }
-
-    override suspend fun countAll(): Long =
-        withContext(dispatcherProvider.io()) {
-            fhirEngine.count<Patient> {
-                filter(PatientExtended.TAG) {
-                    this.value = "Pregnant"
-                    this.modifier = StringFilterModifier.CONTAINS
-                }
-            }
-        }
-
-    suspend fun fetchDemographics(patientId: String): AncPatientDetailItem {
-        var ancPatientDetailItem = AncPatientDetailItem()
-        if (patientId.isNotEmpty())
-            withContext(dispatcherProvider.io()) {
-                val patient = fhirEngine.load(Patient::class.java, patientId)
-                lateinit var ancPatientItemHead: AncPatientItem
-                if (patient.link.isNotEmpty()) {
-                    var address = ""
-                    val patientHead =
-                        fhirEngine.load(
-                            Patient::class.java,
-                            patient.link[0].other.reference.replace("Patient/", "")
-                        )
-                    if (patientHead.address != null)
-                        if (patientHead.address.isNotEmpty()) {
-                            if (patient.address[0].hasCountry())
-                                address = patientHead.address[0].country
-                            else if (patient.address[0].hasCity())
-                                address = patientHead.address[0].city
-                            else if (patient.address[0].hasState())
-                                address = patientHead.address[0].state
-                            else if (patient.address[0].hasDistrict())
-                                address = patientHead.address[0].district
-                        }
-                    ancPatientItemHead =
-                        AncPatientItem(
-                            patientIdentifier = patient.logicalId,
-                            name = patientHead.extractName(),
-                            gender = patientHead.extractGender(AncApplication.getContext()) ?: "",
-                            age = patientHead.extractAge(),
-                            demographics = address
-                        )
-                } else {
-                    ancPatientItemHead = AncPatientItem()
-                }
-
-<<<<<<< HEAD
-                val ancPatientItem =
-                    AncPatientItem(
-                        patientIdentifier = patient.logicalId,
-                        name = patient.extractName(),
-                        gender = patient.extractGender(AncApplication.getContext()) ?: "",
-                        age = patient.extractAge()
-                    )
-                ancPatientDetailItem = AncPatientDetailItem(ancPatientItem, ancPatientItemHead)
-            }
-        return ancPatientDetailItem
-    }
-
-    suspend fun fetchObservations(patientId: String): List<Observation> =
-        withContext(dispatcherProvider.io()) {
-            fhirEngine.search { filter(Observation.SUBJECT) { value = "Patient/$patientId" } }
-        }
-=======
+  }
+
   suspend fun searchCarePlan(id: String): List<CarePlan> {
     return fhirEngine.search { filterByPatient(CarePlan.SUBJECT, id) }
   }
@@ -187,124 +106,108 @@
     withContext(dispatcherProvider.io()) {
       fhirEngine.count<Patient> { filterBy(registerConfig.primaryFilter!!) }
     }
->>>>>>> af61fadf
-
-    suspend fun fetchEncounters(patientId: String): List<Encounter> =
-        withContext(dispatcherProvider.io()) {
-            fhirEngine.search { filter(Encounter.SUBJECT) { value = "Patient/$patientId" } }
+
+  suspend fun fetchDemographics(patientId: String): AncPatientDetailItem {
+    var ancPatientDetailItem = AncPatientDetailItem()
+    if (patientId.isNotEmpty())
+      withContext(dispatcherProvider.io()) {
+        val patient = fhirEngine.load(Patient::class.java, patientId)
+        lateinit var ancPatientItemHead: AncPatientItem
+        if (patient.link.isNotEmpty()) {
+          var address = ""
+          val patientHead =
+            fhirEngine.load(
+              Patient::class.java,
+              patient.link[0].other.reference.replace("Patient/", "")
+            )
+          if (patientHead.address.isNotEmpty()) {
+            address = patientHead.address[0].country
+          }
+          ancPatientItemHead =
+            AncPatientItem(
+              patientIdentifier = patient.logicalId,
+              name = patientHead.extractName(),
+              gender = patientHead.extractGender(AncApplication.getContext()) ?: "",
+              age = patientHead.extractAge(),
+              demographics = address
+            )
+        } else {
+          ancPatientItemHead = AncPatientItem()
         }
 
-
-    fun fetchCarePlanItem(carePlan: List<CarePlan>, patientId: String): List<CarePlanItem> {
-        val listCarePlan = arrayListOf<CarePlanItem>()
-        val listCarePlanList = arrayListOf<CarePlan>()
-        if (carePlan.isNotEmpty()) {
-            listCarePlanList.addAll(carePlan.filter { it.due() })
-            listCarePlanList.addAll(carePlan.filter { it.overdue() })
-            for (i in listCarePlanList.indices) {
-                val title = if (listCarePlanList[i].title == null) "" else listCarePlanList[i].title
-                listCarePlan.add(
-                    CarePlanItem(
-                        listCarePlanList[i].id,
-                        patientId,
-                        title,
-                        listCarePlanList[i].due(),
-                        listCarePlanList[i].overdue()
-                    )
-                )
-            }
-        }
-        return listCarePlan
-    }
-
-    suspend fun enrollIntoAnc(patientId: String, lmp: DateTimeType) {
-        val conditionData = buildConfigData(patientId = patientId, lmp = lmp)
-
-        val pregnancyCondition =
-            loadConfig(Template.PREGNANCY_CONDITION, Condition::class.java, conditionData)
-        fhirEngine.save(pregnancyCondition)
-
-        val episodeData =
-            buildConfigData(
-                patientId = patientId,
-                pregnancyCondition = pregnancyCondition,
-                lmp = lmp
-            )
-        val pregnancyEpisodeOfCase =
-            loadConfig(Template.PREGNANCY_EPISODE_OF_CARE, EpisodeOfCare::class.java, episodeData)
-        fhirEngine.save(pregnancyEpisodeOfCase)
-
-        val encounterData =
-            buildConfigData(
-                patientId = patientId,
-                pregnancyCondition = pregnancyCondition,
-                pregnancyEpisodeOfCase = pregnancyEpisodeOfCase,
-                lmp = lmp
-            )
-        val pregnancyEncounter =
-            loadConfig(Template.PREGNANCY_FIRST_ENCOUNTER, Encounter::class.java, encounterData)
-        fhirEngine.save(pregnancyEncounter)
-
-        val goalData = buildConfigData(patientId)
-        val pregnancyGoal = loadConfig(Template.PREGNANCY_GOAL, Goal::class.java, goalData)
-        fhirEngine.save(pregnancyGoal)
-
-        val careplanData =
-            buildConfigData(
-                patientId = patientId,
-                pregnancyCondition = pregnancyCondition,
-                pregnancyEpisodeOfCase = pregnancyEpisodeOfCase,
-                pregnancyEncounter = pregnancyEncounter,
-                pregnancyGoal = pregnancyGoal,
-                lmp = lmp
-            )
-        val pregnancyCarePlan =
-            loadConfig(Template.PREGNANCY_CARE_PLAN, CarePlan::class.java, careplanData)
-        fhirEngine.save(pregnancyCarePlan)
-    }
-
-    private fun <T : Resource> loadConfig(
-        id: String,
-        clazz: Class<T>,
-        data: Map<String, String?> = emptyMap()
-    ): T {
-        return AncApplication.getContext().loadResourceTemplate(id, clazz, data)
-    }
-
-<<<<<<< HEAD
-    private fun buildConfigData(
-        patientId: String,
-        pregnancyCondition: Condition? = null,
-        pregnancyEpisodeOfCase: EpisodeOfCare? = null,
-        pregnancyEncounter: Encounter? = null,
-        pregnancyGoal: Goal? = null,
-        lmp: DateTimeType? = null
-    ): Map<String, String?> {
-        // TODO add careteam and practitioner ref when available into all entities below where required
-
-        return mapOf(
-            "#Id" to getUniqueId(),
-            "#RefPatient" to asPatientReference(patientId).reference,
-            "#RefCondition" to pregnancyCondition?.asReference()?.reference,
-            "#RefEpisodeOfCare" to pregnancyEpisodeOfCase?.asReference()?.reference,
-            "#RefEncounter" to pregnancyEncounter?.asReference()?.reference,
-            "#RefGoal" to pregnancyGoal?.asReference()?.reference,
-            "#RefCareTeam" to "ANC-CHW",
-            "#RefDateOnset" to lmp?.format(),
-            "#RefDateStart" to lmp?.format(),
-            "#RefDateEnd" to lmp?.plusMonthsAsString(9),
-            "#RefDate20w" to lmp?.plusWeeksAsString(20),
-            "#RefDate26w" to lmp?.plusWeeksAsString(26),
-            "#RefDate30w" to lmp?.plusWeeksAsString(30),
-            "#RefDate34w" to lmp?.plusWeeksAsString(34),
-            "#RefDate36w" to lmp?.plusWeeksAsString(36),
-            "#RefDate38w" to lmp?.plusWeeksAsString(38),
-            "#RefDate40w" to lmp?.plusWeeksAsString(40),
-            "#RefDateDeliveryStart" to lmp?.plusWeeksAsString(40),
-            "#RefDateDeliveryEnd" to lmp?.plusWeeksAsString(42),
-        )
-    }
-=======
+        val ancPatientItem =
+          AncPatientItem(
+            patientIdentifier = patient.logicalId,
+            name = patient.extractName(),
+            gender = patient.extractGender(AncApplication.getContext()) ?: "",
+            age = patient.extractAge()
+          )
+        ancPatientDetailItem = AncPatientDetailItem(ancPatientItem, ancPatientItemHead)
+      }
+    return ancPatientDetailItem
+  }
+
+  suspend fun fetchCarePlan(patientId: String, qJson: String?): List<CarePlanItem> {
+    val iParser: IParser = FhirContext.forR4().newJsonParser()
+    val listCarePlan = arrayListOf<CarePlanItem>()
+    if (patientId.isNotEmpty())
+      withContext(dispatcherProvider.io()) {
+        val carePlan = iParser.parseResource(qJson) as CarePlan
+        listCarePlan.add(CarePlanItem(carePlan.title, carePlan.period.start))
+      }
+    return listCarePlan
+  }
+
+  suspend fun enrollIntoAnc(patientId: String, lmp: DateTimeType) {
+    val conditionData = buildConfigData(patientId = patientId, lmp = lmp)
+
+    val pregnancyCondition =
+      loadConfig(Template.PREGNANCY_CONDITION, Condition::class.java, conditionData)
+    fhirEngine.save(pregnancyCondition)
+
+    val episodeData =
+      buildConfigData(patientId = patientId, pregnancyCondition = pregnancyCondition, lmp = lmp)
+    val pregnancyEpisodeOfCase =
+      loadConfig(Template.PREGNANCY_EPISODE_OF_CARE, EpisodeOfCare::class.java, episodeData)
+    fhirEngine.save(pregnancyEpisodeOfCase)
+
+    val encounterData =
+      buildConfigData(
+        patientId = patientId,
+        pregnancyCondition = pregnancyCondition,
+        pregnancyEpisodeOfCase = pregnancyEpisodeOfCase,
+        lmp = lmp
+      )
+    val pregnancyEncounter =
+      loadConfig(Template.PREGNANCY_FIRST_ENCOUNTER, Encounter::class.java, encounterData)
+    fhirEngine.save(pregnancyEncounter)
+
+    val goalData = buildConfigData(patientId)
+    val pregnancyGoal = loadConfig(Template.PREGNANCY_GOAL, Goal::class.java, goalData)
+    fhirEngine.save(pregnancyGoal)
+
+    val careplanData =
+      buildConfigData(
+        patientId = patientId,
+        pregnancyCondition = pregnancyCondition,
+        pregnancyEpisodeOfCase = pregnancyEpisodeOfCase,
+        pregnancyEncounter = pregnancyEncounter,
+        pregnancyGoal = pregnancyGoal,
+        lmp = lmp
+      )
+    val pregnancyCarePlan =
+      loadConfig(Template.PREGNANCY_CARE_PLAN, CarePlan::class.java, careplanData)
+    fhirEngine.save(pregnancyCarePlan)
+  }
+
+  private fun <T : Resource> loadConfig(
+    id: String,
+    clazz: Class<T>,
+    data: Map<String, String?> = emptyMap()
+  ): T {
+    return AncApplication.getContext().loadResourceTemplate(id, clazz, data)
+  }
+
   private fun buildConfigData(
     patientId: String,
     pregnancyCondition: Condition? = null,
@@ -338,15 +241,14 @@
       "#RefDateDeliveryEnd" to lmp?.plusWeeksAsString(42),
     )
   }
->>>>>>> af61fadf
-
-    companion object {
-        object Template {
-            const val PREGNANCY_CONDITION = "pregnancy_condition_template.json"
-            const val PREGNANCY_EPISODE_OF_CARE = "pregnancy_episode_of_care_template.json"
-            const val PREGNANCY_FIRST_ENCOUNTER = "pregnancy_first_encounter_template.json"
-            const val PREGNANCY_GOAL = "pregnancy_goal_template.json"
-            const val PREGNANCY_CARE_PLAN = "pregnancy_careplan_template.json"
-        }
+
+  companion object {
+    object Template {
+      const val PREGNANCY_CONDITION = "pregnancy_condition_template.json"
+      const val PREGNANCY_EPISODE_OF_CARE = "pregnancy_episode_of_care_template.json"
+      const val PREGNANCY_FIRST_ENCOUNTER = "pregnancy_first_encounter_template.json"
+      const val PREGNANCY_GOAL = "pregnancy_goal_template.json"
+      const val PREGNANCY_CARE_PLAN = "pregnancy_careplan_template.json"
     }
+  }
 }