/*
 * Copyright 2021 Ona Systems, Inc
 *
 * Licensed under the Apache License, Version 2.0 (the "License");
 * you may not use this file except in compliance with the License.
 * You may obtain a copy of the License at
 *
 *       http://www.apache.org/licenses/LICENSE-2.0
 *
 * Unless required by applicable law or agreed to in writing, software
 * distributed under the License is distributed on an "AS IS" BASIS,
 * WITHOUT WARRANTIES OR CONDITIONS OF ANY KIND, either express or implied.
 * See the License for the specific language governing permissions and
 * limitations under the License.
 */

package org.smartregister.fhircore.anc.data.anc

import com.google.android.fhir.FhirEngine
import com.google.android.fhir.logicalId
import com.google.android.fhir.search.count
import com.google.android.fhir.search.search
import kotlinx.coroutines.withContext
import org.hl7.fhir.r4.model.CarePlan
import org.hl7.fhir.r4.model.CodeableConcept
import org.hl7.fhir.r4.model.Coding
import org.hl7.fhir.r4.model.Condition
import org.hl7.fhir.r4.model.DateType
import org.hl7.fhir.r4.model.Encounter
import org.hl7.fhir.r4.model.EpisodeOfCare
import org.hl7.fhir.r4.model.Goal
import org.hl7.fhir.r4.model.Observation
import org.hl7.fhir.r4.model.Patient
import org.hl7.fhir.r4.model.Resource
import org.smartregister.fhircore.anc.AncApplication
import org.smartregister.fhircore.anc.data.anc.model.AncPatientDetailItem
import org.smartregister.fhircore.anc.data.anc.model.AncPatientItem
import org.smartregister.fhircore.anc.data.anc.model.CarePlanItem
import org.smartregister.fhircore.anc.data.anc.model.UpcomingServiceItem
import org.smartregister.fhircore.anc.sdk.QuestionnaireUtils.asPatientReference
import org.smartregister.fhircore.anc.sdk.QuestionnaireUtils.asReference
import org.smartregister.fhircore.anc.sdk.QuestionnaireUtils.getUniqueId
import org.smartregister.fhircore.anc.ui.anccare.register.Anc
import org.smartregister.fhircore.anc.util.RegisterType
import org.smartregister.fhircore.anc.util.filterBy
import org.smartregister.fhircore.anc.util.filterByPatient
import org.smartregister.fhircore.anc.util.loadRegisterConfig
import org.smartregister.fhircore.engine.data.domain.util.DomainMapper
import org.smartregister.fhircore.engine.data.domain.util.PaginationUtil
import org.smartregister.fhircore.engine.data.domain.util.RegisterRepository
import org.smartregister.fhircore.engine.util.DateUtils.makeItReadable
import org.smartregister.fhircore.engine.util.DefaultDispatcherProvider
import org.smartregister.fhircore.engine.util.DispatcherProvider
import org.smartregister.fhircore.engine.util.extension.due
import org.smartregister.fhircore.engine.util.extension.extractAge
import org.smartregister.fhircore.engine.util.extension.extractGender
import org.smartregister.fhircore.engine.util.extension.extractId
import org.smartregister.fhircore.engine.util.extension.extractName
import org.smartregister.fhircore.engine.util.extension.format
import org.smartregister.fhircore.engine.util.extension.loadResourceTemplate
import org.smartregister.fhircore.engine.util.extension.overdue
import org.smartregister.fhircore.engine.util.extension.plusMonthsAsString
import org.smartregister.fhircore.engine.util.extension.plusWeeksAsString

class AncPatientRepository(
  override val fhirEngine: FhirEngine,
  override val domainMapper: DomainMapper<Anc, AncPatientItem>,
  private val dispatcherProvider: DispatcherProvider = DefaultDispatcherProvider
) : RegisterRepository<Anc, AncPatientItem> {

  private val registerConfig =
    AncApplication.getContext().loadRegisterConfig(RegisterType.ANC_REGISTER_ID)

  override suspend fun loadData(
    query: String,
    pageNumber: Int,
    loadAll: Boolean
  ): List<AncPatientItem> {
    return withContext(dispatcherProvider.io()) {
      val pregnancies =
        fhirEngine.search<Condition> {
          filterBy(registerConfig.primaryFilter!!)
          registerConfig.secondaryFilter?.let { filterBy(it) }

          count = if (loadAll) countAll().toInt() else PaginationUtil.DEFAULT_PAGE_SIZE
          from = pageNumber * PaginationUtil.DEFAULT_PAGE_SIZE
        }

      val patients =
        pregnancies.map { fhirEngine.load(Patient::class.java, it.subject.extractId()) }.sortedBy {
          it.nameFirstRep.family
        }

      patients.map {
        val head =
          kotlin
            .runCatching {
              fhirEngine.load(Patient::class.java, it.link[0].id.replace("Patient/", ""))
            }
            .getOrNull()

        val carePlans = searchCarePlan(it.logicalId)
        domainMapper.mapToDomainModel(Anc(it, head, carePlans))
      }
    }
  }

  suspend fun searchCarePlan(id: String): List<CarePlan> {
    return fhirEngine.search { filterByPatient(CarePlan.SUBJECT, id) }
  }

  override suspend fun countAll(): Long =
    withContext(dispatcherProvider.io()) {
      fhirEngine.count<Condition> {
        filterBy(registerConfig.primaryFilter!!)
        registerConfig.secondaryFilter?.let { filterBy(it) }
      }
    }

  suspend fun fetchDemographics(patientId: String): AncPatientDetailItem {
    var ancPatientDetailItem = AncPatientDetailItem()
    if (patientId.isNotEmpty())
      withContext(dispatcherProvider.io()) {
        val patient = fhirEngine.load(Patient::class.java, patientId)
        var ancPatientItemHead = AncPatientItem()
        if (patient.link.isNotEmpty()) {
          var address = ""
          val patientHead =
            fhirEngine.load(
              Patient::class.java,
              patient.link[0].other.reference.replace("Patient/", "")
            )
          if (patientHead.address != null)
            if (patientHead.address.isNotEmpty()) {
<<<<<<< HEAD
              if (patient.address[0].hasCountry()) address = patientHead.address[0].country
              else if (patient.address[0].hasCity()) address = patientHead.address[0].city
              else if (patient.address[0].hasState()) address = patientHead.address[0].state
              else if (patient.address[0].hasDistrict()) address = patientHead.address[0].district
=======
              if (patientHead.address.size > 0)
                when {
                  patient.address[0].hasCountry() -> address = patientHead.address[0].country
                  patient.address[0].hasCity() -> address = patientHead.address[0].city
                  patient.address[0].hasState() -> address = patientHead.address[0].state
                  patient.address[0].hasDistrict() -> address = patientHead.address[0].district
                }
>>>>>>> 012977c3
            }
          ancPatientItemHead =
            AncPatientItem(
              patientIdentifier = patient.logicalId,
              name = patientHead.extractName(),
              gender = patientHead.extractGender(AncApplication.getContext()) ?: "",
              age = patientHead.extractAge(),
              demographics = address
            )
        }

        val ancPatientItem =
          AncPatientItem(
            patientIdentifier = patient.logicalId,
            name = patient.extractName(),
            gender = patient.extractGender(AncApplication.getContext()) ?: "",
            age = patient.extractAge()
          )
        ancPatientDetailItem = AncPatientDetailItem(ancPatientItem, ancPatientItemHead)
      }
    return ancPatientDetailItem
  }

  fun fetchCarePlanItem(carePlan: List<CarePlan>, patientId: String): List<CarePlanItem> {
    val listCarePlan = arrayListOf<CarePlanItem>()
    val listCarePlanList = arrayListOf<CarePlan>()
    if (carePlan.isNotEmpty()) {
      listCarePlanList.addAll(carePlan.filter { it.due() })
      listCarePlanList.addAll(carePlan.filter { it.overdue() })
      for (i in listCarePlanList.indices) {
        for (j in listCarePlanList[i].activity.indices) {
          var typeString = ""
          if (listCarePlanList[i].activity[j].hasDetail())
            if (listCarePlanList[i].activity[j].detail.hasDescription())
              typeString = listCarePlanList[i].activity[j].detail.description
          listCarePlan.add(
            CarePlanItem(
              listCarePlanList[i].id,
              patientId,
              typeString,
              listCarePlanList[i].due(),
              listCarePlanList[i].overdue()
            )
          )
        }
      }
    }
    return listCarePlan
  }

  suspend fun fetchCarePlan(patientId: String): List<CarePlan> =
    withContext(dispatcherProvider.io()) {
      fhirEngine.search { filter(CarePlan.SUBJECT) { value = "Patient/$patientId" } }
    }

  suspend fun fetchObservations(patientId: String): List<Observation> =
    withContext(dispatcherProvider.io()) {
      fhirEngine.search { filter(Observation.SUBJECT) { value = "Patient/$patientId" } }
    }

  suspend fun fetchEncounters(patientId: String): List<Encounter> =
    withContext(dispatcherProvider.io()) {
      fhirEngine.search { filter(Encounter.SUBJECT) { value = "Patient/$patientId" } }
    }

  suspend fun enrollIntoAnc(patientId: String, lmp: DateType) {
    val conditionData = buildConfigData(patientId = patientId, lmp = lmp)

    val pregnancyCondition =
      loadConfig(Template.PREGNANCY_CONDITION, Condition::class.java, conditionData)
    fhirEngine.save(pregnancyCondition)

    val episodeData =
      buildConfigData(patientId = patientId, pregnancyCondition = pregnancyCondition, lmp = lmp)
    val pregnancyEpisodeOfCase =
      loadConfig(Template.PREGNANCY_EPISODE_OF_CARE, EpisodeOfCare::class.java, episodeData)
    fhirEngine.save(pregnancyEpisodeOfCase)

    val encounterData =
      buildConfigData(
        patientId = patientId,
        pregnancyCondition = pregnancyCondition,
        pregnancyEpisodeOfCase = pregnancyEpisodeOfCase,
        lmp = lmp
      )
    val pregnancyEncounter =
      loadConfig(Template.PREGNANCY_FIRST_ENCOUNTER, Encounter::class.java, encounterData)
    fhirEngine.save(pregnancyEncounter)

    val goalData = buildConfigData(patientId)
    val pregnancyGoal = loadConfig(Template.PREGNANCY_GOAL, Goal::class.java, goalData)
    fhirEngine.save(pregnancyGoal)

    val careplanData =
      buildConfigData(
        patientId = patientId,
        pregnancyCondition = pregnancyCondition,
        pregnancyEpisodeOfCase = pregnancyEpisodeOfCase,
        pregnancyEncounter = pregnancyEncounter,
        pregnancyGoal = pregnancyGoal,
        lmp = lmp
      )
    val pregnancyCarePlan =
      loadConfig(Template.PREGNANCY_CARE_PLAN, CarePlan::class.java, careplanData)
    fhirEngine.save(pregnancyCarePlan)
  }

  private fun <T : Resource> loadConfig(
    id: String,
    clazz: Class<T>,
    data: Map<String, String?> = emptyMap()
  ): T {
    return AncApplication.getContext().loadResourceTemplate(id, clazz, data)
  }

  private fun buildConfigData(
    patientId: String,
    pregnancyCondition: Condition? = null,
    pregnancyEpisodeOfCase: EpisodeOfCare? = null,
    pregnancyEncounter: Encounter? = null,
    pregnancyGoal: Goal? = null,
    lmp: DateType? = null
  ): Map<String, String?> {
    return mapOf(
      "#Id" to getUniqueId(),
      "#RefPatient" to asPatientReference(patientId).reference,
      "#RefCondition" to pregnancyCondition?.id,
      "#RefEpisodeOfCare" to pregnancyEpisodeOfCase?.id,
      "#RefEncounter" to pregnancyEncounter?.id,
      "#RefGoal" to pregnancyGoal?.asReference()?.reference,
      // TODO https://github.com/opensrp/fhircore/issues/560
      // add careteam and practitioner ref when available into all entities below where required
      "#RefCareTeam" to "CareTeam/325",
      "#RefPractitioner" to "Practitioner/399",
      "#RefDateOnset" to lmp?.format(),
      "#RefDateStart" to lmp?.format(),
      "#RefDateEnd" to lmp?.plusMonthsAsString(9),
      "#RefDate20w" to lmp?.plusWeeksAsString(20),
      "#RefDate26w" to lmp?.plusWeeksAsString(26),
      "#RefDate30w" to lmp?.plusWeeksAsString(30),
      "#RefDate34w" to lmp?.plusWeeksAsString(34),
      "#RefDate36w" to lmp?.plusWeeksAsString(36),
      "#RefDate38w" to lmp?.plusWeeksAsString(38),
      "#RefDate40w" to lmp?.plusWeeksAsString(40),
      "#RefDateDeliveryStart" to lmp?.plusWeeksAsString(40),
      "#RefDateDeliveryEnd" to lmp?.plusWeeksAsString(42),
    )
  }

  fun fetchUpcomingServiceItem(
    patientId: String,
    carePlan: List<CarePlan>
  ): List<UpcomingServiceItem> {
    val listCarePlan = arrayListOf<UpcomingServiceItem>()
    val listCarePlanList = arrayListOf<CarePlan>()
    if (carePlan.isNotEmpty()) {
      listCarePlanList.addAll(carePlan.filter { it.due() })
      for (i in listCarePlanList.indices) {
        for (j in listCarePlanList[i].activity.indices) {
          var typeString = ""
          var dateString = ""
          if (listCarePlanList[i].activity[j].hasDetail())
            if (listCarePlanList[i].activity[j].detail.hasDescription())
              typeString = listCarePlanList[i].activity[j].detail.description
          if (listCarePlanList[i].activity[j].detail.hasScheduledPeriod())
            dateString =
              listCarePlanList[i].activity[j].detail.scheduledPeriod.start.makeItReadable()
          listCarePlan.add(
            UpcomingServiceItem(listCarePlanList[i].id, patientId, typeString, dateString)
          )
        }
      }
    }
    return listCarePlan
  }

  fun fetchLastSeenItem(patientId: String, encounters: List<Encounter>): List<UpcomingServiceItem> {
    val listCarePlan = arrayListOf<UpcomingServiceItem>()
    if (encounters.isNotEmpty()) {
      for (i in encounters.indices) {
        var type = CodeableConcept()
        var typeCoding = Coding()
        var typeString = ""
        if (encounters[i].type != null)
          if (encounters[i].type.isNotEmpty()) type = encounters[i].type[0] as CodeableConcept
        if (type.hasCoding()) typeCoding = type.coding[0] as Coding
        if (typeCoding.hasDisplayElement()) typeString = typeCoding.display
        else if (type.hasText()) typeString = type.text
        if (typeString.isNotEmpty())
          listCarePlan.add(
            UpcomingServiceItem(
              encounters[i].id,
              patientId,
              typeString,
              encounters[i].period.start.makeItReadable()
            )
          )
      }
    }
    return listCarePlan
  }

  companion object {
    object Template {
      const val PREGNANCY_CONDITION = "pregnancy_condition_template.json"
      const val PREGNANCY_EPISODE_OF_CARE = "pregnancy_episode_of_care_template.json"
      const val PREGNANCY_FIRST_ENCOUNTER = "pregnancy_first_encounter_template.json"
      const val PREGNANCY_GOAL = "pregnancy_goal_template.json"
      const val PREGNANCY_CARE_PLAN = "pregnancy_careplan_template.json"
    }
  }
}<|MERGE_RESOLUTION|>--- conflicted
+++ resolved
@@ -132,12 +132,6 @@
             )
           if (patientHead.address != null)
             if (patientHead.address.isNotEmpty()) {
-<<<<<<< HEAD
-              if (patient.address[0].hasCountry()) address = patientHead.address[0].country
-              else if (patient.address[0].hasCity()) address = patientHead.address[0].city
-              else if (patient.address[0].hasState()) address = patientHead.address[0].state
-              else if (patient.address[0].hasDistrict()) address = patientHead.address[0].district
-=======
               if (patientHead.address.size > 0)
                 when {
                   patient.address[0].hasCountry() -> address = patientHead.address[0].country
@@ -145,7 +139,6 @@
                   patient.address[0].hasState() -> address = patientHead.address[0].state
                   patient.address[0].hasDistrict() -> address = patientHead.address[0].district
                 }
->>>>>>> 012977c3
             }
           ancPatientItemHead =
             AncPatientItem(
