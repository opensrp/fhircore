/*
 * Copyright 2021 Ona Systems, Inc
 *
 * Licensed under the Apache License, Version 2.0 (the "License");
 * you may not use this file except in compliance with the License.
 * You may obtain a copy of the License at
 *
 *       http://www.apache.org/licenses/LICENSE-2.0
 *
 * Unless required by applicable law or agreed to in writing, software
 * distributed under the License is distributed on an "AS IS" BASIS,
 * WITHOUT WARRANTIES OR CONDITIONS OF ANY KIND, either express or implied.
 * See the License for the specific language governing permissions and
 * limitations under the License.
 */

package org.smartregister.fhircore.anc.data.anc

import com.google.android.fhir.FhirEngine
import com.google.android.fhir.logicalId
import com.google.android.fhir.search.count
import com.google.android.fhir.search.search
import kotlinx.coroutines.withContext
import org.hl7.fhir.r4.model.CarePlan
import org.hl7.fhir.r4.model.CodeableConcept
import org.hl7.fhir.r4.model.Coding
import org.hl7.fhir.r4.model.Condition
import org.hl7.fhir.r4.model.DateType
import org.hl7.fhir.r4.model.Encounter
import org.hl7.fhir.r4.model.EpisodeOfCare
import org.hl7.fhir.r4.model.Goal
import org.hl7.fhir.r4.model.Observation
import org.hl7.fhir.r4.model.Patient
import org.hl7.fhir.r4.model.Resource
import org.smartregister.fhircore.anc.AncApplication
import org.smartregister.fhircore.anc.data.anc.model.AncPatientDetailItem
import org.smartregister.fhircore.anc.data.anc.model.AncPatientItem
import org.smartregister.fhircore.anc.data.anc.model.CarePlanItem
import org.smartregister.fhircore.anc.data.anc.model.UpcomingServiceItem
import org.smartregister.fhircore.anc.sdk.QuestionnaireUtils.asPatientReference
import org.smartregister.fhircore.anc.sdk.QuestionnaireUtils.asReference
import org.smartregister.fhircore.anc.sdk.QuestionnaireUtils.getUniqueId
import org.smartregister.fhircore.anc.ui.anccare.register.Anc
import org.smartregister.fhircore.anc.util.RegisterType
import org.smartregister.fhircore.anc.util.SearchFilterAnc
import org.smartregister.fhircore.anc.util.filterBy
import org.smartregister.fhircore.anc.util.filterByPatient
import org.smartregister.fhircore.anc.util.loadRegisterConfig
import org.smartregister.fhircore.engine.data.domain.util.DomainMapper
import org.smartregister.fhircore.engine.data.domain.util.PaginationUtil
import org.smartregister.fhircore.engine.data.domain.util.RegisterRepository
import org.smartregister.fhircore.engine.util.DateUtils.makeItReadable
import org.smartregister.fhircore.engine.util.DefaultDispatcherProvider
import org.smartregister.fhircore.engine.util.DispatcherProvider
import org.smartregister.fhircore.engine.util.extension.due
import org.smartregister.fhircore.engine.util.extension.extractAge
import org.smartregister.fhircore.engine.util.extension.extractGender
import org.smartregister.fhircore.engine.util.extension.extractId
import org.smartregister.fhircore.engine.util.extension.extractName
import org.smartregister.fhircore.engine.util.extension.format
import org.smartregister.fhircore.engine.util.extension.loadResourceTemplate
import org.smartregister.fhircore.engine.util.extension.overdue
import org.smartregister.fhircore.engine.util.extension.plusMonthsAsString
import org.smartregister.fhircore.engine.util.extension.plusWeeksAsString

class AncPatientRepository(
  override val fhirEngine: FhirEngine,
  override val domainMapper: DomainMapper<Anc, AncPatientItem>,
  private val domainMapperCarePlan: DomainMapper<CarePlan, CarePlanItem>,
  private val domainMapperUpcomingService: DomainMapper<CarePlan, UpcomingServiceItem>,
  private val domainMapperLastScene: DomainMapper<Encounter, UpcomingServiceItem>,
  private val dispatcherProvider: DispatcherProvider = DefaultDispatcherProvider
) : RegisterRepository<Anc, AncPatientItem> {

  private val registerConfig =
    AncApplication.getContext().loadRegisterConfig(RegisterType.ANC_REGISTER_ID)

  override suspend fun loadData(
    query: String,
    pageNumber: Int,
    loadAll: Boolean
  ): List<AncPatientItem> {
    return withContext(dispatcherProvider.io()) {
      val pregnancies =
        fhirEngine.search<Condition> {
          filterBy(registerConfig.primaryFilter!!)
          registerConfig.secondaryFilter?.let { filterBy(it) }

          count = if (loadAll) countAll().toInt() else PaginationUtil.DEFAULT_PAGE_SIZE
          from = pageNumber * PaginationUtil.DEFAULT_PAGE_SIZE
        }

      val patients =
        pregnancies.map { fhirEngine.load(Patient::class.java, it.subject.extractId()) }.sortedBy {
          it.nameFirstRep.family
        }

      patients.map {
        val head =
          kotlin
            .runCatching {
              fhirEngine.load(Patient::class.java, it.link[0].id.replace("Patient/", ""))
            }
            .getOrNull()

        val carePlans = searchCarePlan(it.logicalId)
        domainMapper.mapToDomainModel(Anc(it, head, carePlans))
      }
    }
  }

  suspend fun searchCarePlan(id: String): List<CarePlan> {
    return fhirEngine.search { filterByPatient(CarePlan.SUBJECT, id) }
  }

  override suspend fun countAll(): Long =
    withContext(dispatcherProvider.io()) {
      fhirEngine.count<Condition> {
        filterBy(registerConfig.primaryFilter!!)
        registerConfig.secondaryFilter?.let { filterBy(it) }
      }
    }

  suspend fun fetchDemographics(patientId: String): AncPatientDetailItem {
    var ancPatientDetailItem = AncPatientDetailItem()
    if (patientId.isNotEmpty())
      withContext(dispatcherProvider.io()) {
        val patient = fhirEngine.load(Patient::class.java, patientId)
        var ancPatientItemHead = AncPatientItem()
        if (patient.link.isNotEmpty()) {
          var address = ""
          val patientHead =
            fhirEngine.load(
              Patient::class.java,
              patient.link[0].other.reference.replace("Patient/", "")
            )
          if (patientHead.address != null && patientHead.address.isNotEmpty()) {
            address =
              when {
                patient.address[0].hasCountry() -> patientHead.address[0].country
                patient.address[0].hasCity() -> patientHead.address[0].city
                patient.address[0].hasState() -> patientHead.address[0].state
                patient.address[0].hasDistrict() -> patientHead.address[0].district
                else -> ""
              }
          }
          ancPatientItemHead =
            AncPatientItem(
              patientIdentifier = patient.logicalId,
              name = patientHead.extractName(),
              gender = patientHead.extractGender(AncApplication.getContext()) ?: "",
              age = patientHead.extractAge(),
              demographics = address
            )
        }

        val ancPatientItem =
          AncPatientItem(
            patientIdentifier = patient.logicalId,
            name = patient.extractName(),
            gender = patient.extractGender(AncApplication.getContext()) ?: "",
            age = patient.extractAge()
          )
        ancPatientDetailItem = AncPatientDetailItem(ancPatientItem, ancPatientItemHead)
      }
    return ancPatientDetailItem
  }

<<<<<<< HEAD
  fun fetchCarePlanItem(carePlan: List<CarePlan>, patientId: String): List<CarePlanItem> {
=======
  fun fetchCarePlanItem(carePlan: List<CarePlan>): List<CarePlanItem> {
>>>>>>> 056241ab
    val listCarePlan = arrayListOf<CarePlanItem>()
    val listCarePlanList = arrayListOf<CarePlan>()
    if (carePlan.isNotEmpty()) {
      listCarePlanList.addAll(carePlan.filter { it.due() })
      listCarePlanList.addAll(carePlan.filter { it.overdue() })
      for (i in listCarePlanList.indices) {
<<<<<<< HEAD
        for (j in listCarePlanList[i].activity.indices) {
          var typeString = ""
          if (listCarePlanList[i].activity[j].hasDetail())
            if (listCarePlanList[i].activity[j].detail.hasDescription())
              typeString = listCarePlanList[i].activity[j].detail.description
          listCarePlan.add(
            CarePlanItem(
              listCarePlanList[i].id,
              patientId,
              typeString,
              listCarePlanList[i].due(),
              listCarePlanList[i].overdue()
            )
          )
        }
=======
        listCarePlan.add(domainMapperCarePlan.mapToDomainModel(listCarePlanList[i]))
>>>>>>> 056241ab
      }
    }
    return listCarePlan
  }

  suspend fun fetchCarePlan(patientId: String): List<CarePlan> =
    withContext(dispatcherProvider.io()) {
      fhirEngine.search { filter(CarePlan.SUBJECT) { value = "Patient/$patientId" } }
    }

<<<<<<< HEAD
  suspend fun fetchObservations(patientId: String): List<Observation> =
    withContext(dispatcherProvider.io()) {
      fhirEngine.search { filter(Observation.SUBJECT) { value = "Patient/$patientId" } }
    }
=======
  suspend fun fetchObservations(patientId: String, searchFilter: SearchFilterAnc): Observation {
    var finalObservation = Observation()
    val observations =
      withContext(dispatcherProvider.io()) {
        fhirEngine.search<Observation> {
          filterBy(searchFilter)
          // for patient filter use extension created
          filterByPatient(Observation.SUBJECT, patientId)
        }
      }
    if (observations.isNotEmpty())
      finalObservation = observations.sortedBy { it.effectiveDateTimeType.value }.first()

    return finalObservation
  }
>>>>>>> 056241ab

  suspend fun fetchEncounters(patientId: String): List<Encounter> =
    withContext(dispatcherProvider.io()) {
      fhirEngine.search { filter(Encounter.SUBJECT) { value = "Patient/$patientId" } }
    }

  suspend fun enrollIntoAnc(patientId: String, lmp: DateType) {
    val conditionData = buildConfigData(patientId = patientId, lmp = lmp)

    val pregnancyCondition =
      loadConfig(Template.PREGNANCY_CONDITION, Condition::class.java, conditionData)
    fhirEngine.save(pregnancyCondition)

    val episodeData =
      buildConfigData(patientId = patientId, pregnancyCondition = pregnancyCondition, lmp = lmp)
    val pregnancyEpisodeOfCase =
      loadConfig(Template.PREGNANCY_EPISODE_OF_CARE, EpisodeOfCare::class.java, episodeData)
    fhirEngine.save(pregnancyEpisodeOfCase)

    val encounterData =
      buildConfigData(
        patientId = patientId,
        pregnancyCondition = pregnancyCondition,
        pregnancyEpisodeOfCase = pregnancyEpisodeOfCase,
        lmp = lmp
      )
    val pregnancyEncounter =
      loadConfig(Template.PREGNANCY_FIRST_ENCOUNTER, Encounter::class.java, encounterData)
    fhirEngine.save(pregnancyEncounter)

    val goalData = buildConfigData(patientId)
    val pregnancyGoal = loadConfig(Template.PREGNANCY_GOAL, Goal::class.java, goalData)
    fhirEngine.save(pregnancyGoal)

    val careplanData =
      buildConfigData(
        patientId = patientId,
        pregnancyCondition = pregnancyCondition,
        pregnancyEpisodeOfCase = pregnancyEpisodeOfCase,
        pregnancyEncounter = pregnancyEncounter,
        pregnancyGoal = pregnancyGoal,
        lmp = lmp
      )
    val pregnancyCarePlan =
      loadConfig(Template.PREGNANCY_CARE_PLAN, CarePlan::class.java, careplanData)
    fhirEngine.save(pregnancyCarePlan)
  }

  private fun <T : Resource> loadConfig(
    id: String,
    clazz: Class<T>,
    data: Map<String, String?> = emptyMap()
  ): T {
    return AncApplication.getContext().loadResourceTemplate(id, clazz, data)
  }

  private fun buildConfigData(
    patientId: String,
    pregnancyCondition: Condition? = null,
    pregnancyEpisodeOfCase: EpisodeOfCare? = null,
    pregnancyEncounter: Encounter? = null,
    pregnancyGoal: Goal? = null,
    lmp: DateType? = null
  ): Map<String, String?> {
    return mapOf(
      "#Id" to getUniqueId(),
      "#RefPatient" to asPatientReference(patientId).reference,
      "#RefCondition" to pregnancyCondition?.id,
      "#RefEpisodeOfCare" to pregnancyEpisodeOfCase?.id,
      "#RefEncounter" to pregnancyEncounter?.id,
      "#RefGoal" to pregnancyGoal?.asReference()?.reference,
      // TODO https://github.com/opensrp/fhircore/issues/560
      // add careteam and practitioner ref when available into all entities below where required
      "#RefCareTeam" to "CareTeam/325",
      "#RefPractitioner" to "Practitioner/399",
      "#RefDateOnset" to lmp?.format(),
      "#RefDateStart" to lmp?.format(),
      "#RefDateEnd" to lmp?.plusMonthsAsString(9),
      "#RefDate20w" to lmp?.plusWeeksAsString(20),
      "#RefDate26w" to lmp?.plusWeeksAsString(26),
      "#RefDate30w" to lmp?.plusWeeksAsString(30),
      "#RefDate34w" to lmp?.plusWeeksAsString(34),
      "#RefDate36w" to lmp?.plusWeeksAsString(36),
      "#RefDate38w" to lmp?.plusWeeksAsString(38),
      "#RefDate40w" to lmp?.plusWeeksAsString(40),
      "#RefDateDeliveryStart" to lmp?.plusWeeksAsString(40),
      "#RefDateDeliveryEnd" to lmp?.plusWeeksAsString(42),
    )
  }

<<<<<<< HEAD
  fun fetchUpcomingServiceItem(
    patientId: String,
    carePlan: List<CarePlan>
  ): List<UpcomingServiceItem> {
=======
  fun fetchUpcomingServiceItem(carePlan: List<CarePlan>): List<UpcomingServiceItem> {
>>>>>>> 056241ab
    val listCarePlan = arrayListOf<UpcomingServiceItem>()
    val listCarePlanList = arrayListOf<CarePlan>()
    if (carePlan.isNotEmpty()) {
      listCarePlanList.addAll(carePlan.filter { it.due() })
      for (i in listCarePlanList.indices) {
<<<<<<< HEAD
        for (j in listCarePlanList[i].activity.indices) {
          var typeString = ""
          var dateString = ""
          if (listCarePlanList[i].activity[j].hasDetail())
            if (listCarePlanList[i].activity[j].detail.hasDescription())
              typeString = listCarePlanList[i].activity[j].detail.description
          if (listCarePlanList[i].activity[j].detail.hasScheduledPeriod())
            dateString =
              listCarePlanList[i].activity[j].detail.scheduledPeriod.start.makeItReadable()
          listCarePlan.add(
            UpcomingServiceItem(listCarePlanList[i].id, patientId, typeString, dateString)
          )
        }
=======
        listCarePlan.add(domainMapperUpcomingService.mapToDomainModel(listCarePlanList[i]))
>>>>>>> 056241ab
      }
    }
    return listCarePlan
  }

<<<<<<< HEAD
  fun fetchLastSeenItem(patientId: String, encounters: List<Encounter>): List<UpcomingServiceItem> {
    val listCarePlan = arrayListOf<UpcomingServiceItem>()
    if (encounters.isNotEmpty()) {
      for (i in encounters.indices) {
        var type = CodeableConcept()
        var typeCoding = Coding()
        var typeString = ""
        var typeDate = ""
        if (encounters[i].type != null && encounters[i].type.isNotEmpty())
          type = encounters[i].type[0] as CodeableConcept
        if (type.hasCoding()) typeCoding = type.coding[0] as Coding
        if (typeCoding.hasDisplayElement()) typeString = typeCoding.display
        else if (type.hasText()) typeString = type.text
        if (type.hasText()) typeString = type.text
        if (encounters[i].period.start != null)
          typeDate = encounters[i].period.start.makeItReadable()
        listCarePlan.add(UpcomingServiceItem(encounters[i].id, patientId, typeString, typeDate))
=======
  fun fetchLastSeenItem(encounters: List<Encounter>): List<UpcomingServiceItem> {
    val listCarePlan = arrayListOf<UpcomingServiceItem>()
    if (encounters.isNotEmpty()) {
      for (i in encounters.indices) {
        listCarePlan.add(domainMapperLastScene.mapToDomainModel(encounters[i]))
>>>>>>> 056241ab
      }
    }
    return listCarePlan
  }

  companion object {
    object Template {
      const val PREGNANCY_CONDITION = "pregnancy_condition_template.json"
      const val PREGNANCY_EPISODE_OF_CARE = "pregnancy_episode_of_care_template.json"
      const val PREGNANCY_FIRST_ENCOUNTER = "pregnancy_first_encounter_template.json"
      const val PREGNANCY_GOAL = "pregnancy_goal_template.json"
      const val PREGNANCY_CARE_PLAN = "pregnancy_careplan_template.json"
    }
  }
}<|MERGE_RESOLUTION|>--- conflicted
+++ resolved
@@ -22,8 +22,6 @@
 import com.google.android.fhir.search.search
 import kotlinx.coroutines.withContext
 import org.hl7.fhir.r4.model.CarePlan
-import org.hl7.fhir.r4.model.CodeableConcept
-import org.hl7.fhir.r4.model.Coding
 import org.hl7.fhir.r4.model.Condition
 import org.hl7.fhir.r4.model.DateType
 import org.hl7.fhir.r4.model.Encounter
@@ -49,7 +47,6 @@
 import org.smartregister.fhircore.engine.data.domain.util.DomainMapper
 import org.smartregister.fhircore.engine.data.domain.util.PaginationUtil
 import org.smartregister.fhircore.engine.data.domain.util.RegisterRepository
-import org.smartregister.fhircore.engine.util.DateUtils.makeItReadable
 import org.smartregister.fhircore.engine.util.DefaultDispatcherProvider
 import org.smartregister.fhircore.engine.util.DispatcherProvider
 import org.smartregister.fhircore.engine.util.extension.due
@@ -166,36 +163,14 @@
     return ancPatientDetailItem
   }
 
-<<<<<<< HEAD
-  fun fetchCarePlanItem(carePlan: List<CarePlan>, patientId: String): List<CarePlanItem> {
-=======
   fun fetchCarePlanItem(carePlan: List<CarePlan>): List<CarePlanItem> {
->>>>>>> 056241ab
     val listCarePlan = arrayListOf<CarePlanItem>()
     val listCarePlanList = arrayListOf<CarePlan>()
     if (carePlan.isNotEmpty()) {
       listCarePlanList.addAll(carePlan.filter { it.due() })
       listCarePlanList.addAll(carePlan.filter { it.overdue() })
       for (i in listCarePlanList.indices) {
-<<<<<<< HEAD
-        for (j in listCarePlanList[i].activity.indices) {
-          var typeString = ""
-          if (listCarePlanList[i].activity[j].hasDetail())
-            if (listCarePlanList[i].activity[j].detail.hasDescription())
-              typeString = listCarePlanList[i].activity[j].detail.description
-          listCarePlan.add(
-            CarePlanItem(
-              listCarePlanList[i].id,
-              patientId,
-              typeString,
-              listCarePlanList[i].due(),
-              listCarePlanList[i].overdue()
-            )
-          )
-        }
-=======
         listCarePlan.add(domainMapperCarePlan.mapToDomainModel(listCarePlanList[i]))
->>>>>>> 056241ab
       }
     }
     return listCarePlan
@@ -206,12 +181,6 @@
       fhirEngine.search { filter(CarePlan.SUBJECT) { value = "Patient/$patientId" } }
     }
 
-<<<<<<< HEAD
-  suspend fun fetchObservations(patientId: String): List<Observation> =
-    withContext(dispatcherProvider.io()) {
-      fhirEngine.search { filter(Observation.SUBJECT) { value = "Patient/$patientId" } }
-    }
-=======
   suspend fun fetchObservations(patientId: String, searchFilter: SearchFilterAnc): Observation {
     var finalObservation = Observation()
     val observations =
@@ -227,7 +196,6 @@
 
     return finalObservation
   }
->>>>>>> 056241ab
 
   suspend fun fetchEncounters(patientId: String): List<Encounter> =
     withContext(dispatcherProvider.io()) {
@@ -318,66 +286,23 @@
     )
   }
 
-<<<<<<< HEAD
-  fun fetchUpcomingServiceItem(
-    patientId: String,
-    carePlan: List<CarePlan>
-  ): List<UpcomingServiceItem> {
-=======
   fun fetchUpcomingServiceItem(carePlan: List<CarePlan>): List<UpcomingServiceItem> {
->>>>>>> 056241ab
     val listCarePlan = arrayListOf<UpcomingServiceItem>()
     val listCarePlanList = arrayListOf<CarePlan>()
     if (carePlan.isNotEmpty()) {
       listCarePlanList.addAll(carePlan.filter { it.due() })
       for (i in listCarePlanList.indices) {
-<<<<<<< HEAD
-        for (j in listCarePlanList[i].activity.indices) {
-          var typeString = ""
-          var dateString = ""
-          if (listCarePlanList[i].activity[j].hasDetail())
-            if (listCarePlanList[i].activity[j].detail.hasDescription())
-              typeString = listCarePlanList[i].activity[j].detail.description
-          if (listCarePlanList[i].activity[j].detail.hasScheduledPeriod())
-            dateString =
-              listCarePlanList[i].activity[j].detail.scheduledPeriod.start.makeItReadable()
-          listCarePlan.add(
-            UpcomingServiceItem(listCarePlanList[i].id, patientId, typeString, dateString)
-          )
-        }
-=======
         listCarePlan.add(domainMapperUpcomingService.mapToDomainModel(listCarePlanList[i]))
->>>>>>> 056241ab
       }
     }
     return listCarePlan
   }
 
-<<<<<<< HEAD
-  fun fetchLastSeenItem(patientId: String, encounters: List<Encounter>): List<UpcomingServiceItem> {
-    val listCarePlan = arrayListOf<UpcomingServiceItem>()
-    if (encounters.isNotEmpty()) {
-      for (i in encounters.indices) {
-        var type = CodeableConcept()
-        var typeCoding = Coding()
-        var typeString = ""
-        var typeDate = ""
-        if (encounters[i].type != null && encounters[i].type.isNotEmpty())
-          type = encounters[i].type[0] as CodeableConcept
-        if (type.hasCoding()) typeCoding = type.coding[0] as Coding
-        if (typeCoding.hasDisplayElement()) typeString = typeCoding.display
-        else if (type.hasText()) typeString = type.text
-        if (type.hasText()) typeString = type.text
-        if (encounters[i].period.start != null)
-          typeDate = encounters[i].period.start.makeItReadable()
-        listCarePlan.add(UpcomingServiceItem(encounters[i].id, patientId, typeString, typeDate))
-=======
   fun fetchLastSeenItem(encounters: List<Encounter>): List<UpcomingServiceItem> {
     val listCarePlan = arrayListOf<UpcomingServiceItem>()
     if (encounters.isNotEmpty()) {
       for (i in encounters.indices) {
         listCarePlan.add(domainMapperLastScene.mapToDomainModel(encounters[i]))
->>>>>>> 056241ab
       }
     }
     return listCarePlan
