/*
 * Copyright 2021 Ona Systems, Inc
 *
 * Licensed under the Apache License, Version 2.0 (the "License");
 * you may not use this file except in compliance with the License.
 * You may obtain a copy of the License at
 *
 *       http://www.apache.org/licenses/LICENSE-2.0
 *
 * Unless required by applicable law or agreed to in writing, software
 * distributed under the License is distributed on an "AS IS" BASIS,
 * WITHOUT WARRANTIES OR CONDITIONS OF ANY KIND, either express or implied.
 * See the License for the specific language governing permissions and
 * limitations under the License.
 */

package org.smartregister.fhircore.anc.ui.report

import android.os.Bundle
import android.os.Handler
import android.os.Looper
import androidx.activity.compose.setContent
import androidx.compose.foundation.layout.Column
import androidx.compose.material.Icon
import androidx.compose.material.IconButton
import androidx.compose.material.Surface
import androidx.compose.material.Text
import androidx.compose.material.TopAppBar
import androidx.compose.material.icons.Icons
import androidx.compose.material.icons.filled.ArrowBack
<<<<<<< HEAD
import androidx.compose.runtime.mutableStateOf
import androidx.compose.runtime.remember
=======
>>>>>>> 315798b3
import androidx.compose.ui.Modifier
import androidx.compose.ui.platform.testTag
import androidx.compose.ui.res.colorResource
import androidx.compose.ui.res.stringResource
import ca.uhn.fhir.context.FhirContext
import ca.uhn.fhir.context.FhirVersionEnum
import ca.uhn.fhir.parser.IParser
import com.google.android.fhir.FhirEngine
import com.google.common.collect.Lists
import java.io.ByteArrayInputStream
import java.io.File
import java.io.InputStream
import java.util.concurrent.Executors
import org.hl7.fhir.instance.model.api.IBaseBundle
import org.hl7.fhir.instance.model.api.IBaseResource
import org.smartregister.fhircore.anc.AncApplication
import org.smartregister.fhircore.anc.R
import org.smartregister.fhircore.anc.data.report.ReportRepository
import org.smartregister.fhircore.engine.cql.LibraryEvaluator
import org.smartregister.fhircore.engine.cql.MeasureEvaluator
import org.smartregister.fhircore.engine.data.remote.fhir.resource.FhirResourceDataSource
import org.smartregister.fhircore.engine.ui.base.BaseMultiLanguageActivity
import org.smartregister.fhircore.engine.ui.questionnaire.QuestionnaireActivity
import org.smartregister.fhircore.engine.ui.theme.AppTheme
import org.smartregister.fhircore.engine.util.DefaultDispatcherProvider
import org.smartregister.fhircore.engine.util.DispatcherProvider
import org.smartregister.fhircore.engine.util.FileUtil

class ReportHomeActivity : BaseMultiLanguageActivity() {

  lateinit var fhirResourceDataSource: FhirResourceDataSource
  private lateinit var fhirEngine: FhirEngine
  lateinit var parser: IParser
  lateinit var fhirContext: FhirContext
  lateinit var libraryEvaluator: LibraryEvaluator
  lateinit var measureEvaluator: MeasureEvaluator
<<<<<<< HEAD
  lateinit var fileUtil: FileUtil
  lateinit var libraryResources: List<IBaseResource>
  var libraryData: String? = ""
  var helperData: String? = ""
  var valueSetData: String? = ""
=======
  lateinit var libraryResources: List<IBaseResource>
  var libraryData: String = ""
  var helperData: String = ""
  var valueSetData: String = ""
>>>>>>> 315798b3
  val evaluatorId = "ANCRecommendationA2"
  val contextCQL = "patient"
  val contextLabel = "mom-with-anemia"
  var cqlBaseURL = ""
  var libraryURL = ""
  var measureEvaluateLibraryURL = ""
  var measureTypeURL = ""
  var cqlMeasureReportURL = ""
  var cqlMeasureReportStartDate = ""
  var cqlMeasureReportEndDate = ""
  var cqlMeasureReportReportType = ""
<<<<<<< HEAD
  var cqlMeasureReportSubject = ""
=======
>>>>>>> 315798b3
  var cqlMeasureReportLibInitialString = ""
  var cqlHelperURL = ""
  var valueSetURL = ""
  var patientURL = ""
<<<<<<< HEAD
  var cqlConfigFileName = "configs/cql_configs.properties"
  lateinit var dir: File
  lateinit var libraryMeasure: IBaseBundle
  var measureEvaluateLibraryData: String? = ""
=======
  val cqlConfigFileName = "configs/cql_configs.properties"
  lateinit var dir: File
  lateinit var libraryMeasure: IBaseBundle
  var measureEvaluateLibraryData: String = ""
>>>>>>> 315798b3
  lateinit var valueSetBundle: IBaseBundle
  val dirCQLDirRoot = "cql_libraries"
  val fileNameMainLibraryCql = "main_library_cql"
  val fileNameHelperLibraryCql = "helper_library_cql"
  val fileNameValueSetLibraryCql = "value_set_library_cql"
  val fileNameMeasureLibraryCql = "measure_library_cql"
  var patientResourcesIBase = ArrayList<IBaseResource>()
  lateinit var patientDataIBase: IBaseBundle
  lateinit var patientDetailsData: String
  lateinit var patientId: String
  lateinit var reportViewModel: ReportViewModel

  val executor = Executors.newSingleThreadExecutor()
  val handler = Handler(Looper.getMainLooper())

  override fun onCreate(savedInstanceState: Bundle?) {
    super.onCreate(savedInstanceState)
    libraryEvaluator = LibraryEvaluator()
    measureEvaluator = MeasureEvaluator()
    fhirContext = FhirContext.forCached(FhirVersionEnum.R4)
    parser = fhirContext.newJsonParser()
    fhirResourceDataSource = FhirResourceDataSource.getInstance(AncApplication.getContext())
    fhirEngine = AncApplication.getContext().fhirEngine

    val patientId =
      intent.extras?.getString(QuestionnaireActivity.QUESTIONNAIRE_ARG_PATIENT_KEY) ?: ""
    val repository = ReportRepository((application as AncApplication).fhirEngine, patientId)
    val dispatcher: DispatcherProvider = DefaultDispatcherProvider
    reportViewModel = ReportViewModel(repository, dispatcher)
    reportViewModel.backPress.observe(
      this,
      {
        if (it) {
          finish()
        }
      }
    )

<<<<<<< HEAD
    fileUtil = FileUtil()
    cqlBaseURL =
      this.let { fileUtil.getProperty("smart_register_base_url", it, cqlConfigFileName) }!!

    libraryURL =
      cqlBaseURL + this.let { fileUtil.getProperty("cql_library_url", it, cqlConfigFileName) }

    cqlHelperURL =
      cqlBaseURL +
        this.let { fileUtil.getProperty("cql_helper_library_url", it, cqlConfigFileName) }

    valueSetURL =
      cqlBaseURL + this.let { fileUtil.getProperty("cql_value_set_url", it, cqlConfigFileName) }

    patientURL =
      cqlBaseURL + this.let { fileUtil.getProperty("cql_patient_url", it, cqlConfigFileName) }

    measureEvaluateLibraryURL =
      this.let {
        fileUtil.getProperty("cql_measure_report_library_value_sets_url", it, cqlConfigFileName)
      }!!

    measureTypeURL =
      this.let { fileUtil.getProperty("cql_measure_report_resource_url", it, cqlConfigFileName) }!!

    cqlMeasureReportURL =
      this.let { fileUtil.getProperty("cql_measure_report_url", it, cqlConfigFileName) }!!

    cqlMeasureReportLibInitialString =
      this.let {
        fileUtil.getProperty("cql_measure_report_lib_initial_string", it, cqlConfigFileName)
=======
    cqlBaseURL =
      this.let { FileUtil.getProperty("smart_register_base_url", it, cqlConfigFileName) }!!

    libraryURL =
      cqlBaseURL + this.let { FileUtil.getProperty("cql_library_url", it, cqlConfigFileName) }

    cqlHelperURL =
      cqlBaseURL +
        this.let { FileUtil.getProperty("cql_helper_library_url", it, cqlConfigFileName) }

    valueSetURL =
      cqlBaseURL + this.let { FileUtil.getProperty("cql_value_set_url", it, cqlConfigFileName) }

    patientURL =
      cqlBaseURL + this.let { FileUtil.getProperty("cql_patient_url", it, cqlConfigFileName) }

    measureEvaluateLibraryURL =
      this.let {
        FileUtil.getProperty("cql_measure_report_library_value_sets_url", it, cqlConfigFileName)
      }!!

    measureTypeURL =
      this.let { FileUtil.getProperty("cql_measure_report_resource_url", it, cqlConfigFileName) }!!

    cqlMeasureReportURL =
      this.let { FileUtil.getProperty("cql_measure_report_url", it, cqlConfigFileName) }!!

    cqlMeasureReportLibInitialString =
      this.let {
        FileUtil.getProperty("cql_measure_report_lib_initial_string", it, cqlConfigFileName)
>>>>>>> 315798b3
      }!!

    setContent {
      AppTheme {
        Surface(color = colorResource(id = R.color.white)) {
          Column {
<<<<<<< HEAD
            val circularProgressBarVisible = remember { mutableStateOf(value = true) }

=======
>>>>>>> 315798b3
            TopAppBar(
              title = {
                Text(text = stringResource(id = R.string.reports), Modifier.testTag(TOOLBAR_TITLE))
              },
              navigationIcon = {
                IconButton(
                  onClick = reportViewModel::onBackPress,
                  Modifier.testTag(TOOLBAR_BACK_ARROW)
                ) { Icon(Icons.Filled.ArrowBack, contentDescription = "Back arrow") }
              }
            )
            loadCQLLibraryData()
            loadMeasureEvaluateLibrary()
            ReportHomeScreen(reportViewModel)
          }
        }
      }
    }
  }

  fun loadCQLLibraryData() {
    dir = File(this.filesDir, "$dirCQLDirRoot/$fileNameMainLibraryCql")
    if (dir.exists()) {
      libraryData =
<<<<<<< HEAD
        this.let { fileUtil.readFileFromInternalStorage(it, fileNameMainLibraryCql, dirCQLDirRoot) }
=======
        this.let { FileUtil.readFileFromInternalStorage(it, fileNameMainLibraryCql, dirCQLDirRoot) }
>>>>>>> 315798b3
          .toString()
      loadCQLHelperData()
    } else {
      reportViewModel
        .fetchCQLLibraryData(parser, fhirResourceDataSource, libraryURL)
        .observe(this, this::handleCQLLibraryData)
    }
  }

  fun loadCQLHelperData() {
    dir = File(this.filesDir, "$dirCQLDirRoot/$fileNameHelperLibraryCql")
    if (dir.exists()) {
      helperData =
        this.let {
<<<<<<< HEAD
            fileUtil.readFileFromInternalStorage(it, fileNameHelperLibraryCql, dirCQLDirRoot)
=======
            FileUtil.readFileFromInternalStorage(it, fileNameHelperLibraryCql, dirCQLDirRoot)
>>>>>>> 315798b3
          }
          .toString()
      loadCQLLibrarySources()
      loadCQLValueSetData()
    } else {
      reportViewModel
        .fetchCQLFhirHelperData(parser, fhirResourceDataSource, cqlHelperURL)
        .observe(this, this::handleCQLHelperData)
<<<<<<< HEAD
    }
  }

  fun loadCQLValueSetData() {
    dir = File(this.filesDir, "$dirCQLDirRoot/$fileNameValueSetLibraryCql")
    if (dir.exists()) {
      valueSetData =
        this.let {
            fileUtil.readFileFromInternalStorage(it, fileNameValueSetLibraryCql, dirCQLDirRoot)
          }
          .toString()
      postValueSetData(valueSetData!!)
    } else {
      reportViewModel
        .fetchCQLValueSetData(parser, fhirResourceDataSource, valueSetURL)
        .observe(this, this::handleCQLValueSetData)
    }
  }

  fun postValueSetData(valueSetData: String) {
    val valueSetStream: InputStream = ByteArrayInputStream(valueSetData.toByteArray())
    valueSetBundle = parser.parseResource(valueSetStream) as IBaseBundle
  }

  fun loadMeasureEvaluateLibrary() {
    dir = File(this.filesDir, "$dirCQLDirRoot/$fileNameMeasureLibraryCql")
    if (dir.exists()) {
      measureEvaluateLibraryData =
        this.let {
            fileUtil.readFileFromInternalStorage(it, fileNameMeasureLibraryCql, dirCQLDirRoot)
          }
          .toString()
      val libraryStreamMeasure: InputStream =
        ByteArrayInputStream(measureEvaluateLibraryData!!.toByteArray())
      libraryMeasure = parser.parseResource(libraryStreamMeasure) as IBaseBundle
    } else {
      reportViewModel
        .fetchCQLMeasureEvaluateLibraryAndValueSets(
          parser,
          fhirResourceDataSource,
          measureEvaluateLibraryURL,
          measureTypeURL,
          cqlMeasureReportLibInitialString
        )
        .observe(this, this::handleMeasureEvaluateLibrary)
    }
  }

  fun handleCQLLibraryData(auxLibraryData: String) {
    libraryData = auxLibraryData
    this.let {
      fileUtil.writeFileOnInternalStorage(it, fileNameMainLibraryCql, libraryData, dirCQLDirRoot)
    }
    loadCQLHelperData()
  }

  fun loadCQLLibrarySources() {
    val libraryStream: InputStream = ByteArrayInputStream(libraryData!!.toByteArray())
    val fhirHelpersStream: InputStream = ByteArrayInputStream(helperData!!.toByteArray())
    val library = parser.parseResource(libraryStream)
    val fhirHelpersLibrary = parser.parseResource(fhirHelpersStream)
    libraryResources = Lists.newArrayList(library, fhirHelpersLibrary)
  }

  fun handleCQLHelperData(auxHelperData: String) {
    helperData = auxHelperData
    this.let {
      fileUtil.writeFileOnInternalStorage(it, fileNameHelperLibraryCql, helperData, dirCQLDirRoot)
=======
>>>>>>> 315798b3
    }
    loadCQLLibrarySources()
    loadCQLValueSetData()
  }

<<<<<<< HEAD
  fun handleCQLValueSetData(auxValueSetData: String) {
    valueSetData = auxValueSetData
    this.let {
      fileUtil.writeFileOnInternalStorage(
        it,
        fileNameValueSetLibraryCql,
        valueSetData,
        dirCQLDirRoot
      )
=======
  fun loadCQLValueSetData() {
    dir = File(this.filesDir, "$dirCQLDirRoot/$fileNameValueSetLibraryCql")
    if (dir.exists()) {
      valueSetData =
        this.let {
            FileUtil.readFileFromInternalStorage(it, fileNameValueSetLibraryCql, dirCQLDirRoot)
          }
          .toString()
      postValueSetData(valueSetData)
    } else {
      reportViewModel
        .fetchCQLValueSetData(parser, fhirResourceDataSource, valueSetURL)
        .observe(this, this::handleCQLValueSetData)
>>>>>>> 315798b3
    }
    postValueSetData(valueSetData!!)
  }

  fun handleCQL(): String {
    return libraryEvaluator.runCql(
      libraryResources,
      valueSetBundle,
      patientDataIBase,
      fhirContext,
      evaluatorId,
      contextCQL,
      contextLabel
    )
  }

  fun handleMeasureEvaluate(): String {
    return measureEvaluator.runMeasureEvaluate(
      patientResourcesIBase,
      libraryMeasure,
      fhirContext,
      cqlMeasureReportURL,
      cqlMeasureReportStartDate,
      cqlMeasureReportEndDate,
      cqlMeasureReportReportType,
      patientDetailsData.substring(0, patientDetailsData.indexOf(","))
    )
  }

  fun handleMeasureEvaluateLibrary(auxMeasureEvaluateLibData: String) {
    measureEvaluateLibraryData = auxMeasureEvaluateLibData
    this.let {
      fileUtil.writeFileOnInternalStorage(
        it,
        fileNameMeasureLibraryCql,
        measureEvaluateLibraryData,
        dirCQLDirRoot
      )
    }
    val libraryStreamMeasure: InputStream =
      ByteArrayInputStream(measureEvaluateLibraryData!!.toByteArray())
    libraryMeasure = parser.parseResource(libraryStreamMeasure) as IBaseBundle
  }

  fun loadCQLMeasurePatientData() {
    reportViewModel
      .fetchCQLPatientData(parser, fhirResourceDataSource, "$patientURL$patientId/\$everything")
      .observe(this, this::handleCQLMeasureLoadPatient)
  }

<<<<<<< HEAD
=======
  fun postValueSetData(valueSetData: String) {
    val valueSetStream: InputStream = ByteArrayInputStream(valueSetData.toByteArray())
    valueSetBundle = parser.parseResource(valueSetStream) as IBaseBundle
  }

  fun loadMeasureEvaluateLibrary() {
    dir = File(this.filesDir, "$dirCQLDirRoot/$fileNameMeasureLibraryCql")
    if (dir.exists()) {
      measureEvaluateLibraryData =
        this.let {
            FileUtil.readFileFromInternalStorage(it, fileNameMeasureLibraryCql, dirCQLDirRoot)
          }
          .toString()
      val libraryStreamMeasure: InputStream =
        ByteArrayInputStream(measureEvaluateLibraryData.toByteArray())
      libraryMeasure = parser.parseResource(libraryStreamMeasure) as IBaseBundle
    } else {
      reportViewModel
        .fetchCQLMeasureEvaluateLibraryAndValueSets(
          parser,
          fhirResourceDataSource,
          measureEvaluateLibraryURL,
          measureTypeURL,
          cqlMeasureReportLibInitialString
        )
        .observe(this, this::handleMeasureEvaluateLibrary)
    }
  }

  fun handleCQLLibraryData(auxLibraryData: String) {
    libraryData = auxLibraryData
    this.let {
      FileUtil.writeFileOnInternalStorage(it, fileNameMainLibraryCql, libraryData, dirCQLDirRoot)
    }
    loadCQLHelperData()
  }

  fun loadCQLLibrarySources() {
    val libraryStream: InputStream = ByteArrayInputStream(libraryData.toByteArray())
    val fhirHelpersStream: InputStream = ByteArrayInputStream(helperData.toByteArray())
    val library = parser.parseResource(libraryStream)
    val fhirHelpersLibrary = parser.parseResource(fhirHelpersStream)
    libraryResources = Lists.newArrayList(library, fhirHelpersLibrary)
  }

  fun handleCQLHelperData(auxHelperData: String) {
    helperData = auxHelperData
    this.let {
      FileUtil.writeFileOnInternalStorage(it, fileNameHelperLibraryCql, helperData, dirCQLDirRoot)
    }
    loadCQLLibrarySources()
    loadCQLValueSetData()
  }

  fun handleCQLValueSetData(auxValueSetData: String) {
    valueSetData = auxValueSetData
    this.let {
      FileUtil.writeFileOnInternalStorage(
        it,
        fileNameValueSetLibraryCql,
        valueSetData,
        dirCQLDirRoot
      )
    }
    postValueSetData(valueSetData)
  }

  fun handleCQL(): String {
    return libraryEvaluator.runCql(
      libraryResources,
      valueSetBundle,
      patientDataIBase,
      fhirContext,
      evaluatorId,
      contextCQL,
      contextLabel
    )
  }

  fun handleMeasureEvaluate(): String {
    return measureEvaluator.runMeasureEvaluate(
      patientResourcesIBase,
      libraryMeasure,
      fhirContext,
      cqlMeasureReportURL,
      cqlMeasureReportStartDate,
      cqlMeasureReportEndDate,
      cqlMeasureReportReportType,
      patientDetailsData.substring(0, patientDetailsData.indexOf(","))
    )
  }

  fun handleMeasureEvaluateLibrary(auxMeasureEvaluateLibData: String) {
    measureEvaluateLibraryData = auxMeasureEvaluateLibData
    this.let {
      FileUtil.writeFileOnInternalStorage(
        it,
        fileNameMeasureLibraryCql,
        measureEvaluateLibraryData,
        dirCQLDirRoot
      )
    }
    val libraryStreamMeasure: InputStream =
      ByteArrayInputStream(measureEvaluateLibraryData.toByteArray())
    libraryMeasure = parser.parseResource(libraryStreamMeasure) as IBaseBundle
  }

  fun loadCQLMeasurePatientData() {
    reportViewModel
      .fetchCQLPatientData(parser, fhirResourceDataSource, "$patientURL$patientId/\$everything")
      .observe(this, this::handleCQLMeasureLoadPatient)
  }

>>>>>>> 315798b3
  fun handleCQLMeasureLoadPatient(auxPatientData: String) {
    patientDetailsData = auxPatientData
  }
}<|MERGE_RESOLUTION|>--- conflicted
+++ resolved
@@ -28,11 +28,6 @@
 import androidx.compose.material.TopAppBar
 import androidx.compose.material.icons.Icons
 import androidx.compose.material.icons.filled.ArrowBack
-<<<<<<< HEAD
-import androidx.compose.runtime.mutableStateOf
-import androidx.compose.runtime.remember
-=======
->>>>>>> 315798b3
 import androidx.compose.ui.Modifier
 import androidx.compose.ui.platform.testTag
 import androidx.compose.ui.res.colorResource
@@ -69,18 +64,10 @@
   lateinit var fhirContext: FhirContext
   lateinit var libraryEvaluator: LibraryEvaluator
   lateinit var measureEvaluator: MeasureEvaluator
-<<<<<<< HEAD
-  lateinit var fileUtil: FileUtil
-  lateinit var libraryResources: List<IBaseResource>
-  var libraryData: String? = ""
-  var helperData: String? = ""
-  var valueSetData: String? = ""
-=======
   lateinit var libraryResources: List<IBaseResource>
   var libraryData: String = ""
   var helperData: String = ""
   var valueSetData: String = ""
->>>>>>> 315798b3
   val evaluatorId = "ANCRecommendationA2"
   val contextCQL = "patient"
   val contextLabel = "mom-with-anemia"
@@ -92,25 +79,14 @@
   var cqlMeasureReportStartDate = ""
   var cqlMeasureReportEndDate = ""
   var cqlMeasureReportReportType = ""
-<<<<<<< HEAD
-  var cqlMeasureReportSubject = ""
-=======
->>>>>>> 315798b3
   var cqlMeasureReportLibInitialString = ""
   var cqlHelperURL = ""
   var valueSetURL = ""
   var patientURL = ""
-<<<<<<< HEAD
-  var cqlConfigFileName = "configs/cql_configs.properties"
-  lateinit var dir: File
-  lateinit var libraryMeasure: IBaseBundle
-  var measureEvaluateLibraryData: String? = ""
-=======
   val cqlConfigFileName = "configs/cql_configs.properties"
   lateinit var dir: File
   lateinit var libraryMeasure: IBaseBundle
   var measureEvaluateLibraryData: String = ""
->>>>>>> 315798b3
   lateinit var valueSetBundle: IBaseBundle
   val dirCQLDirRoot = "cql_libraries"
   val fileNameMainLibraryCql = "main_library_cql"
@@ -149,39 +125,6 @@
       }
     )
 
-<<<<<<< HEAD
-    fileUtil = FileUtil()
-    cqlBaseURL =
-      this.let { fileUtil.getProperty("smart_register_base_url", it, cqlConfigFileName) }!!
-
-    libraryURL =
-      cqlBaseURL + this.let { fileUtil.getProperty("cql_library_url", it, cqlConfigFileName) }
-
-    cqlHelperURL =
-      cqlBaseURL +
-        this.let { fileUtil.getProperty("cql_helper_library_url", it, cqlConfigFileName) }
-
-    valueSetURL =
-      cqlBaseURL + this.let { fileUtil.getProperty("cql_value_set_url", it, cqlConfigFileName) }
-
-    patientURL =
-      cqlBaseURL + this.let { fileUtil.getProperty("cql_patient_url", it, cqlConfigFileName) }
-
-    measureEvaluateLibraryURL =
-      this.let {
-        fileUtil.getProperty("cql_measure_report_library_value_sets_url", it, cqlConfigFileName)
-      }!!
-
-    measureTypeURL =
-      this.let { fileUtil.getProperty("cql_measure_report_resource_url", it, cqlConfigFileName) }!!
-
-    cqlMeasureReportURL =
-      this.let { fileUtil.getProperty("cql_measure_report_url", it, cqlConfigFileName) }!!
-
-    cqlMeasureReportLibInitialString =
-      this.let {
-        fileUtil.getProperty("cql_measure_report_lib_initial_string", it, cqlConfigFileName)
-=======
     cqlBaseURL =
       this.let { FileUtil.getProperty("smart_register_base_url", it, cqlConfigFileName) }!!
 
@@ -212,18 +155,12 @@
     cqlMeasureReportLibInitialString =
       this.let {
         FileUtil.getProperty("cql_measure_report_lib_initial_string", it, cqlConfigFileName)
->>>>>>> 315798b3
       }!!
 
     setContent {
       AppTheme {
         Surface(color = colorResource(id = R.color.white)) {
           Column {
-<<<<<<< HEAD
-            val circularProgressBarVisible = remember { mutableStateOf(value = true) }
-
-=======
->>>>>>> 315798b3
             TopAppBar(
               title = {
                 Text(text = stringResource(id = R.string.reports), Modifier.testTag(TOOLBAR_TITLE))
@@ -248,11 +185,7 @@
     dir = File(this.filesDir, "$dirCQLDirRoot/$fileNameMainLibraryCql")
     if (dir.exists()) {
       libraryData =
-<<<<<<< HEAD
-        this.let { fileUtil.readFileFromInternalStorage(it, fileNameMainLibraryCql, dirCQLDirRoot) }
-=======
         this.let { FileUtil.readFileFromInternalStorage(it, fileNameMainLibraryCql, dirCQLDirRoot) }
->>>>>>> 315798b3
           .toString()
       loadCQLHelperData()
     } else {
@@ -267,11 +200,7 @@
     if (dir.exists()) {
       helperData =
         this.let {
-<<<<<<< HEAD
-            fileUtil.readFileFromInternalStorage(it, fileNameHelperLibraryCql, dirCQLDirRoot)
-=======
             FileUtil.readFileFromInternalStorage(it, fileNameHelperLibraryCql, dirCQLDirRoot)
->>>>>>> 315798b3
           }
           .toString()
       loadCQLLibrarySources()
@@ -280,93 +209,9 @@
       reportViewModel
         .fetchCQLFhirHelperData(parser, fhirResourceDataSource, cqlHelperURL)
         .observe(this, this::handleCQLHelperData)
-<<<<<<< HEAD
-    }
-  }
-
-  fun loadCQLValueSetData() {
-    dir = File(this.filesDir, "$dirCQLDirRoot/$fileNameValueSetLibraryCql")
-    if (dir.exists()) {
-      valueSetData =
-        this.let {
-            fileUtil.readFileFromInternalStorage(it, fileNameValueSetLibraryCql, dirCQLDirRoot)
-          }
-          .toString()
-      postValueSetData(valueSetData!!)
-    } else {
-      reportViewModel
-        .fetchCQLValueSetData(parser, fhirResourceDataSource, valueSetURL)
-        .observe(this, this::handleCQLValueSetData)
-    }
-  }
-
-  fun postValueSetData(valueSetData: String) {
-    val valueSetStream: InputStream = ByteArrayInputStream(valueSetData.toByteArray())
-    valueSetBundle = parser.parseResource(valueSetStream) as IBaseBundle
-  }
-
-  fun loadMeasureEvaluateLibrary() {
-    dir = File(this.filesDir, "$dirCQLDirRoot/$fileNameMeasureLibraryCql")
-    if (dir.exists()) {
-      measureEvaluateLibraryData =
-        this.let {
-            fileUtil.readFileFromInternalStorage(it, fileNameMeasureLibraryCql, dirCQLDirRoot)
-          }
-          .toString()
-      val libraryStreamMeasure: InputStream =
-        ByteArrayInputStream(measureEvaluateLibraryData!!.toByteArray())
-      libraryMeasure = parser.parseResource(libraryStreamMeasure) as IBaseBundle
-    } else {
-      reportViewModel
-        .fetchCQLMeasureEvaluateLibraryAndValueSets(
-          parser,
-          fhirResourceDataSource,
-          measureEvaluateLibraryURL,
-          measureTypeURL,
-          cqlMeasureReportLibInitialString
-        )
-        .observe(this, this::handleMeasureEvaluateLibrary)
-    }
-  }
-
-  fun handleCQLLibraryData(auxLibraryData: String) {
-    libraryData = auxLibraryData
-    this.let {
-      fileUtil.writeFileOnInternalStorage(it, fileNameMainLibraryCql, libraryData, dirCQLDirRoot)
-    }
-    loadCQLHelperData()
-  }
-
-  fun loadCQLLibrarySources() {
-    val libraryStream: InputStream = ByteArrayInputStream(libraryData!!.toByteArray())
-    val fhirHelpersStream: InputStream = ByteArrayInputStream(helperData!!.toByteArray())
-    val library = parser.parseResource(libraryStream)
-    val fhirHelpersLibrary = parser.parseResource(fhirHelpersStream)
-    libraryResources = Lists.newArrayList(library, fhirHelpersLibrary)
-  }
-
-  fun handleCQLHelperData(auxHelperData: String) {
-    helperData = auxHelperData
-    this.let {
-      fileUtil.writeFileOnInternalStorage(it, fileNameHelperLibraryCql, helperData, dirCQLDirRoot)
-=======
->>>>>>> 315798b3
-    }
-    loadCQLLibrarySources()
-    loadCQLValueSetData()
-  }
-
-<<<<<<< HEAD
-  fun handleCQLValueSetData(auxValueSetData: String) {
-    valueSetData = auxValueSetData
-    this.let {
-      fileUtil.writeFileOnInternalStorage(
-        it,
-        fileNameValueSetLibraryCql,
-        valueSetData,
-        dirCQLDirRoot
-      )
-=======
+    }
+  }
+
   fun loadCQLValueSetData() {
     dir = File(this.filesDir, "$dirCQLDirRoot/$fileNameValueSetLibraryCql")
     if (dir.exists()) {
@@ -380,59 +225,9 @@
       reportViewModel
         .fetchCQLValueSetData(parser, fhirResourceDataSource, valueSetURL)
         .observe(this, this::handleCQLValueSetData)
->>>>>>> 315798b3
-    }
-    postValueSetData(valueSetData!!)
-  }
-
-  fun handleCQL(): String {
-    return libraryEvaluator.runCql(
-      libraryResources,
-      valueSetBundle,
-      patientDataIBase,
-      fhirContext,
-      evaluatorId,
-      contextCQL,
-      contextLabel
-    )
-  }
-
-  fun handleMeasureEvaluate(): String {
-    return measureEvaluator.runMeasureEvaluate(
-      patientResourcesIBase,
-      libraryMeasure,
-      fhirContext,
-      cqlMeasureReportURL,
-      cqlMeasureReportStartDate,
-      cqlMeasureReportEndDate,
-      cqlMeasureReportReportType,
-      patientDetailsData.substring(0, patientDetailsData.indexOf(","))
-    )
-  }
-
-  fun handleMeasureEvaluateLibrary(auxMeasureEvaluateLibData: String) {
-    measureEvaluateLibraryData = auxMeasureEvaluateLibData
-    this.let {
-      fileUtil.writeFileOnInternalStorage(
-        it,
-        fileNameMeasureLibraryCql,
-        measureEvaluateLibraryData,
-        dirCQLDirRoot
-      )
-    }
-    val libraryStreamMeasure: InputStream =
-      ByteArrayInputStream(measureEvaluateLibraryData!!.toByteArray())
-    libraryMeasure = parser.parseResource(libraryStreamMeasure) as IBaseBundle
-  }
-
-  fun loadCQLMeasurePatientData() {
-    reportViewModel
-      .fetchCQLPatientData(parser, fhirResourceDataSource, "$patientURL$patientId/\$everything")
-      .observe(this, this::handleCQLMeasureLoadPatient)
-  }
-
-<<<<<<< HEAD
-=======
+    }
+  }
+
   fun postValueSetData(valueSetData: String) {
     val valueSetStream: InputStream = ByteArrayInputStream(valueSetData.toByteArray())
     valueSetBundle = parser.parseResource(valueSetStream) as IBaseBundle
@@ -546,7 +341,6 @@
       .observe(this, this::handleCQLMeasureLoadPatient)
   }
 
->>>>>>> 315798b3
   fun handleCQLMeasureLoadPatient(auxPatientData: String) {
     patientDetailsData = auxPatientData
   }
