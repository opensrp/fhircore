/*
 * Copyright 2021 Ona Systems, Inc
 *
 * Licensed under the Apache License, Version 2.0 (the "License");
 * you may not use this file except in compliance with the License.
 * You may obtain a copy of the License at
 *
 *       http://www.apache.org/licenses/LICENSE-2.0
 *
 * Unless required by applicable law or agreed to in writing, software
 * distributed under the License is distributed on an "AS IS" BASIS,
 * WITHOUT WARRANTIES OR CONDITIONS OF ANY KIND, either express or implied.
 * See the License for the specific language governing permissions and
 * limitations under the License.
 */

package org.smartregister.fhircore.anc.ui.report

import android.os.Bundle
import androidx.activity.compose.setContent
import androidx.activity.viewModels
import androidx.compose.material.Surface
import androidx.compose.ui.res.colorResource
import androidx.lifecycle.ViewModelProvider
import com.google.android.material.datepicker.CalendarConstraints
import com.google.android.material.datepicker.DateValidatorPointBackward
import com.google.android.material.datepicker.MaterialDatePicker
import dagger.hilt.android.AndroidEntryPoint
import javax.inject.Inject
import org.smartregister.fhircore.anc.R
import org.smartregister.fhircore.anc.data.model.PatientItem
import org.smartregister.fhircore.anc.data.model.VisitStatus
import org.smartregister.fhircore.anc.data.patient.PatientRepository
import org.smartregister.fhircore.anc.ui.anccare.shared.Anc
<<<<<<< HEAD
=======
import org.smartregister.fhircore.anc.ui.report.ReportViewModel.ReportScreen
import org.smartregister.fhircore.engine.cql.CqlLibraryHelper
import org.smartregister.fhircore.engine.cql.LibraryEvaluator
import org.smartregister.fhircore.engine.cql.MeasureEvaluator
import org.smartregister.fhircore.engine.data.remote.fhir.resource.FhirResourceDataSource
import org.smartregister.fhircore.engine.ui.base.AlertDialogue
>>>>>>> c6716870
import org.smartregister.fhircore.engine.ui.base.BaseMultiLanguageActivity
import org.smartregister.fhircore.engine.ui.register.RegisterDataViewModel
import org.smartregister.fhircore.engine.ui.register.model.RegisterFilterType
import org.smartregister.fhircore.engine.ui.theme.AppTheme
import org.smartregister.fhircore.engine.util.extension.createFactory
import timber.log.Timber

@AndroidEntryPoint
class ReportHomeActivity : BaseMultiLanguageActivity() {

<<<<<<< HEAD
=======
  @Inject lateinit var fhirResourceDataSource: FhirResourceDataSource
>>>>>>> c6716870
  @Inject lateinit var patientRepository: PatientRepository
  @Inject lateinit var cqlLibraryHelper: CqlLibraryHelper
  @Inject lateinit var libraryEvaluator: LibraryEvaluator

<<<<<<< HEAD
  lateinit var registerDataViewModel: RegisterDataViewModel<Anc, PatientItem>
=======
  lateinit var parser: IParser
  lateinit var fhirContext: FhirContext
  lateinit var measureEvaluator: MeasureEvaluator
  lateinit var libraryResources: List<IBaseResource>
  lateinit var dir: File
  lateinit var libraryMeasure: IBaseBundle
  lateinit var valueSetBundle: IBaseBundle
  lateinit var patientId: String

  var libraryData: String = ""
  var helperData: String = ""
  var valueSetData: String = ""
  var cqlMeasureReportReportType = ""

  private val evaluatorId = "ANCRecommendationA2"
  private val contextCql = "patient"
  private val contextLabel = "mom-with-anemia"
  private var cqlBaseUrl = ""
  private var libraryUrl = ""
  private var measureEvaluateLibraryUrl = ""
  private var measureTypeUrl = ""
  private var cqlMeasureReportUrl = ""
  private var cqlMeasureReportStartDate = ""
  private var cqlMeasureReportEndDate = ""
  private var cqlMeasureReportLibInitialString = ""
  private var cqlMeasureReportSubject = ""
  private var cqlHelperUrl = ""
  private var valueSetUrl = ""
  private var patientUrl = ""
  private val cqlConfigFileName = "configs/cql_configs.properties"
  private val dirCqlDirRoot = "cql_libraries"
  private val fileNameMainLibraryCql = "main_library_cql"
  private val fileNameHelperLibraryCql = "helper_library_cql"
  private val fileNameValueSetLibraryCql = "value_set_library_cql"
  private val fileNameMeasureLibraryCql = "measure_library_cql"
  private var patientResourcesIBase = ArrayList<IBaseResource>()
  lateinit var patientDataIBase: IBaseBundle
>>>>>>> c6716870

  val reportViewModel by viewModels<ReportViewModel>()

  override fun onCreate(savedInstanceState: Bundle?) {
    super.onCreate(savedInstanceState)
<<<<<<< HEAD
    val currentActivity = this@ReportHomeActivity

    registerDataViewModel =
      initializeRegisterDataViewModel().also { dataViewModel ->
        dataViewModel.currentPage.observe(currentActivity, { dataViewModel.loadPageData(it) })
      }

    reportViewModel.apply {
      setStartEndDate(
        startDate = getString(R.string.start_date),
        endDate = getString(R.string.end_date)
      )
      backPress.observe(currentActivity) { backPressed ->
        if (backPressed) {
          finish()
        }
      }
      showDatePicker.observe(currentActivity) {
        if (it) {
          showDateRangePicker()
        }
      }
      filterValue.observe(currentActivity) {
        val (registerFilterType, value) = it
        filterRegisterData(value, registerFilterType, currentActivity)
      }

      onGenerateReportClicked.observe(currentActivity) { generateReport ->
        if (generateReport) {
          if (reportViewModel.currentReportType.value!!.equals(
              other = getString(R.string.individual),
              ignoreCase = true
            )
          ) {
            val reportName = selectedMeasureReportItem.value?.name!!
            Timber.d(message = "This is the measure name => ".plus(reportName))
            reportViewModel.evaluateMeasure(
              context = currentActivity,
              measureUrl =
                buildString {
                  append("http://fhir.org/guides/who/anc-cds/Measure/")
                  append(reportName)
                },
              measureResourceBundleUrl =
                buildString {
                  append("measure/")
                  append(reportName)
                  append("-bundle.json")
                },
              individualEvaluation = true
            )
          } else if (reportViewModel.currentReportType.value!!.equals(
              other = getString(R.string.all),
              ignoreCase = true
            )
          ) {

            val reportName = selectedMeasureReportItem.value?.name!!
            Timber.d(message = "This is the measure name => ".plus(reportName))
            reportViewModel.evaluateMeasure(
              context = currentActivity,
              measureUrl =
                buildString {
                  append("http://fhir.org/guides/who/anc-cds/Measure/")
                  append(reportName)
                },
              measureResourceBundleUrl =
                buildString {
                  append("measure/")
                  append(reportName)
                  append("-bundle.json")
                },
              individualEvaluation = false
            )
=======

    measureEvaluator = MeasureEvaluator()
    fhirContext = FhirContext.forCached(FhirVersionEnum.R4)
    parser = fhirContext.newJsonParser()

    val patientId =
      intent.extras?.getString(QuestionnaireActivity.QUESTIONNAIRE_ARG_PATIENT_KEY) ?: ""
    reportViewModel.apply {
      this.patientId = patientId
      registerDataViewModel =
        initializeRegisterDataViewModel(this@ReportHomeActivity.patientRepository)
    }

    reportViewModel.registerDataViewModel.currentPage.observe(this) {
      reportViewModel.registerDataViewModel.loadPageData(it)
    }

    reportViewModel.backPress.observe(this) {
      if (it) {
        finish()
      }
    }

    reportViewModel.showDatePicker.observe(this) {
      if (it) {
        showDatePicker()
      }
    }

    reportViewModel.processGenerateReport.observe(this) {
      if (it) {
        // Todo: for Davison, update params for All patient selection
        generateMeasureReport(
          startDate = reportViewModel.startDate.value ?: "",
          endDate = reportViewModel.endDate.value ?: "",
          reportType = reportViewModel.selectedMeasureReportItem.value?.reportType ?: "",
          patientId = reportViewModel.selectedPatientItem.value?.patientIdentifier ?: "",
          subject = reportViewModel.selectedPatientItem.value?.familyName ?: ""
        )
      }
    }

    reportViewModel.alertSelectPatient.observe(this) {
      if (it) {
        AlertDialogue.showErrorAlert(
          context = this,
          message = getString(R.string.select_patient),
          title = getString(R.string.invalid_selection)
        )
      }
    }

    cqlBaseUrl =
      this.let { FileUtil.getProperty("smart_register_base_url", it, cqlConfigFileName) }!!

    libraryUrl =
      cqlBaseUrl + this.let { FileUtil.getProperty("cql_library_url", it, cqlConfigFileName) }

    cqlHelperUrl =
      cqlBaseUrl +
        this.let { FileUtil.getProperty("cql_helper_library_url", it, cqlConfigFileName) }

    valueSetUrl =
      cqlBaseUrl + this.let { FileUtil.getProperty("cql_value_set_url", it, cqlConfigFileName) }

    patientUrl =
      cqlBaseUrl + this.let { FileUtil.getProperty("cql_patient_url", it, cqlConfigFileName) }

    measureEvaluateLibraryUrl =
      this.let {
        FileUtil.getProperty("cql_measure_report_library_value_sets_url", it, cqlConfigFileName)
      }!!

    measureTypeUrl =
      this.let { FileUtil.getProperty("cql_measure_report_resource_url", it, cqlConfigFileName) }!!

    cqlMeasureReportUrl =
      this.let { FileUtil.getProperty("cql_measure_report_url", it, cqlConfigFileName) }!!

    cqlMeasureReportLibInitialString =
      this.let {
        FileUtil.getProperty("cql_measure_report_lib_initial_string", it, cqlConfigFileName)
      }!!

    reportViewModel.patientSelectionType.observe(this) {
      if (it.equals("Individual", true)) {
        reportViewModel.filterValue.postValue(kotlin.Pair(RegisterFilterType.SEARCH_FILTER, ""))
        reportViewModel.reportState.currentScreen = ReportScreen.PICK_PATIENT
      }
    }

    reportViewModel.isReadyToGenerateReport.observe(this) {
      reportViewModel.reportState.currentScreen = ReportScreen.FILTER
    }

    reportViewModel.filterValue.observe(this) {
      lifecycleScope.launch(Dispatchers.Main) {
        val (registerFilterType, value) = it
        if ((value as String).isNotEmpty()) {
          reportViewModel.registerDataViewModel.run {
            showResultsCount(true)
            filterRegisterData(
              registerFilterType = registerFilterType,
              filterValue = value,
              registerFilter = this@ReportHomeActivity::performFilter
            )
            reportViewModel.reportState.currentScreen = ReportScreen.PICK_PATIENT
>>>>>>> c6716870
          }
        } else {
          reportViewModel.registerDataViewModel.run {
            showResultsCount(false)
            reloadCurrentPageData()
          }
          reportViewModel.reportState.currentScreen = ReportScreen.PICK_PATIENT
        }
      }
    }

    setContent {
      AppTheme {
        Surface(color = colorResource(id = R.color.white)) {
          ReportView(
            reportViewModel = reportViewModel,
            registerDataViewModel = registerDataViewModel
          )
        }
      }
    }
  }

<<<<<<< HEAD
  private fun filterRegisterData(
    value: Any?,
    registerFilterType: RegisterFilterType,
    reportHomeActivity: ReportHomeActivity
  ) {
    if (value != null) {
      registerDataViewModel.run {
        showResultsCount(true)
        filterRegisterData(
          registerFilterType = registerFilterType,
          filterValue = value,
          registerFilter = reportHomeActivity::performFilter
        )
      }
=======
  fun loadCqlLibraryData() {
    dir = File(this.filesDir, "$dirCqlDirRoot/$fileNameMainLibraryCql")
    if (dir.exists()) {
      libraryData =
        this.let { FileUtil.readFileFromInternalStorage(it, fileNameMainLibraryCql, dirCqlDirRoot) }
          .toString()
      loadCqlHelperData()
    } else {
      reportViewModel
        .fetchCqlLibraryData(parser, fhirResourceDataSource, libraryUrl)
        .observe(this, this::handleCqlLibraryData)
    }
    reportViewModel.reportState.currentScreen = ReportScreen.PREHOMElOADING
  }

  fun loadCqlHelperData() {
    dir = File(this.filesDir, "$dirCqlDirRoot/$fileNameHelperLibraryCql")
    if (dir.exists()) {
      helperData =
        this.let {
            FileUtil.readFileFromInternalStorage(it, fileNameHelperLibraryCql, dirCqlDirRoot)
          }
          .toString()
      loadCqlLibrarySources()
      loadCqlValueSetData()
    } else {
      reportViewModel
        .fetchCqlFhirHelperData(parser, fhirResourceDataSource, cqlHelperUrl)
        .observe(this, this::handleCqlHelperData)
    }
  }

  fun loadCqlValueSetData() {
    dir = File(this.filesDir, "$dirCqlDirRoot/$fileNameValueSetLibraryCql")
    if (dir.exists()) {
      valueSetData =
        this.let {
            FileUtil.readFileFromInternalStorage(it, fileNameValueSetLibraryCql, dirCqlDirRoot)
          }
          .toString()
      postValueSetData(valueSetData)
    } else {
      reportViewModel
        .fetchCqlValueSetData(parser, fhirResourceDataSource, valueSetUrl)
        .observe(this, this::handleCqlValueSetData)
    }
  }

  fun postValueSetData(valueSetData: String) {
    val valueSetStream: InputStream = ByteArrayInputStream(valueSetData.toByteArray())
    valueSetBundle = parser.parseResource(valueSetStream) as IBaseBundle
  }

  fun loadMeasureEvaluateLibrary() {
    reportViewModel.reportState.currentScreen = ReportScreen.HOME
    dir = File(this.filesDir, "$dirCqlDirRoot/$fileNameMeasureLibraryCql")
    if (dir.exists()) {
      lifecycleScope.launch(Dispatchers.IO) {
        libraryMeasure =
          cqlLibraryHelper.loadMeasureEvaluateLibrary(fileNameMeasureLibraryCql, dirCqlDirRoot)
      }
    } else {
      reportViewModel
        .fetchCqlMeasureEvaluateLibraryAndValueSets(
          parser,
          fhirResourceDataSource,
          measureEvaluateLibraryUrl,
          measureTypeUrl,
          cqlMeasureReportLibInitialString
        )
        .observe(this@ReportHomeActivity, this@ReportHomeActivity::handleMeasureEvaluateLibrary)
    }
  }

  fun handleCqlLibraryData(auxLibraryData: String) {
    libraryData = auxLibraryData
    this.let {
      FileUtil.writeFileOnInternalStorage(it, fileNameMainLibraryCql, libraryData, dirCqlDirRoot)
    }
    loadCqlHelperData()
  }

  fun loadCqlLibrarySources() {
    val libraryStream: InputStream = ByteArrayInputStream(libraryData.toByteArray())
    val fhirHelpersStream: InputStream = ByteArrayInputStream(helperData.toByteArray())
    val library = parser.parseResource(libraryStream)
    val fhirHelpersLibrary = parser.parseResource(fhirHelpersStream)
    libraryResources = Lists.newArrayList(library, fhirHelpersLibrary)
  }

  fun handleCqlHelperData(auxHelperData: String) {
    helperData = auxHelperData
    this.let {
      FileUtil.writeFileOnInternalStorage(it, fileNameHelperLibraryCql, helperData, dirCqlDirRoot)
    }
    loadCqlLibrarySources()
    loadCqlValueSetData()
  }

  fun handleCqlValueSetData(auxValueSetData: String) {
    valueSetData = auxValueSetData
    this.let {
      FileUtil.writeFileOnInternalStorage(
        it,
        fileNameValueSetLibraryCql,
        valueSetData,
        dirCqlDirRoot
      )
    }
    postValueSetData(valueSetData)
  }

  fun handleCql(): String {
    return libraryEvaluator.runCql(
      libraryResources,
      valueSetBundle,
      patientDataIBase,
      fhirContext,
      evaluatorId,
      contextCql,
      contextLabel
    )
  }

  fun handleMeasureEvaluate() {
    lifecycleScope.launch(Dispatchers.IO) {
      val parameters =
        measureEvaluator.runMeasureEvaluate(
          patientResourcesIBase,
          libraryMeasure,
          fhirContext,
          cqlMeasureReportUrl,
          cqlMeasureReportStartDate,
          cqlMeasureReportEndDate,
          cqlMeasureReportReportType,
          cqlMeasureReportSubject
        )
      launch(Dispatchers.Main) {
        var resultItem = ResultItem("True", true, "", "100", "100")
        reportViewModel.resultForIndividual.value = resultItem
        reportViewModel.reportState.currentScreen = ReportScreen.RESULT
      }
    }
  }

  fun handleMeasureEvaluateLibrary(measureEvaluateLibraryData: String) {
    lifecycleScope.launch(Dispatchers.IO) {
      cqlLibraryHelper.writeMeasureEvaluateLibraryData(
        measureEvaluateLibraryData,
        fileNameMeasureLibraryCql,
        dirCqlDirRoot
      )
      libraryMeasure =
        cqlLibraryHelper.loadMeasureEvaluateLibrary(fileNameMeasureLibraryCql, dirCqlDirRoot)
    }
  }

  fun loadCqlMeasurePatientData() {
    reportViewModel
      .fetchCqlPatientData(parser, fhirResourceDataSource, "$patientUrl$patientId/\$everything")
      .observe(this, this::handleCqlMeasureLoadPatient)
  }

  fun handleCqlMeasureLoadPatient(auxPatientData: String) {
    if (auxPatientData.isNotEmpty()) {
      val testData = libraryEvaluator.processCqlPatientBundle(auxPatientData)
      val patientDataStream: InputStream = ByteArrayInputStream(testData.toByteArray())
      patientDataIBase = parser.parseResource(patientDataStream) as IBaseBundle
      patientResourcesIBase.add(patientDataIBase)
      handleMeasureEvaluate()
>>>>>>> c6716870
    } else {
      registerDataViewModel.run {
        showResultsCount(false)
        reloadCurrentPageData()
      }
    }
  }

  fun showDateRangePicker() {
    val constraintsBuilder =
      CalendarConstraints.Builder().setValidator(DateValidatorPointBackward.now()).build()
    MaterialDatePicker.Builder.dateRangePicker()
      .apply {
        setCalendarConstraints(constraintsBuilder)
        setTitleText("Select dates")
        setSelection(reportViewModel.dateRange.value!!)
      }
      .build()
      .run {
        addOnPositiveButtonClickListener { selectedDateRange ->
          reportViewModel.setDateRange(selectedDateRange)
        }
        show(supportFragmentManager, DATE_PICKER_DIALOG_TAG)
      }
  }

  private fun performFilter(
    registerFilterType: RegisterFilterType,
    data: PatientItem,
    value: Any
  ): Boolean {
    return when (registerFilterType) {
      RegisterFilterType.SEARCH_FILTER -> {
        if (value is String && value.isEmpty()) return true
        else
          data.name.contains(value.toString(), ignoreCase = true) ||
            data.patientIdentifier.contentEquals(value.toString())
      }
      RegisterFilterType.OVERDUE_FILTER -> {
        return data.visitStatus == VisitStatus.OVERDUE
      }
    }
  }

  @Suppress("UNCHECKED_CAST")
  fun initializeRegisterDataViewModel(): RegisterDataViewModel<Anc, PatientItem> {
    return ViewModelProvider(
      viewModelStore,
      RegisterDataViewModel(application = application, registerRepository = patientRepository)
        .createFactory()
    )[RegisterDataViewModel::class.java] as
      RegisterDataViewModel<Anc, PatientItem>
  }

  companion object {
    const val DATE_PICKER_DIALOG_TAG = "DatePickerDialogTag"
  }
}<|MERGE_RESOLUTION|>--- conflicted
+++ resolved
@@ -32,15 +32,12 @@
 import org.smartregister.fhircore.anc.data.model.VisitStatus
 import org.smartregister.fhircore.anc.data.patient.PatientRepository
 import org.smartregister.fhircore.anc.ui.anccare.shared.Anc
-<<<<<<< HEAD
-=======
 import org.smartregister.fhircore.anc.ui.report.ReportViewModel.ReportScreen
 import org.smartregister.fhircore.engine.cql.CqlLibraryHelper
 import org.smartregister.fhircore.engine.cql.LibraryEvaluator
 import org.smartregister.fhircore.engine.cql.MeasureEvaluator
 import org.smartregister.fhircore.engine.data.remote.fhir.resource.FhirResourceDataSource
 import org.smartregister.fhircore.engine.ui.base.AlertDialogue
->>>>>>> c6716870
 import org.smartregister.fhircore.engine.ui.base.BaseMultiLanguageActivity
 import org.smartregister.fhircore.engine.ui.register.RegisterDataViewModel
 import org.smartregister.fhircore.engine.ui.register.model.RegisterFilterType
@@ -51,17 +48,13 @@
 @AndroidEntryPoint
 class ReportHomeActivity : BaseMultiLanguageActivity() {
 
-<<<<<<< HEAD
-=======
   @Inject lateinit var fhirResourceDataSource: FhirResourceDataSource
->>>>>>> c6716870
   @Inject lateinit var patientRepository: PatientRepository
   @Inject lateinit var cqlLibraryHelper: CqlLibraryHelper
   @Inject lateinit var libraryEvaluator: LibraryEvaluator
 
-<<<<<<< HEAD
   lateinit var registerDataViewModel: RegisterDataViewModel<Anc, PatientItem>
-=======
+
   lateinit var parser: IParser
   lateinit var fhirContext: FhirContext
   lateinit var measureEvaluator: MeasureEvaluator
@@ -99,14 +92,16 @@
   private val fileNameMeasureLibraryCql = "measure_library_cql"
   private var patientResourcesIBase = ArrayList<IBaseResource>()
   lateinit var patientDataIBase: IBaseBundle
->>>>>>> c6716870
 
   val reportViewModel by viewModels<ReportViewModel>()
 
   override fun onCreate(savedInstanceState: Bundle?) {
     super.onCreate(savedInstanceState)
-<<<<<<< HEAD
     val currentActivity = this@ReportHomeActivity
+
+    measureEvaluator = MeasureEvaluator()
+    fhirContext = FhirContext.forCached(FhirVersionEnum.R4)
+    parser = fhirContext.newJsonParser()
 
     registerDataViewModel =
       initializeRegisterDataViewModel().also { dataViewModel ->
@@ -180,122 +175,7 @@
                 },
               individualEvaluation = false
             )
-=======
-
-    measureEvaluator = MeasureEvaluator()
-    fhirContext = FhirContext.forCached(FhirVersionEnum.R4)
-    parser = fhirContext.newJsonParser()
-
-    val patientId =
-      intent.extras?.getString(QuestionnaireActivity.QUESTIONNAIRE_ARG_PATIENT_KEY) ?: ""
-    reportViewModel.apply {
-      this.patientId = patientId
-      registerDataViewModel =
-        initializeRegisterDataViewModel(this@ReportHomeActivity.patientRepository)
-    }
-
-    reportViewModel.registerDataViewModel.currentPage.observe(this) {
-      reportViewModel.registerDataViewModel.loadPageData(it)
-    }
-
-    reportViewModel.backPress.observe(this) {
-      if (it) {
-        finish()
-      }
-    }
-
-    reportViewModel.showDatePicker.observe(this) {
-      if (it) {
-        showDatePicker()
-      }
-    }
-
-    reportViewModel.processGenerateReport.observe(this) {
-      if (it) {
-        // Todo: for Davison, update params for All patient selection
-        generateMeasureReport(
-          startDate = reportViewModel.startDate.value ?: "",
-          endDate = reportViewModel.endDate.value ?: "",
-          reportType = reportViewModel.selectedMeasureReportItem.value?.reportType ?: "",
-          patientId = reportViewModel.selectedPatientItem.value?.patientIdentifier ?: "",
-          subject = reportViewModel.selectedPatientItem.value?.familyName ?: ""
-        )
-      }
-    }
-
-    reportViewModel.alertSelectPatient.observe(this) {
-      if (it) {
-        AlertDialogue.showErrorAlert(
-          context = this,
-          message = getString(R.string.select_patient),
-          title = getString(R.string.invalid_selection)
-        )
-      }
-    }
-
-    cqlBaseUrl =
-      this.let { FileUtil.getProperty("smart_register_base_url", it, cqlConfigFileName) }!!
-
-    libraryUrl =
-      cqlBaseUrl + this.let { FileUtil.getProperty("cql_library_url", it, cqlConfigFileName) }
-
-    cqlHelperUrl =
-      cqlBaseUrl +
-        this.let { FileUtil.getProperty("cql_helper_library_url", it, cqlConfigFileName) }
-
-    valueSetUrl =
-      cqlBaseUrl + this.let { FileUtil.getProperty("cql_value_set_url", it, cqlConfigFileName) }
-
-    patientUrl =
-      cqlBaseUrl + this.let { FileUtil.getProperty("cql_patient_url", it, cqlConfigFileName) }
-
-    measureEvaluateLibraryUrl =
-      this.let {
-        FileUtil.getProperty("cql_measure_report_library_value_sets_url", it, cqlConfigFileName)
-      }!!
-
-    measureTypeUrl =
-      this.let { FileUtil.getProperty("cql_measure_report_resource_url", it, cqlConfigFileName) }!!
-
-    cqlMeasureReportUrl =
-      this.let { FileUtil.getProperty("cql_measure_report_url", it, cqlConfigFileName) }!!
-
-    cqlMeasureReportLibInitialString =
-      this.let {
-        FileUtil.getProperty("cql_measure_report_lib_initial_string", it, cqlConfigFileName)
-      }!!
-
-    reportViewModel.patientSelectionType.observe(this) {
-      if (it.equals("Individual", true)) {
-        reportViewModel.filterValue.postValue(kotlin.Pair(RegisterFilterType.SEARCH_FILTER, ""))
-        reportViewModel.reportState.currentScreen = ReportScreen.PICK_PATIENT
-      }
-    }
-
-    reportViewModel.isReadyToGenerateReport.observe(this) {
-      reportViewModel.reportState.currentScreen = ReportScreen.FILTER
-    }
-
-    reportViewModel.filterValue.observe(this) {
-      lifecycleScope.launch(Dispatchers.Main) {
-        val (registerFilterType, value) = it
-        if ((value as String).isNotEmpty()) {
-          reportViewModel.registerDataViewModel.run {
-            showResultsCount(true)
-            filterRegisterData(
-              registerFilterType = registerFilterType,
-              filterValue = value,
-              registerFilter = this@ReportHomeActivity::performFilter
-            )
-            reportViewModel.reportState.currentScreen = ReportScreen.PICK_PATIENT
->>>>>>> c6716870
           }
-        } else {
-          reportViewModel.registerDataViewModel.run {
-            showResultsCount(false)
-            reloadCurrentPageData()
-          }
-          reportViewModel.reportState.currentScreen = ReportScreen.PICK_PATIENT
         }
       }
     }
@@ -312,7 +192,6 @@
     }
   }
 
-<<<<<<< HEAD
   private fun filterRegisterData(
     value: Any?,
     registerFilterType: RegisterFilterType,
@@ -327,7 +206,129 @@
           registerFilter = reportHomeActivity::performFilter
         )
       }
-=======
+    } else {
+      registerDataViewModel.run {
+        showResultsCount(false)
+        reloadCurrentPageData()
+      }
+    }
+    reportViewModel.registerDataViewModel.currentPage.observe(this) {
+      reportViewModel.registerDataViewModel.loadPageData(it)
+    }
+
+    reportViewModel.backPress.observe(this) {
+      if (it) {
+        finish()
+      }
+    }
+
+    reportViewModel.showDatePicker.observe(this) {
+      if (it) {
+        showDatePicker()
+      }
+    }
+
+    reportViewModel.processGenerateReport.observe(this) {
+      if (it) {
+        // Todo: for Davison, update params for All patient selection
+        generateMeasureReport(
+          startDate = reportViewModel.startDate.value ?: "",
+          endDate = reportViewModel.endDate.value ?: "",
+          reportType = reportViewModel.selectedMeasureReportItem.value?.reportType ?: "",
+          patientId = reportViewModel.selectedPatientItem.value?.patientIdentifier ?: "",
+          subject = reportViewModel.selectedPatientItem.value?.familyName ?: ""
+        )
+      }
+    }
+
+    reportViewModel.alertSelectPatient.observe(this) {
+      if (it) {
+        AlertDialogue.showErrorAlert(
+          context = this,
+          message = getString(R.string.select_patient),
+          title = getString(R.string.invalid_selection)
+        )
+      }
+    }
+
+    cqlBaseUrl =
+      this.let { FileUtil.getProperty("smart_register_base_url", it, cqlConfigFileName) }!!
+
+    libraryUrl =
+      cqlBaseUrl + this.let { FileUtil.getProperty("cql_library_url", it, cqlConfigFileName) }
+
+    cqlHelperUrl =
+      cqlBaseUrl +
+        this.let { FileUtil.getProperty("cql_helper_library_url", it, cqlConfigFileName) }
+
+    valueSetUrl =
+      cqlBaseUrl + this.let { FileUtil.getProperty("cql_value_set_url", it, cqlConfigFileName) }
+
+    patientUrl =
+      cqlBaseUrl + this.let { FileUtil.getProperty("cql_patient_url", it, cqlConfigFileName) }
+
+    measureEvaluateLibraryUrl =
+      this.let {
+        FileUtil.getProperty("cql_measure_report_library_value_sets_url", it, cqlConfigFileName)
+      }!!
+
+    measureTypeUrl =
+      this.let { FileUtil.getProperty("cql_measure_report_resource_url", it, cqlConfigFileName) }!!
+
+    cqlMeasureReportUrl =
+      this.let { FileUtil.getProperty("cql_measure_report_url", it, cqlConfigFileName) }!!
+
+    cqlMeasureReportLibInitialString =
+      this.let {
+        FileUtil.getProperty("cql_measure_report_lib_initial_string", it, cqlConfigFileName)
+      }!!
+
+    reportViewModel.patientSelectionType.observe(this) {
+      if (it.equals("Individual", true)) {
+        reportViewModel.filterValue.postValue(kotlin.Pair(RegisterFilterType.SEARCH_FILTER, ""))
+        reportViewModel.reportState.currentScreen = ReportScreen.PICK_PATIENT
+      }
+    }
+
+    reportViewModel.isReadyToGenerateReport.observe(this) {
+      reportViewModel.reportState.currentScreen = ReportScreen.FILTER
+    }
+
+    reportViewModel.filterValue.observe(this) {
+      lifecycleScope.launch(Dispatchers.Main) {
+        val (registerFilterType, value) = it
+        if ((value as String).isNotEmpty()) {
+          reportViewModel.registerDataViewModel.run {
+            showResultsCount(true)
+            filterRegisterData(
+              registerFilterType = registerFilterType,
+              filterValue = value,
+              registerFilter = this@ReportHomeActivity::performFilter
+            )
+            reportViewModel.reportState.currentScreen = ReportScreen.PICK_PATIENT
+          }
+        } else {
+          reportViewModel.registerDataViewModel.run {
+            showResultsCount(false)
+            reloadCurrentPageData()
+          }
+          reportViewModel.reportState.currentScreen = ReportScreen.PICK_PATIENT
+        }
+      }
+    }
+
+    setContent {
+      AppTheme {
+        Surface(color = colorResource(id = R.color.white)) {
+          Column {
+            ReportView(reportViewModel)
+            loadMeasureEvaluateLibrary()
+          }
+        }
+      }
+    }
+  }
+
   fun loadCqlLibraryData() {
     dir = File(this.filesDir, "$dirCqlDirRoot/$fileNameMainLibraryCql")
     if (dir.exists()) {
@@ -427,6 +428,22 @@
     loadCqlValueSetData()
   }
 
+  fun showDateRangePicker() {
+    val constraintsBuilder =
+      CalendarConstraints.Builder().setValidator(DateValidatorPointBackward.now()).build()
+    MaterialDatePicker.Builder.dateRangePicker()
+      .apply {
+        setCalendarConstraints(constraintsBuilder)
+        setTitleText("Select dates")
+        setSelection(reportViewModel.dateRange.value!!)
+      }
+      .build()
+      .run {
+        addOnPositiveButtonClickListener { selectedDateRange ->
+          reportViewModel.setDateRange(selectedDateRange)
+        }
+        show(supportFragmentManager, DATE_PICKER_DIALOG_TAG)
+      }
   fun handleCqlValueSetData(auxValueSetData: String) {
     valueSetData = auxValueSetData
     this.let {
@@ -498,31 +515,32 @@
       patientDataIBase = parser.parseResource(patientDataStream) as IBaseBundle
       patientResourcesIBase.add(patientDataIBase)
       handleMeasureEvaluate()
->>>>>>> c6716870
     } else {
-      registerDataViewModel.run {
-        showResultsCount(false)
-        reloadCurrentPageData()
-      }
-    }
-  }
-
-  fun showDateRangePicker() {
-    val constraintsBuilder =
-      CalendarConstraints.Builder().setValidator(DateValidatorPointBackward.now()).build()
-    MaterialDatePicker.Builder.dateRangePicker()
-      .apply {
-        setCalendarConstraints(constraintsBuilder)
-        setTitleText("Select dates")
-        setSelection(reportViewModel.dateRange.value!!)
-      }
-      .build()
-      .run {
-        addOnPositiveButtonClickListener { selectedDateRange ->
-          reportViewModel.setDateRange(selectedDateRange)
-        }
-        show(supportFragmentManager, DATE_PICKER_DIALOG_TAG)
-      }
+      // Todo: for Davison update result item when empty response for loadPatient Api
+      reportViewModel.resultForIndividual.value =
+        ResultItem(isMatchedIndicator = false, status = "Failed")
+      reportViewModel.reportState.currentScreen = ReportScreen.RESULT
+    }
+  }
+
+  fun generateMeasureReport(
+    startDate: String,
+    endDate: String,
+    reportType: String,
+    patientId: String,
+    subject: String,
+  ) {
+    val pattern = "yyyy-MM-dd"
+    val simpleDateFormat = SimpleDateFormat(pattern)
+
+    cqlMeasureReportStartDate = simpleDateFormat.format(Date(startDate))
+    cqlMeasureReportEndDate = simpleDateFormat.format(Date(endDate))
+    this.patientId = patientId
+    cqlMeasureReportSubject = subject
+    cqlMeasureReportReportType = reportType
+
+    reportViewModel.reportState.currentScreen = ReportScreen.PREHOMElOADING
+    loadCqlMeasurePatientData()
   }
 
   private fun performFilter(
