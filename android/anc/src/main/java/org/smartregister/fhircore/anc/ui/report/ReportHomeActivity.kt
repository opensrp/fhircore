/*
 * Copyright 2021 Ona Systems, Inc
 *
 * Licensed under the Apache License, Version 2.0 (the "License");
 * you may not use this file except in compliance with the License.
 * You may obtain a copy of the License at
 *
 *       http://www.apache.org/licenses/LICENSE-2.0
 *
 * Unless required by applicable law or agreed to in writing, software
 * distributed under the License is distributed on an "AS IS" BASIS,
 * WITHOUT WARRANTIES OR CONDITIONS OF ANY KIND, either express or implied.
 * See the License for the specific language governing permissions and
 * limitations under the License.
 */

package org.smartregister.fhircore.anc.ui.report

import android.os.Bundle
import android.os.Parcel
import android.os.Parcelable
import androidx.activity.compose.setContent
import androidx.activity.viewModels
import androidx.compose.foundation.layout.Column
import androidx.compose.material.Surface
import androidx.compose.ui.res.colorResource
import androidx.lifecycle.ViewModelProvider
import androidx.lifecycle.lifecycleScope
import ca.uhn.fhir.context.FhirContext
import ca.uhn.fhir.context.FhirVersionEnum
import ca.uhn.fhir.parser.IParser
<<<<<<< HEAD
=======
import com.google.android.fhir.FhirEngine
import com.google.android.material.datepicker.CalendarConstraints
import com.google.android.material.datepicker.MaterialDatePicker
>>>>>>> 735b8cef
import com.google.common.collect.Lists
import dagger.hilt.android.AndroidEntryPoint
import java.io.ByteArrayInputStream
import java.io.File
import java.io.InputStream
<<<<<<< HEAD
import java.util.concurrent.Executors
import javax.inject.Inject
=======
import java.util.Date
import kotlin.collections.ArrayList
import kotlin.collections.List
import kotlinx.coroutines.Dispatchers
import kotlinx.coroutines.launch
>>>>>>> 735b8cef
import org.hl7.fhir.instance.model.api.IBaseBundle
import org.hl7.fhir.instance.model.api.IBaseResource
import org.smartregister.fhircore.anc.R
<<<<<<< HEAD
=======
import org.smartregister.fhircore.anc.data.model.PatientItem
import org.smartregister.fhircore.anc.data.model.VisitStatus
import org.smartregister.fhircore.anc.data.patient.PatientRepository
import org.smartregister.fhircore.anc.data.report.ReportRepository
import org.smartregister.fhircore.anc.ui.anccare.register.Anc
import org.smartregister.fhircore.anc.ui.anccare.register.AncItemMapper
import org.smartregister.fhircore.anc.ui.report.ReportViewModel.ReportScreen
>>>>>>> 735b8cef
import org.smartregister.fhircore.engine.cql.LibraryEvaluator
import org.smartregister.fhircore.engine.cql.MeasureEvaluator
import org.smartregister.fhircore.engine.data.remote.fhir.resource.FhirResourceDataSource
import org.smartregister.fhircore.engine.ui.base.BaseMultiLanguageActivity
import org.smartregister.fhircore.engine.ui.questionnaire.QuestionnaireActivity
import org.smartregister.fhircore.engine.ui.register.RegisterDataViewModel
import org.smartregister.fhircore.engine.ui.register.model.RegisterFilterType
import org.smartregister.fhircore.engine.ui.theme.AppTheme
import org.smartregister.fhircore.engine.util.FileUtil
import org.smartregister.fhircore.engine.util.extension.createFactory

@AndroidEntryPoint
class ReportHomeActivity : BaseMultiLanguageActivity() {

  @Inject lateinit var fhirResourceDataSource: FhirResourceDataSource
  lateinit var parser: IParser
  lateinit var fhirContext: FhirContext
  lateinit var libraryEvaluator: LibraryEvaluator
  lateinit var measureEvaluator: MeasureEvaluator
  lateinit var libraryResources: List<IBaseResource>
  var libraryData: String = ""
  var helperData: String = ""
  var valueSetData: String = ""
  val evaluatorId = "ANCRecommendationA2"
  val contextCQL = "patient"
  val contextLabel = "mom-with-anemia"
  var cqlBaseURL = ""
  var libraryURL = ""
  var measureEvaluateLibraryURL = ""
  var measureTypeURL = ""
  var cqlMeasureReportURL = ""
  var cqlMeasureReportStartDate = ""
  var cqlMeasureReportEndDate = ""
  var cqlMeasureReportReportType = ""
  var cqlMeasureReportLibInitialString = ""
  var cqlHelperURL = ""
  var valueSetURL = ""
  var patientURL = ""
  val cqlConfigFileName = "configs/cql_configs.properties"
  lateinit var dir: File
  lateinit var libraryMeasure: IBaseBundle
  var measureEvaluateLibraryData: String = ""
  lateinit var valueSetBundle: IBaseBundle
  val dirCQLDirRoot = "cql_libraries"
  val fileNameMainLibraryCql = "main_library_cql"
  val fileNameHelperLibraryCql = "helper_library_cql"
  val fileNameValueSetLibraryCql = "value_set_library_cql"
  val fileNameMeasureLibraryCql = "measure_library_cql"
  var patientResourcesIBase = ArrayList<IBaseResource>()
  lateinit var patientDataIBase: IBaseBundle
  lateinit var patientDetailsData: String
  lateinit var patientId: String
  val reportViewModel by viewModels<ReportViewModel>()

  override fun onCreate(savedInstanceState: Bundle?) {
    super.onCreate(savedInstanceState)
    libraryEvaluator = LibraryEvaluator()
    measureEvaluator = MeasureEvaluator()
    fhirContext = FhirContext.forCached(FhirVersionEnum.R4)
    parser = fhirContext.newJsonParser()

    val patientId =
      intent.extras?.getString(QuestionnaireActivity.QUESTIONNAIRE_ARG_PATIENT_KEY) ?: ""
<<<<<<< HEAD
    reportViewModel.patientId = patientId
=======
    val repository = ReportRepository((application as AncApplication).fhirEngine, patientId, this)
    val ancPatientRepository =
      PatientRepository((application as AncApplication).fhirEngine, AncItemMapper)
    val dispatcher: DispatcherProvider = DefaultDispatcherProvider
    reportViewModel = ReportViewModel(repository, ancPatientRepository, dispatcher)

    reportViewModel.registerDataViewModel = initializeRegisterDataViewModel(ancPatientRepository)
    reportViewModel.registerDataViewModel.currentPage.observe(
      this,
      { reportViewModel.registerDataViewModel.loadPageData(it) }
    )

>>>>>>> 735b8cef
    reportViewModel.backPress.observe(
      this,
      {
        if (it) {
          finish()
        }
      }
    )

    reportViewModel.showDatePicker.observe(
      this,
      {
        if (it) {
          showDatePicker()
        }
      }
    )

    cqlBaseURL =
      this.let { FileUtil.getProperty("smart_register_base_url", it, cqlConfigFileName) }!!

    libraryURL =
      cqlBaseURL + this.let { FileUtil.getProperty("cql_library_url", it, cqlConfigFileName) }

    cqlHelperURL =
      cqlBaseURL +
        this.let { FileUtil.getProperty("cql_helper_library_url", it, cqlConfigFileName) }

    valueSetURL =
      cqlBaseURL + this.let { FileUtil.getProperty("cql_value_set_url", it, cqlConfigFileName) }

    patientURL =
      cqlBaseURL + this.let { FileUtil.getProperty("cql_patient_url", it, cqlConfigFileName) }

    measureEvaluateLibraryURL =
      this.let {
        FileUtil.getProperty("cql_measure_report_library_value_sets_url", it, cqlConfigFileName)
      }!!

    measureTypeURL =
      this.let { FileUtil.getProperty("cql_measure_report_resource_url", it, cqlConfigFileName) }!!

    cqlMeasureReportURL =
      this.let { FileUtil.getProperty("cql_measure_report_url", it, cqlConfigFileName) }!!

    cqlMeasureReportLibInitialString =
      this.let {
        FileUtil.getProperty("cql_measure_report_lib_initial_string", it, cqlConfigFileName)
      }!!

    reportViewModel.patientSelectionType.observe(
      this,
      {
        if (it.equals("Individual", true)) {
          reportViewModel.filterValue.postValue(kotlin.Pair(RegisterFilterType.SEARCH_FILTER, ""))
          reportViewModel.reportState.currentScreen = ReportScreen.PICK_PATIENT
        }
      }
    )

    reportViewModel.isReadyToGenerateReport.observe(
      this,
      { reportViewModel.reportState.currentScreen = ReportScreen.FILTER }
    )

    reportViewModel.filterValue.observe(
      this,
      {
        lifecycleScope.launch(Dispatchers.Main) {
          val (registerFilterType, value) = it
          if (value != null) {
            reportViewModel.registerDataViewModel.run {
              showResultsCount(true)
              filterRegisterData(
                registerFilterType = registerFilterType,
                filterValue = value,
                registerFilter = this@ReportHomeActivity::performFilter
              )
              reportViewModel.reportState.currentScreen = ReportScreen.PICK_PATIENT
            }
          } else {
            reportViewModel.registerDataViewModel.run {
              showResultsCount(false)
              reloadCurrentPageData()
            }
            reportViewModel.reportState.currentScreen = ReportScreen.PICK_PATIENT
          }
        }
      }
    )

    setContent {
      AppTheme {
        Surface(color = colorResource(id = R.color.white)) {
          Column {
            ReportView(reportViewModel)
            loadCQLLibraryData()
            loadMeasureEvaluateLibrary()
          }
        }
      }
    }
  }

  fun loadCQLLibraryData() {
    dir = File(this.filesDir, "$dirCQLDirRoot/$fileNameMainLibraryCql")
    if (dir.exists()) {
      libraryData =
        this.let { FileUtil.readFileFromInternalStorage(it, fileNameMainLibraryCql, dirCQLDirRoot) }
          .toString()
      loadCQLHelperData()
    } else {
      reportViewModel
        .fetchCQLLibraryData(parser, fhirResourceDataSource, libraryURL)
        .observe(this, this::handleCQLLibraryData)
    }
    reportViewModel.reportState.currentScreen = ReportScreen.PREHOMElOADING
  }

  fun loadCQLHelperData() {
    dir = File(this.filesDir, "$dirCQLDirRoot/$fileNameHelperLibraryCql")
    if (dir.exists()) {
      helperData =
        this.let {
            FileUtil.readFileFromInternalStorage(it, fileNameHelperLibraryCql, dirCQLDirRoot)
          }
          .toString()
      loadCQLLibrarySources()
      loadCQLValueSetData()
    } else {
      reportViewModel
        .fetchCQLFhirHelperData(parser, fhirResourceDataSource, cqlHelperURL)
        .observe(this, this::handleCQLHelperData)
    }
  }

  fun loadCQLValueSetData() {
    dir = File(this.filesDir, "$dirCQLDirRoot/$fileNameValueSetLibraryCql")
    if (dir.exists()) {
      valueSetData =
        this.let {
            FileUtil.readFileFromInternalStorage(it, fileNameValueSetLibraryCql, dirCQLDirRoot)
          }
          .toString()
      postValueSetData(valueSetData)
    } else {
      reportViewModel
        .fetchCQLValueSetData(parser, fhirResourceDataSource, valueSetURL)
        .observe(this, this::handleCQLValueSetData)
    }
  }

  fun postValueSetData(valueSetData: String) {
    val valueSetStream: InputStream = ByteArrayInputStream(valueSetData.toByteArray())
    valueSetBundle = parser.parseResource(valueSetStream) as IBaseBundle
  }

  fun loadMeasureEvaluateLibrary() {
    dir = File(this.filesDir, "$dirCQLDirRoot/$fileNameMeasureLibraryCql")
    if (dir.exists()) {
      measureEvaluateLibraryData =
        this.let {
            FileUtil.readFileFromInternalStorage(it, fileNameMeasureLibraryCql, dirCQLDirRoot)
          }
          .toString()
      val libraryStreamMeasure: InputStream =
        ByteArrayInputStream(measureEvaluateLibraryData.toByteArray())
      libraryMeasure = parser.parseResource(libraryStreamMeasure) as IBaseBundle
      reportViewModel.reportState.currentScreen = ReportScreen.HOME
    } else {
      reportViewModel
        .fetchCQLMeasureEvaluateLibraryAndValueSets(
          parser,
          fhirResourceDataSource,
          measureEvaluateLibraryURL,
          measureTypeURL,
          cqlMeasureReportLibInitialString
        )
        .observe(this, this::handleMeasureEvaluateLibrary)
    }
  }

  fun handleCQLLibraryData(auxLibraryData: String) {
    libraryData = auxLibraryData
    this.let {
      FileUtil.writeFileOnInternalStorage(it, fileNameMainLibraryCql, libraryData, dirCQLDirRoot)
    }
    loadCQLHelperData()
  }

  fun loadCQLLibrarySources() {
    val libraryStream: InputStream = ByteArrayInputStream(libraryData.toByteArray())
    val fhirHelpersStream: InputStream = ByteArrayInputStream(helperData.toByteArray())
    val library = parser.parseResource(libraryStream)
    val fhirHelpersLibrary = parser.parseResource(fhirHelpersStream)
    libraryResources = Lists.newArrayList(library, fhirHelpersLibrary)
  }

  fun handleCQLHelperData(auxHelperData: String) {
    helperData = auxHelperData
    this.let {
      FileUtil.writeFileOnInternalStorage(it, fileNameHelperLibraryCql, helperData, dirCQLDirRoot)
    }
    loadCQLLibrarySources()
    loadCQLValueSetData()
  }

  fun handleCQLValueSetData(auxValueSetData: String) {
    valueSetData = auxValueSetData
    this.let {
      FileUtil.writeFileOnInternalStorage(
        it,
        fileNameValueSetLibraryCql,
        valueSetData,
        dirCQLDirRoot
      )
    }
    postValueSetData(valueSetData)
  }

  fun handleCQL(): String {
    return libraryEvaluator.runCql(
      libraryResources,
      valueSetBundle,
      patientDataIBase,
      fhirContext,
      evaluatorId,
      contextCQL,
      contextLabel
    )
  }

  fun handleMeasureEvaluate(): String {
    return measureEvaluator.runMeasureEvaluate(
      patientResourcesIBase,
      libraryMeasure,
      fhirContext,
      cqlMeasureReportURL,
      cqlMeasureReportStartDate,
      cqlMeasureReportEndDate,
      cqlMeasureReportReportType,
      patientDetailsData.substring(0, patientDetailsData.indexOf(","))
    )
  }

  fun handleMeasureEvaluateLibrary(auxMeasureEvaluateLibData: String) {
    measureEvaluateLibraryData = auxMeasureEvaluateLibData
    this.let {
      FileUtil.writeFileOnInternalStorage(
        it,
        fileNameMeasureLibraryCql,
        measureEvaluateLibraryData,
        dirCQLDirRoot
      )
    }
    val libraryStreamMeasure: InputStream =
      ByteArrayInputStream(measureEvaluateLibraryData.toByteArray())
    libraryMeasure = parser.parseResource(libraryStreamMeasure) as IBaseBundle
    reportViewModel.reportState.currentScreen = ReportScreen.HOME
  }

  fun loadCQLMeasurePatientData() {
    reportViewModel
      .fetchCQLPatientData(parser, fhirResourceDataSource, "$patientURL$patientId/\$everything")
      .observe(this, this::handleCQLMeasureLoadPatient)
  }

  fun handleCQLMeasureLoadPatient(auxPatientData: String) {
    patientDetailsData = auxPatientData
  }

  private fun performFilter(
    registerFilterType: RegisterFilterType,
    data: PatientItem,
    value: Any
  ): Boolean {
    return when (registerFilterType) {
      RegisterFilterType.SEARCH_FILTER -> {
        if (value is String && value.isEmpty()) return true
        else
          data.name.contains(value.toString(), ignoreCase = true) ||
            data.patientIdentifier.contentEquals(value.toString())
      }
      RegisterFilterType.OVERDUE_FILTER -> {
        return data.visitStatus == VisitStatus.OVERDUE
      }
    }
  }

  fun showDatePicker() {
    val builder = MaterialDatePicker.Builder.datePicker()
    builder.setSelection(reportViewModel.getSelectionDate())
    val startDateMillis = reportViewModel.startDateTimeMillis.value ?: Date().time
    val endDateMillis = reportViewModel.endDateTimeMillis.value ?: Date().time
    val forStartOnly = if (reportViewModel.isChangingStartDate.value != false) 1L else 0L
    builder.setCalendarConstraints(limitRange(forStartOnly, startDateMillis, endDateMillis).build())
    val picker = builder.build()
    picker.show(supportFragmentManager, picker.toString())
    val funOnDatePicked = reportViewModel::onDatePicked
    picker.addOnPositiveButtonClickListener { funOnDatePicked(it) }
  }

  /*  Limit selectable range to start and end Date provided */
  fun limitRange(
    forStartDateOnly: Long,
    startDateMillis: Long,
    endDateMillis: Long
  ): CalendarConstraints.Builder {
    val constraintsBuilderRange = CalendarConstraints.Builder()
    if (forStartDateOnly == 1L) constraintsBuilderRange.setEnd(endDateMillis)
    else constraintsBuilderRange.setStart(startDateMillis)
    constraintsBuilderRange.setValidator(
      RangeValidator(forStartDateOnly, startDateMillis, endDateMillis)
    )
    return constraintsBuilderRange
  }

  class RangeValidator(
    private val forStartDateOnly: Long,
    private val minDate: Long,
    private val maxDate: Long
  ) : CalendarConstraints.DateValidator {
    constructor(parcel: Parcel) : this(parcel.readLong(), parcel.readLong(), parcel.readLong())
    override fun writeToParcel(dest: Parcel?, flags: Int) {}
    override fun describeContents(): Int {
      TODO("nothing to implement")
    }
    override fun isValid(date: Long): Boolean {
      return if (forStartDateOnly == 1L) maxDate >= date else minDate <= date
    }
    companion object CREATOR : Parcelable.Creator<RangeValidator> {
      override fun createFromParcel(parcel: Parcel): RangeValidator {
        return RangeValidator(parcel)
      }
      override fun newArray(size: Int): Array<RangeValidator?> {
        return arrayOfNulls(size)
      }
    }
  }

  @Suppress("UNCHECKED_CAST")
  fun initializeRegisterDataViewModel(
    ancPatientRepository: PatientRepository
  ): RegisterDataViewModel<Anc, PatientItem> {
    return ViewModelProvider(
      viewModelStore,
      RegisterDataViewModel(application = application, registerRepository = ancPatientRepository)
        .createFactory()
    )[RegisterDataViewModel::class.java] as
      RegisterDataViewModel<Anc, PatientItem>
  }
}<|MERGE_RESOLUTION|>--- conflicted
+++ resolved
@@ -29,40 +29,27 @@
 import ca.uhn.fhir.context.FhirContext
 import ca.uhn.fhir.context.FhirVersionEnum
 import ca.uhn.fhir.parser.IParser
-<<<<<<< HEAD
-=======
-import com.google.android.fhir.FhirEngine
 import com.google.android.material.datepicker.CalendarConstraints
 import com.google.android.material.datepicker.MaterialDatePicker
->>>>>>> 735b8cef
 import com.google.common.collect.Lists
 import dagger.hilt.android.AndroidEntryPoint
 import java.io.ByteArrayInputStream
 import java.io.File
 import java.io.InputStream
-<<<<<<< HEAD
-import java.util.concurrent.Executors
+import java.util.Date
 import javax.inject.Inject
-=======
-import java.util.Date
 import kotlin.collections.ArrayList
 import kotlin.collections.List
 import kotlinx.coroutines.Dispatchers
 import kotlinx.coroutines.launch
->>>>>>> 735b8cef
 import org.hl7.fhir.instance.model.api.IBaseBundle
 import org.hl7.fhir.instance.model.api.IBaseResource
 import org.smartregister.fhircore.anc.R
-<<<<<<< HEAD
-=======
 import org.smartregister.fhircore.anc.data.model.PatientItem
 import org.smartregister.fhircore.anc.data.model.VisitStatus
 import org.smartregister.fhircore.anc.data.patient.PatientRepository
-import org.smartregister.fhircore.anc.data.report.ReportRepository
 import org.smartregister.fhircore.anc.ui.anccare.register.Anc
-import org.smartregister.fhircore.anc.ui.anccare.register.AncItemMapper
 import org.smartregister.fhircore.anc.ui.report.ReportViewModel.ReportScreen
->>>>>>> 735b8cef
 import org.smartregister.fhircore.engine.cql.LibraryEvaluator
 import org.smartregister.fhircore.engine.cql.MeasureEvaluator
 import org.smartregister.fhircore.engine.data.remote.fhir.resource.FhirResourceDataSource
@@ -78,6 +65,9 @@
 class ReportHomeActivity : BaseMultiLanguageActivity() {
 
   @Inject lateinit var fhirResourceDataSource: FhirResourceDataSource
+
+  @Inject lateinit var ancPatientRepository: PatientRepository
+
   lateinit var parser: IParser
   lateinit var fhirContext: FhirContext
   lateinit var libraryEvaluator: LibraryEvaluator
@@ -126,22 +116,16 @@
 
     val patientId =
       intent.extras?.getString(QuestionnaireActivity.QUESTIONNAIRE_ARG_PATIENT_KEY) ?: ""
-<<<<<<< HEAD
-    reportViewModel.patientId = patientId
-=======
-    val repository = ReportRepository((application as AncApplication).fhirEngine, patientId, this)
-    val ancPatientRepository =
-      PatientRepository((application as AncApplication).fhirEngine, AncItemMapper)
-    val dispatcher: DispatcherProvider = DefaultDispatcherProvider
-    reportViewModel = ReportViewModel(repository, ancPatientRepository, dispatcher)
-
-    reportViewModel.registerDataViewModel = initializeRegisterDataViewModel(ancPatientRepository)
+    reportViewModel.apply {
+      this.patientId = patientId
+      registerDataViewModel = initializeRegisterDataViewModel(ancPatientRepository)
+    }
+
     reportViewModel.registerDataViewModel.currentPage.observe(
       this,
       { reportViewModel.registerDataViewModel.loadPageData(it) }
     )
 
->>>>>>> 735b8cef
     reportViewModel.backPress.observe(
       this,
       {
@@ -465,7 +449,9 @@
     private val maxDate: Long
   ) : CalendarConstraints.DateValidator {
     constructor(parcel: Parcel) : this(parcel.readLong(), parcel.readLong(), parcel.readLong())
+
     override fun writeToParcel(dest: Parcel?, flags: Int) {}
+
     override fun describeContents(): Int {
       TODO("nothing to implement")
     }
