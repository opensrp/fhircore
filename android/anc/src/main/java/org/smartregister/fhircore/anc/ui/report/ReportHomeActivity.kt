--- conflicted
+++ resolved
@@ -143,10 +143,6 @@
       this,
       {
         if (it) {
-<<<<<<< HEAD
-          // showDateRangePicker(reportViewModel::onDateSelected)
-=======
->>>>>>> 88ff0d70
           showDatePicker()
         }
       }
@@ -423,11 +419,7 @@
     }
   }
 
-<<<<<<< HEAD
-  private fun showDatePicker() {
-=======
   fun showDatePicker() {
->>>>>>> 88ff0d70
     val builder = MaterialDatePicker.Builder.datePicker()
     builder.setSelection(reportViewModel.getSelectionDate())
     val startDateMillis = reportViewModel.startDateTimeMillis.value ?: Date().time
@@ -441,11 +433,7 @@
   }
 
   /*  Limit selectable range to start and end Date provided */
-<<<<<<< HEAD
-  private fun limitRange(
-=======
   fun limitRange(
->>>>>>> 88ff0d70
     forStartDateOnly: Long,
     startDateMillis: Long,
     endDateMillis: Long
