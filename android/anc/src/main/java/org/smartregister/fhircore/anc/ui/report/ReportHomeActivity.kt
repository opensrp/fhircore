/*
 * Copyright 2021 Ona Systems, Inc
 *
 * Licensed under the Apache License, Version 2.0 (the "License");
 * you may not use this file except in compliance with the License.
 * You may obtain a copy of the License at
 *
 *       http://www.apache.org/licenses/LICENSE-2.0
 *
 * Unless required by applicable law or agreed to in writing, software
 * distributed under the License is distributed on an "AS IS" BASIS,
 * WITHOUT WARRANTIES OR CONDITIONS OF ANY KIND, either express or implied.
 * See the License for the specific language governing permissions and
 * limitations under the License.
 */

package org.smartregister.fhircore.anc.ui.report

import android.os.Bundle
import android.os.Handler
import android.os.Looper
import androidx.activity.compose.setContent
<<<<<<< HEAD
import androidx.compose.foundation.layout.Column
import androidx.compose.material.Icon
import androidx.compose.material.IconButton
import androidx.compose.material.Surface
import androidx.compose.material.Text
import androidx.compose.material.TopAppBar
import androidx.compose.material.icons.Icons
import androidx.compose.material.icons.filled.ArrowBack
import androidx.compose.ui.Modifier
import androidx.compose.ui.platform.testTag
import androidx.compose.ui.res.colorResource
import androidx.compose.ui.res.stringResource
import ca.uhn.fhir.context.FhirContext
import ca.uhn.fhir.context.FhirVersionEnum
import ca.uhn.fhir.parser.IParser
import com.google.android.fhir.FhirEngine
import com.google.common.collect.Lists
import java.io.ByteArrayInputStream
import java.io.File
import java.io.InputStream
import java.util.concurrent.Executors
import org.hl7.fhir.instance.model.api.IBaseBundle
import org.hl7.fhir.instance.model.api.IBaseResource
=======
import androidx.compose.runtime.Composable
import androidx.compose.runtime.getValue
import androidx.compose.runtime.remember
import androidx.compose.runtime.setValue
import androidx.core.util.Pair
import com.google.android.material.datepicker.MaterialDatePicker
import java.util.Calendar
>>>>>>> 85a21e77
import org.smartregister.fhircore.anc.AncApplication
import org.smartregister.fhircore.anc.R
import org.smartregister.fhircore.anc.data.report.ReportRepository
<<<<<<< HEAD
import org.smartregister.fhircore.engine.cql.LibraryEvaluator
import org.smartregister.fhircore.engine.cql.MeasureEvaluator
import org.smartregister.fhircore.engine.data.remote.fhir.resource.FhirResourceDataSource
=======
import org.smartregister.fhircore.anc.ui.report.ReportViewModel.ReportScreen
>>>>>>> 85a21e77
import org.smartregister.fhircore.engine.ui.base.BaseMultiLanguageActivity
import org.smartregister.fhircore.engine.ui.questionnaire.QuestionnaireActivity
import org.smartregister.fhircore.engine.ui.theme.AppTheme
import org.smartregister.fhircore.engine.util.DefaultDispatcherProvider
import org.smartregister.fhircore.engine.util.DispatcherProvider
import org.smartregister.fhircore.engine.util.FileUtil

class ReportHomeActivity : BaseMultiLanguageActivity() {

  lateinit var fhirResourceDataSource: FhirResourceDataSource
  private lateinit var fhirEngine: FhirEngine
  lateinit var parser: IParser
  lateinit var fhirContext: FhirContext
  lateinit var libraryEvaluator: LibraryEvaluator
  lateinit var measureEvaluator: MeasureEvaluator
  lateinit var fileUtil: FileUtil
  lateinit var libraryResources: List<IBaseResource>
  var libraryData: String? = ""
  var helperData: String? = ""
  var valueSetData: String? = ""
  val evaluatorId = "ANCRecommendationA2"
  val contextCQL = "patient"
  val contextLabel = "mom-with-anemia"
  var cqlBaseURL = ""
  var libraryURL = ""
  var measureEvaluateLibraryURL = ""
  var measureTypeURL = ""
  var cqlMeasureReportURL = ""
  var cqlMeasureReportStartDate = ""
  var cqlMeasureReportEndDate = ""
  var cqlMeasureReportReportType = ""
  var cqlMeasureReportSubject = ""
  var cqlMeasureReportLibInitialString = ""
  var cqlHelperURL = ""
  var valueSetURL = ""
  var patientURL = ""
  var cqlConfigFileName = "configs/cql_configs.properties"
  lateinit var dir: File
  lateinit var libraryMeasure: IBaseBundle
  var measureEvaluateLibraryData: String? = ""
  lateinit var valueSetBundle: IBaseBundle
  val dirCQLDirRoot = "cql_libraries"
  val fileNameMainLibraryCql = "main_library_cql"
  val fileNameHelperLibraryCql = "helper_library_cql"
  val fileNameValueSetLibraryCql = "value_set_library_cql"
  val fileNameMeasureLibraryCql = "measure_library_cql"
  var patientResourcesIBase = ArrayList<IBaseResource>()
  lateinit var patientDataIBase: IBaseBundle
  lateinit var patientDetailsData: String
  lateinit var patientId: String
  lateinit var reportViewModel: ReportViewModel

  val executor = Executors.newSingleThreadExecutor()
  val handler = Handler(Looper.getMainLooper())

  override fun onCreate(savedInstanceState: Bundle?) {
    super.onCreate(savedInstanceState)
    libraryEvaluator = LibraryEvaluator()
    measureEvaluator = MeasureEvaluator()
    fhirContext = FhirContext.forCached(FhirVersionEnum.R4)
    parser = fhirContext.newJsonParser()
    fhirResourceDataSource = FhirResourceDataSource.getInstance(AncApplication.getContext())
    fhirEngine = AncApplication.getContext().fhirEngine

    val patientId =
      intent.extras?.getString(QuestionnaireActivity.QUESTIONNAIRE_ARG_PATIENT_KEY) ?: ""
<<<<<<< HEAD
    val repository = ReportRepository((application as AncApplication).fhirEngine, patientId)
    val dispatcher: DispatcherProvider = DefaultDispatcherProvider
    reportViewModel = ReportViewModel(repository, dispatcher)
    reportViewModel.backPress.observe(
=======
    val repository = ReportRepository((application as AncApplication).fhirEngine, patientId, this)
    val viewModel = ReportViewModel.get(this, application as AncApplication, repository)
    viewModel.backPress.observe(
>>>>>>> 85a21e77
      this,
      {
        if (it) {
          finish()
        }
      }
    )
<<<<<<< HEAD

    fileUtil = FileUtil()
    cqlBaseURL =
      this.let { fileUtil.getProperty("smart_register_base_url", it, cqlConfigFileName) }!!

    libraryURL =
      cqlBaseURL + this.let { fileUtil.getProperty("cql_library_url", it, cqlConfigFileName) }

    cqlHelperURL =
      cqlBaseURL +
        this.let { fileUtil.getProperty("cql_helper_library_url", it, cqlConfigFileName) }

    valueSetURL =
      cqlBaseURL + this.let { fileUtil.getProperty("cql_value_set_url", it, cqlConfigFileName) }

    patientURL =
      cqlBaseURL + this.let { fileUtil.getProperty("cql_patient_url", it, cqlConfigFileName) }

    measureEvaluateLibraryURL =
      this.let {
        fileUtil.getProperty("cql_measure_report_library_value_sets_url", it, cqlConfigFileName)
      }!!

    measureTypeURL =
      this.let { fileUtil.getProperty("cql_measure_report_resource_url", it, cqlConfigFileName) }!!

    cqlMeasureReportURL =
      this.let { fileUtil.getProperty("cql_measure_report_url", it, cqlConfigFileName) }!!

    cqlMeasureReportLibInitialString =
      this.let {
        fileUtil.getProperty("cql_measure_report_lib_initial_string", it, cqlConfigFileName)
      }!!

    setContent {
      AppTheme {
        Surface(color = colorResource(id = R.color.white)) {
          Column {
            TopAppBar(
              title = {
                Text(text = stringResource(id = R.string.reports), Modifier.testTag(TOOLBAR_TITLE))
              },
              navigationIcon = {
                IconButton(
                  onClick = reportViewModel::onBackPress,
                  Modifier.testTag(TOOLBAR_BACK_ARROW)
                ) { Icon(Icons.Filled.ArrowBack, contentDescription = "Back arrow") }
              }
            )
            loadCQLLibraryData()
            loadMeasureEvaluateLibrary()
            ReportHomeScreen(reportViewModel)
          }
        }
      }
    }
  }

  fun loadCQLLibraryData() {
    dir = File(this.filesDir, "$dirCQLDirRoot/$fileNameMainLibraryCql")
    if (dir.exists()) {
      libraryData =
        this.let { fileUtil.readFileFromInternalStorage(it, fileNameMainLibraryCql, dirCQLDirRoot) }
          .toString()
      loadCQLHelperData()
    } else {
      reportViewModel
        .fetchCQLLibraryData(parser, fhirResourceDataSource, libraryURL)
        .observe(this, this::handleCQLLibraryData)
    }
  }

  fun loadCQLHelperData() {
    dir = File(this.filesDir, "$dirCQLDirRoot/$fileNameHelperLibraryCql")
    if (dir.exists()) {
      helperData =
        this.let {
            fileUtil.readFileFromInternalStorage(it, fileNameHelperLibraryCql, dirCQLDirRoot)
          }
          .toString()
      loadCQLLibrarySources()
      loadCQLValueSetData()
    } else {
      reportViewModel
        .fetchCQLFhirHelperData(parser, fhirResourceDataSource, cqlHelperURL)
        .observe(this, this::handleCQLHelperData)
    }
  }

  fun loadCQLValueSetData() {
    dir = File(this.filesDir, "$dirCQLDirRoot/$fileNameValueSetLibraryCql")
    if (dir.exists()) {
      valueSetData =
        this.let {
            fileUtil.readFileFromInternalStorage(it, fileNameValueSetLibraryCql, dirCQLDirRoot)
          }
          .toString()
      postValueSetData(valueSetData!!)
    } else {
      reportViewModel
        .fetchCQLValueSetData(parser, fhirResourceDataSource, valueSetURL)
        .observe(this, this::handleCQLValueSetData)
    }
  }

  fun postValueSetData(valueSetData: String) {
    val valueSetStream: InputStream = ByteArrayInputStream(valueSetData.toByteArray())
    valueSetBundle = parser.parseResource(valueSetStream) as IBaseBundle
  }

  fun loadMeasureEvaluateLibrary() {
    dir = File(this.filesDir, "$dirCQLDirRoot/$fileNameMeasureLibraryCql")
    if (dir.exists()) {
      measureEvaluateLibraryData =
        this.let {
            fileUtil.readFileFromInternalStorage(it, fileNameMeasureLibraryCql, dirCQLDirRoot)
          }
          .toString()
      val libraryStreamMeasure: InputStream =
        ByteArrayInputStream(measureEvaluateLibraryData!!.toByteArray())
      libraryMeasure = parser.parseResource(libraryStreamMeasure) as IBaseBundle
    } else {
      reportViewModel
        .fetchCQLMeasureEvaluateLibraryAndValueSets(
          parser,
          fhirResourceDataSource,
          measureEvaluateLibraryURL,
          measureTypeURL,
          cqlMeasureReportLibInitialString
        )
        .observe(this, this::handleMeasureEvaluateLibrary)
    }
  }

  fun handleCQLLibraryData(auxLibraryData: String) {
    libraryData = auxLibraryData
    this.let {
      fileUtil.writeFileOnInternalStorage(it, fileNameMainLibraryCql, libraryData, dirCQLDirRoot)
    }
    loadCQLHelperData()
  }

  fun loadCQLLibrarySources() {
    val libraryStream: InputStream = ByteArrayInputStream(libraryData!!.toByteArray())
    val fhirHelpersStream: InputStream = ByteArrayInputStream(helperData!!.toByteArray())
    val library = parser.parseResource(libraryStream)
    val fhirHelpersLibrary = parser.parseResource(fhirHelpersStream)
    libraryResources = Lists.newArrayList(library, fhirHelpersLibrary)
  }

  fun handleCQLHelperData(auxHelperData: String) {
    helperData = auxHelperData
    this.let {
      fileUtil.writeFileOnInternalStorage(it, fileNameHelperLibraryCql, helperData, dirCQLDirRoot)
    }
    loadCQLLibrarySources()
    loadCQLValueSetData()
  }

  fun handleCQLValueSetData(auxValueSetData: String) {
    valueSetData = auxValueSetData
    this.let {
      fileUtil.writeFileOnInternalStorage(
        it,
        fileNameValueSetLibraryCql,
        valueSetData,
        dirCQLDirRoot
      )
    }
    postValueSetData(valueSetData!!)
  }

  fun handleCQL(): String {
    return libraryEvaluator.runCql(
      libraryResources,
      valueSetBundle,
      patientDataIBase,
      fhirContext,
      evaluatorId,
      contextCQL,
      contextLabel
    )
  }

  fun handleMeasureEvaluate(): String {
    return measureEvaluator.runMeasureEvaluate(
      patientResourcesIBase,
      libraryMeasure,
      fhirContext,
      cqlMeasureReportURL,
      cqlMeasureReportStartDate,
      cqlMeasureReportEndDate,
      cqlMeasureReportReportType,
      patientDetailsData.substring(0, patientDetailsData.indexOf(","))
    )
  }

  fun handleMeasureEvaluateLibrary(auxMeasureEvaluateLibData: String) {
    measureEvaluateLibraryData = auxMeasureEvaluateLibData
    this.let {
      fileUtil.writeFileOnInternalStorage(
        it,
        fileNameMeasureLibraryCql,
        measureEvaluateLibraryData,
        dirCQLDirRoot
      )
    }
    val libraryStreamMeasure: InputStream =
      ByteArrayInputStream(measureEvaluateLibraryData!!.toByteArray())
    libraryMeasure = parser.parseResource(libraryStreamMeasure) as IBaseBundle
  }

  fun loadCQLMeasurePatientData() {
    reportViewModel
      .fetchCQLPatientData(parser, fhirResourceDataSource, "$patientURL$patientId/\$everything")
      .observe(this, this::handleCQLMeasureLoadPatient)
  }

  fun handleCQLMeasureLoadPatient(auxPatientData: String) {
    patientDetailsData = auxPatientData
=======
    viewModel.showDatePicker.observe(
      this,
      {
        if (it) {
          showDateRangePicker(viewModel::onDateSelected)
        }
      }
    )

    setContent {
      val reportState = remember { viewModel.reportState }
      AppTheme { ReportView(viewModel) }
    }
  }

  @Composable
  fun ReportView(viewModel: ReportViewModel) {
    // Choose which screen to show based on the value in the ReportScreen from ReportState
    when (viewModel.reportState.currentScreen) {
      ReportScreen.HOME -> ReportHomeScreen(viewModel)
      ReportScreen.FILTER -> ReportFilterScreen(viewModel)
      ReportScreen.PICK_PATIENT -> ReportFilterScreen(viewModel)
      ReportScreen.RESULT -> ReportResultScreen(viewModel)
    }
  }

  private fun showDateRangePicker(onDateSelected: (Pair<Long, Long>?) -> Unit) {
    val builder = MaterialDatePicker.Builder.dateRangePicker()
    val now = Calendar.getInstance()
    builder.setSelection(Pair(now.timeInMillis, now.timeInMillis))
    val dateRangePicker = builder.build()
    dateRangePicker.show(supportFragmentManager, dateRangePicker.toString())
    dateRangePicker.addOnPositiveButtonClickListener { onDateSelected(dateRangePicker.selection) }
>>>>>>> 85a21e77
  }
}<|MERGE_RESOLUTION|>--- conflicted
+++ resolved
@@ -20,7 +20,6 @@
 import android.os.Handler
 import android.os.Looper
 import androidx.activity.compose.setContent
-<<<<<<< HEAD
 import androidx.compose.foundation.layout.Column
 import androidx.compose.material.Icon
 import androidx.compose.material.IconButton
@@ -44,7 +43,6 @@
 import java.util.concurrent.Executors
 import org.hl7.fhir.instance.model.api.IBaseBundle
 import org.hl7.fhir.instance.model.api.IBaseResource
-=======
 import androidx.compose.runtime.Composable
 import androidx.compose.runtime.getValue
 import androidx.compose.runtime.remember
@@ -52,17 +50,13 @@
 import androidx.core.util.Pair
 import com.google.android.material.datepicker.MaterialDatePicker
 import java.util.Calendar
->>>>>>> 85a21e77
 import org.smartregister.fhircore.anc.AncApplication
 import org.smartregister.fhircore.anc.R
 import org.smartregister.fhircore.anc.data.report.ReportRepository
-<<<<<<< HEAD
 import org.smartregister.fhircore.engine.cql.LibraryEvaluator
 import org.smartregister.fhircore.engine.cql.MeasureEvaluator
 import org.smartregister.fhircore.engine.data.remote.fhir.resource.FhirResourceDataSource
-=======
 import org.smartregister.fhircore.anc.ui.report.ReportViewModel.ReportScreen
->>>>>>> 85a21e77
 import org.smartregister.fhircore.engine.ui.base.BaseMultiLanguageActivity
 import org.smartregister.fhircore.engine.ui.questionnaire.QuestionnaireActivity
 import org.smartregister.fhircore.engine.ui.theme.AppTheme
@@ -129,16 +123,13 @@
 
     val patientId =
       intent.extras?.getString(QuestionnaireActivity.QUESTIONNAIRE_ARG_PATIENT_KEY) ?: ""
-<<<<<<< HEAD
     val repository = ReportRepository((application as AncApplication).fhirEngine, patientId)
     val dispatcher: DispatcherProvider = DefaultDispatcherProvider
     reportViewModel = ReportViewModel(repository, dispatcher)
     reportViewModel.backPress.observe(
-=======
     val repository = ReportRepository((application as AncApplication).fhirEngine, patientId, this)
     val viewModel = ReportViewModel.get(this, application as AncApplication, repository)
     viewModel.backPress.observe(
->>>>>>> 85a21e77
       this,
       {
         if (it) {
@@ -146,7 +137,6 @@
         }
       }
     )
-<<<<<<< HEAD
 
     fileUtil = FileUtil()
     cqlBaseURL =
@@ -367,7 +357,6 @@
 
   fun handleCQLMeasureLoadPatient(auxPatientData: String) {
     patientDetailsData = auxPatientData
-=======
     viewModel.showDatePicker.observe(
       this,
       {
@@ -401,6 +390,5 @@
     val dateRangePicker = builder.build()
     dateRangePicker.show(supportFragmentManager, dateRangePicker.toString())
     dateRangePicker.addOnPositiveButtonClickListener { onDateSelected(dateRangePicker.selection) }
->>>>>>> 85a21e77
   }
 }