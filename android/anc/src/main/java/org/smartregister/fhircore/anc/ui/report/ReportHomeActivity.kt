/*
 * Copyright 2021 Ona Systems, Inc
 *
 * Licensed under the Apache License, Version 2.0 (the "License");
 * you may not use this file except in compliance with the License.
 * You may obtain a copy of the License at
 *
 *       http://www.apache.org/licenses/LICENSE-2.0
 *
 * Unless required by applicable law or agreed to in writing, software
 * distributed under the License is distributed on an "AS IS" BASIS,
 * WITHOUT WARRANTIES OR CONDITIONS OF ANY KIND, either express or implied.
 * See the License for the specific language governing permissions and
 * limitations under the License.
 */

package org.smartregister.fhircore.anc.ui.report

import android.os.Bundle
import android.os.Parcel
import android.os.Parcelable
import androidx.activity.compose.setContent
import androidx.activity.viewModels
import androidx.compose.foundation.layout.Column
import androidx.compose.material.Surface
import androidx.compose.ui.res.colorResource
import androidx.lifecycle.ViewModelProvider
import androidx.lifecycle.lifecycleScope
import ca.uhn.fhir.context.FhirContext
import ca.uhn.fhir.context.FhirVersionEnum
import ca.uhn.fhir.parser.IParser
import com.google.android.material.datepicker.CalendarConstraints
import com.google.android.material.datepicker.MaterialDatePicker
import com.google.common.collect.Lists
import dagger.hilt.android.AndroidEntryPoint
import java.io.ByteArrayInputStream
import java.io.File
import java.io.InputStream
import java.text.SimpleDateFormat
import java.util.Date
import javax.inject.Inject
import kotlinx.coroutines.Dispatchers
import kotlinx.coroutines.launch
import org.hl7.fhir.instance.model.api.IBaseBundle
import org.hl7.fhir.instance.model.api.IBaseResource
import org.smartregister.fhircore.anc.R
import org.smartregister.fhircore.anc.data.model.PatientItem
import org.smartregister.fhircore.anc.data.model.VisitStatus
import org.smartregister.fhircore.anc.data.patient.PatientRepository
import org.smartregister.fhircore.anc.data.report.model.ResultItem
import org.smartregister.fhircore.anc.ui.anccare.shared.Anc
import org.smartregister.fhircore.anc.ui.report.ReportViewModel.ReportScreen
import org.smartregister.fhircore.engine.cql.LibraryEvaluator
import org.smartregister.fhircore.engine.cql.MeasureEvaluator
import org.smartregister.fhircore.engine.data.remote.fhir.resource.FhirResourceDataSource
import org.smartregister.fhircore.engine.ui.base.AlertDialogue
import org.smartregister.fhircore.engine.ui.base.BaseMultiLanguageActivity
import org.smartregister.fhircore.engine.ui.questionnaire.QuestionnaireActivity
import org.smartregister.fhircore.engine.ui.register.RegisterDataViewModel
import org.smartregister.fhircore.engine.ui.register.model.RegisterFilterType
import org.smartregister.fhircore.engine.ui.theme.AppTheme
import org.smartregister.fhircore.engine.util.FileUtil
import org.smartregister.fhircore.engine.util.extension.createFactory

@AndroidEntryPoint
class ReportHomeActivity : BaseMultiLanguageActivity() {

  @Inject lateinit var fhirResourceDataSource: FhirResourceDataSource

  @Inject lateinit var patientRepository: PatientRepository

  lateinit var parser: IParser
  lateinit var fhirContext: FhirContext
  lateinit var libraryEvaluator: LibraryEvaluator
  lateinit var measureEvaluator: MeasureEvaluator
  lateinit var libraryResources: List<IBaseResource>
  var libraryData: String = ""
  var helperData: String = ""
  var valueSetData: String = ""
  val evaluatorId = "ANCRecommendationA2"
  val contextCql = "patient"
  val contextLabel = "mom-with-anemia"
  var cqlBaseUrl = ""
  var libraryUrl = ""
  var measureEvaluateLibraryUrl = ""
  var measureTypeUrl = ""
  var cqlMeasureReportUrl = ""
  var cqlMeasureReportStartDate = ""
  var cqlMeasureReportEndDate = ""
  var cqlMeasureReportReportType = ""
  var cqlMeasureReportLibInitialString = ""
  var cqlMeasureReportSubject = ""
  var cqlHelperUrl = ""
  var valueSetUrl = ""
  var patientUrl = ""
  val cqlConfigFileName = "configs/cql_configs.properties"
  lateinit var dir: File
  lateinit var libraryMeasure: IBaseBundle
  var measureEvaluateLibraryData: String = ""
  lateinit var valueSetBundle: IBaseBundle
  val dirCqlDirRoot = "cql_libraries"
  val fileNameMainLibraryCql = "main_library_cql"
  val fileNameHelperLibraryCql = "helper_library_cql"
  val fileNameValueSetLibraryCql = "value_set_library_cql"
  val fileNameMeasureLibraryCql = "measure_library_cql"
  var patientResourcesIBase = ArrayList<IBaseResource>()
  lateinit var patientDataIBase: IBaseBundle
  lateinit var patientId: String
  val reportViewModel by viewModels<ReportViewModel>()

  override fun onCreate(savedInstanceState: Bundle?) {
    super.onCreate(savedInstanceState)
    libraryEvaluator = LibraryEvaluator()
    measureEvaluator = MeasureEvaluator()
    fhirContext = FhirContext.forCached(FhirVersionEnum.R4)
    parser = fhirContext.newJsonParser()

    val patientId =
      intent.extras?.getString(QuestionnaireActivity.QUESTIONNAIRE_ARG_PATIENT_KEY) ?: ""
    reportViewModel.apply {
      this.patientId = patientId
      registerDataViewModel =
        initializeRegisterDataViewModel(this@ReportHomeActivity.patientRepository)
    }

    reportViewModel.registerDataViewModel.currentPage.observe(
      this,
      { reportViewModel.registerDataViewModel.loadPageData(it) }
    )

    reportViewModel.backPress.observe(
      this,
      {
        if (it) {
          finish()
        }
      }
    )

    reportViewModel.showDatePicker.observe(
      this,
      {
        if (it) {
          showDatePicker()
        }
      }
    )

<<<<<<< HEAD
    reportViewModel.processGenerateReport.observe(
      this,
      {
        if (it) {
          // Todo: for Davison, update params for All patient selection
          generateMeasureReport(
            startDate = reportViewModel.startDate.value ?: "",
            endDate = reportViewModel.endDate.value ?: "",
            reportType = reportViewModel.selectedMeasureReportItem.value?.reportType ?: "",
            patientId = reportViewModel.selectedPatientItem.value?.patientIdentifier ?: "",
            subject = reportViewModel.selectedPatientItem.value?.familyName ?: ""
          )
        }
      }
    )

    reportViewModel.alertSelectPatient.observe(
      this,
      {
        if (it) {
          AlertDialogue.showErrorAlert(
            context = this,
            message = getString(R.string.select_patient),
            title = getString(R.string.invalid_selection)
          )
        }
      }
    )

    cqlBaseURL =
=======
    cqlBaseUrl =
>>>>>>> c33eedbc
      this.let { FileUtil.getProperty("smart_register_base_url", it, cqlConfigFileName) }!!

    libraryUrl =
      cqlBaseUrl + this.let { FileUtil.getProperty("cql_library_url", it, cqlConfigFileName) }

    cqlHelperUrl =
      cqlBaseUrl +
        this.let { FileUtil.getProperty("cql_helper_library_url", it, cqlConfigFileName) }

    valueSetUrl =
      cqlBaseUrl + this.let { FileUtil.getProperty("cql_value_set_url", it, cqlConfigFileName) }

    patientUrl =
      cqlBaseUrl + this.let { FileUtil.getProperty("cql_patient_url", it, cqlConfigFileName) }

    measureEvaluateLibraryUrl =
      this.let {
        FileUtil.getProperty("cql_measure_report_library_value_sets_url", it, cqlConfigFileName)
      }!!

    measureTypeUrl =
      this.let { FileUtil.getProperty("cql_measure_report_resource_url", it, cqlConfigFileName) }!!

    cqlMeasureReportUrl =
      this.let { FileUtil.getProperty("cql_measure_report_url", it, cqlConfigFileName) }!!

    cqlMeasureReportLibInitialString =
      this.let {
        FileUtil.getProperty("cql_measure_report_lib_initial_string", it, cqlConfigFileName)
      }!!

    reportViewModel.patientSelectionType.observe(
      this,
      {
        if (it.equals("Individual", true)) {
          reportViewModel.filterValue.postValue(kotlin.Pair(RegisterFilterType.SEARCH_FILTER, ""))
          reportViewModel.reportState.currentScreen = ReportScreen.PICK_PATIENT
        }
      }
    )

    reportViewModel.isReadyToGenerateReport.observe(
      this,
      { reportViewModel.reportState.currentScreen = ReportScreen.FILTER }
    )

    reportViewModel.filterValue.observe(
      this,
      {
        lifecycleScope.launch(Dispatchers.Main) {
          val (registerFilterType, value) = it
          if (value != null) {
            reportViewModel.registerDataViewModel.run {
              showResultsCount(true)
              filterRegisterData(
                registerFilterType = registerFilterType,
                filterValue = value,
                registerFilter = this@ReportHomeActivity::performFilter
              )
              reportViewModel.reportState.currentScreen = ReportScreen.PICK_PATIENT
            }
          } else {
            reportViewModel.registerDataViewModel.run {
              showResultsCount(false)
              reloadCurrentPageData()
            }
            reportViewModel.reportState.currentScreen = ReportScreen.PICK_PATIENT
          }
        }
      }
    )

    setContent {
      AppTheme {
        Surface(color = colorResource(id = R.color.white)) {
          Column {
            ReportView(reportViewModel)
            loadMeasureEvaluateLibrary()
          }
        }
      }
    }
  }

  fun loadCqlLibraryData() {
    dir = File(this.filesDir, "$dirCqlDirRoot/$fileNameMainLibraryCql")
    if (dir.exists()) {
      libraryData =
        this.let { FileUtil.readFileFromInternalStorage(it, fileNameMainLibraryCql, dirCqlDirRoot) }
          .toString()
      loadCqlHelperData()
    } else {
      reportViewModel
        .fetchCqlLibraryData(parser, fhirResourceDataSource, libraryUrl)
        .observe(this, this::handleCqlLibraryData)
    }
    reportViewModel.reportState.currentScreen = ReportScreen.PREHOMElOADING
  }

  fun loadCqlHelperData() {
    dir = File(this.filesDir, "$dirCqlDirRoot/$fileNameHelperLibraryCql")
    if (dir.exists()) {
      helperData =
        this.let {
            FileUtil.readFileFromInternalStorage(it, fileNameHelperLibraryCql, dirCqlDirRoot)
          }
          .toString()
      loadCqlLibrarySources()
      loadCqlValueSetData()
    } else {
      reportViewModel
        .fetchCqlFhirHelperData(parser, fhirResourceDataSource, cqlHelperUrl)
        .observe(this, this::handleCqlHelperData)
    }
  }

  fun loadCqlValueSetData() {
    dir = File(this.filesDir, "$dirCqlDirRoot/$fileNameValueSetLibraryCql")
    if (dir.exists()) {
      valueSetData =
        this.let {
            FileUtil.readFileFromInternalStorage(it, fileNameValueSetLibraryCql, dirCqlDirRoot)
          }
          .toString()
      postValueSetData(valueSetData)
    } else {
      reportViewModel
        .fetchCqlValueSetData(parser, fhirResourceDataSource, valueSetUrl)
        .observe(this, this::handleCqlValueSetData)
    }
  }

  fun postValueSetData(valueSetData: String) {
    val valueSetStream: InputStream = ByteArrayInputStream(valueSetData.toByteArray())
    valueSetBundle = parser.parseResource(valueSetStream) as IBaseBundle
  }

  fun loadMeasureEvaluateLibrary() {
    reportViewModel.reportState.currentScreen = ReportScreen.PREHOMElOADING
    dir = File(this.filesDir, "$dirCqlDirRoot/$fileNameMeasureLibraryCql")
    if (dir.exists()) {
      measureEvaluateLibraryData =
        this.let {
            FileUtil.readFileFromInternalStorage(it, fileNameMeasureLibraryCql, dirCqlDirRoot)
          }
          .toString()
      val libraryStreamMeasure: InputStream =
        ByteArrayInputStream(measureEvaluateLibraryData.toByteArray())
      libraryMeasure = parser.parseResource(libraryStreamMeasure) as IBaseBundle
      reportViewModel.reportState.currentScreen = ReportScreen.HOME
    } else {
      reportViewModel
        .fetchCqlMeasureEvaluateLibraryAndValueSets(
          parser,
          fhirResourceDataSource,
          measureEvaluateLibraryUrl,
          measureTypeUrl,
          cqlMeasureReportLibInitialString
        )
        .observe(this, this::handleMeasureEvaluateLibrary)
    }
  }

  fun handleCqlLibraryData(auxLibraryData: String) {
    libraryData = auxLibraryData
    this.let {
      FileUtil.writeFileOnInternalStorage(it, fileNameMainLibraryCql, libraryData, dirCqlDirRoot)
    }
    loadCqlHelperData()
  }

  fun loadCqlLibrarySources() {
    val libraryStream: InputStream = ByteArrayInputStream(libraryData.toByteArray())
    val fhirHelpersStream: InputStream = ByteArrayInputStream(helperData.toByteArray())
    val library = parser.parseResource(libraryStream)
    val fhirHelpersLibrary = parser.parseResource(fhirHelpersStream)
    libraryResources = Lists.newArrayList(library, fhirHelpersLibrary)
  }

  fun handleCqlHelperData(auxHelperData: String) {
    helperData = auxHelperData
    this.let {
      FileUtil.writeFileOnInternalStorage(it, fileNameHelperLibraryCql, helperData, dirCqlDirRoot)
    }
    loadCqlLibrarySources()
    loadCqlValueSetData()
  }

  fun handleCqlValueSetData(auxValueSetData: String) {
    valueSetData = auxValueSetData
    this.let {
      FileUtil.writeFileOnInternalStorage(
        it,
        fileNameValueSetLibraryCql,
        valueSetData,
        dirCqlDirRoot
      )
    }
    postValueSetData(valueSetData)
  }

  fun handleCql(): String {
    return libraryEvaluator.runCql(
      libraryResources,
      valueSetBundle,
      patientDataIBase,
      fhirContext,
      evaluatorId,
      contextCql,
      contextLabel
    )
  }

  fun handleMeasureEvaluate() {
    val parameters =
      measureEvaluator.runMeasureEvaluate(
        patientResourcesIBase,
        libraryMeasure,
        fhirContext,
        cqlMeasureReportUrl,
        cqlMeasureReportStartDate,
        cqlMeasureReportEndDate,
        cqlMeasureReportReportType,
        cqlMeasureReportSubject
      )
    var resultItem = ResultItem("True", true, "", "100", "100")
    reportViewModel.resultForIndividual.value = resultItem
    reportViewModel.reportState.currentScreen = ReportScreen.RESULT
  }

  fun handleMeasureEvaluateLibrary(auxMeasureEvaluateLibData: String) {
    measureEvaluateLibraryData = auxMeasureEvaluateLibData
    this.let {
      FileUtil.writeFileOnInternalStorage(
        it,
        fileNameMeasureLibraryCql,
        measureEvaluateLibraryData,
        dirCqlDirRoot
      )
    }
    val libraryStreamMeasure: InputStream =
      ByteArrayInputStream(measureEvaluateLibraryData.toByteArray())
    libraryMeasure = parser.parseResource(libraryStreamMeasure) as IBaseBundle
    reportViewModel.reportState.currentScreen = ReportScreen.HOME
  }

  fun loadCqlMeasurePatientData() {
    reportViewModel
      .fetchCqlPatientData(parser, fhirResourceDataSource, "$patientUrl$patientId/\$everything")
      .observe(this, this::handleCqlMeasureLoadPatient)
  }

<<<<<<< HEAD
  fun handleCQLMeasureLoadPatient(auxPatientData: String) {
    if (auxPatientData.isNotEmpty()) {
      val testData = libraryEvaluator.processCQLPatientBundle(auxPatientData)
      val patientDataStream: InputStream = ByteArrayInputStream(testData.toByteArray())
      patientDataIBase = parser.parseResource(patientDataStream) as IBaseBundle
      patientResourcesIBase.add(patientDataIBase)
      handleMeasureEvaluate()
    } else {
      // Todo: for Davison update result item when empty response for loadPatient Api
      reportViewModel.resultForIndividual.value =
        ResultItem(isMatchedIndicator = false, status = "Failed")
      reportViewModel.reportState.currentScreen = ReportScreen.RESULT
    }
=======
  fun handleCqlMeasureLoadPatient(auxPatientData: String) {
    val testData = libraryEvaluator.processCqlPatientBundle(auxPatientData)
    val patientDataStream: InputStream = ByteArrayInputStream(testData!!.toByteArray())
    patientDataIBase = parser.parseResource(patientDataStream) as IBaseBundle
    patientResourcesIBase.add(patientDataIBase)

    handleMeasureEvaluate()
>>>>>>> c33eedbc
  }

  fun generateMeasureReport(
    startDate: String,
    endDate: String,
    reportType: String,
    patientId: String,
    subject: String,
  ) {
    val pattern = "yyyy-MM-dd"
    val simpleDateFormat = SimpleDateFormat(pattern)

    cqlMeasureReportStartDate = simpleDateFormat.format(Date(startDate))
    cqlMeasureReportEndDate = simpleDateFormat.format(Date(endDate))
    this.patientId = patientId
    cqlMeasureReportSubject = subject
    cqlMeasureReportReportType = reportType

    reportViewModel.reportState.currentScreen = ReportScreen.PREHOMElOADING
    loadCqlMeasurePatientData()
  }

  private fun performFilter(
    registerFilterType: RegisterFilterType,
    data: PatientItem,
    value: Any
  ): Boolean {
    return when (registerFilterType) {
      RegisterFilterType.SEARCH_FILTER -> {
        if (value is String && value.isEmpty()) return true
        else
          data.name.contains(value.toString(), ignoreCase = true) ||
            data.patientIdentifier.contentEquals(value.toString())
      }
      RegisterFilterType.OVERDUE_FILTER -> {
        return data.visitStatus == VisitStatus.OVERDUE
      }
    }
  }

  fun showDatePicker() {
    MaterialDatePicker.Builder.datePicker().apply {
      setSelection(reportViewModel.getSelectionDate())
      val startDateMillis = reportViewModel.startDateTimeMillis.value ?: Date().time
      val endDateMillis = reportViewModel.endDateTimeMillis.value ?: Date().time
      val forStartOnly = if (reportViewModel.isChangingStartDate.value != false) 1L else 0L
      setCalendarConstraints(limitRange(forStartOnly, startDateMillis, endDateMillis).build())
      with(this.build()) {
        show(supportFragmentManager, this.toString())
        addOnPositiveButtonClickListener(reportViewModel::onDatePicked)
      }
    }
  }

  /*  Limit selectable range to start and end Date provided */
  fun limitRange(
    forStartDateOnly: Long,
    startDateMillis: Long,
    endDateMillis: Long
  ): CalendarConstraints.Builder {
    val constraintsBuilderRange = CalendarConstraints.Builder()
    if (forStartDateOnly == 1L) constraintsBuilderRange.setEnd(endDateMillis)
    else constraintsBuilderRange.setStart(startDateMillis)
    constraintsBuilderRange.setValidator(
      RangeValidator(forStartDateOnly, startDateMillis, endDateMillis)
    )
    return constraintsBuilderRange
  }

  class RangeValidator(
    private val forStartDateOnly: Long,
    private val minDate: Long,
    private val maxDate: Long
  ) : CalendarConstraints.DateValidator {
    constructor(parcel: Parcel) : this(parcel.readLong(), parcel.readLong(), parcel.readLong())

    override fun writeToParcel(dest: Parcel?, flags: Int) {}

    override fun describeContents(): Int {
      TODO("nothing to implement")
    }
    override fun isValid(date: Long): Boolean {
      return if (forStartDateOnly == 1L) maxDate >= date else minDate <= date
    }
    companion object CREATOR : Parcelable.Creator<RangeValidator> {
      override fun createFromParcel(parcel: Parcel): RangeValidator {
        return RangeValidator(parcel)
      }
      override fun newArray(size: Int): Array<RangeValidator?> {
        return arrayOfNulls(size)
      }
    }
  }

  @Suppress("UNCHECKED_CAST")
  fun initializeRegisterDataViewModel(
    ancPatientRepository: PatientRepository
  ): RegisterDataViewModel<Anc, PatientItem> {
    return ViewModelProvider(
      viewModelStore,
      RegisterDataViewModel(application = application, registerRepository = ancPatientRepository)
        .createFactory()
    )[RegisterDataViewModel::class.java] as
      RegisterDataViewModel<Anc, PatientItem>
  }
}<|MERGE_RESOLUTION|>--- conflicted
+++ resolved
@@ -146,7 +146,6 @@
       }
     )
 
-<<<<<<< HEAD
     reportViewModel.processGenerateReport.observe(
       this,
       {
@@ -176,10 +175,7 @@
       }
     )
 
-    cqlBaseURL =
-=======
     cqlBaseUrl =
->>>>>>> c33eedbc
       this.let { FileUtil.getProperty("smart_register_base_url", it, cqlConfigFileName) }!!
 
     libraryUrl =
@@ -432,8 +428,7 @@
       .observe(this, this::handleCqlMeasureLoadPatient)
   }
 
-<<<<<<< HEAD
-  fun handleCQLMeasureLoadPatient(auxPatientData: String) {
+  fun handleCqlMeasureLoadPatient(auxPatientData: String) {
     if (auxPatientData.isNotEmpty()) {
       val testData = libraryEvaluator.processCQLPatientBundle(auxPatientData)
       val patientDataStream: InputStream = ByteArrayInputStream(testData.toByteArray())
@@ -446,16 +441,6 @@
         ResultItem(isMatchedIndicator = false, status = "Failed")
       reportViewModel.reportState.currentScreen = ReportScreen.RESULT
     }
-=======
-  fun handleCqlMeasureLoadPatient(auxPatientData: String) {
-    val testData = libraryEvaluator.processCqlPatientBundle(auxPatientData)
-    val patientDataStream: InputStream = ByteArrayInputStream(testData!!.toByteArray())
-    patientDataIBase = parser.parseResource(patientDataStream) as IBaseBundle
-    patientResourcesIBase.add(patientDataIBase)
-
-    handleMeasureEvaluate()
->>>>>>> c33eedbc
-  }
 
   fun generateMeasureReport(
     startDate: String,
