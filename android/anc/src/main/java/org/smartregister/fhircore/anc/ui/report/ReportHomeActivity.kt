/*
 * Copyright 2021 Ona Systems, Inc
 *
 * Licensed under the Apache License, Version 2.0 (the "License");
 * you may not use this file except in compliance with the License.
 * You may obtain a copy of the License at
 *
 *       http://www.apache.org/licenses/LICENSE-2.0
 *
 * Unless required by applicable law or agreed to in writing, software
 * distributed under the License is distributed on an "AS IS" BASIS,
 * WITHOUT WARRANTIES OR CONDITIONS OF ANY KIND, either express or implied.
 * See the License for the specific language governing permissions and
 * limitations under the License.
 */

package org.smartregister.fhircore.anc.ui.report

import android.os.Bundle
import androidx.activity.compose.setContent
import androidx.compose.foundation.layout.Column
import androidx.compose.material.Icon
import androidx.compose.material.IconButton
import androidx.compose.material.Surface
import androidx.compose.material.Text
import androidx.compose.material.TopAppBar
import androidx.compose.material.icons.Icons
import androidx.compose.material.icons.filled.ArrowBack
import androidx.compose.runtime.Composable
import androidx.compose.ui.Modifier
import androidx.compose.ui.platform.testTag
import androidx.compose.ui.res.colorResource
import androidx.compose.ui.res.stringResource
import androidx.core.util.Pair
<<<<<<< HEAD
import androidx.lifecycle.ViewModelProvider
import androidx.lifecycle.lifecycleScope
=======
import ca.uhn.fhir.context.FhirContext
import ca.uhn.fhir.context.FhirVersionEnum
import ca.uhn.fhir.parser.IParser
import com.google.android.fhir.FhirEngine
>>>>>>> 8192f2ea
import com.google.android.material.datepicker.MaterialDatePicker
import com.google.common.collect.Lists
import java.io.ByteArrayInputStream
import java.io.File
import java.io.InputStream
import java.util.Calendar
<<<<<<< HEAD
import kotlinx.coroutines.Dispatchers
import kotlinx.coroutines.launch
import org.smartregister.fhircore.anc.AncApplication
import org.smartregister.fhircore.anc.data.model.PatientItem
import org.smartregister.fhircore.anc.data.model.VisitStatus
import org.smartregister.fhircore.anc.data.patient.PatientRepository
import org.smartregister.fhircore.anc.data.report.ReportRepository
import org.smartregister.fhircore.anc.ui.anccare.register.Anc
import org.smartregister.fhircore.anc.ui.anccare.register.AncItemMapper
import org.smartregister.fhircore.anc.ui.report.ReportViewModel.ReportScreen
=======
import kotlin.collections.ArrayList
import kotlin.collections.List
import org.hl7.fhir.instance.model.api.IBaseBundle
import org.hl7.fhir.instance.model.api.IBaseResource
import org.smartregister.fhircore.anc.AncApplication
import org.smartregister.fhircore.anc.R
import org.smartregister.fhircore.anc.data.report.ReportRepository
import org.smartregister.fhircore.engine.cql.LibraryEvaluator
import org.smartregister.fhircore.engine.cql.MeasureEvaluator
import org.smartregister.fhircore.engine.data.remote.fhir.resource.FhirResourceDataSource
>>>>>>> 8192f2ea
import org.smartregister.fhircore.engine.ui.base.BaseMultiLanguageActivity
import org.smartregister.fhircore.engine.ui.questionnaire.QuestionnaireActivity
import org.smartregister.fhircore.engine.ui.register.RegisterDataViewModel
import org.smartregister.fhircore.engine.ui.register.model.RegisterFilterType
import org.smartregister.fhircore.engine.ui.theme.AppTheme
<<<<<<< HEAD
import org.smartregister.fhircore.engine.util.extension.createFactory
=======
import org.smartregister.fhircore.engine.util.DefaultDispatcherProvider
import org.smartregister.fhircore.engine.util.DispatcherProvider
import org.smartregister.fhircore.engine.util.FileUtil
>>>>>>> 8192f2ea

class ReportHomeActivity : BaseMultiLanguageActivity() {

  lateinit var fhirResourceDataSource: FhirResourceDataSource
  private lateinit var fhirEngine: FhirEngine
  lateinit var parser: IParser
  lateinit var fhirContext: FhirContext
  lateinit var libraryEvaluator: LibraryEvaluator
  lateinit var measureEvaluator: MeasureEvaluator
  lateinit var libraryResources: List<IBaseResource>
  var libraryData: String = ""
  var helperData: String = ""
  var valueSetData: String = ""
  val evaluatorId = "ANCRecommendationA2"
  val contextCQL = "patient"
  val contextLabel = "mom-with-anemia"
  var cqlBaseURL = ""
  var libraryURL = ""
  var measureEvaluateLibraryURL = ""
  var measureTypeURL = ""
  var cqlMeasureReportURL = ""
  var cqlMeasureReportStartDate = ""
  var cqlMeasureReportEndDate = ""
  var cqlMeasureReportReportType = ""
  var cqlMeasureReportLibInitialString = ""
  var cqlHelperURL = ""
  var valueSetURL = ""
  var patientURL = ""
  val cqlConfigFileName = "configs/cql_configs.properties"
  lateinit var dir: File
  lateinit var libraryMeasure: IBaseBundle
  var measureEvaluateLibraryData: String = ""
  lateinit var valueSetBundle: IBaseBundle
  val dirCQLDirRoot = "cql_libraries"
  val fileNameMainLibraryCql = "main_library_cql"
  val fileNameHelperLibraryCql = "helper_library_cql"
  val fileNameValueSetLibraryCql = "value_set_library_cql"
  val fileNameMeasureLibraryCql = "measure_library_cql"
  var patientResourcesIBase = ArrayList<IBaseResource>()
  lateinit var patientDataIBase: IBaseBundle
  lateinit var patientDetailsData: String
  lateinit var patientId: String
  lateinit var reportViewModel: ReportViewModel

  override fun onCreate(savedInstanceState: Bundle?) {
    super.onCreate(savedInstanceState)
    libraryEvaluator = LibraryEvaluator()
    measureEvaluator = MeasureEvaluator()
    fhirContext = FhirContext.forCached(FhirVersionEnum.R4)
    parser = fhirContext.newJsonParser()
    fhirResourceDataSource = FhirResourceDataSource.getInstance(AncApplication.getContext())
    fhirEngine = AncApplication.getContext().fhirEngine

    val patientId =
      intent.extras?.getString(QuestionnaireActivity.QUESTIONNAIRE_ARG_PATIENT_KEY) ?: ""
    val repository = ReportRepository((application as AncApplication).fhirEngine, patientId, this)
<<<<<<< HEAD
    val ancPatientRepository =
      PatientRepository((application as AncApplication).fhirEngine, AncItemMapper)
    val viewModel =
      ReportViewModel.get(this, application as AncApplication, repository, ancPatientRepository)

    viewModel.registerDataViewModel = initializeRegisterDataViewModel(ancPatientRepository)
    viewModel.registerDataViewModel.currentPage.observe(
      this,
      { viewModel.registerDataViewModel.loadPageData(it) }
    )

    viewModel.backPress.observe(
=======
    val dispatcher: DispatcherProvider = DefaultDispatcherProvider
    reportViewModel = ReportViewModel(repository, dispatcher)

    reportViewModel.backPress.observe(
>>>>>>> 8192f2ea
      this,
      {
        if (it) {
          finish()
        }
      }
    )

    reportViewModel.showDatePicker.observe(
      this,
      {
        if (it) {
          showDateRangePicker(reportViewModel::onDateSelected)
        }
      }
    )

<<<<<<< HEAD
    viewModel.patientSelectionType.observe(
      this,
      {
        if (it.equals("Individual", true)) {
          viewModel.reportState.currentScreen = ReportScreen.PICK_PATIENT
        }
      }
    )

    viewModel.filterValue.observe(
      this,
      {
        lifecycleScope.launch(Dispatchers.Main) {
          val (registerFilterType, value) = it
          if (value != null) {
            viewModel.registerDataViewModel.run {
              showResultsCount(true)
              filterRegisterData(
                registerFilterType = registerFilterType,
                filterValue = value,
                registerFilter = this@ReportHomeActivity::performFilter
              )
            }
          } else {
            viewModel.registerDataViewModel.run {
              showResultsCount(false)
              reloadCurrentPageData()
            }
          }
        }
      }
    )
=======
    cqlBaseURL =
      this.let { FileUtil.getProperty("smart_register_base_url", it, cqlConfigFileName) }!!

    libraryURL =
      cqlBaseURL + this.let { FileUtil.getProperty("cql_library_url", it, cqlConfigFileName) }

    cqlHelperURL =
      cqlBaseURL +
        this.let { FileUtil.getProperty("cql_helper_library_url", it, cqlConfigFileName) }

    valueSetURL =
      cqlBaseURL + this.let { FileUtil.getProperty("cql_value_set_url", it, cqlConfigFileName) }

    patientURL =
      cqlBaseURL + this.let { FileUtil.getProperty("cql_patient_url", it, cqlConfigFileName) }

    measureEvaluateLibraryURL =
      this.let {
        FileUtil.getProperty("cql_measure_report_library_value_sets_url", it, cqlConfigFileName)
      }!!

    measureTypeURL =
      this.let { FileUtil.getProperty("cql_measure_report_resource_url", it, cqlConfigFileName) }!!

    cqlMeasureReportURL =
      this.let { FileUtil.getProperty("cql_measure_report_url", it, cqlConfigFileName) }!!

    cqlMeasureReportLibInitialString =
      this.let {
        FileUtil.getProperty("cql_measure_report_lib_initial_string", it, cqlConfigFileName)
      }!!
>>>>>>> 8192f2ea

    setContent {
      AppTheme {
        Surface(color = colorResource(id = R.color.white)) {
          Column {
            TopAppBar(
              title = {
                Text(text = stringResource(id = R.string.reports), Modifier.testTag(TOOLBAR_TITLE))
              },
              navigationIcon = {
                IconButton(
                  onClick = reportViewModel::onBackPress,
                  Modifier.testTag(TOOLBAR_BACK_ARROW)
                ) { Icon(Icons.Filled.ArrowBack, contentDescription = "Back arrow") }
              }
            )
            reportViewModel.reportState.currentScreen = ReportViewModel.ReportScreen.PREHOMElOADING
            loadCQLLibraryData()
            loadMeasureEvaluateLibrary()
            ReportView(reportViewModel)
          }
        }
      }
    }
  }

  fun loadCQLLibraryData() {
    dir = File(this.filesDir, "$dirCQLDirRoot/$fileNameMainLibraryCql")
    if (dir.exists()) {
      libraryData =
        this.let { FileUtil.readFileFromInternalStorage(it, fileNameMainLibraryCql, dirCQLDirRoot) }
          .toString()
      loadCQLHelperData()
    } else {
      reportViewModel
        .fetchCQLLibraryData(parser, fhirResourceDataSource, libraryURL)
        .observe(this, this::handleCQLLibraryData)
    }
  }

  fun loadCQLHelperData() {
    dir = File(this.filesDir, "$dirCQLDirRoot/$fileNameHelperLibraryCql")
    if (dir.exists()) {
      helperData =
        this.let {
            FileUtil.readFileFromInternalStorage(it, fileNameHelperLibraryCql, dirCQLDirRoot)
          }
          .toString()
      loadCQLLibrarySources()
      loadCQLValueSetData()
    } else {
      reportViewModel
        .fetchCQLFhirHelperData(parser, fhirResourceDataSource, cqlHelperURL)
        .observe(this, this::handleCQLHelperData)
    }
  }

<<<<<<< HEAD
  private fun performFilter(
    registerFilterType: RegisterFilterType,
    data: PatientItem,
    value: Any
  ): Boolean {
    return when (registerFilterType) {
      RegisterFilterType.SEARCH_FILTER -> {
        if (value is String && value.isEmpty()) return true
        else
          data.name.contains(value.toString(), ignoreCase = true) ||
            data.patientIdentifier.contentEquals(value.toString())
      }
      RegisterFilterType.OVERDUE_FILTER -> {
        return data.visitStatus == VisitStatus.OVERDUE
      }
    }
  }

=======
  fun loadCQLValueSetData() {
    dir = File(this.filesDir, "$dirCQLDirRoot/$fileNameValueSetLibraryCql")
    if (dir.exists()) {
      valueSetData =
        this.let {
            FileUtil.readFileFromInternalStorage(it, fileNameValueSetLibraryCql, dirCQLDirRoot)
          }
          .toString()
      postValueSetData(valueSetData)
    } else {
      reportViewModel
        .fetchCQLValueSetData(parser, fhirResourceDataSource, valueSetURL)
        .observe(this, this::handleCQLValueSetData)
    }
  }

  fun postValueSetData(valueSetData: String) {
    val valueSetStream: InputStream = ByteArrayInputStream(valueSetData.toByteArray())
    valueSetBundle = parser.parseResource(valueSetStream) as IBaseBundle
  }

  fun loadMeasureEvaluateLibrary() {
    dir = File(this.filesDir, "$dirCQLDirRoot/$fileNameMeasureLibraryCql")
    if (dir.exists()) {
      measureEvaluateLibraryData =
        this.let {
            FileUtil.readFileFromInternalStorage(it, fileNameMeasureLibraryCql, dirCQLDirRoot)
          }
          .toString()
      val libraryStreamMeasure: InputStream =
        ByteArrayInputStream(measureEvaluateLibraryData.toByteArray())
      libraryMeasure = parser.parseResource(libraryStreamMeasure) as IBaseBundle
      reportViewModel.reportState.currentScreen = ReportViewModel.ReportScreen.HOME
    } else {
      reportViewModel
        .fetchCQLMeasureEvaluateLibraryAndValueSets(
          parser,
          fhirResourceDataSource,
          measureEvaluateLibraryURL,
          measureTypeURL,
          cqlMeasureReportLibInitialString
        )
        .observe(this, this::handleMeasureEvaluateLibrary)
    }
  }

  fun handleCQLLibraryData(auxLibraryData: String) {
    libraryData = auxLibraryData
    this.let {
      FileUtil.writeFileOnInternalStorage(it, fileNameMainLibraryCql, libraryData, dirCQLDirRoot)
    }
    loadCQLHelperData()
  }

  fun loadCQLLibrarySources() {
    val libraryStream: InputStream = ByteArrayInputStream(libraryData.toByteArray())
    val fhirHelpersStream: InputStream = ByteArrayInputStream(helperData.toByteArray())
    val library = parser.parseResource(libraryStream)
    val fhirHelpersLibrary = parser.parseResource(fhirHelpersStream)
    libraryResources = Lists.newArrayList(library, fhirHelpersLibrary)
  }

  fun handleCQLHelperData(auxHelperData: String) {
    helperData = auxHelperData
    this.let {
      FileUtil.writeFileOnInternalStorage(it, fileNameHelperLibraryCql, helperData, dirCQLDirRoot)
    }
    loadCQLLibrarySources()
    loadCQLValueSetData()
  }

  fun handleCQLValueSetData(auxValueSetData: String) {
    valueSetData = auxValueSetData
    this.let {
      FileUtil.writeFileOnInternalStorage(
        it,
        fileNameValueSetLibraryCql,
        valueSetData,
        dirCQLDirRoot
      )
    }
    postValueSetData(valueSetData)
  }

  fun handleCQL(): String {
    return libraryEvaluator.runCql(
      libraryResources,
      valueSetBundle,
      patientDataIBase,
      fhirContext,
      evaluatorId,
      contextCQL,
      contextLabel
    )
  }

  fun handleMeasureEvaluate(): String {
    return measureEvaluator.runMeasureEvaluate(
      patientResourcesIBase,
      libraryMeasure,
      fhirContext,
      cqlMeasureReportURL,
      cqlMeasureReportStartDate,
      cqlMeasureReportEndDate,
      cqlMeasureReportReportType,
      patientDetailsData.substring(0, patientDetailsData.indexOf(","))
    )
  }

  fun handleMeasureEvaluateLibrary(auxMeasureEvaluateLibData: String) {
    measureEvaluateLibraryData = auxMeasureEvaluateLibData
    this.let {
      FileUtil.writeFileOnInternalStorage(
        it,
        fileNameMeasureLibraryCql,
        measureEvaluateLibraryData,
        dirCQLDirRoot
      )
    }
    val libraryStreamMeasure: InputStream =
      ByteArrayInputStream(measureEvaluateLibraryData.toByteArray())
    libraryMeasure = parser.parseResource(libraryStreamMeasure) as IBaseBundle
    reportViewModel.reportState.currentScreen = ReportViewModel.ReportScreen.HOME
  }

  fun loadCQLMeasurePatientData() {
    reportViewModel
      .fetchCQLPatientData(parser, fhirResourceDataSource, "$patientURL$patientId/\$everything")
      .observe(this, this::handleCQLMeasureLoadPatient)
  }

  fun handleCQLMeasureLoadPatient(auxPatientData: String) {
    patientDetailsData = auxPatientData
  }

>>>>>>> 8192f2ea
  @Composable
  fun ReportView(viewModel: ReportViewModel) {
    // Choose which screen to show based on the value in the ReportScreen from ReportState
    when (viewModel.reportState.currentScreen) {
<<<<<<< HEAD
      ReportScreen.HOME -> ReportHomeScreen(viewModel)
      ReportScreen.FILTER -> ReportFilterScreen(viewModel)
      ReportScreen.PICK_PATIENT -> ReportSelectPatientScreen(viewModel)
      ReportScreen.RESULT -> ReportResultScreen(viewModel)
=======
      ReportViewModel.ReportScreen.HOME -> ReportHomeScreen(viewModel)
      ReportViewModel.ReportScreen.FILTER -> ReportFilterScreen(viewModel)
      ReportViewModel.ReportScreen.PICK_PATIENT -> ReportFilterScreen(viewModel)
      ReportViewModel.ReportScreen.RESULT -> ReportResultScreen(viewModel)
      ReportViewModel.ReportScreen.PREHOMElOADING -> ReportPreLoadingHomePage()
>>>>>>> 8192f2ea
    }
  }

  private fun showDateRangePicker(onDateSelected: (Pair<Long, Long>?) -> Unit) {
    val builder = MaterialDatePicker.Builder.dateRangePicker()
    val now = Calendar.getInstance()
    builder.setSelection(Pair(now.timeInMillis, now.timeInMillis))
    val dateRangePicker = builder.build()
    dateRangePicker.show(supportFragmentManager, dateRangePicker.toString())
    dateRangePicker.addOnPositiveButtonClickListener { onDateSelected(dateRangePicker.selection) }
  }

  @Suppress("UNCHECKED_CAST")
  fun initializeRegisterDataViewModel(
    ancPatientRepository: PatientRepository
  ): RegisterDataViewModel<Anc, PatientItem> {
    return ViewModelProvider(
      viewModelStore,
      RegisterDataViewModel(application = application, registerRepository = ancPatientRepository)
        .createFactory()
    )[RegisterDataViewModel::class.java] as
      RegisterDataViewModel<Anc, PatientItem>
  }
}<|MERGE_RESOLUTION|>--- conflicted
+++ resolved
@@ -19,38 +19,30 @@
 import android.os.Bundle
 import androidx.activity.compose.setContent
 import androidx.compose.foundation.layout.Column
-import androidx.compose.material.Icon
-import androidx.compose.material.IconButton
 import androidx.compose.material.Surface
-import androidx.compose.material.Text
-import androidx.compose.material.TopAppBar
-import androidx.compose.material.icons.Icons
-import androidx.compose.material.icons.filled.ArrowBack
 import androidx.compose.runtime.Composable
-import androidx.compose.ui.Modifier
-import androidx.compose.ui.platform.testTag
 import androidx.compose.ui.res.colorResource
-import androidx.compose.ui.res.stringResource
 import androidx.core.util.Pair
-<<<<<<< HEAD
 import androidx.lifecycle.ViewModelProvider
 import androidx.lifecycle.lifecycleScope
-=======
 import ca.uhn.fhir.context.FhirContext
 import ca.uhn.fhir.context.FhirVersionEnum
 import ca.uhn.fhir.parser.IParser
 import com.google.android.fhir.FhirEngine
->>>>>>> 8192f2ea
 import com.google.android.material.datepicker.MaterialDatePicker
 import com.google.common.collect.Lists
 import java.io.ByteArrayInputStream
 import java.io.File
 import java.io.InputStream
 import java.util.Calendar
-<<<<<<< HEAD
+import kotlin.collections.ArrayList
+import kotlin.collections.List
 import kotlinx.coroutines.Dispatchers
 import kotlinx.coroutines.launch
+import org.hl7.fhir.instance.model.api.IBaseBundle
+import org.hl7.fhir.instance.model.api.IBaseResource
 import org.smartregister.fhircore.anc.AncApplication
+import org.smartregister.fhircore.anc.R
 import org.smartregister.fhircore.anc.data.model.PatientItem
 import org.smartregister.fhircore.anc.data.model.VisitStatus
 import org.smartregister.fhircore.anc.data.patient.PatientRepository
@@ -58,30 +50,18 @@
 import org.smartregister.fhircore.anc.ui.anccare.register.Anc
 import org.smartregister.fhircore.anc.ui.anccare.register.AncItemMapper
 import org.smartregister.fhircore.anc.ui.report.ReportViewModel.ReportScreen
-=======
-import kotlin.collections.ArrayList
-import kotlin.collections.List
-import org.hl7.fhir.instance.model.api.IBaseBundle
-import org.hl7.fhir.instance.model.api.IBaseResource
-import org.smartregister.fhircore.anc.AncApplication
-import org.smartregister.fhircore.anc.R
-import org.smartregister.fhircore.anc.data.report.ReportRepository
 import org.smartregister.fhircore.engine.cql.LibraryEvaluator
 import org.smartregister.fhircore.engine.cql.MeasureEvaluator
 import org.smartregister.fhircore.engine.data.remote.fhir.resource.FhirResourceDataSource
->>>>>>> 8192f2ea
 import org.smartregister.fhircore.engine.ui.base.BaseMultiLanguageActivity
 import org.smartregister.fhircore.engine.ui.questionnaire.QuestionnaireActivity
 import org.smartregister.fhircore.engine.ui.register.RegisterDataViewModel
 import org.smartregister.fhircore.engine.ui.register.model.RegisterFilterType
 import org.smartregister.fhircore.engine.ui.theme.AppTheme
-<<<<<<< HEAD
-import org.smartregister.fhircore.engine.util.extension.createFactory
-=======
 import org.smartregister.fhircore.engine.util.DefaultDispatcherProvider
 import org.smartregister.fhircore.engine.util.DispatcherProvider
 import org.smartregister.fhircore.engine.util.FileUtil
->>>>>>> 8192f2ea
+import org.smartregister.fhircore.engine.util.extension.createFactory
 
 class ReportHomeActivity : BaseMultiLanguageActivity() {
 
@@ -138,25 +118,21 @@
     val patientId =
       intent.extras?.getString(QuestionnaireActivity.QUESTIONNAIRE_ARG_PATIENT_KEY) ?: ""
     val repository = ReportRepository((application as AncApplication).fhirEngine, patientId, this)
-<<<<<<< HEAD
     val ancPatientRepository =
       PatientRepository((application as AncApplication).fhirEngine, AncItemMapper)
-    val viewModel =
-      ReportViewModel.get(this, application as AncApplication, repository, ancPatientRepository)
-
-    viewModel.registerDataViewModel = initializeRegisterDataViewModel(ancPatientRepository)
-    viewModel.registerDataViewModel.currentPage.observe(
+    //    val viewModel =
+    //      ReportViewModel.get(this, application as AncApplication, repository,
+    // ancPatientRepository)
+    val dispatcher: DispatcherProvider = DefaultDispatcherProvider
+    reportViewModel = ReportViewModel(repository, ancPatientRepository, dispatcher)
+
+    reportViewModel.registerDataViewModel = initializeRegisterDataViewModel(ancPatientRepository)
+    reportViewModel.registerDataViewModel.currentPage.observe(
       this,
-      { viewModel.registerDataViewModel.loadPageData(it) }
-    )
-
-    viewModel.backPress.observe(
-=======
-    val dispatcher: DispatcherProvider = DefaultDispatcherProvider
-    reportViewModel = ReportViewModel(repository, dispatcher)
+      { reportViewModel.registerDataViewModel.loadPageData(it) }
+    )
 
     reportViewModel.backPress.observe(
->>>>>>> 8192f2ea
       this,
       {
         if (it) {
@@ -174,23 +150,54 @@
       }
     )
 
-<<<<<<< HEAD
-    viewModel.patientSelectionType.observe(
+    cqlBaseURL =
+      this.let { FileUtil.getProperty("smart_register_base_url", it, cqlConfigFileName) }!!
+
+    libraryURL =
+      cqlBaseURL + this.let { FileUtil.getProperty("cql_library_url", it, cqlConfigFileName) }
+
+    cqlHelperURL =
+      cqlBaseURL +
+        this.let { FileUtil.getProperty("cql_helper_library_url", it, cqlConfigFileName) }
+
+    valueSetURL =
+      cqlBaseURL + this.let { FileUtil.getProperty("cql_value_set_url", it, cqlConfigFileName) }
+
+    patientURL =
+      cqlBaseURL + this.let { FileUtil.getProperty("cql_patient_url", it, cqlConfigFileName) }
+
+    measureEvaluateLibraryURL =
+      this.let {
+        FileUtil.getProperty("cql_measure_report_library_value_sets_url", it, cqlConfigFileName)
+      }!!
+
+    measureTypeURL =
+      this.let { FileUtil.getProperty("cql_measure_report_resource_url", it, cqlConfigFileName) }!!
+
+    cqlMeasureReportURL =
+      this.let { FileUtil.getProperty("cql_measure_report_url", it, cqlConfigFileName) }!!
+
+    cqlMeasureReportLibInitialString =
+      this.let {
+        FileUtil.getProperty("cql_measure_report_lib_initial_string", it, cqlConfigFileName)
+      }!!
+
+    reportViewModel.patientSelectionType.observe(
       this,
       {
         if (it.equals("Individual", true)) {
-          viewModel.reportState.currentScreen = ReportScreen.PICK_PATIENT
+          reportViewModel.reportState.currentScreen = ReportScreen.PICK_PATIENT
         }
       }
     )
 
-    viewModel.filterValue.observe(
+    reportViewModel.filterValue.observe(
       this,
       {
         lifecycleScope.launch(Dispatchers.Main) {
           val (registerFilterType, value) = it
           if (value != null) {
-            viewModel.registerDataViewModel.run {
+            reportViewModel.registerDataViewModel.run {
               showResultsCount(true)
               filterRegisterData(
                 registerFilterType = registerFilterType,
@@ -199,7 +206,7 @@
               )
             }
           } else {
-            viewModel.registerDataViewModel.run {
+            reportViewModel.registerDataViewModel.run {
               showResultsCount(false)
               reloadCurrentPageData()
             }
@@ -207,55 +214,11 @@
         }
       }
     )
-=======
-    cqlBaseURL =
-      this.let { FileUtil.getProperty("smart_register_base_url", it, cqlConfigFileName) }!!
-
-    libraryURL =
-      cqlBaseURL + this.let { FileUtil.getProperty("cql_library_url", it, cqlConfigFileName) }
-
-    cqlHelperURL =
-      cqlBaseURL +
-        this.let { FileUtil.getProperty("cql_helper_library_url", it, cqlConfigFileName) }
-
-    valueSetURL =
-      cqlBaseURL + this.let { FileUtil.getProperty("cql_value_set_url", it, cqlConfigFileName) }
-
-    patientURL =
-      cqlBaseURL + this.let { FileUtil.getProperty("cql_patient_url", it, cqlConfigFileName) }
-
-    measureEvaluateLibraryURL =
-      this.let {
-        FileUtil.getProperty("cql_measure_report_library_value_sets_url", it, cqlConfigFileName)
-      }!!
-
-    measureTypeURL =
-      this.let { FileUtil.getProperty("cql_measure_report_resource_url", it, cqlConfigFileName) }!!
-
-    cqlMeasureReportURL =
-      this.let { FileUtil.getProperty("cql_measure_report_url", it, cqlConfigFileName) }!!
-
-    cqlMeasureReportLibInitialString =
-      this.let {
-        FileUtil.getProperty("cql_measure_report_lib_initial_string", it, cqlConfigFileName)
-      }!!
->>>>>>> 8192f2ea
 
     setContent {
       AppTheme {
         Surface(color = colorResource(id = R.color.white)) {
           Column {
-            TopAppBar(
-              title = {
-                Text(text = stringResource(id = R.string.reports), Modifier.testTag(TOOLBAR_TITLE))
-              },
-              navigationIcon = {
-                IconButton(
-                  onClick = reportViewModel::onBackPress,
-                  Modifier.testTag(TOOLBAR_BACK_ARROW)
-                ) { Icon(Icons.Filled.ArrowBack, contentDescription = "Back arrow") }
-              }
-            )
             reportViewModel.reportState.currentScreen = ReportViewModel.ReportScreen.PREHOMElOADING
             loadCQLLibraryData()
             loadMeasureEvaluateLibrary()
@@ -297,26 +260,6 @@
     }
   }
 
-<<<<<<< HEAD
-  private fun performFilter(
-    registerFilterType: RegisterFilterType,
-    data: PatientItem,
-    value: Any
-  ): Boolean {
-    return when (registerFilterType) {
-      RegisterFilterType.SEARCH_FILTER -> {
-        if (value is String && value.isEmpty()) return true
-        else
-          data.name.contains(value.toString(), ignoreCase = true) ||
-            data.patientIdentifier.contentEquals(value.toString())
-      }
-      RegisterFilterType.OVERDUE_FILTER -> {
-        return data.visitStatus == VisitStatus.OVERDUE
-      }
-    }
-  }
-
-=======
   fun loadCQLValueSetData() {
     dir = File(this.filesDir, "$dirCQLDirRoot/$fileNameValueSetLibraryCql")
     if (dir.exists()) {
@@ -452,23 +395,33 @@
     patientDetailsData = auxPatientData
   }
 
->>>>>>> 8192f2ea
+  private fun performFilter(
+    registerFilterType: RegisterFilterType,
+    data: PatientItem,
+    value: Any
+  ): Boolean {
+    return when (registerFilterType) {
+      RegisterFilterType.SEARCH_FILTER -> {
+        if (value is String && value.isEmpty()) return true
+        else
+          data.name.contains(value.toString(), ignoreCase = true) ||
+            data.patientIdentifier.contentEquals(value.toString())
+      }
+      RegisterFilterType.OVERDUE_FILTER -> {
+        return data.visitStatus == VisitStatus.OVERDUE
+      }
+    }
+  }
+
   @Composable
   fun ReportView(viewModel: ReportViewModel) {
     // Choose which screen to show based on the value in the ReportScreen from ReportState
     when (viewModel.reportState.currentScreen) {
-<<<<<<< HEAD
       ReportScreen.HOME -> ReportHomeScreen(viewModel)
       ReportScreen.FILTER -> ReportFilterScreen(viewModel)
-      ReportScreen.PICK_PATIENT -> ReportSelectPatientScreen(viewModel)
+      ReportScreen.PICK_PATIENT -> ReportFilterScreen(viewModel)
       ReportScreen.RESULT -> ReportResultScreen(viewModel)
-=======
-      ReportViewModel.ReportScreen.HOME -> ReportHomeScreen(viewModel)
-      ReportViewModel.ReportScreen.FILTER -> ReportFilterScreen(viewModel)
-      ReportViewModel.ReportScreen.PICK_PATIENT -> ReportFilterScreen(viewModel)
-      ReportViewModel.ReportScreen.RESULT -> ReportResultScreen(viewModel)
-      ReportViewModel.ReportScreen.PREHOMElOADING -> ReportPreLoadingHomePage()
->>>>>>> 8192f2ea
+      ReportScreen.PREHOMElOADING -> ReportPreLoadingHomePage()
     }
   }
 
