/*
 * Copyright 2021 Ona Systems, Inc
 *
 * Licensed under the Apache License, Version 2.0 (the "License");
 * you may not use this file except in compliance with the License.
 * You may obtain a copy of the License at
 *
 *       http://www.apache.org/licenses/LICENSE-2.0
 *
 * Unless required by applicable law or agreed to in writing, software
 * distributed under the License is distributed on an "AS IS" BASIS,
 * WITHOUT WARRANTIES OR CONDITIONS OF ANY KIND, either express or implied.
 * See the License for the specific language governing permissions and
 * limitations under the License.
 */

package org.smartregister.fhircore.anc.ui.family.form

import android.content.Intent
import android.os.Bundle
import android.widget.Button
import androidx.appcompat.app.AlertDialog
import androidx.lifecycle.lifecycleScope
import dagger.hilt.android.AndroidEntryPoint
import javax.inject.Inject
import kotlinx.coroutines.launch
import org.hl7.fhir.r4.model.Patient
import org.hl7.fhir.r4.model.QuestionnaireResponse
import org.smartregister.fhircore.anc.R
import org.smartregister.fhircore.anc.data.family.FamilyRepository
import org.smartregister.fhircore.anc.ui.family.details.FamilyDetailsActivity
import org.smartregister.fhircore.anc.ui.family.register.FamilyRegisterActivity
import org.smartregister.fhircore.anc.util.startAncEnrollment
import org.smartregister.fhircore.engine.ui.questionnaire.QuestionnaireActivity
import org.smartregister.fhircore.engine.util.extension.find
import org.smartregister.fhircore.engine.util.extension.hide

@AndroidEntryPoint
class FamilyQuestionnaireActivity : QuestionnaireActivity() {

  @Inject lateinit var familyRepository: FamilyRepository

  lateinit var saveBtn: Button
  private var isEditFamily: Boolean = false

  override fun onCreate(savedInstanceState: Bundle?) {
    super.onCreate(savedInstanceState)

    isEditFamily = intent.extras?.getBoolean(FamilyFormConstants.FAMILY_EDIT_INFO) ?: false

    saveBtn = findViewById(org.smartregister.fhircore.engine.R.id.btn_save_client_info)
    if (isEditFamily) {
      when (intent.getStringExtra(QUESTIONNAIRE_ARG_FORM)!!) {
        FamilyFormConstants.ANC_ENROLLMENT_FORM -> saveBtn.setText(R.string.mark_as_ANC_client)
        FamilyFormConstants.FAMILY_MEMBER_REGISTER_FORM ->
          saveBtn.setText(R.string.family_member_update_label)
        FamilyFormConstants.FAMILY_REGISTER_FORM -> saveBtn.setText(R.string.family_update_label)
      }
    } else {
      when (intent.getStringExtra(QUESTIONNAIRE_ARG_FORM)!!) {
        FamilyFormConstants.ANC_ENROLLMENT_FORM -> saveBtn.setText(R.string.mark_as_ANC_client)
        FamilyFormConstants.FAMILY_MEMBER_REGISTER_FORM ->
          saveBtn.setText(R.string.family_member_save_label)
        FamilyFormConstants.FAMILY_REGISTER_FORM -> saveBtn.setText(R.string.family_save_label)
      }
    }
  }

  override fun handleQuestionnaireResponse(questionnaireResponse: QuestionnaireResponse) {
    lifecycleScope.launch {
      saveBtn.hide(false)
      if (isEditFamily) {
        when (questionnaireConfig.form) {
          FamilyFormConstants.FAMILY_REGISTER_FORM -> {
            familyRepository.updateProcessFamilyHead(
              intent.getStringExtra(QUESTIONNAIRE_ARG_PATIENT_KEY)!!,
              questionnaire!!,
              questionnaireResponse
            )
            handlePregnancy(
              intent.getStringExtra(QUESTIONNAIRE_ARG_PATIENT_KEY)!!,
              questionnaireResponse,
              FamilyFormConstants.FAMILY_REGISTER_FORM
            )
          }
          FamilyFormConstants.FAMILY_MEMBER_REGISTER_FORM -> {
            val relatedTo = intent.getStringExtra(QUESTIONNAIRE_RELATED_TO_KEY)
            familyRepository.updateProcessFamilyMember(
              intent.getStringExtra(QUESTIONNAIRE_ARG_PATIENT_KEY)!!,
              questionnaire!!,
              questionnaireResponse,
              relatedTo
            )
            handlePregnancy(
              intent.getStringExtra(QUESTIONNAIRE_ARG_PATIENT_KEY)!!,
              questionnaireResponse,
              FamilyFormConstants.FAMILY_MEMBER_REGISTER_FORM
            )
          }
        }
      } else {
        when (questionnaireConfig.form) {
          FamilyFormConstants.ANC_ENROLLMENT_FORM -> {
            val patientId = intent.getStringExtra(QUESTIONNAIRE_ARG_PATIENT_KEY)!!
            familyRepository.enrollIntoAnc(questionnaire, questionnaireResponse, patientId)
            endActivity()
          }
          FamilyFormConstants.FAMILY_REGISTER_FORM -> {
            val patientId =
              familyRepository.postProcessFamilyHead(questionnaire, questionnaireResponse)
<<<<<<< HEAD
            familyRepository.fhirEngine.load(Patient::class.java, patientId).run {
              questionnaireViewModel.appendOrganizationInfo(this)

              familyRepository.fhirEngine.save(this)
            }
            addOrganizationToPatient(patientId)
=======
>>>>>>> 39851e19
            handlePregnancy(
              patientId = patientId,
              questionnaireResponse = questionnaireResponse,
              ancEnrollmentForm = FamilyFormConstants.FAMILY_REGISTER_FORM
            )
          }
          FamilyFormConstants.FAMILY_MEMBER_REGISTER_FORM -> {
            val relatedTo = intent.getStringExtra(QUESTIONNAIRE_RELATED_TO_KEY)
            val patientId =
              familyRepository.postProcessFamilyMember(
                questionnaire = questionnaire,
                questionnaireResponse = questionnaireResponse,
                relatedTo = relatedTo
              )
<<<<<<< HEAD
            addOrganizationToPatient(patientId)
=======
>>>>>>> 39851e19
            handlePregnancy(
              patientId = patientId,
              questionnaireResponse = questionnaireResponse,
              ancEnrollmentForm = FamilyFormConstants.FAMILY_MEMBER_REGISTER_FORM
            )
          }
        }
      }
    }
  }

  suspend fun addOrganizationToPatient(patientId: String) {
    familyRepository.fhirEngine.load(Patient::class.java, patientId).run {
      questionnaireViewModel.appendOrganizationInfo(this)

      familyRepository.fhirEngine.save(this)
    }
  }

  override fun onBackPressed() {
    AlertDialog.Builder(this, R.style.AlertDialogTheme)
      .setMessage(R.string.unsaved_changes_message_alert)
      .setCancelable(false)
      .setNegativeButton(R.string.unsaved_changes_neg) { dialogInterface, _ ->
        dialogInterface.dismiss()
        if (isEditFamily) {
          finish()
        } else {
          if (questionnaireConfig.form == FamilyFormConstants.FAMILY_MEMBER_REGISTER_FORM) {
            startActivity(
              Intent(this, FamilyDetailsActivity::class.java).apply {
                putExtra(
                  QUESTIONNAIRE_ARG_PATIENT_KEY,
                  intent.getStringExtra(QUESTIONNAIRE_RELATED_TO_KEY)!!
                )
              }
            )
          }
          finish()
        }
      }
      .setPositiveButton(R.string.unsaved_changes_pos) { dialogInterface, _ ->
        dialogInterface.dismiss()
      }
      .show()
  }

  private fun handlePregnancy(
    patientId: String,
    questionnaireResponse: QuestionnaireResponse,
    ancEnrollmentForm: String
  ) {
    val pregnantItem = questionnaireResponse.find(IS_PREGNANT_KEY)
    val pregnancy = pregnantItem?.answer?.firstOrNull()?.valueBooleanType?.booleanValue()
    if (pregnancy == true) {
      this.startAncEnrollment(patientId)
    } else {
      if (isEditFamily) {
        finish()
      } else {
        if (ancEnrollmentForm == FamilyFormConstants.FAMILY_MEMBER_REGISTER_FORM) {
          startActivity(
            Intent(this, FamilyDetailsActivity::class.java).apply {
              putExtra(
                QUESTIONNAIRE_ARG_PATIENT_KEY,
                intent.getStringExtra(QUESTIONNAIRE_RELATED_TO_KEY)!!
              )
            }
          )
          endActivity()
        } else endActivity()
      }
    }
  }

  private fun endActivity() {
    when (intent.getStringExtra(QUESTIONNAIRE_CALLING_ACTIVITY) ?: "") {
      FamilyRegisterActivity::class.java.name ->
        startActivity(Intent(this, FamilyRegisterActivity::class.java))
    }
    finish()
  }

  companion object {
    const val QUESTIONNAIRE_RELATED_TO_KEY = "questionnaire-related-to"
    const val QUESTIONNAIRE_CALLING_ACTIVITY = "questionnaire-calling-activity"
    const val IS_PREGNANT_KEY = "is_pregnant"
  }
}<|MERGE_RESOLUTION|>--- conflicted
+++ resolved
@@ -108,15 +108,13 @@
           FamilyFormConstants.FAMILY_REGISTER_FORM -> {
             val patientId =
               familyRepository.postProcessFamilyHead(questionnaire, questionnaireResponse)
-<<<<<<< HEAD
             familyRepository.fhirEngine.load(Patient::class.java, patientId).run {
               questionnaireViewModel.appendOrganizationInfo(this)
 
               familyRepository.fhirEngine.save(this)
             }
             addOrganizationToPatient(patientId)
-=======
->>>>>>> 39851e19
+
             handlePregnancy(
               patientId = patientId,
               questionnaireResponse = questionnaireResponse,
@@ -131,10 +129,8 @@
                 questionnaireResponse = questionnaireResponse,
                 relatedTo = relatedTo
               )
-<<<<<<< HEAD
             addOrganizationToPatient(patientId)
-=======
->>>>>>> 39851e19
+
             handlePregnancy(
               patientId = patientId,
               questionnaireResponse = questionnaireResponse,
