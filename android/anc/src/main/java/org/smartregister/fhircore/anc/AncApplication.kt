--- conflicted
+++ resolved
@@ -61,12 +61,9 @@
       mapOf(
         ResourceType.Patient to mapOf(),
         ResourceType.Questionnaire to mapOf(),
-        ResourceType.CarePlan to mapOf(),
-<<<<<<< HEAD
         ResourceType.Observation to mapOf(),
         ResourceType.Encounter to mapOf(),
-=======
->>>>>>> 3c3d03e8
+        ResourceType.CarePlan to mapOf(),
         ResourceType.Condition to mapOf(),
       )
 
