/*
 * Copyright 2021 Ona Systems, Inc
 *
 * Licensed under the Apache License, Version 2.0 (the "License");
 * you may not use this file except in compliance with the License.
 * You may obtain a copy of the License at
 *
 *       http://www.apache.org/licenses/LICENSE-2.0
 *
 * Unless required by applicable law or agreed to in writing, software
 * distributed under the License is distributed on an "AS IS" BASIS,
 * WITHOUT WARRANTIES OR CONDITIONS OF ANY KIND, either express or implied.
 * See the License for the specific language governing permissions and
 * limitations under the License.
 */

package org.smartregister.fhircore.anc.ui.anccare.details

import android.content.Intent
import android.graphics.Color
import android.os.Bundle
import android.text.SpannableString
import android.text.style.ForegroundColorSpan
import android.view.Menu
import android.view.MenuItem
import androidx.core.os.bundleOf
import androidx.databinding.DataBindingUtil
import org.smartregister.fhircore.anc.R
import org.smartregister.fhircore.anc.databinding.ActivityAncDetailsBinding
import org.smartregister.fhircore.anc.ui.anccare.encounters.EncounterListActivity
<<<<<<< HEAD
import org.smartregister.fhircore.anc.ui.madx.bmicompute.BmiComputeActivity
import org.smartregister.fhircore.anc.ui.madx.bmicompute.FormConstants
import org.smartregister.fhircore.anc.ui.madx.details.NonAncDetailsActivity
=======
import org.smartregister.fhircore.anc.ui.details.PatientDetailsActivity
>>>>>>> cf5f6225
import org.smartregister.fhircore.anc.util.startAncEnrollment
import org.smartregister.fhircore.engine.ui.base.BaseMultiLanguageActivity
import org.smartregister.fhircore.engine.ui.questionnaire.QuestionnaireActivity

class AncDetailsActivity : BaseMultiLanguageActivity() {

  private lateinit var patientId: String

  private lateinit var activityAncDetailsBinding: ActivityAncDetailsBinding

  override fun onCreate(savedInstanceState: Bundle?) {
    super.onCreate(savedInstanceState)
    activityAncDetailsBinding = DataBindingUtil.setContentView(this, R.layout.activity_anc_details)
    setSupportActionBar(activityAncDetailsBinding.patientDetailsToolbar)

<<<<<<< HEAD
    //        if (savedInstanceState == null) {
=======
>>>>>>> cf5f6225
    patientId = intent.extras?.getString(QuestionnaireActivity.QUESTIONNAIRE_ARG_PATIENT_KEY) ?: ""

    supportFragmentManager
      .beginTransaction()
      .replace(
        R.id.container,
        AncDetailsFragment.newInstance(
          bundleOf(Pair(QuestionnaireActivity.QUESTIONNAIRE_ARG_PATIENT_KEY, patientId))
        )
      )
      .commitNow()
<<<<<<< HEAD
    //        }
=======
>>>>>>> cf5f6225

    activityAncDetailsBinding.patientDetailsToolbar.setNavigationOnClickListener { onBackPressed() }
  }

  override fun onCreateOptionsMenu(menu: Menu?): Boolean {
    menuInflater.inflate(R.menu.profile_menu, menu)
    return true
  }

  override fun onPrepareOptionsMenu(menu: Menu?): Boolean {
    val removeThisPerson = menu!!.findItem(R.id.remove_this_person)
<<<<<<< HEAD
    // val markAsAncClient = menu!!.findItem(R.id.mark_as_anc_client)
    // val addVitals = menu!!.findItem(R.id.add_vitals)
    // val addConditions = menu!!.findItem(R.id.add_conditions)
    val viewPastEncounters = menu!!.findItem(R.id.view_past_encounters)
    val bmiWidget = menu!!.findItem(R.id.bmi_widget)

    viewPastEncounters.isVisible = true
    // markAsAncClient.isVisible = false
    // addVitals.isVisible = true
    // addConditions.isVisible = false
    bmiWidget.isVisible = true
=======
>>>>>>> cf5f6225

    val title = removeThisPerson.title.toString()
    val s = SpannableString(title)
    with(s) {
      setSpan(
        ForegroundColorSpan(Color.parseColor("#DD0000")),
        0,
        length,
        android.text.Spannable.SPAN_INCLUSIVE_INCLUSIVE
      )
    } // provide whatever color you want here.
    removeThisPerson.title = s
    return super.onPrepareOptionsMenu(menu)
  }

  override fun onOptionsItemSelected(item: MenuItem): Boolean {
    return when (item.itemId) {
      R.id.view_past_encounters -> {
        startActivity(
          Intent(this, EncounterListActivity::class.java).apply {
            putExtra(QuestionnaireActivity.QUESTIONNAIRE_ARG_PATIENT_KEY, patientId)
          }
        )
        true
      }
      R.id.anc_enrollment -> {
        this.startAncEnrollment(patientId)
        true
      }
<<<<<<< HEAD
      R.id.bmi_widget -> {
        startActivity(
          Intent(this, BmiComputeActivity::class.java)
            .putExtras(
              QuestionnaireActivity.requiredIntentArgs(
                clientIdentifier = patientId,
                form = FormConstants.FAMILY_PATIENT_BMI_FORM
              )
            )
        )
        true
      }
      R.id.remove_this_person -> {
        startActivity(
          Intent(this, NonAncDetailsActivity::class.java).apply {
=======
      R.id.remove_this_person -> {
        startActivity(
          Intent(this, PatientDetailsActivity::class.java).apply {
>>>>>>> cf5f6225
            putExtra(QuestionnaireActivity.QUESTIONNAIRE_ARG_PATIENT_KEY, patientId)
          }
        )
        true
      }
      else -> return super.onOptionsItemSelected(item)
    }
  }
}<|MERGE_RESOLUTION|>--- conflicted
+++ resolved
@@ -28,13 +28,10 @@
 import org.smartregister.fhircore.anc.R
 import org.smartregister.fhircore.anc.databinding.ActivityAncDetailsBinding
 import org.smartregister.fhircore.anc.ui.anccare.encounters.EncounterListActivity
-<<<<<<< HEAD
 import org.smartregister.fhircore.anc.ui.madx.bmicompute.BmiComputeActivity
 import org.smartregister.fhircore.anc.ui.madx.bmicompute.FormConstants
 import org.smartregister.fhircore.anc.ui.madx.details.NonAncDetailsActivity
-=======
 import org.smartregister.fhircore.anc.ui.details.PatientDetailsActivity
->>>>>>> cf5f6225
 import org.smartregister.fhircore.anc.util.startAncEnrollment
 import org.smartregister.fhircore.engine.ui.base.BaseMultiLanguageActivity
 import org.smartregister.fhircore.engine.ui.questionnaire.QuestionnaireActivity
@@ -50,10 +47,6 @@
     activityAncDetailsBinding = DataBindingUtil.setContentView(this, R.layout.activity_anc_details)
     setSupportActionBar(activityAncDetailsBinding.patientDetailsToolbar)
 
-<<<<<<< HEAD
-    //        if (savedInstanceState == null) {
-=======
->>>>>>> cf5f6225
     patientId = intent.extras?.getString(QuestionnaireActivity.QUESTIONNAIRE_ARG_PATIENT_KEY) ?: ""
 
     supportFragmentManager
@@ -65,10 +58,6 @@
         )
       )
       .commitNow()
-<<<<<<< HEAD
-    //        }
-=======
->>>>>>> cf5f6225
 
     activityAncDetailsBinding.patientDetailsToolbar.setNavigationOnClickListener { onBackPressed() }
   }
@@ -80,7 +69,6 @@
 
   override fun onPrepareOptionsMenu(menu: Menu?): Boolean {
     val removeThisPerson = menu!!.findItem(R.id.remove_this_person)
-<<<<<<< HEAD
     // val markAsAncClient = menu!!.findItem(R.id.mark_as_anc_client)
     // val addVitals = menu!!.findItem(R.id.add_vitals)
     // val addConditions = menu!!.findItem(R.id.add_conditions)
@@ -92,8 +80,6 @@
     // addVitals.isVisible = true
     // addConditions.isVisible = false
     bmiWidget.isVisible = true
-=======
->>>>>>> cf5f6225
 
     val title = removeThisPerson.title.toString()
     val s = SpannableString(title)
@@ -123,7 +109,14 @@
         this.startAncEnrollment(patientId)
         true
       }
-<<<<<<< HEAD
+      R.id.remove_this_person -> {
+        startActivity(
+          Intent(this, PatientDetailsActivity::class.java).apply {
+            putExtra(QuestionnaireActivity.QUESTIONNAIRE_ARG_PATIENT_KEY, patientId)
+          }
+        )
+        true
+      }
       R.id.bmi_widget -> {
         startActivity(
           Intent(this, BmiComputeActivity::class.java)
@@ -139,11 +132,6 @@
       R.id.remove_this_person -> {
         startActivity(
           Intent(this, NonAncDetailsActivity::class.java).apply {
-=======
-      R.id.remove_this_person -> {
-        startActivity(
-          Intent(this, PatientDetailsActivity::class.java).apply {
->>>>>>> cf5f6225
             putExtra(QuestionnaireActivity.QUESTIONNAIRE_ARG_PATIENT_KEY, patientId)
           }
         )
