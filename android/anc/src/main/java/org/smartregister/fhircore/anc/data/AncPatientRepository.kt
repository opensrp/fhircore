/*
 * Copyright 2021 Ona Systems, Inc
 *
 * Licensed under the Apache License, Version 2.0 (the "License");
 * you may not use this file except in compliance with the License.
 * You may obtain a copy of the License at
 *
 *       http://www.apache.org/licenses/LICENSE-2.0
 *
 * Unless required by applicable law or agreed to in writing, software
 * distributed under the License is distributed on an "AS IS" BASIS,
 * WITHOUT WARRANTIES OR CONDITIONS OF ANY KIND, either express or implied.
 * See the License for the specific language governing permissions and
 * limitations under the License.
 */

package org.smartregister.fhircore.anc.data

import ca.uhn.fhir.context.FhirContext
import ca.uhn.fhir.parser.IParser
import com.google.android.fhir.FhirEngine
import com.google.android.fhir.logicalId
<<<<<<< HEAD
import java.util.Date
import kotlinx.coroutines.withContext
import org.hl7.fhir.r4.model.CarePlan
import org.hl7.fhir.r4.model.Condition
import org.hl7.fhir.r4.model.DateTimeType
import org.hl7.fhir.r4.model.Encounter
import org.hl7.fhir.r4.model.EpisodeOfCare
import org.hl7.fhir.r4.model.Goal
import org.hl7.fhir.r4.model.Patient
import org.hl7.fhir.r4.model.Period
import org.hl7.fhir.r4.model.Resource
import org.smartregister.fhircore.anc.AncApplication
import org.smartregister.fhircore.anc.data.model.AncPatientDetailItem
import org.smartregister.fhircore.anc.data.model.AncPatientItem
import org.smartregister.fhircore.anc.data.model.CarePlanItem
import org.smartregister.fhircore.anc.sdk.QuestionnaireUtils.asReference
import org.smartregister.fhircore.anc.sdk.QuestionnaireUtils.getUniqueId
=======
import com.google.android.fhir.search.Order
import com.google.android.fhir.search.StringFilterModifier
import com.google.android.fhir.search.search
import java.util.Date
import kotlinx.coroutines.withContext
import org.hl7.fhir.r4.model.CarePlan
import org.hl7.fhir.r4.model.CodeableConcept
import org.hl7.fhir.r4.model.Coding
import org.hl7.fhir.r4.model.Patient
import org.hl7.fhir.r4.model.Period
import org.smartregister.fhircore.anc.data.model.AncPatientItem
import org.smartregister.fhircore.anc.ui.anccare.register.Anc
>>>>>>> cee0d8fa
import org.smartregister.fhircore.engine.data.domain.util.DomainMapper
import org.smartregister.fhircore.engine.data.domain.util.RegisterRepository
import org.smartregister.fhircore.engine.sdk.PatientExtended
import org.smartregister.fhircore.engine.ui.questionnaire.QuestionnaireUtils
import org.smartregister.fhircore.engine.util.DefaultDispatcherProvider
import org.smartregister.fhircore.engine.util.DispatcherProvider
import org.smartregister.fhircore.engine.util.extension.countActivePatients
import org.smartregister.fhircore.engine.util.extension.extractAge
import org.smartregister.fhircore.engine.util.extension.extractGender
import org.smartregister.fhircore.engine.util.extension.extractName
import org.smartregister.fhircore.engine.util.extension.loadConfig
import org.smartregister.fhircore.engine.util.extension.searchActivePatients

class AncPatientRepository(
  override val fhirEngine: FhirEngine,
  override val domainMapper: DomainMapper<Anc, AncPatientItem>,
  private val dispatcherProvider: DispatcherProvider = DefaultDispatcherProvider
) : RegisterRepository<Anc, AncPatientItem> {

  override suspend fun loadData(
    query: String,
    pageNumber: Int,
    loadAll: Boolean
  ): List<AncPatientItem> {
    return withContext(dispatcherProvider.io()) {
      val patients =
<<<<<<< HEAD
        fhirEngine.searchActivePatients(query = query, pageNumber = pageNumber, loadAll = loadAll)
      patients.map { domainMapper.mapToDomainModel(it) }
=======
        fhirEngine.search<Patient> {
          filter(PatientExtended.TAG) {
            this.value = "Pregnant"
            this.modifier = StringFilterModifier.CONTAINS
          }

          if (query.isNotEmpty() && query.isNotBlank()) {
            filter(Patient.NAME) {
              value = query.trim()
              modifier = StringFilterModifier.CONTAINS
            }
          }
          sort(Patient.NAME, Order.ASCENDING)
          count = defaultPageSize
          from = pageNumber * defaultPageSize
        }

      patients.map {
        val head =
          kotlin
            .runCatching {
              fhirEngine.load(Patient::class.java, it.link[0].id.replace("Patient/", ""))
            }
            .getOrNull()

        val carePlans = searchCarePlan(it.logicalId)
        domainMapper.mapToDomainModel(Anc(it, head, carePlans))
      }
    }
  }

  suspend fun searchCarePlan(id: String): List<CarePlan> {
    return fhirEngine.search { filter(CarePlan.SUBJECT) { this.value = "Patient/$id" } }
  }

  // todo add careplan data from server or scheduled service
  suspend fun enrollIntoAnc(patientId: String) {
    for (i in 1..8) {
      val carePlan =
        CarePlan().apply {
          this.category.add(
            CodeableConcept().apply {
              this.text = "ANC Visit"
              this.addCoding(Coding("tempsystem", "anc visit code", "anc visit"))
            }
          )
          this.id = QuestionnaireUtils.getUniqueId()
          this.intent = CarePlan.CarePlanIntent.PLAN
          this.period =
            Period().apply {
              this.end = Date(System.currentTimeMillis() + (i * 1000 * 60 * 60 * 24 * 90L))
              this.start = Date()
            }
          this.status = CarePlan.CarePlanStatus.ACTIVE
          this.subject = QuestionnaireUtils.asPatientReference(patientId)
          this.title = "ANC Visit CP $i"
        }

      fhirEngine.save(carePlan)
>>>>>>> cee0d8fa
    }
  }

  override suspend fun countAll(): Long =
    withContext(dispatcherProvider.io()) { fhirEngine.countActivePatients() }

  suspend fun fetchDemographics(patientId: String): AncPatientDetailItem {
    var ancPatientDetailItem = AncPatientDetailItem()
    if (patientId.isNotEmpty())
      withContext(dispatcherProvider.io()) {
        val patient = fhirEngine.load(Patient::class.java, patientId)
        lateinit var ancPatientItemHead: AncPatientItem
        if (patient.link.isNotEmpty()) {
          var address = ""
          val patientHead =
            fhirEngine.load(
              Patient::class.java,
              patient.link[0].other.reference.replace("Patient/", "")
            )
          if (patientHead.address.isNotEmpty()) {
            address = patientHead.address[0].country
          }
          ancPatientItemHead =
            AncPatientItem(
              patientIdentifier = patient.logicalId,
              name = patientHead.extractName(),
              gender = patientHead.extractGender(AncApplication.getContext()) ?: "",
              age = patientHead.extractAge(),
              demographics = address
            )
        } else {
          ancPatientItemHead = AncPatientItem()
        }

        val ancPatientItem =
          AncPatientItem(
            patientIdentifier = patient.logicalId,
            name = patient.extractName(),
            gender = patient.extractGender(AncApplication.getContext()) ?: "",
            age = patient.extractAge()
          )
        ancPatientDetailItem = AncPatientDetailItem(ancPatientItem, ancPatientItemHead)
      }
    return ancPatientDetailItem
  }

  suspend fun fetchCarePlan(patientId: String, qJson: String?): List<CarePlanItem> {
    val iParser: IParser = FhirContext.forR4().newJsonParser()
    val listCarePlan = arrayListOf<CarePlanItem>()
    if (patientId.isNotEmpty())
      withContext(dispatcherProvider.io()) {
        val carePlan = iParser.parseResource(qJson) as CarePlan
        listCarePlan.add(CarePlanItem(carePlan.title, carePlan.period.start))
      }
    return listCarePlan
  }

  suspend fun enrollIntoAnc(patient: Patient) {
    val pregnancyCondition = loadConfig(Template.PREGNANCY_CONDITION, Condition::class.java)
    pregnancyCondition.apply {
      this.id = getUniqueId()
      this.subject = patient.asReference()
      this.onset = DateTimeType.now()
    }
    fhirEngine.save(pregnancyCondition)

    val pregnancyEpisodeOfCase =
      loadConfig(Template.PREGNANCY_EPISODE_OF_CARE, EpisodeOfCare::class.java)
    pregnancyEpisodeOfCase.apply {
      this.id = getUniqueId()
      this.patient = patient.asReference()
      this.diagnosisFirstRep.condition = pregnancyCondition.asReference()
      this.period = Period().apply { this@apply.start = Date() }
      this.status = EpisodeOfCare.EpisodeOfCareStatus.ACTIVE
    }
    fhirEngine.save(pregnancyEpisodeOfCase)

    val pregnancyEncounter = loadConfig(Template.PREGNANCY_FIRST_ENCOUNTER, Encounter::class.java)
    pregnancyEncounter.apply {
      this.id = getUniqueId()
      this.status = Encounter.EncounterStatus.INPROGRESS
      this.subject = patient.asReference()
      this.episodeOfCare = listOf(pregnancyEpisodeOfCase.asReference())
      this.period = Period().apply { this@apply.start = Date() }
      this.diagnosisFirstRep.condition = pregnancyCondition.asReference()
    }
    fhirEngine.save(pregnancyEncounter)

    val pregnancyGoal =
      Goal().apply {
        this.id = getUniqueId()
        this.lifecycleStatus = Goal.GoalLifecycleStatus.ACTIVE
        this.subject = patient.asReference()
      }
    fhirEngine.save(pregnancyGoal)
  }

  private fun <T : Resource> loadConfig(id: String, clazz: Class<T>): T {
    return AncApplication.getContext().loadConfig(id, clazz)
  }

  companion object {
    object Template {
      const val PREGNANCY_CONDITION = "pregnancy_condition_template.json"
      const val PREGNANCY_EPISODE_OF_CARE = "pregnancy_episode_of_care_template.json"
      const val PREGNANCY_FIRST_ENCOUNTER = "pregnancy_first_encounter_template.json"
    }
  }
}<|MERGE_RESOLUTION|>--- conflicted
+++ resolved
@@ -20,8 +20,9 @@
 import ca.uhn.fhir.parser.IParser
 import com.google.android.fhir.FhirEngine
 import com.google.android.fhir.logicalId
-<<<<<<< HEAD
-import java.util.Date
+import com.google.android.fhir.search.Order
+import com.google.android.fhir.search.StringFilterModifier
+import com.google.android.fhir.search.search
 import kotlinx.coroutines.withContext
 import org.hl7.fhir.r4.model.CarePlan
 import org.hl7.fhir.r4.model.Condition
@@ -30,40 +31,29 @@
 import org.hl7.fhir.r4.model.EpisodeOfCare
 import org.hl7.fhir.r4.model.Goal
 import org.hl7.fhir.r4.model.Patient
-import org.hl7.fhir.r4.model.Period
 import org.hl7.fhir.r4.model.Resource
 import org.smartregister.fhircore.anc.AncApplication
 import org.smartregister.fhircore.anc.data.model.AncPatientDetailItem
 import org.smartregister.fhircore.anc.data.model.AncPatientItem
 import org.smartregister.fhircore.anc.data.model.CarePlanItem
+import org.smartregister.fhircore.anc.sdk.PatientExtended
+import org.smartregister.fhircore.anc.sdk.QuestionnaireUtils.asPatientReference
 import org.smartregister.fhircore.anc.sdk.QuestionnaireUtils.asReference
 import org.smartregister.fhircore.anc.sdk.QuestionnaireUtils.getUniqueId
-=======
-import com.google.android.fhir.search.Order
-import com.google.android.fhir.search.StringFilterModifier
-import com.google.android.fhir.search.search
-import java.util.Date
-import kotlinx.coroutines.withContext
-import org.hl7.fhir.r4.model.CarePlan
-import org.hl7.fhir.r4.model.CodeableConcept
-import org.hl7.fhir.r4.model.Coding
-import org.hl7.fhir.r4.model.Patient
-import org.hl7.fhir.r4.model.Period
-import org.smartregister.fhircore.anc.data.model.AncPatientItem
 import org.smartregister.fhircore.anc.ui.anccare.register.Anc
->>>>>>> cee0d8fa
 import org.smartregister.fhircore.engine.data.domain.util.DomainMapper
+import org.smartregister.fhircore.engine.data.domain.util.PaginationUtil
 import org.smartregister.fhircore.engine.data.domain.util.RegisterRepository
-import org.smartregister.fhircore.engine.sdk.PatientExtended
-import org.smartregister.fhircore.engine.ui.questionnaire.QuestionnaireUtils
 import org.smartregister.fhircore.engine.util.DefaultDispatcherProvider
 import org.smartregister.fhircore.engine.util.DispatcherProvider
 import org.smartregister.fhircore.engine.util.extension.countActivePatients
 import org.smartregister.fhircore.engine.util.extension.extractAge
 import org.smartregister.fhircore.engine.util.extension.extractGender
 import org.smartregister.fhircore.engine.util.extension.extractName
+import org.smartregister.fhircore.engine.util.extension.format
 import org.smartregister.fhircore.engine.util.extension.loadConfig
-import org.smartregister.fhircore.engine.util.extension.searchActivePatients
+import org.smartregister.fhircore.engine.util.extension.plusMonthsAsString
+import org.smartregister.fhircore.engine.util.extension.plusWeeksAsString
 
 class AncPatientRepository(
   override val fhirEngine: FhirEngine,
@@ -78,10 +68,6 @@
   ): List<AncPatientItem> {
     return withContext(dispatcherProvider.io()) {
       val patients =
-<<<<<<< HEAD
-        fhirEngine.searchActivePatients(query = query, pageNumber = pageNumber, loadAll = loadAll)
-      patients.map { domainMapper.mapToDomainModel(it) }
-=======
         fhirEngine.search<Patient> {
           filter(PatientExtended.TAG) {
             this.value = "Pregnant"
@@ -95,8 +81,8 @@
             }
           }
           sort(Patient.NAME, Order.ASCENDING)
-          count = defaultPageSize
-          from = pageNumber * defaultPageSize
+          count = PaginationUtil.DEFAULT_PAGE_SIZE
+          from = pageNumber * PaginationUtil.DEFAULT_PAGE_SIZE
         }
 
       patients.map {
@@ -115,34 +101,6 @@
 
   suspend fun searchCarePlan(id: String): List<CarePlan> {
     return fhirEngine.search { filter(CarePlan.SUBJECT) { this.value = "Patient/$id" } }
-  }
-
-  // todo add careplan data from server or scheduled service
-  suspend fun enrollIntoAnc(patientId: String) {
-    for (i in 1..8) {
-      val carePlan =
-        CarePlan().apply {
-          this.category.add(
-            CodeableConcept().apply {
-              this.text = "ANC Visit"
-              this.addCoding(Coding("tempsystem", "anc visit code", "anc visit"))
-            }
-          )
-          this.id = QuestionnaireUtils.getUniqueId()
-          this.intent = CarePlan.CarePlanIntent.PLAN
-          this.period =
-            Period().apply {
-              this.end = Date(System.currentTimeMillis() + (i * 1000 * 60 * 60 * 24 * 90L))
-              this.start = Date()
-            }
-          this.status = CarePlan.CarePlanStatus.ACTIVE
-          this.subject = QuestionnaireUtils.asPatientReference(patientId)
-          this.title = "ANC Visit CP $i"
-        }
-
-      fhirEngine.save(carePlan)
->>>>>>> cee0d8fa
-    }
   }
 
   override suspend fun countAll(): Long =
@@ -199,48 +157,87 @@
     return listCarePlan
   }
 
-  suspend fun enrollIntoAnc(patient: Patient) {
-    val pregnancyCondition = loadConfig(Template.PREGNANCY_CONDITION, Condition::class.java)
-    pregnancyCondition.apply {
-      this.id = getUniqueId()
-      this.subject = patient.asReference()
-      this.onset = DateTimeType.now()
-    }
+  suspend fun enrollIntoAnc(patientId: String, lmp: DateTimeType) {
+    val conditionData = buildConfigData(patientId = patientId, lmp = lmp)
+
+    val pregnancyCondition =
+      loadConfig(Template.PREGNANCY_CONDITION, Condition::class.java, conditionData)
     fhirEngine.save(pregnancyCondition)
 
+    val episodeData =
+      buildConfigData(patientId = patientId, pregnancyCondition = pregnancyCondition, lmp = lmp)
     val pregnancyEpisodeOfCase =
-      loadConfig(Template.PREGNANCY_EPISODE_OF_CARE, EpisodeOfCare::class.java)
-    pregnancyEpisodeOfCase.apply {
-      this.id = getUniqueId()
-      this.patient = patient.asReference()
-      this.diagnosisFirstRep.condition = pregnancyCondition.asReference()
-      this.period = Period().apply { this@apply.start = Date() }
-      this.status = EpisodeOfCare.EpisodeOfCareStatus.ACTIVE
-    }
+      loadConfig(Template.PREGNANCY_EPISODE_OF_CARE, EpisodeOfCare::class.java, episodeData)
     fhirEngine.save(pregnancyEpisodeOfCase)
 
-    val pregnancyEncounter = loadConfig(Template.PREGNANCY_FIRST_ENCOUNTER, Encounter::class.java)
-    pregnancyEncounter.apply {
-      this.id = getUniqueId()
-      this.status = Encounter.EncounterStatus.INPROGRESS
-      this.subject = patient.asReference()
-      this.episodeOfCare = listOf(pregnancyEpisodeOfCase.asReference())
-      this.period = Period().apply { this@apply.start = Date() }
-      this.diagnosisFirstRep.condition = pregnancyCondition.asReference()
-    }
+    val encounterData =
+      buildConfigData(
+        patientId = patientId,
+        pregnancyCondition = pregnancyCondition,
+        pregnancyEpisodeOfCase = pregnancyEpisodeOfCase,
+        lmp = lmp
+      )
+    val pregnancyEncounter =
+      loadConfig(Template.PREGNANCY_FIRST_ENCOUNTER, Encounter::class.java, encounterData)
     fhirEngine.save(pregnancyEncounter)
 
-    val pregnancyGoal =
-      Goal().apply {
-        this.id = getUniqueId()
-        this.lifecycleStatus = Goal.GoalLifecycleStatus.ACTIVE
-        this.subject = patient.asReference()
-      }
+    val goalData = buildConfigData(patientId)
+    val pregnancyGoal = loadConfig(Template.PREGNANCY_GOAL, Goal::class.java, goalData)
     fhirEngine.save(pregnancyGoal)
-  }
-
-  private fun <T : Resource> loadConfig(id: String, clazz: Class<T>): T {
-    return AncApplication.getContext().loadConfig(id, clazz)
+
+    val careplanData =
+      buildConfigData(
+        patientId = patientId,
+        pregnancyCondition = pregnancyCondition,
+        pregnancyEpisodeOfCase = pregnancyEpisodeOfCase,
+        pregnancyEncounter = pregnancyEncounter,
+        pregnancyGoal = pregnancyGoal,
+        lmp = lmp
+      )
+    val pregnancyCarePlan =
+      loadConfig(Template.PREGNANCY_CARE_PLAN, CarePlan::class.java, careplanData)
+    fhirEngine.save(pregnancyCarePlan)
+  }
+
+  private fun <T : Resource> loadConfig(
+    id: String,
+    clazz: Class<T>,
+    data: Map<String, String?> = emptyMap()
+  ): T {
+    return AncApplication.getContext().loadConfig(id, clazz, data)
+  }
+
+  private fun buildConfigData(
+    patientId: String,
+    pregnancyCondition: Condition? = null,
+    pregnancyEpisodeOfCase: EpisodeOfCare? = null,
+    pregnancyEncounter: Encounter? = null,
+    pregnancyGoal: Goal? = null,
+    lmp: DateTimeType? = null
+  ): Map<String, String?> {
+    // TODO add careteam and practitioner ref when available into all entities below where required
+
+    return mapOf(
+      "#Id" to getUniqueId(),
+      "#RefPatient" to asPatientReference(patientId).reference,
+      "#RefCondition" to pregnancyCondition?.asReference()?.reference,
+      "#RefEpisodeOfCare" to pregnancyEpisodeOfCase?.asReference()?.reference,
+      "#RefEncounter" to pregnancyEncounter?.asReference()?.reference,
+      "#RefGoal" to pregnancyGoal?.asReference()?.reference,
+      "#RefCareTeam" to "ANC-CHW",
+      "#RefDateOnset" to lmp?.format(),
+      "#RefDateStart" to lmp?.format(),
+      "#RefDateEnd" to lmp?.plusMonthsAsString(9),
+      "#RefDate20w" to lmp?.plusWeeksAsString(20),
+      "#RefDate26w" to lmp?.plusWeeksAsString(26),
+      "#RefDate30w" to lmp?.plusWeeksAsString(30),
+      "#RefDate34w" to lmp?.plusWeeksAsString(34),
+      "#RefDate36w" to lmp?.plusWeeksAsString(36),
+      "#RefDate38w" to lmp?.plusWeeksAsString(38),
+      "#RefDate40w" to lmp?.plusWeeksAsString(40),
+      "#RefDateDeliveryStart" to lmp?.plusWeeksAsString(40),
+      "#RefDateDeliveryEnd" to lmp?.plusWeeksAsString(42),
+    )
   }
 
   companion object {
@@ -248,6 +245,8 @@
       const val PREGNANCY_CONDITION = "pregnancy_condition_template.json"
       const val PREGNANCY_EPISODE_OF_CARE = "pregnancy_episode_of_care_template.json"
       const val PREGNANCY_FIRST_ENCOUNTER = "pregnancy_first_encounter_template.json"
+      const val PREGNANCY_GOAL = "pregnancy_goal_template.json"
+      const val PREGNANCY_CARE_PLAN = "pregnancy_careplan_template.json"
     }
   }
 }