--- conflicted
+++ resolved
@@ -31,14 +31,11 @@
 import org.smartregister.fhircore.engine.data.domain.util.RegisterRepository
 import org.smartregister.fhircore.engine.util.DefaultDispatcherProvider
 import org.smartregister.fhircore.engine.util.DispatcherProvider
-<<<<<<< HEAD
 import org.smartregister.fhircore.engine.util.extension.countActivePatients
-=======
 import org.smartregister.fhircore.engine.util.extension.extractAge
 import org.smartregister.fhircore.engine.util.extension.extractGender
 import org.smartregister.fhircore.engine.util.extension.extractName
->>>>>>> 6623a4d6
-import org.smartregister.fhircore.engine.util.extension.searchPatients
+import org.smartregister.fhircore.engine.util.extension.searchActivePatients
 
 class AncPatientRepository(
   override val fhirEngine: FhirEngine,
@@ -52,7 +49,7 @@
     loadAll: Boolean
   ): List<AncPatientItem> {
     return withContext(dispatcherProvider.io()) {
-      val patients = fhirEngine.searchPatients(
+      val patients = fhirEngine.searchActivePatients(
         query = query,
         pageNumber = pageNumber,
         loadAll = loadAll
@@ -61,10 +58,9 @@
     }
   }
 
-<<<<<<< HEAD
   override suspend fun countAll(): Long =
     withContext(dispatcherProvider.io()) { fhirEngine.countActivePatients() }
-=======
+
   suspend fun fetchDemographics(patientId: String): AncPatientDetailItem {
     var ancPatientDetailItem = AncPatientDetailItem()
     if (patientId.isNotEmpty())
@@ -115,5 +111,4 @@
       }
     return listCarePlan
   }
->>>>>>> 6623a4d6
 }