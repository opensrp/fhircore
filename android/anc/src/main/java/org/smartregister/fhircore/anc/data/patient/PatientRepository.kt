/*
 * Copyright 2021 Ona Systems, Inc
 *
 * Licensed under the Apache License, Version 2.0 (the "License");
 * you may not use this file except in compliance with the License.
 * You may obtain a copy of the License at
 *
 *       http://www.apache.org/licenses/LICENSE-2.0
 *
 * Unless required by applicable law or agreed to in writing, software
 * distributed under the License is distributed on an "AS IS" BASIS,
 * WITHOUT WARRANTIES OR CONDITIONS OF ANY KIND, either express or implied.
 * See the License for the specific language governing permissions and
 * limitations under the License.
 */

package org.smartregister.fhircore.anc.data.patient

import android.content.Context
import com.google.android.fhir.FhirEngine
import com.google.android.fhir.logicalId
import com.google.android.fhir.search.count
import com.google.android.fhir.search.search
import dagger.hilt.android.qualifiers.ApplicationContext
import java.util.Date
import javax.inject.Inject
import kotlinx.coroutines.withContext
import org.hl7.fhir.r4.model.CarePlan
import org.hl7.fhir.r4.model.Condition
import org.hl7.fhir.r4.model.DateType
import org.hl7.fhir.r4.model.Encounter
import org.hl7.fhir.r4.model.EpisodeOfCare
import org.hl7.fhir.r4.model.Goal
import org.hl7.fhir.r4.model.Observation
import org.hl7.fhir.r4.model.Patient
import org.hl7.fhir.r4.model.Questionnaire
import org.hl7.fhir.r4.model.QuestionnaireResponse
import org.hl7.fhir.r4.model.Resource
import org.hl7.fhir.r4.model.Task
import org.smartregister.fhircore.anc.data.model.CarePlanItem
import org.smartregister.fhircore.anc.data.model.EncounterItem
import org.smartregister.fhircore.anc.data.model.PatientDetailItem
import org.smartregister.fhircore.anc.data.model.PatientItem
import org.smartregister.fhircore.anc.data.model.UpcomingServiceItem
import org.smartregister.fhircore.anc.sdk.QuestionnaireUtils.asPatientReference
import org.smartregister.fhircore.anc.sdk.QuestionnaireUtils.asReference
import org.smartregister.fhircore.anc.sdk.QuestionnaireUtils.getUniqueId
import org.smartregister.fhircore.anc.sdk.ResourceMapperExtended
import org.smartregister.fhircore.anc.ui.anccare.details.CarePlanItemMapper
import org.smartregister.fhircore.anc.ui.anccare.details.EncounterItemMapper
import org.smartregister.fhircore.anc.ui.anccare.shared.Anc
import org.smartregister.fhircore.anc.ui.anccare.shared.AncItemMapper
import org.smartregister.fhircore.anc.util.AncOverviewType
import org.smartregister.fhircore.anc.util.RegisterType
import org.smartregister.fhircore.anc.util.SearchFilter
import org.smartregister.fhircore.anc.util.filterBy
import org.smartregister.fhircore.anc.util.filterByPatient
import org.smartregister.fhircore.anc.util.loadRegisterConfig
import org.smartregister.fhircore.anc.util.loadRegisterConfigAnc
import org.smartregister.fhircore.engine.data.domain.util.PaginationUtil
import org.smartregister.fhircore.engine.data.domain.util.RegisterRepository
import org.smartregister.fhircore.engine.data.local.DefaultRepository
import org.smartregister.fhircore.engine.util.DispatcherProvider
import org.smartregister.fhircore.engine.util.extension.due
import org.smartregister.fhircore.engine.util.extension.extractAddress
import org.smartregister.fhircore.engine.util.extension.extractAge
import org.smartregister.fhircore.engine.util.extension.extractFamilyName
import org.smartregister.fhircore.engine.util.extension.extractGender
import org.smartregister.fhircore.engine.util.extension.extractId
import org.smartregister.fhircore.engine.util.extension.extractName
import org.smartregister.fhircore.engine.util.extension.format
import org.smartregister.fhircore.engine.util.extension.isPregnant
import org.smartregister.fhircore.engine.util.extension.loadResourceTemplate
import org.smartregister.fhircore.engine.util.extension.makeItReadable
import org.smartregister.fhircore.engine.util.extension.overdue
import org.smartregister.fhircore.engine.util.extension.plusMonthsAsString
import org.smartregister.fhircore.engine.util.extension.plusWeeksAsString

class PatientRepository
@Inject
constructor(
  @ApplicationContext val context: Context,
  override val fhirEngine: FhirEngine,
  override val domainMapper: AncItemMapper,
  val dispatcherProvider: DispatcherProvider
) : RegisterRepository<Anc, PatientItem> {

  private val registerConfig = context.loadRegisterConfig(RegisterType.ANC_REGISTER_ID)

  private val ancOverviewConfig = context.loadRegisterConfigAnc(AncOverviewType.ANC_OVERVIEW_ID)
  private val vitalSignsConfig = context.loadRegisterConfigAnc(AncOverviewType.VITAL_SIGNS)

  private val detailRepository = DefaultRepository(fhirEngine, dispatcherProvider)

  val resourceMapperExtended = ResourceMapperExtended(detailRepository)

  override suspend fun loadData(
    query: String,
    pageNumber: Int,
    loadAll: Boolean
  ): List<PatientItem> {
    return withContext(dispatcherProvider.io()) {
      val pregnancies =
        fhirEngine
          .search<Condition> {
            filterBy(registerConfig.primaryFilter!!)
            registerConfig.secondaryFilter?.let { filterBy(it) }

            count = if (loadAll) countAll().toInt() else PaginationUtil.DEFAULT_PAGE_SIZE
            from = pageNumber * PaginationUtil.DEFAULT_PAGE_SIZE
          }
          .distinctBy { it.subject.extractId() }

      val patients =
        pregnancies.map { fhirEngine.load(Patient::class.java, it.subject.extractId()) }.sortedBy {
          it.nameFirstRep.family
        }

      patients.map {
        val head =
          kotlin
            .runCatching {
              fhirEngine.load(Patient::class.java, it.link[0].id.replace("Patient/", ""))
            }
            .getOrNull()

        val carePlans = searchCarePlan(it.logicalId)
        domainMapper.mapToDomainModel(Anc(it, head, carePlans))
      }
    }
  }

  suspend fun searchCarePlan(id: String): List<CarePlan> {
    return fhirEngine.search { filterByPatient(CarePlan.SUBJECT, id) }
  }

  override suspend fun countAll(): Long =
    withContext(dispatcherProvider.io()) {
      fhirEngine.count<Condition> {
        filterBy(registerConfig.primaryFilter!!)
        registerConfig.secondaryFilter?.let { filterBy(it) }
      }
    }

  suspend fun fetchDemographics(patientId: String): PatientDetailItem {
    var ancPatientDetailItem = PatientDetailItem()
    if (patientId.isNotEmpty())
      withContext(dispatcherProvider.io()) {
        val patient = fhirEngine.load(Patient::class.java, patientId)
        var ancPatientItemHead = PatientItem()
        if (patient.link.isNotEmpty()) {
          val patientHead =
            fhirEngine.load(
              Patient::class.java,
              patient.linkFirstRep.other.reference.replace("Patient/", "")
            )

          ancPatientItemHead =
            PatientItem(
              patientIdentifier = patient.logicalId,
              name = patientHead.extractName(),
              gender = patientHead.extractGender(context) ?: "",
              age = patientHead.extractAge(),
              demographics = patientHead.extractAddress()
            )
        }

        val ancPatientItem =
          PatientItem(
            patientIdentifier = patient.logicalId,
            name = patient.extractName(),
            gender = patient.extractGender(context) ?: "",
            isPregnant = patient.isPregnant(),
            age = patient.extractAge(),
            familyName = patient.extractFamilyName(),
            demographics = patient.extractAddress(),
            isHouseHoldHead = patient.link.isEmpty()
          )
        ancPatientDetailItem = PatientDetailItem(ancPatientItem, ancPatientItemHead)
      }
    return ancPatientDetailItem
  }

  fun fetchCarePlanItem(carePlan: List<CarePlan>): List<CarePlanItem> =
    carePlan.filter { it.due() || it.overdue() }.map { CarePlanItemMapper.mapToDomainModel(it) }

  suspend fun fetchCarePlan(patientId: String): List<CarePlan> =
    withContext(dispatcherProvider.io()) {
      fhirEngine.search { filter(CarePlan.SUBJECT) { value = "Patient/$patientId" } }
    }

  suspend fun fetchObservations(patientId: String, searchFilterString: String): Observation {
    val searchFilter: SearchFilter =
      when (searchFilterString) {
        "edd" -> ancOverviewConfig.eddFilter!!
        "risk" -> ancOverviewConfig.riskFilter!!
        "fetuses" -> ancOverviewConfig.fetusesFilter!!
        "ga" -> ancOverviewConfig.gaFilter!!
        else ->
          throw UnsupportedOperationException("Given filter $searchFilterString not supported")
      }
    var finalObservation = Observation()
    val observations =
      withContext(dispatcherProvider.io()) {
        fhirEngine.search<Observation> {
          filterBy(searchFilter)
          // for patient filter use extension created
          filterByPatient(Observation.SUBJECT, patientId)
        }
      }
    if (observations.isNotEmpty())
      finalObservation = observations.sortedBy { it.effectiveDateTimeType.value }.first()

    return finalObservation
  }

  suspend fun fetchVitalSigns(patientId: String, searchFilterString: String): Observation {
    val searchFilter: SearchFilter =
      when (searchFilterString) {
        "body-weight" -> vitalSignsConfig.weightFilter!!
        "body-height" -> vitalSignsConfig.heightFilter!!
<<<<<<< HEAD
        "bmi" -> vitalSignsConfig.bmiFilter!!
=======
>>>>>>> 39851e19
        "bp-s" -> vitalSignsConfig.BPSFilter!!
        "bp-d" -> vitalSignsConfig.BPDSFilter!!
        "pulse-rate" -> vitalSignsConfig.pulseRateFilter!!
        "bg" -> vitalSignsConfig.bloodGlucoseFilter!!
        "sp02" -> vitalSignsConfig.bloodOxygenLevelFilter!!
        else ->
          throw UnsupportedOperationException("Given filter $searchFilterString not supported")
      }
    var finalObservation = Observation()
    val observations =
      withContext(dispatcherProvider.io()) {
        fhirEngine.search<Observation> {
          filterBy(searchFilter)
          // for patient filter use extension created
          filterByPatient(Observation.SUBJECT, patientId)
        }
      }
    if (observations.isNotEmpty())
<<<<<<< HEAD
      finalObservation = observations.sortedBy { it.effectiveDateTimeType.value }.first()
=======
      finalObservation = observations.sortedBy { it.effectiveDateTimeType.value }.last()
>>>>>>> 39851e19

    return finalObservation
  }

  suspend fun fetchEncounters(patientId: String): List<Encounter> =
    withContext(dispatcherProvider.io()) {
      fhirEngine.search { filter(Encounter.SUBJECT) { value = "Patient/$patientId" } }
    }

  suspend fun enrollIntoAnc(patientId: String, lmp: DateType) {
    val conditionData = buildConfigData(patientId = patientId, lmp = lmp)

    val pregnancyCondition =
      loadConfig(Template.PREGNANCY_CONDITION, Condition::class.java, conditionData)
    fhirEngine.save(pregnancyCondition)

    val episodeData =
      buildConfigData(patientId = patientId, pregnancyCondition = pregnancyCondition, lmp = lmp)
    val pregnancyEpisodeOfCase =
      loadConfig(Template.PREGNANCY_EPISODE_OF_CARE, EpisodeOfCare::class.java, episodeData)
    fhirEngine.save(pregnancyEpisodeOfCase)

    val encounterData =
      buildConfigData(
        patientId = patientId,
        pregnancyCondition = pregnancyCondition,
        pregnancyEpisodeOfCase = pregnancyEpisodeOfCase,
        lmp = lmp
      )
    val pregnancyEncounter =
      loadConfig(Template.PREGNANCY_FIRST_ENCOUNTER, Encounter::class.java, encounterData)
    fhirEngine.save(pregnancyEncounter)

    val goalData = buildConfigData(patientId)
    val pregnancyGoal = loadConfig(Template.PREGNANCY_GOAL, Goal::class.java, goalData)
    fhirEngine.save(pregnancyGoal)

    val careplanData =
      buildConfigData(
        patientId = patientId,
        pregnancyCondition = pregnancyCondition,
        pregnancyEpisodeOfCase = pregnancyEpisodeOfCase,
        pregnancyEncounter = pregnancyEncounter,
        pregnancyGoal = pregnancyGoal,
        lmp = lmp
      )
    val pregnancyCarePlan =
      loadConfig(Template.PREGNANCY_CARE_PLAN, CarePlan::class.java, careplanData)
    fhirEngine.save(pregnancyCarePlan)
  }

  private fun <T : Resource> loadConfig(
    id: String,
    clazz: Class<T>,
    data: Map<String, String?> = emptyMap()
  ): T {
    return context.loadResourceTemplate(id, clazz, data)
  }

  private fun buildConfigData(
    patientId: String,
    pregnancyCondition: Condition? = null,
    pregnancyEpisodeOfCase: EpisodeOfCare? = null,
    pregnancyEncounter: Encounter? = null,
    pregnancyGoal: Goal? = null,
    lmp: DateType? = null
  ): Map<String, String?> {
    return mapOf(
      "#Id" to getUniqueId(),
      "#RefPatient" to asPatientReference(patientId).reference,
      "#RefCondition" to pregnancyCondition?.id,
      "#RefEpisodeOfCare" to pregnancyEpisodeOfCase?.id,
      "#RefEncounter" to pregnancyEncounter?.id,
      "#RefGoal" to pregnancyGoal?.asReference()?.reference,
      // TODO https://github.com/opensrp/fhircore/issues/560
      // add careteam and practitioner ref when available into all entities below where required
      "#RefCareTeam" to "CareTeam/325",
      "#RefPractitioner" to "Practitioner/399",
      "#RefDateOnset" to lmp?.format(),
      "#RefDateStart" to lmp?.format(),
      "#RefDateEnd" to lmp?.plusMonthsAsString(9),
      "#RefDate20w" to lmp?.plusWeeksAsString(20),
      "#RefDate26w" to lmp?.plusWeeksAsString(26),
      "#RefDate30w" to lmp?.plusWeeksAsString(30),
      "#RefDate34w" to lmp?.plusWeeksAsString(34),
      "#RefDate36w" to lmp?.plusWeeksAsString(36),
      "#RefDate38w" to lmp?.plusWeeksAsString(38),
      "#RefDate40w" to lmp?.plusWeeksAsString(40),
      "#RefDateDeliveryStart" to lmp?.plusWeeksAsString(40),
      "#RefDateDeliveryEnd" to lmp?.plusWeeksAsString(42),
    )
  }

  suspend fun fetchUpcomingServiceItem(carePlan: List<CarePlan>): List<UpcomingServiceItem> {
    val listCarePlan = arrayListOf<UpcomingServiceItem>()
    val listCarePlanList = arrayListOf<CarePlan>()
    if (carePlan.isNotEmpty()) {
      listCarePlanList.addAll(carePlan.filter { it.due() })
      listCarePlanList.forEach {
        var task: Task
        withContext(dispatcherProvider.io()) {
          val carePlanId = it.logicalId
          var tasks =
            fhirEngine.search<Task> { filter(Task.FOCUS) { value = "CarePlan/$carePlanId" } }
          if (!tasks.isNullOrEmpty()) {
            task = tasks[0]
            listCarePlan.add(
              UpcomingServiceItem(
                task.logicalId,
                task.code.text,
                task.executionPeriod?.start.makeItReadable()
              )
            )
          }
        }
      }
    }
    return listCarePlan
  }

  fun fetchLastSeenItem(encounters: List<Encounter>): List<EncounterItem> {
    val listCarePlan = arrayListOf<EncounterItem>()
    if (encounters.isNotEmpty()) {
      for (i in encounters.indices) {
        listCarePlan.add(EncounterItemMapper.mapToDomainModel(encounters[i]))
      }
    }
    return listCarePlan
  }

  suspend fun recordComputedBmi(
    questionnaire: Questionnaire,
    questionnaireResponse: QuestionnaireResponse,
    patientId: String,
    encounterID: String,
    height: Double,
    weight: Double,
    computedBmi: Double,
    heightUnit: String,
    weightUnit: String,
    bmiUnit: String
  ): Boolean {
    resourceMapperExtended.saveParsedResource(questionnaireResponse, questionnaire, patientId, null)
    return recordBmi(
      patientId,
      encounterID,
      height,
      weight,
      computedBmi,
      heightUnit,
      weightUnit,
      bmiUnit
    )
  }

  private suspend fun recordBmi(
    patientId: String,
    formEncounterId: String,
    height: Double? = null,
    weight: Double? = null,
    computedBMI: Double? = null,
    heightUnit: String,
    weightUnit: String,
    bmiUnit: String
  ): Boolean {
    val bmiEncounterData =
      buildBmiConfigData(
        patientId = patientId,
        recordId = formEncounterId,
        height = height,
        weight = weight,
        computedBmi = computedBMI
      )
    val bmiEncounter = loadConfig(Template.BMI_ENCOUNTER, Encounter::class.java, bmiEncounterData)
    fhirEngine.save(bmiEncounter)

    val bmiWeightObservationRecordId = getUniqueId()
    val bmiWeightObservationData =
      buildBmiConfigData(
        patientId = patientId,
        recordId = bmiWeightObservationRecordId,
        bmiEncounter = bmiEncounter,
        height = height,
        weight = weight,
        computedBmi = computedBMI,
        weightUnit = weightUnit
      )
    val bmiWeightObservation =
      loadConfig(Template.BMI_PATIENT_WEIGHT, Observation::class.java, bmiWeightObservationData)
    fhirEngine.save(bmiWeightObservation)

    val bmiHeightObservationRecordId = getUniqueId()
    val bmiHeightObservationData =
      buildBmiConfigData(
        patientId = patientId,
        recordId = bmiHeightObservationRecordId,
        bmiEncounter = bmiEncounter,
        height = height,
        weight = weight,
        computedBmi = computedBMI,
        heightUnit = heightUnit
      )
    val bmiHeightObservation =
      loadConfig(Template.BMI_PATIENT_HEIGHT, Observation::class.java, bmiHeightObservationData)
    fhirEngine.save(bmiHeightObservation)

    val bmiObservationRecordId = getUniqueId()
    val bmiObservationData =
      buildBmiConfigData(
        patientId = patientId,
        recordId = bmiObservationRecordId,
        bmiEncounter = bmiEncounter,
        height = height,
        weight = weight,
        computedBmi = computedBMI,
        refObsWeightFormId = bmiWeightObservationRecordId,
        refObsHeightFormId = bmiHeightObservationRecordId,
        bmiUnit = bmiUnit
      )
    val bmiObservation =
      loadConfig(Template.BMI_PATIENT_BMI, Observation::class.java, bmiObservationData)
    fhirEngine.save(bmiObservation)
    return bmiObservationData.isNotEmpty()
  }

  private fun buildBmiConfigData(
    recordId: String,
    patientId: String,
    bmiEncounter: Encounter? = null,
    height: Double? = null,
    weight: Double? = null,
    computedBmi: Double? = null,
    refObsWeightFormId: String? = null,
    refObsHeightFormId: String? = null,
    heightUnit: String? = null,
    weightUnit: String? = null,
    bmiUnit: String? = null
  ): Map<String, String?> {
    return mapOf(
      "#Id" to recordId,
      "#RefPatient" to asPatientReference(patientId).reference,
      "#RefEncounter" to bmiEncounter?.id,
      "#RefPractitioner" to "Practitioner/399",
      "#EffectiveDate" to DateType(Date()).format(),
      "#ValueWeight" to weight?.toString(),
      "#ValueHeight" to height?.toString(),
      "#ValueBmi" to computedBmi.toString(),
      "#RefIdObservationBodyHeight" to refObsHeightFormId,
      "#RefIdObservationBodyWeight" to refObsWeightFormId,
      "#ValueWeightUnit" to weightUnit?.toString(),
      "#ValueHeightUnit" to heightUnit?.toString(),
      "#ValueBmiUnit" to bmiUnit?.toString()
    )
  }

  fun setAncItemMapperType(ancItemMapperType: AncItemMapper.AncItemMapperType) {
    domainMapper.setAncItemMapperType(ancItemMapperType)
  }

  companion object {
    object Template {
      const val PREGNANCY_CONDITION = "pregnancy_condition_template.json"
      const val PREGNANCY_EPISODE_OF_CARE = "pregnancy_episode_of_care_template.json"
      const val PREGNANCY_FIRST_ENCOUNTER = "pregnancy_first_encounter_template.json"
      const val PREGNANCY_GOAL = "pregnancy_goal_template.json"
      const val PREGNANCY_CARE_PLAN = "pregnancy_careplan_template.json"
      const val BMI_ENCOUNTER = "bmi_patient_encounter_template.json"
      const val BMI_PATIENT_WEIGHT = "bmi_patient_weight_observation_template.json"
      const val BMI_PATIENT_HEIGHT = "bmi_patient_height_observation_template.json"
      const val BMI_PATIENT_BMI = "bmi_patient_computed_bmi_observation_template.json"
    }
  }
}<|MERGE_RESOLUTION|>--- conflicted
+++ resolved
@@ -219,10 +219,7 @@
       when (searchFilterString) {
         "body-weight" -> vitalSignsConfig.weightFilter!!
         "body-height" -> vitalSignsConfig.heightFilter!!
-<<<<<<< HEAD
         "bmi" -> vitalSignsConfig.bmiFilter!!
-=======
->>>>>>> 39851e19
         "bp-s" -> vitalSignsConfig.BPSFilter!!
         "bp-d" -> vitalSignsConfig.BPDSFilter!!
         "pulse-rate" -> vitalSignsConfig.pulseRateFilter!!
@@ -241,11 +238,7 @@
         }
       }
     if (observations.isNotEmpty())
-<<<<<<< HEAD
-      finalObservation = observations.sortedBy { it.effectiveDateTimeType.value }.first()
-=======
       finalObservation = observations.sortedBy { it.effectiveDateTimeType.value }.last()
->>>>>>> 39851e19
 
     return finalObservation
   }
