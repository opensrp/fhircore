/*
 * Copyright 2021 Ona Systems, Inc
 *
 * Licensed under the Apache License, Version 2.0 (the "License");
 * you may not use this file except in compliance with the License.
 * You may obtain a copy of the License at
 *
 *       http://www.apache.org/licenses/LICENSE-2.0
 *
 * Unless required by applicable law or agreed to in writing, software
 * distributed under the License is distributed on an "AS IS" BASIS,
 * WITHOUT WARRANTIES OR CONDITIONS OF ANY KIND, either express or implied.
 * See the License for the specific language governing permissions and
 * limitations under the License.
 */

package org.smartregister.fhircore.anc.data.patient

import android.content.Context
import com.google.android.fhir.FhirEngine
import com.google.android.fhir.logicalId
import com.google.android.fhir.search.count
import com.google.android.fhir.search.search
import dagger.hilt.android.qualifiers.ApplicationContext
import java.util.Date
import javax.inject.Inject
import kotlinx.coroutines.withContext
import org.hl7.fhir.r4.model.CarePlan
import org.hl7.fhir.r4.model.Condition
import org.hl7.fhir.r4.model.DateType
import org.hl7.fhir.r4.model.Encounter
import org.hl7.fhir.r4.model.EpisodeOfCare
import org.hl7.fhir.r4.model.Goal
import org.hl7.fhir.r4.model.Observation
import org.hl7.fhir.r4.model.Patient
import org.hl7.fhir.r4.model.Questionnaire
import org.hl7.fhir.r4.model.QuestionnaireResponse
import org.hl7.fhir.r4.model.Resource
<<<<<<< HEAD
=======
import org.hl7.fhir.r4.model.Task
import org.smartregister.fhircore.anc.AncApplication
>>>>>>> cae541d3
import org.smartregister.fhircore.anc.data.model.CarePlanItem
import org.smartregister.fhircore.anc.data.model.EncounterItem
import org.smartregister.fhircore.anc.data.model.PatientDetailItem
import org.smartregister.fhircore.anc.data.model.PatientItem
import org.smartregister.fhircore.anc.data.model.UpcomingServiceItem
import org.smartregister.fhircore.anc.sdk.QuestionnaireUtils.asPatientReference
import org.smartregister.fhircore.anc.sdk.QuestionnaireUtils.asReference
import org.smartregister.fhircore.anc.sdk.QuestionnaireUtils.getUniqueId
import org.smartregister.fhircore.anc.sdk.ResourceMapperExtended
import org.smartregister.fhircore.anc.ui.anccare.details.CarePlanItemMapper
import org.smartregister.fhircore.anc.ui.anccare.details.EncounterItemMapper
import org.smartregister.fhircore.anc.ui.anccare.register.Anc
import org.smartregister.fhircore.anc.ui.anccare.register.AncItemMapper
import org.smartregister.fhircore.anc.util.AncOverviewType
import org.smartregister.fhircore.anc.util.RegisterType
import org.smartregister.fhircore.anc.util.SearchFilter
import org.smartregister.fhircore.anc.util.filterBy
import org.smartregister.fhircore.anc.util.filterByPatient
import org.smartregister.fhircore.anc.util.loadRegisterConfig
import org.smartregister.fhircore.anc.util.loadRegisterConfigAnc
import org.smartregister.fhircore.engine.data.domain.util.DomainMapper
import org.smartregister.fhircore.engine.data.domain.util.PaginationUtil
import org.smartregister.fhircore.engine.data.domain.util.RegisterRepository
<<<<<<< HEAD
=======
import org.smartregister.fhircore.engine.util.DateUtils.makeItReadable
import org.smartregister.fhircore.engine.util.DefaultDispatcherProvider
>>>>>>> cae541d3
import org.smartregister.fhircore.engine.util.DispatcherProvider
import org.smartregister.fhircore.engine.util.extension.due
import org.smartregister.fhircore.engine.util.extension.extractAddress
import org.smartregister.fhircore.engine.util.extension.extractAge
import org.smartregister.fhircore.engine.util.extension.extractFamilyName
import org.smartregister.fhircore.engine.util.extension.extractGender
import org.smartregister.fhircore.engine.util.extension.extractId
import org.smartregister.fhircore.engine.util.extension.extractName
import org.smartregister.fhircore.engine.util.extension.format
import org.smartregister.fhircore.engine.util.extension.isPregnant
import org.smartregister.fhircore.engine.util.extension.loadResourceTemplate
import org.smartregister.fhircore.engine.util.extension.overdue
import org.smartregister.fhircore.engine.util.extension.plusMonthsAsString
import org.smartregister.fhircore.engine.util.extension.plusWeeksAsString

class PatientRepository
@Inject
constructor(
  @ApplicationContext val context: Context,
  override val fhirEngine: FhirEngine,
  override val domainMapper: AncItemMapper,
  val dispatcherProvider: DispatcherProvider
) : RegisterRepository<Anc, PatientItem> {

  private val registerConfig = context.loadRegisterConfig(RegisterType.ANC_REGISTER_ID)

  private val ancOverviewConfig = context.loadRegisterConfigAnc(AncOverviewType.ANC_OVERVIEW_ID)

  val resourceMapperExtended = ResourceMapperExtended(fhirEngine)

  // PatientRepository is used with either AncItemMapper or AncPatientItemMapper
  // This allows the specific class to change this from the default AncItemMapper
  // TODO: Find a better way to do this eg. Hilt Module
  var domainMapperInUse: DomainMapper<Anc, PatientItem> = domainMapper

  override suspend fun loadData(
    query: String,
    pageNumber: Int,
    loadAll: Boolean
  ): List<PatientItem> {
    return withContext(dispatcherProvider.io()) {
      val pregnancies =
        fhirEngine
          .search<Condition> {
            filterBy(registerConfig.primaryFilter!!)
            registerConfig.secondaryFilter?.let { filterBy(it) }

            count = if (loadAll) countAll().toInt() else PaginationUtil.DEFAULT_PAGE_SIZE
            from = pageNumber * PaginationUtil.DEFAULT_PAGE_SIZE
          }
          .distinctBy { it.subject.extractId() }

      val patients =
        pregnancies.map { fhirEngine.load(Patient::class.java, it.subject.extractId()) }.sortedBy {
          it.nameFirstRep.family
        }

      patients.map {
        val head =
          kotlin
            .runCatching {
              fhirEngine.load(Patient::class.java, it.link[0].id.replace("Patient/", ""))
            }
            .getOrNull()

        val carePlans = searchCarePlan(it.logicalId)
        domainMapperInUse.mapToDomainModel(Anc(it, head, carePlans))
      }
    }
  }

  suspend fun searchCarePlan(id: String): List<CarePlan> {
    return fhirEngine.search { filterByPatient(CarePlan.SUBJECT, id) }
  }

  override suspend fun countAll(): Long =
    withContext(dispatcherProvider.io()) {
      fhirEngine.count<Condition> {
        filterBy(registerConfig.primaryFilter!!)
        registerConfig.secondaryFilter?.let { filterBy(it) }
      }
    }

  suspend fun fetchDemographics(patientId: String): PatientDetailItem {
    var ancPatientDetailItem = PatientDetailItem()
    if (patientId.isNotEmpty())
      withContext(dispatcherProvider.io()) {
        val patient = fhirEngine.load(Patient::class.java, patientId)
        var ancPatientItemHead = PatientItem()
        if (patient.link.isNotEmpty()) {
          val patientHead =
            fhirEngine.load(
              Patient::class.java,
              patient.linkFirstRep.other.reference.replace("Patient/", "")
            )

          ancPatientItemHead =
            PatientItem(
              patientIdentifier = patient.logicalId,
              name = patientHead.extractName(),
              gender = patientHead.extractGender(context) ?: "",
              age = patientHead.extractAge(),
              demographics = patientHead.extractAddress()
            )
        }

        val ancPatientItem =
          PatientItem(
            patientIdentifier = patient.logicalId,
            name = patient.extractName(),
            gender = patient.extractGender(context) ?: "",
            isPregnant = patient.isPregnant(),
            age = patient.extractAge(),
            familyName = patient.extractFamilyName(),
            demographics = patient.extractAddress(),
            isHouseHoldHead = patient.link.isEmpty()
          )
        ancPatientDetailItem = PatientDetailItem(ancPatientItem, ancPatientItemHead)
      }
    return ancPatientDetailItem
  }

  fun fetchCarePlanItem(carePlan: List<CarePlan>): List<CarePlanItem> {
    val listCarePlan = arrayListOf<CarePlanItem>()
    val listCarePlanList = arrayListOf<CarePlan>()
    if (carePlan.isNotEmpty()) {
      listCarePlanList.addAll(carePlan.filter { it.due() })
      listCarePlanList.addAll(carePlan.filter { it.overdue() })
      for (i in listCarePlanList.indices) {
        listCarePlan.add(CarePlanItemMapper.mapToDomainModel(listCarePlanList[i]))
      }
    }
    return listCarePlan
  }

  suspend fun fetchCarePlan(patientId: String): List<CarePlan> =
    withContext(dispatcherProvider.io()) {
      fhirEngine.search { filter(CarePlan.SUBJECT) { value = "Patient/$patientId" } }
    }

  suspend fun fetchObservations(patientId: String, searchFilterString: String): Observation {
    val searchFilter: SearchFilter =
      when (searchFilterString) {
        "edd" -> ancOverviewConfig.eddFilter!!
        "risk" -> ancOverviewConfig.riskFilter!!
        "fetuses" -> ancOverviewConfig.fetusesFilter!!
        "ga" -> ancOverviewConfig.gaFilter!!
        else ->
          throw UnsupportedOperationException("Given filter $searchFilterString not supported")
      }
    var finalObservation = Observation()
    val observations =
      withContext(dispatcherProvider.io()) {
        fhirEngine.search<Observation> {
          filterBy(searchFilter)
          // for patient filter use extension created
          filterByPatient(Observation.SUBJECT, patientId)
        }
      }
    if (observations.isNotEmpty())
      finalObservation = observations.sortedBy { it.effectiveDateTimeType.value }.first()

    return finalObservation
  }

  suspend fun fetchEncounters(patientId: String): List<Encounter> =
    withContext(dispatcherProvider.io()) {
      fhirEngine.search { filter(Encounter.SUBJECT) { value = "Patient/$patientId" } }
    }

  suspend fun enrollIntoAnc(patientId: String, lmp: DateType) {
    val conditionData = buildConfigData(patientId = patientId, lmp = lmp)

    val pregnancyCondition =
      loadConfig(Template.PREGNANCY_CONDITION, Condition::class.java, conditionData)
    fhirEngine.save(pregnancyCondition)

    val episodeData =
      buildConfigData(patientId = patientId, pregnancyCondition = pregnancyCondition, lmp = lmp)
    val pregnancyEpisodeOfCase =
      loadConfig(Template.PREGNANCY_EPISODE_OF_CARE, EpisodeOfCare::class.java, episodeData)
    fhirEngine.save(pregnancyEpisodeOfCase)

    val encounterData =
      buildConfigData(
        patientId = patientId,
        pregnancyCondition = pregnancyCondition,
        pregnancyEpisodeOfCase = pregnancyEpisodeOfCase,
        lmp = lmp
      )
    val pregnancyEncounter =
      loadConfig(Template.PREGNANCY_FIRST_ENCOUNTER, Encounter::class.java, encounterData)
    fhirEngine.save(pregnancyEncounter)

    val goalData = buildConfigData(patientId)
    val pregnancyGoal = loadConfig(Template.PREGNANCY_GOAL, Goal::class.java, goalData)
    fhirEngine.save(pregnancyGoal)

    val careplanData =
      buildConfigData(
        patientId = patientId,
        pregnancyCondition = pregnancyCondition,
        pregnancyEpisodeOfCase = pregnancyEpisodeOfCase,
        pregnancyEncounter = pregnancyEncounter,
        pregnancyGoal = pregnancyGoal,
        lmp = lmp
      )
    val pregnancyCarePlan =
      loadConfig(Template.PREGNANCY_CARE_PLAN, CarePlan::class.java, careplanData)
    fhirEngine.save(pregnancyCarePlan)
  }

  private fun <T : Resource> loadConfig(
    id: String,
    clazz: Class<T>,
    data: Map<String, String?> = emptyMap()
  ): T {
    return context.loadResourceTemplate(id, clazz, data)
  }

  private fun buildConfigData(
    patientId: String,
    pregnancyCondition: Condition? = null,
    pregnancyEpisodeOfCase: EpisodeOfCare? = null,
    pregnancyEncounter: Encounter? = null,
    pregnancyGoal: Goal? = null,
    lmp: DateType? = null
  ): Map<String, String?> {
    return mapOf(
      "#Id" to getUniqueId(),
      "#RefPatient" to asPatientReference(patientId).reference,
      "#RefCondition" to pregnancyCondition?.id,
      "#RefEpisodeOfCare" to pregnancyEpisodeOfCase?.id,
      "#RefEncounter" to pregnancyEncounter?.id,
      "#RefGoal" to pregnancyGoal?.asReference()?.reference,
      // TODO https://github.com/opensrp/fhircore/issues/560
      // add careteam and practitioner ref when available into all entities below where required
      "#RefCareTeam" to "CareTeam/325",
      "#RefPractitioner" to "Practitioner/399",
      "#RefDateOnset" to lmp?.format(),
      "#RefDateStart" to lmp?.format(),
      "#RefDateEnd" to lmp?.plusMonthsAsString(9),
      "#RefDate20w" to lmp?.plusWeeksAsString(20),
      "#RefDate26w" to lmp?.plusWeeksAsString(26),
      "#RefDate30w" to lmp?.plusWeeksAsString(30),
      "#RefDate34w" to lmp?.plusWeeksAsString(34),
      "#RefDate36w" to lmp?.plusWeeksAsString(36),
      "#RefDate38w" to lmp?.plusWeeksAsString(38),
      "#RefDate40w" to lmp?.plusWeeksAsString(40),
      "#RefDateDeliveryStart" to lmp?.plusWeeksAsString(40),
      "#RefDateDeliveryEnd" to lmp?.plusWeeksAsString(42),
    )
  }

  suspend fun fetchUpcomingServiceItem(carePlan: List<CarePlan>): List<UpcomingServiceItem> {
    val listCarePlan = arrayListOf<UpcomingServiceItem>()
    val listCarePlanList = arrayListOf<CarePlan>()
    if (carePlan.isNotEmpty()) {
      listCarePlanList.addAll(carePlan.filter { it.due() })
      listCarePlanList.forEach {
        var task: Task
        withContext(dispatcherProvider.io()) {
          val carePlanId = it.logicalId
          var tasks =
            fhirEngine.search<Task> { filter(Task.FOCUS) { value = "CarePlan/$carePlanId" } }
          if (!tasks.isNullOrEmpty()) {
            task = tasks[0]
            listCarePlan.add(
              UpcomingServiceItem(
                task.logicalId,
                task.code.text,
                task.executionPeriod?.start.makeItReadable()
              )
            )
          }
        }
      }
    }
    return listCarePlan
  }

  fun fetchLastSeenItem(encounters: List<Encounter>): List<EncounterItem> {
    val listCarePlan = arrayListOf<EncounterItem>()
    if (encounters.isNotEmpty()) {
      for (i in encounters.indices) {
        listCarePlan.add(EncounterItemMapper.mapToDomainModel(encounters[i]))
      }
    }
    return listCarePlan
  }

  companion object {
    object Template {
      const val PREGNANCY_CONDITION = "pregnancy_condition_template.json"
      const val PREGNANCY_EPISODE_OF_CARE = "pregnancy_episode_of_care_template.json"
      const val PREGNANCY_FIRST_ENCOUNTER = "pregnancy_first_encounter_template.json"
      const val PREGNANCY_GOAL = "pregnancy_goal_template.json"
      const val PREGNANCY_CARE_PLAN = "pregnancy_careplan_template.json"
      const val BMI_ENCOUNTER = "bmi_patient_encounter_template.json"
      const val BMI_PATIENT_WEIGHT = "bmi_patient_weight_observation_template.json"
      const val BMI_PATIENT_HEIGHT = "bmi_patient_height_observation_template.json"
      const val BMI_PATIENT_BMI = "bmi_patient_computed_bmi_observation_template.json"
    }
  }

  suspend fun recordComputedBmi(
    questionnaire: Questionnaire,
    questionnaireResponse: QuestionnaireResponse,
    patientId: String,
    encounterID: String,
    height: Double,
    weight: Double,
    computedBmi: Double
  ): Boolean {
    resourceMapperExtended.saveParsedResource(questionnaireResponse, questionnaire, patientId, null)
    return recordBmi(patientId, encounterID, height, weight, computedBmi)
  }

  private suspend fun recordBmi(
    patientId: String,
    formEncounterId: String,
    height: Double? = null,
    weight: Double? = null,
    computedBMI: Double? = null
  ): Boolean {
    val bmiEncounterData =
      buildBmiConfigData(
        patientId = patientId,
        recordId = formEncounterId,
        height = height,
        weight = weight,
        computedBmi = computedBMI
      )
    val bmiEncounter = loadConfig(Template.BMI_ENCOUNTER, Encounter::class.java, bmiEncounterData)
    fhirEngine.save(bmiEncounter)

    val bmiWeightObservationRecordId = getUniqueId()
    val bmiWeightObservationData =
      buildBmiConfigData(
        patientId = patientId,
        recordId = bmiWeightObservationRecordId,
        bmiEncounter = bmiEncounter,
        height = height,
        weight = weight,
        computedBmi = computedBMI
      )
    val bmiWeightObservation =
      loadConfig(Template.BMI_PATIENT_WEIGHT, Observation::class.java, bmiWeightObservationData)
    fhirEngine.save(bmiWeightObservation)

    val bmiHeightObservationRecordId = getUniqueId()
    val bmiHeightObservationData =
      buildBmiConfigData(
        patientId = patientId,
        recordId = bmiHeightObservationRecordId,
        bmiEncounter = bmiEncounter,
        height = height,
        weight = weight,
        computedBmi = computedBMI,
        refObsWeightFormId = bmiWeightObservationRecordId
      )
    val bmiHeightObservation =
      loadConfig(Template.BMI_PATIENT_HEIGHT, Observation::class.java, bmiHeightObservationData)
    fhirEngine.save(bmiHeightObservation)

    val bmiObservationRecordId = getUniqueId()
    val bmiObservationData =
      buildBmiConfigData(
        patientId = patientId,
        recordId = bmiObservationRecordId,
        bmiEncounter = bmiEncounter,
        height = height,
        weight = weight,
        computedBmi = computedBMI,
        refObsWeightFormId = bmiWeightObservationRecordId,
        refObsHeightFormId = bmiHeightObservationRecordId
      )
    val bmiObservation =
      loadConfig(Template.BMI_PATIENT_BMI, Observation::class.java, bmiObservationData)
    fhirEngine.save(bmiObservation)
    return bmiObservationData.isNotEmpty()
  }

  private fun buildBmiConfigData(
    recordId: String,
    patientId: String,
    bmiEncounter: Encounter? = null,
    height: Double? = null,
    weight: Double? = null,
    computedBmi: Double? = null,
    refObsWeightFormId: String? = null,
    refObsHeightFormId: String? = null
  ): Map<String, String?> {
    return mapOf(
      "#Id" to recordId,
      "#RefPatient" to asPatientReference(patientId).reference,
      "#RefEncounter" to bmiEncounter?.id,
      "#RefPractitioner" to "Practitioner/399",
      "#EffectiveDate" to DateType(Date()).format(),
      "#ValueWeight" to weight?.toString(),
      "#ValueHeight" to height?.toString(),
      "#ValueBmi" to computedBmi.toString(),
      "#RefIdObservationBodyHeight" to refObsHeightFormId,
      "#RefIdObservationBodyWeight" to refObsWeightFormId,
    )
  }
}<|MERGE_RESOLUTION|>--- conflicted
+++ resolved
@@ -36,11 +36,7 @@
 import org.hl7.fhir.r4.model.Questionnaire
 import org.hl7.fhir.r4.model.QuestionnaireResponse
 import org.hl7.fhir.r4.model.Resource
-<<<<<<< HEAD
-=======
 import org.hl7.fhir.r4.model.Task
-import org.smartregister.fhircore.anc.AncApplication
->>>>>>> cae541d3
 import org.smartregister.fhircore.anc.data.model.CarePlanItem
 import org.smartregister.fhircore.anc.data.model.EncounterItem
 import org.smartregister.fhircore.anc.data.model.PatientDetailItem
@@ -64,11 +60,6 @@
 import org.smartregister.fhircore.engine.data.domain.util.DomainMapper
 import org.smartregister.fhircore.engine.data.domain.util.PaginationUtil
 import org.smartregister.fhircore.engine.data.domain.util.RegisterRepository
-<<<<<<< HEAD
-=======
-import org.smartregister.fhircore.engine.util.DateUtils.makeItReadable
-import org.smartregister.fhircore.engine.util.DefaultDispatcherProvider
->>>>>>> cae541d3
 import org.smartregister.fhircore.engine.util.DispatcherProvider
 import org.smartregister.fhircore.engine.util.extension.due
 import org.smartregister.fhircore.engine.util.extension.extractAddress
@@ -80,6 +71,7 @@
 import org.smartregister.fhircore.engine.util.extension.format
 import org.smartregister.fhircore.engine.util.extension.isPregnant
 import org.smartregister.fhircore.engine.util.extension.loadResourceTemplate
+import org.smartregister.fhircore.engine.util.extension.makeItReadable
 import org.smartregister.fhircore.engine.util.extension.overdue
 import org.smartregister.fhircore.engine.util.extension.plusMonthsAsString
 import org.smartregister.fhircore.engine.util.extension.plusWeeksAsString
@@ -360,20 +352,6 @@
     return listCarePlan
   }
 
-  companion object {
-    object Template {
-      const val PREGNANCY_CONDITION = "pregnancy_condition_template.json"
-      const val PREGNANCY_EPISODE_OF_CARE = "pregnancy_episode_of_care_template.json"
-      const val PREGNANCY_FIRST_ENCOUNTER = "pregnancy_first_encounter_template.json"
-      const val PREGNANCY_GOAL = "pregnancy_goal_template.json"
-      const val PREGNANCY_CARE_PLAN = "pregnancy_careplan_template.json"
-      const val BMI_ENCOUNTER = "bmi_patient_encounter_template.json"
-      const val BMI_PATIENT_WEIGHT = "bmi_patient_weight_observation_template.json"
-      const val BMI_PATIENT_HEIGHT = "bmi_patient_height_observation_template.json"
-      const val BMI_PATIENT_BMI = "bmi_patient_computed_bmi_observation_template.json"
-    }
-  }
-
   suspend fun recordComputedBmi(
     questionnaire: Questionnaire,
     questionnaireResponse: QuestionnaireResponse,
@@ -475,4 +453,18 @@
       "#RefIdObservationBodyWeight" to refObsWeightFormId,
     )
   }
+
+  companion object {
+    object Template {
+      const val PREGNANCY_CONDITION = "pregnancy_condition_template.json"
+      const val PREGNANCY_EPISODE_OF_CARE = "pregnancy_episode_of_care_template.json"
+      const val PREGNANCY_FIRST_ENCOUNTER = "pregnancy_first_encounter_template.json"
+      const val PREGNANCY_GOAL = "pregnancy_goal_template.json"
+      const val PREGNANCY_CARE_PLAN = "pregnancy_careplan_template.json"
+      const val BMI_ENCOUNTER = "bmi_patient_encounter_template.json"
+      const val BMI_PATIENT_WEIGHT = "bmi_patient_weight_observation_template.json"
+      const val BMI_PATIENT_HEIGHT = "bmi_patient_height_observation_template.json"
+      const val BMI_PATIENT_BMI = "bmi_patient_computed_bmi_observation_template.json"
+    }
+  }
 }