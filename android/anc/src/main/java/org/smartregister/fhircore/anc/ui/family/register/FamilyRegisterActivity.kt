/*
 * Copyright 2021 Ona Systems, Inc
 *
 * Licensed under the Apache License, Version 2.0 (the "License");
 * you may not use this file except in compliance with the License.
 * You may obtain a copy of the License at
 *
 *       http://www.apache.org/licenses/LICENSE-2.0
 *
 * Unless required by applicable law or agreed to in writing, software
 * distributed under the License is distributed on an "AS IS" BASIS,
 * WITHOUT WARRANTIES OR CONDITIONS OF ANY KIND, either express or implied.
 * See the License for the specific language governing permissions and
 * limitations under the License.
 */

package org.smartregister.fhircore.anc.ui.family.register

import android.content.Intent
import android.os.Bundle
import android.view.MenuItem
import androidx.core.content.ContextCompat
import androidx.fragment.app.Fragment
import dagger.hilt.android.AndroidEntryPoint
import javax.inject.Inject
import org.smartregister.fhircore.anc.R
import org.smartregister.fhircore.anc.configuration.view.ActionNavigateToReport
import org.smartregister.fhircore.anc.configuration.view.ActionSwitchFragment
import org.smartregister.fhircore.anc.data.patient.PatientRepository
import org.smartregister.fhircore.anc.ui.anccare.register.AncRegisterFragment
import org.smartregister.fhircore.anc.ui.family.form.FamilyFormConstants
import org.smartregister.fhircore.anc.ui.report.ReportHomeActivity
import org.smartregister.fhircore.anc.util.AncConfigClassification
import org.smartregister.fhircore.anc.util.getFamilyQuestionnaireIntent
import org.smartregister.fhircore.engine.configuration.ConfigurationRegistry
import org.smartregister.fhircore.engine.configuration.view.RegisterViewConfiguration
import org.smartregister.fhircore.engine.ui.register.BaseRegisterActivity
import org.smartregister.fhircore.engine.ui.register.model.RegisterItem
import org.smartregister.fhircore.engine.ui.register.model.SideMenuOption
import org.smartregister.fhircore.engine.ui.userprofile.UserProfileFragment

@AndroidEntryPoint
class FamilyRegisterActivity : BaseRegisterActivity() {

  @Inject lateinit var patientRepository: PatientRepository

  @Inject lateinit var configurationRegistry: ConfigurationRegistry

  override fun onCreate(savedInstanceState: Bundle?) {
    super.onCreate(savedInstanceState)
    val registerViewConfiguration =
      configurationRegistry.retrieveConfiguration<RegisterViewConfiguration>(
        configClassification = AncConfigClassification.PATIENT_REGISTER,
      )
    configureViews(registerViewConfiguration)
  }

  override fun supportedFragments(): Map<String, Fragment> =
    mapOf(
      Pair(FamilyRegisterFragment.TAG, FamilyRegisterFragment()),
      Pair(AncRegisterFragment.TAG, AncRegisterFragment()),
      Pair(UserProfileFragment.TAG, UserProfileFragment())
    )

<<<<<<< HEAD
  /*override fun bottomNavigationMenuOptions(): List<NavigationMenuOption> =
  listOf(
    NavigationMenuOption(
      id = R.id.menu_item_register,
      title = getString(R.string.register),
      iconResource = ContextCompat.getDrawable(this, R.drawable.ic_home)!!
    ),
    NavigationMenuOption(
      id = R.id.menu_item_tasks,
      title = getString(R.string.tasks),
      iconResource = ContextCompat.getDrawable(this, R.drawable.ic_tasks)!!
    ),
    NavigationMenuOption(
      id = R.id.menu_item_reports,
      title = getString(R.string.reports),
      iconResource = ContextCompat.getDrawable(this, R.drawable.ic_reports)!!
    ),
    NavigationMenuOption(
      id = R.id.menu_item_profile,
      title = getString(R.string.profile),
      iconResource = ContextCompat.getDrawable(this, R.drawable.ic_user)!!
    )
  )*/

=======
>>>>>>> 5a68a7f0
  override fun onNavigationOptionItemSelected(item: MenuItem): Boolean {
    when (item.itemId) {
      R.id.menu_item_families, R.id.menu_item_family_planning_clients ->
        switchFragment(mainFragmentTag())
    }
    return true
  }

  override fun onBottomNavigationOptionItemSelected(
    item: MenuItem,
    viewConfiguration: RegisterViewConfiguration
  ): Boolean {
    viewConfiguration.bottomNavigationOptions?.forEach { navigationOption ->
      if (item.itemId == navigationOption.id.hashCode()) {
        when (val action = navigationOption.action) {
          is ActionSwitchFragment -> {
            switchFragment(
              action.tag,
              action.isRegisterFragment,
              action.isFilterVisible,
              action.toolbarTitle
            )
          }
          is ActionNavigateToReport -> {
            navigateToReports()
          }
        }
      }
    }
    return super.onBottomNavigationOptionItemSelected(item, viewConfiguration)
  }

  override fun sideMenuOptions(): List<SideMenuOption> =
    listOf(
      SideMenuOption(
        itemId = R.id.menu_item_families,
        titleResource = R.string.households,
        iconResource = ContextCompat.getDrawable(this, R.drawable.ic_households)!!,
      ),
      SideMenuOption(
        itemId = R.id.menu_item_anc_clients,
        titleResource = R.string.pregnant_clients,
        iconResource = ContextCompat.getDrawable(this, R.drawable.ic_pregnant_clients)!!,
      ),
      SideMenuOption(
        itemId = R.id.menu_item_post_natal_clients,
        titleResource = R.string.post_natal_clients,
        iconResource = ContextCompat.getDrawable(this, R.drawable.ic_post_natal_client)!!,
      ),
      SideMenuOption(
        itemId = R.id.menu_item_child_clients,
        titleResource = R.string.child_clients,
        iconResource = ContextCompat.getDrawable(this, R.drawable.ic_family_clients)!!,
      ),
      SideMenuOption(
        itemId = R.id.menu_item_family_planning_clients,
        titleResource = R.string.family_planning_clients,
        iconResource = ContextCompat.getDrawable(this, R.drawable.ic_family_clients)!!,
      ),
      SideMenuOption(
        itemId = R.id.menu_item_reports,
        titleResource = R.string.reports,
        iconResource = ContextCompat.getDrawable(this, R.drawable.ic_reports)!!
      ),
      SideMenuOption(
        itemId = R.id.menu_item_profile,
        titleResource = R.string.profile,
        iconResource = ContextCompat.getDrawable(this, R.drawable.ic_user)!!
      )
    )

  fun navigateToReports() {
    val intent = Intent(this, ReportHomeActivity::class.java)
    intent.addFlags(Intent.FLAG_ACTIVITY_NEW_TASK)
    startActivity(intent)
  }

  override fun registerClient(clientIdentifier: String?) {
    val intent =
      getFamilyQuestionnaireIntent(clientIdentifier, FamilyFormConstants.FAMILY_REGISTER_FORM)
    startActivity(intent)
  }

  override fun registersList() =
    listOf(
      RegisterItem(
        uniqueTag = FamilyRegisterFragment.TAG,
        title = getString(R.string.families),
        isSelected = true
      ),
      RegisterItem(
        uniqueTag = AncRegisterFragment.TAG,
        title = getString(R.string.anc_clients),
        isSelected = false
      )
    )

  override fun mainFragmentTag() = FamilyRegisterFragment.TAG
}<|MERGE_RESOLUTION|>--- conflicted
+++ resolved
@@ -62,33 +62,6 @@
       Pair(UserProfileFragment.TAG, UserProfileFragment())
     )
 
-<<<<<<< HEAD
-  /*override fun bottomNavigationMenuOptions(): List<NavigationMenuOption> =
-  listOf(
-    NavigationMenuOption(
-      id = R.id.menu_item_register,
-      title = getString(R.string.register),
-      iconResource = ContextCompat.getDrawable(this, R.drawable.ic_home)!!
-    ),
-    NavigationMenuOption(
-      id = R.id.menu_item_tasks,
-      title = getString(R.string.tasks),
-      iconResource = ContextCompat.getDrawable(this, R.drawable.ic_tasks)!!
-    ),
-    NavigationMenuOption(
-      id = R.id.menu_item_reports,
-      title = getString(R.string.reports),
-      iconResource = ContextCompat.getDrawable(this, R.drawable.ic_reports)!!
-    ),
-    NavigationMenuOption(
-      id = R.id.menu_item_profile,
-      title = getString(R.string.profile),
-      iconResource = ContextCompat.getDrawable(this, R.drawable.ic_user)!!
-    )
-  )*/
-
-=======
->>>>>>> 5a68a7f0
   override fun onNavigationOptionItemSelected(item: MenuItem): Boolean {
     when (item.itemId) {
       R.id.menu_item_families, R.id.menu_item_family_planning_clients ->
