--- conflicted
+++ resolved
@@ -29,6 +29,7 @@
 import org.smartregister.fhircore.anc.ui.anccare.register.AncRegisterFragment
 import org.smartregister.fhircore.anc.ui.report.ReportHomeActivity
 import org.smartregister.fhircore.anc.util.AncConfigClassification
+import org.smartregister.fhircore.engine.configuration.ConfigurationRegistry
 import org.smartregister.fhircore.engine.configuration.view.RegisterViewConfiguration
 import org.smartregister.fhircore.engine.ui.register.BaseRegisterActivity
 import org.smartregister.fhircore.engine.ui.register.model.NavigationMenuOption
@@ -43,33 +44,15 @@
 
   @Inject lateinit var patientRepository: PatientRepository
 
+  @Inject lateinit var configurationRegistry: ConfigurationRegistry
+
   override fun onCreate(savedInstanceState: Bundle?) {
     super.onCreate(savedInstanceState)
-<<<<<<< HEAD
-    configureViews(
-      registerViewConfigurationOf(
-        showScanQRCode = false,
-        appTitle = getString(R.string.family_register_title),
-        newClientButtonText = getString(R.string.add_family),
-        showSideMenu = false,
-        showBottomMenu = true
+    val registerViewConfiguration =
+      configurationRegistry.retrieveConfiguration<RegisterViewConfiguration>(
+        configClassification = AncConfigClassification.PATIENT_REGISTER,
       )
-    )
-=======
-    val registerViewConfiguration =
-      configurableApplication()
-        .configurationRegistry
-        .retrieveConfiguration<RegisterViewConfiguration>(
-          context = this,
-          configClassification = AncConfigClassification.PATIENT_REGISTER,
-        )
     configureViews(registerViewConfiguration)
-
-    familyRepository =
-      FamilyRepository((application as AncApplication).fhirEngine, FamilyItemMapper)
-
-    patientRepository = PatientRepository((application as AncApplication).fhirEngine, AncItemMapper)
->>>>>>> 735b8cef
   }
 
   override fun supportedFragments(): Map<String, Fragment> =
