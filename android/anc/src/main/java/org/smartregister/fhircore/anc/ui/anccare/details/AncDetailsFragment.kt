--- conflicted
+++ resolved
@@ -151,17 +151,7 @@
         context?.let { fileUtil.getProperty("cql_library_url", it, CQL_CONFIG_FILE_NAME) }
     HELPER_URL =
       CQL_BASE_URL +
-<<<<<<< HEAD
-              context?.let {
-                fileUtil.getProperty(
-                  "cql_helper_library_url",
-                  it,
-                  CQL_CONFIG_FILE_NAME
-                )
-              }
-=======
         context?.let { fileUtil.getProperty("cql_helper_library_url", it, CQL_CONFIG_FILE_NAME) }
->>>>>>> f957e6b7
     VALUE_SET_URL =
       CQL_BASE_URL +
         context?.let { fileUtil.getProperty("cql_value_set_url", it, CQL_CONFIG_FILE_NAME) }
