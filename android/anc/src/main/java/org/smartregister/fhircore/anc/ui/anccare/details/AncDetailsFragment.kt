--- conflicted
+++ resolved
@@ -20,6 +20,7 @@
 import android.view.LayoutInflater
 import android.view.View
 import android.view.ViewGroup
+import androidx.core.content.ContextCompat
 import androidx.databinding.DataBindingUtil
 import androidx.fragment.app.Fragment
 import androidx.fragment.app.viewModels
@@ -44,13 +45,9 @@
 
   @Inject lateinit var upcomingServicesAdapter: UpcomingServicesAdapter
 
-<<<<<<< HEAD
   @Inject lateinit var encounterAdapter: EncounterAdapter
 
   val ancDetailsViewModel by viewModels<AncDetailsViewModel>()
-=======
-  private val upcomingServicesAdapter = UpcomingServicesAdapter()
->>>>>>> b49deee4
 
   lateinit var patientId: String
 
@@ -77,18 +74,11 @@
 
     ancDetailsViewModel.run {
       val detailsFragment = this@AncDetailsFragment
-<<<<<<< HEAD
       fetchObservation(patientId).observe(viewLifecycleOwner, detailsFragment::handleObservation)
       fetchUpcomingServices(patientId)
         .observe(viewLifecycleOwner, detailsFragment::handleUpcomingServices)
       fetchCarePlan(patientId).observe(viewLifecycleOwner, detailsFragment::handleCarePlan)
       fetchLastSeen(patientId).observe(viewLifecycleOwner, detailsFragment::handleLastSeen)
-=======
-      fetchCarePlan().observe(viewLifecycleOwner, detailsFragment::handleCarePlan)
-      fetchObservation().observe(viewLifecycleOwner, detailsFragment::handleObservation)
-      fetchUpcomingServices().observe(viewLifecycleOwner, detailsFragment::handleUpcomingServices)
-      fetchLastSeen().observe(viewLifecycleOwner, detailsFragment::handleLastSeen)
->>>>>>> b49deee4
     }
   }
 
@@ -142,14 +132,6 @@
   }
 
   private fun setupViews() {
-<<<<<<< HEAD
-    viewBinding.carePlanListView.apply {
-      adapter = carePlanAdapter
-      layoutManager = LinearLayoutManager(requireContext(), LinearLayoutManager.VERTICAL, false)
-    }
-=======
->>>>>>> b49deee4
-
     viewBinding.upcomingServicesListView.apply {
       adapter = upcomingServicesAdapter
       layoutManager = LinearLayoutManager(requireContext(), LinearLayoutManager.VERTICAL, false)
@@ -188,14 +170,17 @@
     val countOverdue = listCarePlan.filter { it.overdue }.size
     val countDue = listCarePlan.filter { it.due }.size
     if (countOverdue > 0) {
-      binding.txtViewCarePlan.text =
-        this.getString(R.string.anc_record_visit_button_title) +
-          " $countOverdue " +
-          this.getString(R.string.overdue)
-      binding.txtViewCarePlan.setTextColor(resources.getColor(R.color.status_red))
+      viewBinding.apply {
+        txtViewCarePlan.text = getString(R.string.anc_record_visit_with_overdue, countOverdue)
+        txtViewCarePlan.setTextColor(ContextCompat.getColor(requireContext(), R.color.status_red))
+      }
     } else if (countDue > 0) {
-      binding.txtViewCarePlan.text = this.getString(R.string.anc_record_visit_button_title)
-      binding.txtViewCarePlan.setTextColor(resources.getColor(R.color.colorPrimaryLight))
+      viewBinding.apply {
+        txtViewCarePlan.text = getString(R.string.anc_record_visit)
+        txtViewCarePlan.setTextColor(
+          ContextCompat.getColor(requireContext(), R.color.colorPrimaryLight)
+        )
+      }
     }
   }
 
