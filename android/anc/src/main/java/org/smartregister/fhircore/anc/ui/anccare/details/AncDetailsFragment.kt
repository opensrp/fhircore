--- conflicted
+++ resolved
@@ -32,20 +32,12 @@
 import org.json.JSONObject
 import org.smartregister.fhircore.anc.AncApplication
 import org.smartregister.fhircore.anc.R
-<<<<<<< HEAD
-import org.smartregister.fhircore.anc.data.anc.AncPatientRepository
-import org.smartregister.fhircore.anc.data.anc.model.AncOverviewItem
-import org.smartregister.fhircore.anc.data.anc.model.AncPatientDetailItem
-import org.smartregister.fhircore.anc.data.anc.model.CarePlanItem
-import org.smartregister.fhircore.anc.data.anc.model.UpcomingServiceItem
-=======
 import org.smartregister.fhircore.anc.data.anc.model.AncOverviewItem
 import org.smartregister.fhircore.anc.data.patient.PatientRepository
 import org.smartregister.fhircore.anc.data.sharedmodel.AncPatientDetailItem
 import org.smartregister.fhircore.anc.data.sharedmodel.CarePlanItem
 import org.smartregister.fhircore.anc.data.sharedmodel.EncounterItem
 import org.smartregister.fhircore.anc.data.sharedmodel.UpcomingServiceItem
->>>>>>> 38ba9cc7
 import org.smartregister.fhircore.anc.databinding.FragmentAncDetailsBinding
 import org.smartregister.fhircore.engine.cql.LibraryEvaluator
 import org.smartregister.fhircore.engine.cql.MeasureEvaluator
@@ -68,11 +60,7 @@
 
   private val upcomingServicesAdapter = UpcomingServicesAdapter()
 
-<<<<<<< HEAD
-  private val lastSeen = UpcomingServicesAdapter()
-=======
   private val lastSeen = EncounterAdapter()
->>>>>>> 38ba9cc7
 
   lateinit var binding: FragmentAncDetailsBinding
 
@@ -211,15 +199,9 @@
   }
 
   private fun handleObservation(ancOverviewItem: AncOverviewItem) {
-<<<<<<< HEAD
-    binding.txtViewEDDDoseDate.text = ancOverviewItem.EDD
-    binding.txtViewGAPeriod.text = ancOverviewItem.GA
-    binding.txtViewFetusesCount.text = ancOverviewItem.noOfFetusses
-=======
     binding.txtViewEDDDoseDate.text = ancOverviewItem.edd
     binding.txtViewGAPeriod.text = ancOverviewItem.ga
     binding.txtViewFetusesCount.text = ancOverviewItem.noOfFetuses
->>>>>>> 38ba9cc7
     binding.txtViewRiskValue.text = ancOverviewItem.risk
   }
 
@@ -241,11 +223,7 @@
     }
   }
 
-<<<<<<< HEAD
-  private fun handleLastSeen(listEncounters: List<UpcomingServiceItem>) {
-=======
   private fun handleLastSeen(listEncounters: List<EncounterItem>) {
->>>>>>> 38ba9cc7
     when {
       listEncounters.isEmpty() -> {
         binding.txtViewNoLastSeenServices.visibility = View.VISIBLE
@@ -320,11 +298,7 @@
   private fun populateUpcomingServicesList(upcomingServiceItem: List<UpcomingServiceItem>) {
     upcomingServicesAdapter.submitList(upcomingServiceItem)
   }
-<<<<<<< HEAD
-  private fun populateLastSeenList(upcomingServiceItem: List<UpcomingServiceItem>) {
-=======
   private fun populateLastSeenList(upcomingServiceItem: List<EncounterItem>) {
->>>>>>> 38ba9cc7
     lastSeen.submitList(upcomingServiceItem)
   }
 
@@ -462,10 +436,7 @@
   fun getAncPatientRepository(): PatientRepository {
     return PatientRepository(
       (requireActivity().application as AncApplication).fhirEngine,
-      AncPatientItemMapper,
-      CarePlanItemMapper,
-      UpcomingServiceItemMapper,
-      LastSceneItemMapper
+      AncPatientItemMapper
     )
   }
 }