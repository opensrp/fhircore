/*
 * Copyright 2021 Ona Systems, Inc
 *
 * Licensed under the Apache License, Version 2.0 (the "License");
 * you may not use this file except in compliance with the License.
 * You may obtain a copy of the License at
 *
 *       http://www.apache.org/licenses/LICENSE-2.0
 *
 * Unless required by applicable law or agreed to in writing, software
 * distributed under the License is distributed on an "AS IS" BASIS,
 * WITHOUT WARRANTIES OR CONDITIONS OF ANY KIND, either express or implied.
 * See the License for the specific language governing permissions and
 * limitations under the License.
 */

package org.smartregister.fhircore.anc.ui.anccare.details

import android.os.Bundle
import android.view.LayoutInflater
import android.view.View
import android.view.ViewGroup
import androidx.databinding.DataBindingUtil
import androidx.fragment.app.Fragment
import androidx.fragment.app.viewModels
import androidx.recyclerview.widget.LinearLayoutManager
import dagger.hilt.android.AndroidEntryPoint
import javax.inject.Inject
import org.smartregister.fhircore.anc.R
import org.smartregister.fhircore.anc.data.model.AncOverviewItem
import org.smartregister.fhircore.anc.data.model.CarePlanItem
import org.smartregister.fhircore.anc.data.model.EncounterItem
import org.smartregister.fhircore.anc.data.model.UpcomingServiceItem
import org.smartregister.fhircore.anc.databinding.FragmentAncDetailsBinding
import org.smartregister.fhircore.engine.ui.questionnaire.QuestionnaireActivity
<<<<<<< HEAD
=======
import org.smartregister.fhircore.engine.util.extension.createFactory
>>>>>>> cae541d3
import org.smartregister.fhircore.engine.util.extension.hide
import org.smartregister.fhircore.engine.util.extension.show
import timber.log.Timber

@AndroidEntryPoint
class AncDetailsFragment : Fragment() {

  @Inject lateinit var ancPatientItemMapper: AncPatientItemMapper

  lateinit var patientId: String

  val ancDetailsViewModel by viewModels<AncDetailsViewModel>()

  private var carePlanAdapter = CarePlanAdapter()

  private val upcomingServicesAdapter = UpcomingServicesAdapter()

  private val lastSeen = EncounterAdapter()

  lateinit var binding: FragmentAncDetailsBinding

  override fun onCreateView(
    inflater: LayoutInflater,
    container: ViewGroup?,
    savedInstanceState: Bundle?
  ): View {
    binding = DataBindingUtil.inflate(inflater, R.layout.fragment_anc_details, container, false)
    return binding.root
  }

  override fun onViewCreated(view: View, savedInstanceState: Bundle?) {
    super.onViewCreated(view, savedInstanceState)
    patientId = arguments?.getString(QuestionnaireActivity.QUESTIONNAIRE_ARG_PATIENT_KEY) ?: ""

    setupViews()

    // Set the patient id and correct DomainMapper to use
    ancDetailsViewModel.patientRepository.domainMapperInUse = ancPatientItemMapper
    ancDetailsViewModel.patientId = patientId

    Timber.d(patientId)

    ancDetailsViewModel.run {
      val detailsFragment = this@AncDetailsFragment
      fetchCarePlan().observe(viewLifecycleOwner, detailsFragment::handleCarePlan)
      fetchObservation().observe(viewLifecycleOwner, detailsFragment::handleObservation)
      fetchUpcomingServices().observe(viewLifecycleOwner, detailsFragment::handleUpcomingServices)
      fetchCarePlan().observe(viewLifecycleOwner, detailsFragment::handleCarePlan)
      fetchLastSeen().observe(viewLifecycleOwner, detailsFragment::handleLastSeen)
    }
  }

  private fun handleObservation(ancOverviewItem: AncOverviewItem) {
    binding.apply {
      txtViewEDDDoseDate.text = ancOverviewItem.edd
      txtViewGAPeriod.text = ancOverviewItem.ga
      txtViewFetusesCount.text = ancOverviewItem.noOfFetuses
      txtViewRiskValue.text = ancOverviewItem.risk
    }
  }

  private fun handleUpcomingServices(listEncounters: List<UpcomingServiceItem>) {
    when {
      listEncounters.isEmpty() -> {
        binding.apply {
          txtViewNoUpcomingServices.show()
          upcomingServicesListView.hide()
          txtViewUpcomingServicesSeeAllHeading.hide()
          imageViewUpcomingServicesSeeAllArrow.hide()
        }
      }
      else -> {
        binding.apply {
          txtViewNoUpcomingServices.hide()
          upcomingServicesListView.show()
          txtViewUpcomingServicesSeeAllHeading.show()
          txtViewUpcomingServicesSeeAllHeading.show()
        }
        upcomingServicesAdapter.submitList(listEncounters)
      }
    }
  }

  private fun handleLastSeen(listEncounters: List<EncounterItem>) {
    when {
      listEncounters.isEmpty() -> {
        binding.txtViewNoLastSeenServices.show()
        binding.lastSeenListView.hide()
      }
      else -> {
        binding.txtViewNoLastSeenServices.hide()
        binding.lastSeenListView.show()
        lastSeen.submitList(listEncounters)
      }
    }
  }

  private fun setupViews() {

    binding.upcomingServicesListView.apply {
      adapter = upcomingServicesAdapter
      layoutManager = LinearLayoutManager(requireContext(), LinearLayoutManager.VERTICAL, false)
    }

    binding.lastSeenListView.apply {
      adapter = lastSeen
      layoutManager = LinearLayoutManager(requireContext(), LinearLayoutManager.VERTICAL, false)
    }
  }

  private fun handleCarePlan(immunizations: List<CarePlanItem>) {
    when {
      immunizations.isEmpty() -> {
        binding.apply {
          txtViewNoCarePlan.show()
          txtViewCarePlanSeeAllHeading.hide()
          imageViewSeeAllArrow.hide()
<<<<<<< HEAD
          carePlanListView.hide()
=======
          txtViewCarePlan.hide()
>>>>>>> cae541d3
        }
      }
      else -> {
        binding.apply {
          txtViewNoCarePlan.hide()
          txtViewCarePlanSeeAllHeading.show()
          imageViewSeeAllArrow.show()
<<<<<<< HEAD
          carePlanListView.show()
        }
        carePlanAdapter.submitList(immunizations)
      }
    }
  }

  companion object {
    fun newInstance(bundle: Bundle = Bundle()) = AncDetailsFragment().apply { arguments = bundle }
=======
          txtViewCarePlan.show()
        }

        populateImmunizationList(immunizations)
      }
    }
  }

  private fun populateImmunizationList(listCarePlan: List<CarePlanItem>) {
    val countOverdue = listCarePlan.filter { it.overdue }.size
    val countDue = listCarePlan.filter { it.due }.size
    if (countOverdue > 0) {
      binding.txtViewCarePlan.text =
        this.getString(R.string.anc_record_visit_button_title) +
          " $countOverdue " +
          this.getString(R.string.overdue)
      binding.txtViewCarePlan.setTextColor(resources.getColor(R.color.status_red))
    } else if (countDue > 0) {
      binding.txtViewCarePlan.text = this.getString(R.string.anc_record_visit_button_title)
      binding.txtViewCarePlan.setTextColor(resources.getColor(R.color.colorPrimaryLight))
    }
  }

  private fun populateUpcomingServicesList(upcomingServiceItem: List<UpcomingServiceItem>) {
    upcomingServicesAdapter.submitList(upcomingServiceItem)
  }
  private fun populateLastSeenList(upcomingServiceItem: List<EncounterItem>) {
    lastSeen.submitList(upcomingServiceItem)
  }

  fun getAncPatientRepository(): PatientRepository {
    return PatientRepository(
      (requireActivity().application as AncApplication).fhirEngine,
      AncPatientItemMapper
    )
>>>>>>> cae541d3
  }
}<|MERGE_RESOLUTION|>--- conflicted
+++ resolved
@@ -33,10 +33,6 @@
 import org.smartregister.fhircore.anc.data.model.UpcomingServiceItem
 import org.smartregister.fhircore.anc.databinding.FragmentAncDetailsBinding
 import org.smartregister.fhircore.engine.ui.questionnaire.QuestionnaireActivity
-<<<<<<< HEAD
-=======
-import org.smartregister.fhircore.engine.util.extension.createFactory
->>>>>>> cae541d3
 import org.smartregister.fhircore.engine.util.extension.hide
 import org.smartregister.fhircore.engine.util.extension.show
 import timber.log.Timber
@@ -49,8 +45,6 @@
   lateinit var patientId: String
 
   val ancDetailsViewModel by viewModels<AncDetailsViewModel>()
-
-  private var carePlanAdapter = CarePlanAdapter()
 
   private val upcomingServicesAdapter = UpcomingServicesAdapter()
 
@@ -84,7 +78,6 @@
       fetchCarePlan().observe(viewLifecycleOwner, detailsFragment::handleCarePlan)
       fetchObservation().observe(viewLifecycleOwner, detailsFragment::handleObservation)
       fetchUpcomingServices().observe(viewLifecycleOwner, detailsFragment::handleUpcomingServices)
-      fetchCarePlan().observe(viewLifecycleOwner, detailsFragment::handleCarePlan)
       fetchLastSeen().observe(viewLifecycleOwner, detailsFragment::handleLastSeen)
     }
   }
@@ -154,11 +147,7 @@
           txtViewNoCarePlan.show()
           txtViewCarePlanSeeAllHeading.hide()
           imageViewSeeAllArrow.hide()
-<<<<<<< HEAD
-          carePlanListView.hide()
-=======
           txtViewCarePlan.hide()
->>>>>>> cae541d3
         }
       }
       else -> {
@@ -166,17 +155,6 @@
           txtViewNoCarePlan.hide()
           txtViewCarePlanSeeAllHeading.show()
           imageViewSeeAllArrow.show()
-<<<<<<< HEAD
-          carePlanListView.show()
-        }
-        carePlanAdapter.submitList(immunizations)
-      }
-    }
-  }
-
-  companion object {
-    fun newInstance(bundle: Bundle = Bundle()) = AncDetailsFragment().apply { arguments = bundle }
-=======
           txtViewCarePlan.show()
         }
 
@@ -200,18 +178,7 @@
     }
   }
 
-  private fun populateUpcomingServicesList(upcomingServiceItem: List<UpcomingServiceItem>) {
-    upcomingServicesAdapter.submitList(upcomingServiceItem)
-  }
-  private fun populateLastSeenList(upcomingServiceItem: List<EncounterItem>) {
-    lastSeen.submitList(upcomingServiceItem)
-  }
-
-  fun getAncPatientRepository(): PatientRepository {
-    return PatientRepository(
-      (requireActivity().application as AncApplication).fhirEngine,
-      AncPatientItemMapper
-    )
->>>>>>> cae541d3
+  companion object {
+    fun newInstance(bundle: Bundle = Bundle()) = AncDetailsFragment().apply { arguments = bundle }
   }
 }