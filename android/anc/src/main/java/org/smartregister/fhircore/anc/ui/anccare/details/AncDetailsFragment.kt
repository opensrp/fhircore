--- conflicted
+++ resolved
@@ -409,12 +409,9 @@
         contextCQL,
         contextLabel
       )
-<<<<<<< HEAD
-    parametersCQLToggleFinalView()
-=======
-    handleParametersQCLMeasure(parameters)
-    button_CQL_Measure_Evaluate.isEnabled = true
->>>>>>> cf5f6225
+    val jsonObject = JSONObject(parameters)
+    textView_CQLResults.text = jsonObject.toString(4)
+    textView_CQLResults.visibility = View.VISIBLE
   }
 
   fun handleMeasureEvaluatePatient(auxPatientData: String) {
@@ -431,23 +428,6 @@
         cqlMeasureReportReportType,
         cqlMeasureReportSubject
       )
-<<<<<<< HEAD
-    parametersCQLMeasureToggleFinalView()
-  }
-  fun parametersCQLToggleFinalView() {
-    handleParametersQCLMeasure(parametersEvaluate)
-    button_CQL_Measure_Evaluate.isEnabled = true
-  }
-
-  fun parametersCQLMeasureToggleFinalView() {
-    handleParametersQCLMeasure(parametersMeasure)
-=======
-    handleParametersQCLMeasure(parameters)
->>>>>>> cf5f6225
-    button_CQLEvaluate.isEnabled = true
-  }
-
-  fun handleParametersQCLMeasure(parameters: String) {
     val jsonObject = JSONObject(parameters)
     textView_CQLResults.text = jsonObject.toString(4)
     progress_circular_cql.visibility = View.GONE
