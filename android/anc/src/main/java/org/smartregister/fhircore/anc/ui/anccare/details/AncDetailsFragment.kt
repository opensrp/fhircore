--- conflicted
+++ resolved
@@ -297,10 +297,7 @@
   private fun populateUpcomingServicesList(upcomingServiceItem: List<UpcomingServiceItem>) {
     upcomingServicesAdapter.submitList(upcomingServiceItem)
   }
-<<<<<<< HEAD
-
-=======
->>>>>>> 14ef46eb
+
   private fun populateLastSeenList(upcomingServiceItem: List<UpcomingServiceItem>) {
     lastSeen.submitList(upcomingServiceItem)
   }
