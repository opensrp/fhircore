--- conflicted
+++ resolved
@@ -27,10 +27,7 @@
 import ca.uhn.fhir.context.FhirContext
 import ca.uhn.fhir.parser.IParser
 import com.google.android.fhir.FhirEngine
-import kotlinx.android.synthetic.main.fragment_anc_details.button_CQLEvaluate
-import kotlinx.android.synthetic.main.fragment_anc_details.cardView_CQLSection
-import kotlinx.android.synthetic.main.fragment_anc_details.textView_CQLResults
-import kotlinx.android.synthetic.main.fragment_anc_details.textView_EvaluateCQLHeader
+import kotlinx.android.synthetic.main.fragment_anc_details.*
 import org.json.JSONObject
 import org.smartregister.fhircore.anc.AncApplication
 import org.smartregister.fhircore.anc.R
@@ -50,27 +47,15 @@
 
 class AncDetailsFragment : Fragment() {
 
-<<<<<<< HEAD
-    private lateinit var patientId: String
-    private lateinit var fhirEngine: FhirEngine
-=======
   lateinit var patientId: String
   private lateinit var fhirEngine: FhirEngine
->>>>>>> c6dde626
-
-    lateinit var ancDetailsViewModel: AncDetailsViewModel
-
-    private lateinit var ancPatientRepository: AncPatientRepository
-
-    private val carePlanAdapter = CarePlanAdapter()
-
-<<<<<<< HEAD
-    private val upcomingServicesAdapter = UpcomingServicesAdapter()
-
-    private val lastSeen = UpcomingServicesAdapter()
-
-    lateinit var binding: FragmentAncDetailsBinding
-=======
+
+  lateinit var ancDetailsViewModel: AncDetailsViewModel
+
+  private lateinit var ancPatientRepository: AncPatientRepository
+
+  private val carePlanAdapter = CarePlanAdapter()
+
   private val upcomingServicesAdapter = UpcomingServicesAdapter()
 
   private val lastSeen = UpcomingServicesAdapter()
@@ -124,168 +109,25 @@
       )
 
     fhirResourceDataSource = FhirResourceDataSource(fhirResourceService)
->>>>>>> c6dde626
-
-    override fun onCreate(arg0: Bundle?) {
-        super.onCreate(arg0)
-        patientId = arg0?.getString(QuestionnaireActivity.QUESTIONNAIRE_ARG_PATIENT_KEY) ?: ""
-    }
-
-    override fun onCreateView(
-        inflater: LayoutInflater,
-        container: ViewGroup?,
-        savedInstanceState: Bundle?
-    ): View {
-        binding = DataBindingUtil.inflate(inflater, R.layout.fragment_anc_details, container, false)
-        return binding.root
-    }
-
-    override fun onViewCreated(view: View, savedInstanceState: Bundle?) {
-        super.onViewCreated(view, savedInstanceState)
-        patientId = arguments?.getString(QuestionnaireActivity.QUESTIONNAIRE_ARG_PATIENT_KEY) ?: ""
-
-        fhirEngine = AncApplication.getContext().fhirEngine
-
-        setupViews()
-
-        ancPatientRepository =
-            AncPatientRepository(
-                (requireActivity().application as AncApplication).fhirEngine,
-                AncPatientItemMapper
-            )
-
-        ancDetailsViewModel =
-            ViewModelProvider(
-                this,
-                AncDetailsViewModel(ancPatientRepository, patientId = patientId).createFactory()
-            )[AncDetailsViewModel::class.java]
-
-        binding.txtViewPatientId.text = patientId
-
-        Timber.d(patientId)
-
-        ancDetailsViewModel
-            .fetchDemographics()
-            .observe(viewLifecycleOwner, this::handlePatientDemographics)
-
-        ancDetailsViewModel
-            .fetchCarePlan()
-            .observe(viewLifecycleOwner, this::handleCarePlan)
-
-        ancDetailsViewModel
-            .fetchObservation()
-            .observe(viewLifecycleOwner, this::handleObservation)
-
-        ancDetailsViewModel
-            .fetchUpcomingServices()
-            .observe(viewLifecycleOwner, this::handleUpcomingServices)
-
-        ancDetailsViewModel
-            .fetchLastSeen()
-            .observe(viewLifecycleOwner, this::handleLastSeen)
-    }
-
-    private fun handleObservation(ancOverviewItem: AncOverviewItem) {
-        binding.txtViewEDDDoseDate.text = ancOverviewItem.EDD
-        binding.txtViewGAPeriod.text = ancOverviewItem.GA
-        binding.txtViewFetusesCount.text = ancOverviewItem.noOfFetusses
-        binding.txtViewRiskValue.text = ancOverviewItem.risk
-    }
-
-    private fun handleUpcomingServices(listEncounters: List<UpcomingServiceItem>) {
-        when {
-            listEncounters.isEmpty() -> {
-                binding.txtViewNoUpcomingServices.visibility = View.VISIBLE
-                binding.upcomingServicesListView.visibility = View.GONE
-                binding.txtViewUpcomingServicesSeeAllHeading.visibility = View.GONE
-                binding.imageViewUpcomingServicesSeeAllArrow.visibility = View.GONE
-            }
-            else -> {
-                binding.txtViewNoUpcomingServices.visibility = View.GONE
-                binding.upcomingServicesListView.visibility = View.VISIBLE
-                binding.txtViewUpcomingServicesSeeAllHeading.visibility = View.VISIBLE
-                binding.txtViewUpcomingServicesSeeAllHeading.visibility = View.VISIBLE
-                populateUpcomingServicesList(listEncounters)
-            }
-        }
-    }
-
-    private fun handleLastSeen(listEncounters: List<UpcomingServiceItem>) {
-        when {
-            listEncounters.isEmpty() -> {
-                binding.txtViewNoLastSeenServices.visibility = View.VISIBLE
-                binding.lastSeenListView.visibility = View.GONE
-            }
-            else -> {
-                binding.txtViewNoLastSeenServices.visibility = View.GONE
-                binding.lastSeenListView.visibility = View.VISIBLE
-                populateLastSeenList(listEncounters)
-            }
-        }
-    }
-
-<<<<<<< HEAD
-    private fun setupViews() {
-        binding.carePlanListView.apply {
-            adapter = carePlanAdapter
-            layoutManager =
-                LinearLayoutManager(requireContext(), LinearLayoutManager.VERTICAL, false)
-        }
-
-        binding.upcomingServicesListView.apply {
-            adapter = upcomingServicesAdapter
-            layoutManager =
-                LinearLayoutManager(requireContext(), LinearLayoutManager.VERTICAL, false)
-        }
-
-        binding.lastSeenListView.apply {
-            adapter = lastSeen
-            layoutManager =
-                LinearLayoutManager(requireContext(), LinearLayoutManager.VERTICAL, false)
-        }
-    }
-
-    companion object {
-        fun newInstance(bundle: Bundle = Bundle()) =
-            AncDetailsFragment().apply { arguments = bundle }
-    }
-
-    private fun handlePatientDemographics(patient: AncPatientDetailItem) {
-        with(patient) {
-            val patientDetails =
-                this.patientDetails.name +
-                        ", " +
-                        this.patientDetails.gender +
-                        ", " +
-                        this.patientDetails.age
-            val patientId =
-                this.patientDetailsHead.demographics + " ID: " + this.patientDetails.patientIdentifier
-            binding.txtViewPatientDetails.text = patientDetails
-            binding.txtViewPatientId.text = patientId
-        }
-    }
-
-    private fun handleCarePlan(immunizations: List<CarePlanItem>) {
-        when {
-            immunizations.isEmpty() -> {
-                binding.txtViewNoCarePlan.visibility = View.VISIBLE
-                binding.txtViewCarePlanSeeAllHeading.visibility = View.GONE
-                binding.imageViewSeeAllArrow.visibility = View.GONE
-                binding.carePlanListView.visibility = View.GONE
-            }
-            else -> {
-                binding.txtViewNoCarePlan.visibility = View.GONE
-                binding.txtViewCarePlanSeeAllHeading.visibility = View.VISIBLE
-                binding.imageViewSeeAllArrow.visibility = View.VISIBLE
-                binding.carePlanListView.visibility = View.VISIBLE
-                populateImmunizationList(immunizations)
-            }
-        }
-    }
-
-    private fun populateImmunizationList(listCarePlan: List<CarePlanItem>) {
-        carePlanAdapter.submitList(listCarePlan)
-=======
+
+    fhirEngine = AncApplication.getContext().fhirEngine
+
+    setupViews()
+
+    ancPatientRepository =
+      AncPatientRepository(
+        (requireActivity().application as AncApplication).fhirEngine,
+        AncPatientItemMapper
+      )
+
+    ancDetailsViewModel =
+      ViewModelProvider(
+        this,
+        AncDetailsViewModel(ancPatientRepository, patientId = patientId).createFactory()
+      )[AncDetailsViewModel::class.java]
+
+    binding.txtViewPatientId.text = patientId
+
     Timber.d(patientId)
 
     ancDetailsViewModel
@@ -297,7 +139,7 @@
     ancDetailsViewModel.fetchObservation().observe(viewLifecycleOwner, this::handleObservation)
 
     ancDetailsViewModel
-    .fetchUpcomingServices()
+      .fetchUpcomingServices()
       .observe(viewLifecycleOwner, this::handleUpcomingServices)
     ancDetailsViewModel
       .fetchCarePlan()
@@ -311,7 +153,13 @@
               context?.let { fileUtil.getProperty("cql_library_url", it, CQL_CONFIG_FILE_NAME) }
     HELPER_URL =
       CQL_BASE_URL +
-              context?.let { fileUtil.getProperty("cql_helper_library_url", it, CQL_CONFIG_FILE_NAME) }
+              context?.let {
+                fileUtil.getProperty(
+                  "cql_helper_library_url",
+                  it,
+                  CQL_CONFIG_FILE_NAME
+                )
+              }
     VALUE_SET_URL =
       CQL_BASE_URL +
               context?.let { fileUtil.getProperty("cql_value_set_url", it, CQL_CONFIG_FILE_NAME) }
@@ -361,10 +209,6 @@
         populateLastSeenList(listEncounters)
       }
     }
-   
-
-   
-    >>>>>>> main
   }
 
   private fun setupViews() {
@@ -418,18 +262,9 @@
         binding.carePlanListView.visibility = View.VISIBLE
         populateImmunizationList(immunizations)
       }
->>>>>>> c6dde626
-    }
-
-<<<<<<< HEAD
-    private fun populateUpcomingServicesList(upcomingServiceItem: List<UpcomingServiceItem>) {
-        upcomingServicesAdapter.submitList(upcomingServiceItem)
-    }
-    private fun populateLastSeenList(upcomingServiceItem: List<UpcomingServiceItem>) {
-        lastSeen.submitList(upcomingServiceItem)
-    }
-}
-=======
+    }
+  }
+
   private fun populateImmunizationList(listCarePlan: List<CarePlanItem>) {
     carePlanAdapter.submitList(listCarePlan)
   }
@@ -437,76 +272,77 @@
   private fun populateUpcomingServicesList(upcomingServiceItem: List<UpcomingServiceItem>) {
     upcomingServicesAdapter.submitList(upcomingServiceItem)
   }
+
   private fun populateLastSeenList(upcomingServiceItem: List<UpcomingServiceItem>) {
-    lastSeen.submitList(upcomingServiceItem)}
-
-    fun buttonCQLSetOnClickListener() {
-      button_CQLEvaluate.setOnClickListener { loadCQLLibraryData() }
-    }
-
-    fun loadCQLLibraryData() {
-      ancDetailsViewModel
-        .fetchCQLLibraryData(parser, fhirResourceDataSource, LIBRARY_URL)
-        .observe(viewLifecycleOwner, this::handleCQLLibraryData)
-    }
-
-    fun loadCQLHelperData() {
-      ancDetailsViewModel
-        .fetchCQLFhirHelperData(parser, fhirResourceDataSource, HELPER_URL)
-        .observe(viewLifecycleOwner, this::handleCQLHelperData)
-    }
-
-    fun loadCQLValueSetData() {
-      ancDetailsViewModel
-        .fetchCQLValueSetData(parser, fhirResourceDataSource, VALUE_SET_URL)
-        .observe(viewLifecycleOwner, this::handleCQLValueSetData)
-    }
-
-    fun loadCQLPatientData() {
-      ancDetailsViewModel
-        .fetchCQLPatientData(parser, fhirResourceDataSource, "$PATIENT_URL$patientId/\$everything")
-        .observe(viewLifecycleOwner, this::handleCQLPatientData)
-    }
-
-    fun handleCQLLibraryData(auxLibraryData: String) {
-      libraryData = auxLibraryData
-      loadCQLHelperData()
-    }
-
-    fun handleCQLHelperData(auxHelperData: String) {
-      helperData = auxHelperData
-      loadCQLValueSetData()
-    }
-
-    fun handleCQLValueSetData(auxValueSetData: String) {
-      valueSetData = auxValueSetData
-      loadCQLPatientData()
-    }
-
-    fun handleCQLPatientData(auxPatientData: String) {
-      testData = libraryEvaluator.processCQLPatientBundle(auxPatientData)
-      val parameters =
-        libraryEvaluator.runCql(
-          libraryData,
-          helperData,
-          valueSetData,
-          testData,
-          evaluatorId,
-          contextCQL,
-          contextLabel
-        )
-      val jsonObject = JSONObject(parameters)
-      textView_CQLResults.text = jsonObject.toString(4)
-      textView_CQLResults.visibility = View.VISIBLE
-    }
-
-    val ANC_TEST_PATIENT_ID = "e8725b4c-6db0-4158-a24d-50a5ddf1c2ed"
-    fun showCQLCard() {
-      if (patientId == ANC_TEST_PATIENT_ID) {
-        textView_EvaluateCQLHeader.visibility = View.VISIBLE
-        cardView_CQLSection.visibility = View.VISIBLE
-        buttonCQLSetOnClickListener()
-      }
-    }
-  }
->>>>>>> c6dde626
+    lastSeen.submitList(upcomingServiceItem)
+  }
+
+  fun buttonCQLSetOnClickListener() {
+    button_CQLEvaluate.setOnClickListener { loadCQLLibraryData() }
+  }
+
+  fun loadCQLLibraryData() {
+    ancDetailsViewModel
+      .fetchCQLLibraryData(parser, fhirResourceDataSource, LIBRARY_URL)
+      .observe(viewLifecycleOwner, this::handleCQLLibraryData)
+  }
+
+  fun loadCQLHelperData() {
+    ancDetailsViewModel
+      .fetchCQLFhirHelperData(parser, fhirResourceDataSource, HELPER_URL)
+      .observe(viewLifecycleOwner, this::handleCQLHelperData)
+  }
+
+  fun loadCQLValueSetData() {
+    ancDetailsViewModel
+      .fetchCQLValueSetData(parser, fhirResourceDataSource, VALUE_SET_URL)
+      .observe(viewLifecycleOwner, this::handleCQLValueSetData)
+  }
+
+  fun loadCQLPatientData() {
+    ancDetailsViewModel
+      .fetchCQLPatientData(parser, fhirResourceDataSource, "$PATIENT_URL$patientId/\$everything")
+      .observe(viewLifecycleOwner, this::handleCQLPatientData)
+  }
+
+  fun handleCQLLibraryData(auxLibraryData: String) {
+    libraryData = auxLibraryData
+    loadCQLHelperData()
+  }
+
+  fun handleCQLHelperData(auxHelperData: String) {
+    helperData = auxHelperData
+    loadCQLValueSetData()
+  }
+
+  fun handleCQLValueSetData(auxValueSetData: String) {
+    valueSetData = auxValueSetData
+    loadCQLPatientData()
+  }
+
+  fun handleCQLPatientData(auxPatientData: String) {
+    testData = libraryEvaluator.processCQLPatientBundle(auxPatientData)
+    val parameters =
+      libraryEvaluator.runCql(
+        libraryData,
+        helperData,
+        valueSetData,
+        testData,
+        evaluatorId,
+        contextCQL,
+        contextLabel
+      )
+    val jsonObject = JSONObject(parameters)
+    textView_CQLResults.text = jsonObject.toString(4)
+    textView_CQLResults.visibility = View.VISIBLE
+  }
+
+  val ANC_TEST_PATIENT_ID = "e8725b4c-6db0-4158-a24d-50a5ddf1c2ed"
+  fun showCQLCard() {
+    if (patientId == ANC_TEST_PATIENT_ID) {
+      textView_EvaluateCQLHeader.visibility = View.VISIBLE
+      cardView_CQLSection.visibility = View.VISIBLE
+      buttonCQLSetOnClickListener()
+    }
+  }
+}