/*
 * Copyright 2021 Ona Systems, Inc
 *
 * Licensed under the Apache License, Version 2.0 (the "License");
 * you may not use this file except in compliance with the License.
 * You may obtain a copy of the License at
 *
 *       http://www.apache.org/licenses/LICENSE-2.0
 *
 * Unless required by applicable law or agreed to in writing, software
 * distributed under the License is distributed on an "AS IS" BASIS,
 * WITHOUT WARRANTIES OR CONDITIONS OF ANY KIND, either express or implied.
 * See the License for the specific language governing permissions and
 * limitations under the License.
 */

package org.smartregister.fhircore.anc.ui.report

import androidx.compose.runtime.getValue
import androidx.compose.runtime.mutableStateOf
import androidx.compose.runtime.setValue
import androidx.compose.ui.text.input.TextFieldValue
import androidx.lifecycle.LiveData
import androidx.lifecycle.MutableLiveData
import androidx.lifecycle.ViewModel
import androidx.lifecycle.viewModelScope
import androidx.paging.Pager
import androidx.paging.PagingConfig
import androidx.paging.PagingData
import ca.uhn.fhir.parser.IParser
<<<<<<< HEAD
import dagger.hilt.android.lifecycle.HiltViewModel
import javax.inject.Inject
=======
import java.text.ParseException
import java.text.SimpleDateFormat
import java.util.Calendar
import java.util.Date
import java.util.Locale
>>>>>>> 735b8cef
import kotlinx.coroutines.flow.Flow
import kotlinx.coroutines.launch
import org.smartregister.fhircore.anc.data.model.PatientItem
import org.smartregister.fhircore.anc.data.patient.PatientRepository
import org.smartregister.fhircore.anc.data.report.ReportRepository
import org.smartregister.fhircore.anc.data.report.model.ReportItem
import org.smartregister.fhircore.anc.ui.anccare.register.Anc
import org.smartregister.fhircore.anc.ui.anccare.register.AncRowClickListenerIntent
import org.smartregister.fhircore.anc.ui.anccare.register.OpenPatientProfile
import org.smartregister.fhircore.engine.data.domain.util.PaginationUtil
import org.smartregister.fhircore.engine.data.remote.fhir.resource.FhirResourceDataSource
import org.smartregister.fhircore.engine.ui.register.RegisterDataViewModel
import org.smartregister.fhircore.engine.ui.register.model.RegisterFilterType
import org.smartregister.fhircore.engine.util.DispatcherProvider
import org.smartregister.fhircore.engine.util.ListenerIntent

<<<<<<< HEAD
@HiltViewModel
class ReportViewModel
@Inject
constructor(
  val repository: ReportRepository,
  var dispatcher: DispatcherProvider,
) : ViewModel() {

  lateinit var patientId: String
=======
class ReportViewModel(
  private val repository: ReportRepository,
  val patientRepository: PatientRepository,
  var dispatcher: DispatcherProvider
) : ViewModel() {

  lateinit var registerDataViewModel: RegisterDataViewModel<Anc, PatientItem>
>>>>>>> 735b8cef

  val backPress: MutableLiveData<Boolean> = MutableLiveData(false)
  val showDatePicker: MutableLiveData<Boolean> = MutableLiveData(false)
  val isChangingStartDate: MutableLiveData<Boolean> = MutableLiveData(false)
  val selectedMeasureReportItem: MutableLiveData<ReportItem> = MutableLiveData(null)
  val selectedPatientItem: MutableLiveData<PatientItem> = MutableLiveData(null)
  val simpleDateFormatPattern = "d MMM, yyyy"

  val startDateTimeMillis: MutableLiveData<Long> = MutableLiveData(0L)
  val endDateTimeMillis: MutableLiveData<Long> = MutableLiveData(0L)

  private val _startDate = MutableLiveData("start date")
  val startDate: LiveData<String>
    get() = _startDate

  private val _endDate = MutableLiveData("end date")
  val endDate: LiveData<String>
    get() = _endDate

  private val _patientSelectionType = MutableLiveData("All")
  val patientSelectionType: LiveData<String>
    get() = _patientSelectionType

  var searchTextState = mutableStateOf(TextFieldValue(""))

  private val _filterValue = MutableLiveData<Pair<RegisterFilterType, Any?>>()
  val filterValue
    get() = _filterValue

  private val _isReadyToGenerateReport = MutableLiveData(true)
  val isReadyToGenerateReport: LiveData<Boolean>
    get() = _isReadyToGenerateReport

  var reportState: ReportState = ReportState()

  fun getReportsTypeList(): Flow<PagingData<ReportItem>> {
    return Pager(PagingConfig(pageSize = PaginationUtil.DEFAULT_PAGE_SIZE)) { repository }.flow
  }

  fun onPatientItemClicked(listenerIntent: ListenerIntent, data: PatientItem) {
    if (listenerIntent is AncRowClickListenerIntent) {
      when (listenerIntent) {
        OpenPatientProfile -> updateSelectedPatient(data)
      }
    }
  }

  fun updateSelectedPatient(patient: PatientItem) {
    selectedPatientItem.value = patient
    reportState.currentScreen = ReportScreen.FILTER
  }

  fun onReportMeasureItemClicked(item: ReportItem) {
    setDefaultDates()
    selectedMeasureReportItem.value = item
    reportState.currentScreen = ReportScreen.FILTER
  }

  private fun setDefaultDates() {
    val endDate = Date()
    val cal: Calendar = Calendar.getInstance()
    // Subtract 30 days from the calendar
    cal.add(Calendar.DATE, -30)
    val startDate = cal.time

    val formattedStartDate =
      SimpleDateFormat(simpleDateFormatPattern, Locale.getDefault()).format(startDate)
    val formattedEndDate =
      SimpleDateFormat(simpleDateFormatPattern, Locale.getDefault()).format(endDate)

    startDateTimeMillis.value = startDate.time
    endDateTimeMillis.value = endDate.time

    _startDate.value = formattedStartDate
    _endDate.value = formattedEndDate
  }

  fun onBackPress() {
    backPress.value = true
  }

  fun fetchCQLLibraryData(
    parser: IParser,
    fhirResourceDataSource: FhirResourceDataSource,
    libraryURL: String
  ): LiveData<String> {
    val libraryData = MutableLiveData<String>()
    viewModelScope.launch(dispatcher.io()) {
      val auxCQLLibraryData =
        parser.encodeResourceToString(fhirResourceDataSource.loadData(libraryURL).entry[0].resource)
      libraryData.postValue(auxCQLLibraryData)
    }
    return libraryData
  }

  fun onBackPressFromFilter() {
    reportState.currentScreen = ReportScreen.HOME
  }

  fun onBackPressFromPatientSearch() {
    reportState.currentScreen = ReportScreen.FILTER
  }

  fun onBackPressFromResult() {
    reportState.currentScreen = ReportScreen.FILTER
  }

  fun getSelectionDate(): Long {
    val sdf = SimpleDateFormat(simpleDateFormatPattern, Locale.ENGLISH)
    try {
      var mDate = sdf.parse(_endDate.value!!)
      if (isChangingStartDate.value != false) {
        mDate = sdf.parse(_startDate.value!!)
      }
      val timeInMilliseconds = mDate?.time
      println("Date in milli :: $timeInMilliseconds")
      return timeInMilliseconds!!
    } catch (e: ParseException) {
      e.printStackTrace()
      return Date().time
    }
  }

  fun onStartDatePress() {
    isChangingStartDate.value = true
    showDatePicker.value = true
  }

  fun onEndDatePress() {
    isChangingStartDate.value = false
    showDatePicker.value = true
  }

  fun onPatientSelectionTypeChanged(newType: String) {
    _patientSelectionType.value = newType
  }

  fun onGenerateReportPress() {
    reportState.currentScreen = ReportScreen.RESULT
  }

  fun onDatePicked(selection: Long) {
    showDatePicker.value = false
    if (isChangingStartDate.value != false) {
      val startDate = Date().apply { time = selection }
      val formattedStartDate =
        SimpleDateFormat(simpleDateFormatPattern, Locale.getDefault()).format(startDate)
      startDateTimeMillis.value = startDate.time
      _startDate.value = formattedStartDate
    } else {
      val endDate = Date().apply { time = selection }
      val formattedEndDate =
        SimpleDateFormat(simpleDateFormatPattern, Locale.getDefault()).format(endDate)
      endDateTimeMillis.value = endDate.time
      _endDate.value = formattedEndDate
    }
    _isReadyToGenerateReport.value = true
    reportState.currentScreen = ReportScreen.FILTER
  }

  fun fetchCQLFhirHelperData(
    parser: IParser,
    fhirResourceDataSource: FhirResourceDataSource,
    helperURL: String
  ): LiveData<String> {
    val helperData = MutableLiveData<String>()
    viewModelScope.launch(dispatcher.io()) {
      val auxCQLHelperData =
        parser.encodeResourceToString(fhirResourceDataSource.loadData(helperURL).entry[0].resource)
      helperData.postValue(auxCQLHelperData)
    }
    return helperData
  }

  fun fetchCQLValueSetData(
    parser: IParser,
    fhirResourceDataSource: FhirResourceDataSource,
    valueSetURL: String
  ): LiveData<String> {
    val valueSetData = MutableLiveData<String>()
    viewModelScope.launch(dispatcher.io()) {
      val auxCQLValueSetData =
        parser.encodeResourceToString(fhirResourceDataSource.loadData(valueSetURL))
      valueSetData.postValue(auxCQLValueSetData)
    }
    return valueSetData
  }

  fun fetchCQLPatientData(
    parser: IParser,
    fhirResourceDataSource: FhirResourceDataSource,
    patientURL: String
  ): LiveData<String> {
    val patientData = MutableLiveData<String>()
    viewModelScope.launch(dispatcher.io()) {
      val auxCQLPatientData =
        parser.encodeResourceToString(fhirResourceDataSource.loadData(patientURL))
      patientData.postValue(auxCQLPatientData)
    }
    return patientData
  }

  fun fetchCQLMeasureEvaluateLibraryAndValueSets(
    parser: IParser,
    fhirResourceDataSource: FhirResourceDataSource,
    libAndValueSetURL: String,
    measureURL: String,
    cqlMeasureReportLibInitialString: String
  ): LiveData<String> {
    val valueSetData = MutableLiveData<String>()
    val equalsIndexUrl: Int = libAndValueSetURL.indexOf("=")

    val libStrAfterEquals = libAndValueSetURL.substring(libAndValueSetURL.lastIndexOf("=") + 1)
    val libList = libStrAfterEquals.split(",").map { it.trim() }

    val libURLStrBeforeEquals = libAndValueSetURL.substring(0, equalsIndexUrl) + "="
    val fullResourceString = StringBuilder(cqlMeasureReportLibInitialString)

    viewModelScope.launch(dispatcher.io()) {
      val measureObject =
        parser.encodeResourceToString(fhirResourceDataSource.loadData(measureURL).entry[0].resource)

      fullResourceString.append("{\"resource\":")
      fullResourceString.append(measureObject)
      fullResourceString.append("}")

      var auxCQLValueSetData: String
      for (lib in libList) {
        auxCQLValueSetData =
          parser.encodeResourceToString(
            fhirResourceDataSource.loadData(libURLStrBeforeEquals + lib).entry[0].resource
          )

        fullResourceString.append(",")
        fullResourceString.append("{\"resource\":")
        fullResourceString.append(auxCQLValueSetData)
        fullResourceString.append("}")
      }
      fullResourceString.deleteCharAt(fullResourceString.length - 1)
      fullResourceString.append("}]}")
      valueSetData.postValue(fullResourceString.toString())
    }
    return valueSetData
  }

  class ReportState {
    var currentScreen by mutableStateOf(ReportScreen.PREHOMElOADING)
  }

  enum class ReportScreen {
    HOME,
    FILTER,
    PICK_PATIENT,
    RESULT,
    PREHOMElOADING
  }

  object PatientSelectionType {
    const val ALL = "All"
    const val INDIVIDUAL = "Individual"
  }
}<|MERGE_RESOLUTION|>--- conflicted
+++ resolved
@@ -28,16 +28,13 @@
 import androidx.paging.PagingConfig
 import androidx.paging.PagingData
 import ca.uhn.fhir.parser.IParser
-<<<<<<< HEAD
 import dagger.hilt.android.lifecycle.HiltViewModel
-import javax.inject.Inject
-=======
 import java.text.ParseException
 import java.text.SimpleDateFormat
 import java.util.Calendar
 import java.util.Date
 import java.util.Locale
->>>>>>> 735b8cef
+import javax.inject.Inject
 import kotlinx.coroutines.flow.Flow
 import kotlinx.coroutines.launch
 import org.smartregister.fhircore.anc.data.model.PatientItem
@@ -54,25 +51,18 @@
 import org.smartregister.fhircore.engine.util.DispatcherProvider
 import org.smartregister.fhircore.engine.util.ListenerIntent
 
-<<<<<<< HEAD
 @HiltViewModel
 class ReportViewModel
 @Inject
 constructor(
   val repository: ReportRepository,
-  var dispatcher: DispatcherProvider,
+  val dispatcher: DispatcherProvider,
+  val patientRepository: PatientRepository,
 ) : ViewModel() {
 
   lateinit var patientId: String
-=======
-class ReportViewModel(
-  private val repository: ReportRepository,
-  val patientRepository: PatientRepository,
-  var dispatcher: DispatcherProvider
-) : ViewModel() {
 
   lateinit var registerDataViewModel: RegisterDataViewModel<Anc, PatientItem>
->>>>>>> 735b8cef
 
   val backPress: MutableLiveData<Boolean> = MutableLiveData(false)
   val showDatePicker: MutableLiveData<Boolean> = MutableLiveData(false)
@@ -133,9 +123,7 @@
 
   private fun setDefaultDates() {
     val endDate = Date()
-    val cal: Calendar = Calendar.getInstance()
-    // Subtract 30 days from the calendar
-    cal.add(Calendar.DATE, -30)
+    val cal: Calendar = Calendar.getInstance().apply { add(Calendar.DATE, -30) }
     val startDate = cal.time
 
     val formattedStartDate =
