--- conflicted
+++ resolved
@@ -34,14 +34,10 @@
 import java.util.Date
 import java.util.Locale
 import kotlinx.coroutines.flow.Flow
-<<<<<<< HEAD
 import kotlinx.coroutines.flow.MutableStateFlow
-import org.smartregister.fhircore.anc.AncApplication
+import kotlinx.coroutines.launch
 import org.smartregister.fhircore.anc.data.model.PatientItem
 import org.smartregister.fhircore.anc.data.patient.PatientRepository
-=======
-import kotlinx.coroutines.launch
->>>>>>> 8192f2ea
 import org.smartregister.fhircore.anc.data.report.ReportRepository
 import org.smartregister.fhircore.anc.data.report.model.ReportItem
 import org.smartregister.fhircore.anc.ui.anccare.register.Anc
@@ -49,28 +45,19 @@
 import org.smartregister.fhircore.anc.ui.anccare.register.OpenPatientProfile
 import org.smartregister.fhircore.engine.data.domain.util.PaginatedDataSource
 import org.smartregister.fhircore.engine.data.domain.util.PaginationUtil
-<<<<<<< HEAD
+import org.smartregister.fhircore.engine.data.remote.fhir.resource.FhirResourceDataSource
 import org.smartregister.fhircore.engine.ui.register.RegisterDataViewModel
 import org.smartregister.fhircore.engine.ui.register.model.RegisterFilterType
+import org.smartregister.fhircore.engine.util.DispatcherProvider
 import org.smartregister.fhircore.engine.util.ListenerIntent
-import org.smartregister.fhircore.engine.util.extension.createFactory
-
-class ReportViewModel(
-  application: AncApplication,
-  private val repository: ReportRepository,
-  val patientRepository: PatientRepository
-) : AndroidViewModel(application) {
-
-  lateinit var registerDataViewModel: RegisterDataViewModel<Anc, PatientItem>
-=======
-import org.smartregister.fhircore.engine.data.remote.fhir.resource.FhirResourceDataSource
-import org.smartregister.fhircore.engine.util.DispatcherProvider
 
 class ReportViewModel(
   private val repository: ReportRepository,
-  var dispatcher: DispatcherProvider,
+  val patientRepository: PatientRepository,
+  var dispatcher: DispatcherProvider
 ) : ViewModel() {
->>>>>>> 8192f2ea
+
+  lateinit var registerDataViewModel: RegisterDataViewModel<Anc, PatientItem>
 
   val backPress: MutableLiveData<Boolean> = MutableLiveData(false)
   val showDatePicker: MutableLiveData<Boolean> = MutableLiveData(false)
@@ -203,7 +190,6 @@
     reportState.currentScreen = ReportScreen.FILTER
   }
 
-<<<<<<< HEAD
   @Stable
   val allRegisterData: MutableStateFlow<Flow<PagingData<PatientItem>>> =
     MutableStateFlow(getPagingData(currentPage = 0, loadAll = true))
@@ -224,18 +210,19 @@
       )
       .flow
 
-  companion object {
-    fun get(
-      owner: ViewModelStoreOwner,
-      application: AncApplication,
-      repository: ReportRepository,
-      ancPatientRepository: PatientRepository
-    ): ReportViewModel {
-      return ViewModelProvider(
-        owner,
-        ReportViewModel(application, repository, ancPatientRepository).createFactory()
-      )[ReportViewModel::class.java]
-=======
+  //  companion object {
+  //    fun get(
+  //      owner: ViewModelStoreOwner,
+  //      repository: ReportRepository,
+  //      ancPatientRepository: PatientRepository
+  //    ): ReportViewModel {
+  //      return ViewModelProvider(
+  //        owner,
+  //        ReportViewModel(repository, ancPatientRepository).createFactory()
+  //      )[ReportViewModel::class.java]
+  //    }
+  //  }
+
   fun fetchCQLFhirHelperData(
     parser: IParser,
     fhirResourceDataSource: FhirResourceDataSource,
@@ -317,7 +304,6 @@
       fullResourceString.deleteCharAt(fullResourceString.length - 1)
       fullResourceString.append("}]}")
       valueSetData.postValue(fullResourceString.toString())
->>>>>>> 8192f2ea
     }
     return valueSetData
   }
