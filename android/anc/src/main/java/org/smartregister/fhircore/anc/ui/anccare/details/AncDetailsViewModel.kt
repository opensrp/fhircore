/*
 * Copyright 2021 Ona Systems, Inc
 *
 * Licensed under the Apache License, Version 2.0 (the "License");
 * you may not use this file except in compliance with the License.
 * You may obtain a copy of the License at
 *
 *       http://www.apache.org/licenses/LICENSE-2.0
 *
 * Unless required by applicable law or agreed to in writing, software
 * distributed under the License is distributed on an "AS IS" BASIS,
 * WITHOUT WARRANTIES OR CONDITIONS OF ANY KIND, either express or implied.
 * See the License for the specific language governing permissions and
 * limitations under the License.
 */

package org.smartregister.fhircore.anc.ui.anccare.details

import androidx.lifecycle.LiveData
import androidx.lifecycle.MutableLiveData
import androidx.lifecycle.ViewModel
import androidx.lifecycle.viewModelScope
import ca.uhn.fhir.parser.IParser
import kotlinx.coroutines.launch
import org.hl7.fhir.r4.model.Coding
import org.smartregister.fhircore.anc.data.anc.AncPatientRepository
import org.smartregister.fhircore.anc.data.anc.model.AncOverviewItem
import org.smartregister.fhircore.anc.data.anc.model.AncPatientDetailItem
import org.smartregister.fhircore.anc.data.anc.model.CarePlanItem
<<<<<<< HEAD
import org.smartregister.fhircore.anc.data.anc.model.UpcomingServiceItem
import org.smartregister.fhircore.engine.util.DateUtils.makeItReadable
=======
import org.smartregister.fhircore.engine.data.remote.fhir.resource.FhirResourceDataSource
>>>>>>> 59aa3505
import org.smartregister.fhircore.engine.util.DefaultDispatcherProvider
import org.smartregister.fhircore.engine.util.DispatcherProvider

class AncDetailsViewModel(
  val ancPatientRepository: AncPatientRepository,
  var dispatcher: DispatcherProvider = DefaultDispatcherProvider,
  val patientId: String
) : ViewModel() {

  lateinit var patientDemographics: MutableLiveData<AncPatientDetailItem>

  fun fetchDemographics(): LiveData<AncPatientDetailItem> {
    patientDemographics = MutableLiveData<AncPatientDetailItem>()
    viewModelScope.launch(dispatcher.io()) {
      val ancPatientDetailItem = ancPatientRepository.fetchDemographics(patientId = patientId)
      patientDemographics.postValue(ancPatientDetailItem)
    }
    return patientDemographics
  }

  fun fetchCarePlan(): LiveData<List<CarePlanItem>> {
    val patientCarePlan = MutableLiveData<List<CarePlanItem>>()
    viewModelScope.launch(dispatcher.io()) {
      val listCarePlan = ancPatientRepository.searchCarePlan(id = patientId)
      val listCarePlanItem = ancPatientRepository.fetchCarePlanItem(listCarePlan, patientId)
      patientCarePlan.postValue(listCarePlanItem)
    }
    return patientCarePlan
  }

<<<<<<< HEAD
  fun fetchObservation(): LiveData<AncOverviewItem> {
    val patientAncOverviewItem = MutableLiveData<AncOverviewItem>()
    val ancOverviewItem = AncOverviewItem()
    viewModelScope.launch(dispatcher.io()) {
      val listObservation = ancPatientRepository.fetchObservations(patientId = patientId)
      if (listObservation.isNotEmpty()) {
        for (i in listObservation.indices) {
          if (listObservation[i].code != null)
            if (listObservation[i].code.coding != null)
              if (listObservation[i].code.coding.isNotEmpty())
                for (j in listObservation[i].code.coding.indices) {
                  val coding = listObservation[i].code.coding[j] as Coding
                  if (coding.display != null) {
                    if (coding.display.isNotEmpty()) {
                      when {
                        coding.display.lowercase().contains("edd") ->
                          ancOverviewItem.EDD =
                            listObservation[i].valueDateTimeType.value.makeItReadable()
                        coding.display.lowercase().contains("ga") ->
                          ancOverviewItem.GA = listObservation[i].valueIntegerType.valueAsString
                        coding.display.lowercase().contains("fetuses") ->
                          ancOverviewItem.noOfFetusses =
                            listObservation[i].valueIntegerType.valueAsString
                        coding.display.lowercase().contains("risk") ->
                          ancOverviewItem.risk = listObservation[i].valueIntegerType.valueAsString
                      }
                    }
                  }
                }
        }
      }
      patientAncOverviewItem.postValue(ancOverviewItem)
    }
    return patientAncOverviewItem
  }

  fun fetchUpcomingServices(): LiveData<List<UpcomingServiceItem>> {
    val patientEncounters = MutableLiveData<List<UpcomingServiceItem>>()
    viewModelScope.launch(dispatcher.io()) {
      val listEncounters = ancPatientRepository.fetchCarePlan(patientId = patientId)
      val listEncountersItem =
        ancPatientRepository.fetchUpcomingServiceItem(patientId = patientId, listEncounters)
      patientEncounters.postValue(listEncountersItem)
    }
    return patientEncounters
  }

  fun fetchLastSeen(): LiveData<List<UpcomingServiceItem>> {
    val patientEncounters = MutableLiveData<List<UpcomingServiceItem>>()
    viewModelScope.launch(dispatcher.io()) {
      val listEncounters = ancPatientRepository.fetchEncounters(patientId = patientId)
      val listEncountersItem =
        ancPatientRepository.fetchLastSeenItem(patientId = patientId, listEncounters)
      patientEncounters.postValue(listEncountersItem)
    }
    return patientEncounters
=======
  fun fetchCQLLibraryData(
    parser: IParser,
    fhirResourceDataSource: FhirResourceDataSource,
    LIBRARY_URL: String
  ): LiveData<String> {
    var libraryData = MutableLiveData<String>()
    viewModelScope.launch(dispatcher.io()) {
      val auxCQLLibraryData =
        parser.encodeResourceToString(
          fhirResourceDataSource.loadData(LIBRARY_URL).entry[0].resource
        )
      libraryData.postValue(auxCQLLibraryData)
    }
    return libraryData
  }

  fun fetchCQLFhirHelperData(
    parser: IParser,
    fhirResourceDataSource: FhirResourceDataSource,
    HELPER_URL: String
  ): LiveData<String> {
    var helperData = MutableLiveData<String>()
    viewModelScope.launch(dispatcher.io()) {
      val auxCQLHelperData =
        parser.encodeResourceToString(fhirResourceDataSource.loadData(HELPER_URL).entry[0].resource)
      helperData.postValue(auxCQLHelperData)
    }
    return helperData
  }

  fun fetchCQLValueSetData(
    parser: IParser,
    fhirResourceDataSource: FhirResourceDataSource,
    VALUE_SET_URL: String
  ): LiveData<String> {
    var valueSetData = MutableLiveData<String>()
    viewModelScope.launch(dispatcher.io()) {
      val auxCQLValueSetData =
        parser.encodeResourceToString(fhirResourceDataSource.loadData(VALUE_SET_URL))
      valueSetData.postValue(auxCQLValueSetData)
    }
    return valueSetData
  }

  fun fetchCQLPatientData(
    parser: IParser,
    fhirResourceDataSource: FhirResourceDataSource,
    PATIENT_URL: String
  ): LiveData<String> {
    var patientData = MutableLiveData<String>()
    viewModelScope.launch(dispatcher.io()) {
      val auxCQLPatientData =
        parser.encodeResourceToString(fhirResourceDataSource.loadData(PATIENT_URL))
      patientData.postValue(auxCQLPatientData)
    }
    return patientData
>>>>>>> 59aa3505
  }
}<|MERGE_RESOLUTION|>--- conflicted
+++ resolved
@@ -27,156 +27,154 @@
 import org.smartregister.fhircore.anc.data.anc.model.AncOverviewItem
 import org.smartregister.fhircore.anc.data.anc.model.AncPatientDetailItem
 import org.smartregister.fhircore.anc.data.anc.model.CarePlanItem
-<<<<<<< HEAD
 import org.smartregister.fhircore.anc.data.anc.model.UpcomingServiceItem
 import org.smartregister.fhircore.engine.util.DateUtils.makeItReadable
-=======
 import org.smartregister.fhircore.engine.data.remote.fhir.resource.FhirResourceDataSource
->>>>>>> 59aa3505
 import org.smartregister.fhircore.engine.util.DefaultDispatcherProvider
 import org.smartregister.fhircore.engine.util.DispatcherProvider
 
 class AncDetailsViewModel(
-  val ancPatientRepository: AncPatientRepository,
-  var dispatcher: DispatcherProvider = DefaultDispatcherProvider,
-  val patientId: String
+    val ancPatientRepository: AncPatientRepository,
+    var dispatcher: DispatcherProvider = DefaultDispatcherProvider,
+    val patientId: String
 ) : ViewModel() {
 
-  lateinit var patientDemographics: MutableLiveData<AncPatientDetailItem>
+    lateinit var patientDemographics: MutableLiveData<AncPatientDetailItem>
 
-  fun fetchDemographics(): LiveData<AncPatientDetailItem> {
-    patientDemographics = MutableLiveData<AncPatientDetailItem>()
-    viewModelScope.launch(dispatcher.io()) {
-      val ancPatientDetailItem = ancPatientRepository.fetchDemographics(patientId = patientId)
-      patientDemographics.postValue(ancPatientDetailItem)
+    fun fetchDemographics(): LiveData<AncPatientDetailItem> {
+        patientDemographics = MutableLiveData<AncPatientDetailItem>()
+        viewModelScope.launch(dispatcher.io()) {
+            val ancPatientDetailItem = ancPatientRepository.fetchDemographics(patientId = patientId)
+            patientDemographics.postValue(ancPatientDetailItem)
+        }
+        return patientDemographics
     }
-    return patientDemographics
-  }
 
-  fun fetchCarePlan(): LiveData<List<CarePlanItem>> {
-    val patientCarePlan = MutableLiveData<List<CarePlanItem>>()
-    viewModelScope.launch(dispatcher.io()) {
-      val listCarePlan = ancPatientRepository.searchCarePlan(id = patientId)
-      val listCarePlanItem = ancPatientRepository.fetchCarePlanItem(listCarePlan, patientId)
-      patientCarePlan.postValue(listCarePlanItem)
+    fun fetchCarePlan(): LiveData<List<CarePlanItem>> {
+        val patientCarePlan = MutableLiveData<List<CarePlanItem>>()
+        viewModelScope.launch(dispatcher.io()) {
+            val listCarePlan = ancPatientRepository.searchCarePlan(id = patientId)
+            val listCarePlanItem = ancPatientRepository.fetchCarePlanItem(listCarePlan, patientId)
+            patientCarePlan.postValue(listCarePlanItem)
+        }
+        return patientCarePlan
     }
-    return patientCarePlan
-  }
 
-<<<<<<< HEAD
-  fun fetchObservation(): LiveData<AncOverviewItem> {
-    val patientAncOverviewItem = MutableLiveData<AncOverviewItem>()
-    val ancOverviewItem = AncOverviewItem()
-    viewModelScope.launch(dispatcher.io()) {
-      val listObservation = ancPatientRepository.fetchObservations(patientId = patientId)
-      if (listObservation.isNotEmpty()) {
-        for (i in listObservation.indices) {
-          if (listObservation[i].code != null)
-            if (listObservation[i].code.coding != null)
-              if (listObservation[i].code.coding.isNotEmpty())
-                for (j in listObservation[i].code.coding.indices) {
-                  val coding = listObservation[i].code.coding[j] as Coding
-                  if (coding.display != null) {
-                    if (coding.display.isNotEmpty()) {
-                      when {
-                        coding.display.lowercase().contains("edd") ->
-                          ancOverviewItem.EDD =
-                            listObservation[i].valueDateTimeType.value.makeItReadable()
-                        coding.display.lowercase().contains("ga") ->
-                          ancOverviewItem.GA = listObservation[i].valueIntegerType.valueAsString
-                        coding.display.lowercase().contains("fetuses") ->
-                          ancOverviewItem.noOfFetusses =
-                            listObservation[i].valueIntegerType.valueAsString
-                        coding.display.lowercase().contains("risk") ->
-                          ancOverviewItem.risk = listObservation[i].valueIntegerType.valueAsString
-                      }
-                    }
-                  }
+    fun fetchObservation(): LiveData<AncOverviewItem> {
+        val patientAncOverviewItem = MutableLiveData<AncOverviewItem>()
+        val ancOverviewItem = AncOverviewItem()
+        viewModelScope.launch(dispatcher.io()) {
+            val listObservation = ancPatientRepository.fetchObservations(patientId = patientId)
+            if (listObservation.isNotEmpty()) {
+                for (i in listObservation.indices) {
+                    if (listObservation[i].code != null)
+                        if (listObservation[i].code.coding != null)
+                            if (listObservation[i].code.coding.isNotEmpty())
+                                for (j in listObservation[i].code.coding.indices) {
+                                    val coding = listObservation[i].code.coding[j] as Coding
+                                    if (coding.display != null) {
+                                        if (coding.display.isNotEmpty()) {
+                                            when {
+                                                coding.display.lowercase().contains("edd") ->
+                                                    ancOverviewItem.EDD =
+                                                        listObservation[i].valueDateTimeType.value.makeItReadable()
+                                                coding.display.lowercase().contains("ga") ->
+                                                    ancOverviewItem.GA =
+                                                        listObservation[i].valueIntegerType.valueAsString
+                                                coding.display.lowercase().contains("fetuses") ->
+                                                    ancOverviewItem.noOfFetusses =
+                                                        listObservation[i].valueIntegerType.valueAsString
+                                                coding.display.lowercase().contains("risk") ->
+                                                    ancOverviewItem.risk =
+                                                        listObservation[i].valueIntegerType.valueAsString
+                                            }
+                                        }
+                                    }
+                                }
                 }
+            }
+            patientAncOverviewItem.postValue(ancOverviewItem)
         }
-      }
-      patientAncOverviewItem.postValue(ancOverviewItem)
+        return patientAncOverviewItem
     }
-    return patientAncOverviewItem
-  }
 
-  fun fetchUpcomingServices(): LiveData<List<UpcomingServiceItem>> {
-    val patientEncounters = MutableLiveData<List<UpcomingServiceItem>>()
-    viewModelScope.launch(dispatcher.io()) {
-      val listEncounters = ancPatientRepository.fetchCarePlan(patientId = patientId)
-      val listEncountersItem =
-        ancPatientRepository.fetchUpcomingServiceItem(patientId = patientId, listEncounters)
-      patientEncounters.postValue(listEncountersItem)
+    fun fetchUpcomingServices(): LiveData<List<UpcomingServiceItem>> {
+        val patientEncounters = MutableLiveData<List<UpcomingServiceItem>>()
+        viewModelScope.launch(dispatcher.io()) {
+            val listEncounters = ancPatientRepository.fetchCarePlan(patientId = patientId)
+            val listEncountersItem =
+                ancPatientRepository.fetchUpcomingServiceItem(patientId = patientId, listEncounters)
+            patientEncounters.postValue(listEncountersItem)
+        }
+        return patientEncounters
     }
-    return patientEncounters
-  }
 
-  fun fetchLastSeen(): LiveData<List<UpcomingServiceItem>> {
-    val patientEncounters = MutableLiveData<List<UpcomingServiceItem>>()
-    viewModelScope.launch(dispatcher.io()) {
-      val listEncounters = ancPatientRepository.fetchEncounters(patientId = patientId)
-      val listEncountersItem =
-        ancPatientRepository.fetchLastSeenItem(patientId = patientId, listEncounters)
-      patientEncounters.postValue(listEncountersItem)
+    fun fetchLastSeen(): LiveData<List<UpcomingServiceItem>> {
+        val patientEncounters = MutableLiveData<List<UpcomingServiceItem>>()
+        viewModelScope.launch(dispatcher.io()) {
+            val listEncounters = ancPatientRepository.fetchEncounters(patientId = patientId)
+            val listEncountersItem =
+                ancPatientRepository.fetchLastSeenItem(patientId = patientId, listEncounters)
+            patientEncounters.postValue(listEncountersItem)
+        }
+        return patientEncounters
     }
-    return patientEncounters
-=======
-  fun fetchCQLLibraryData(
-    parser: IParser,
-    fhirResourceDataSource: FhirResourceDataSource,
-    LIBRARY_URL: String
-  ): LiveData<String> {
-    var libraryData = MutableLiveData<String>()
-    viewModelScope.launch(dispatcher.io()) {
-      val auxCQLLibraryData =
-        parser.encodeResourceToString(
-          fhirResourceDataSource.loadData(LIBRARY_URL).entry[0].resource
-        )
-      libraryData.postValue(auxCQLLibraryData)
+
+    fun fetchCQLLibraryData(
+        parser: IParser,
+        fhirResourceDataSource: FhirResourceDataSource,
+        LIBRARY_URL: String
+    ): LiveData<String> {
+        var libraryData = MutableLiveData<String>()
+        viewModelScope.launch(dispatcher.io()) {
+            val auxCQLLibraryData =
+                parser.encodeResourceToString(
+                    fhirResourceDataSource.loadData(LIBRARY_URL).entry[0].resource
+                )
+            libraryData.postValue(auxCQLLibraryData)
+        }
+        return libraryData
     }
-    return libraryData
-  }
 
-  fun fetchCQLFhirHelperData(
-    parser: IParser,
-    fhirResourceDataSource: FhirResourceDataSource,
-    HELPER_URL: String
-  ): LiveData<String> {
-    var helperData = MutableLiveData<String>()
-    viewModelScope.launch(dispatcher.io()) {
-      val auxCQLHelperData =
-        parser.encodeResourceToString(fhirResourceDataSource.loadData(HELPER_URL).entry[0].resource)
-      helperData.postValue(auxCQLHelperData)
+    fun fetchCQLFhirHelperData(
+        parser: IParser,
+        fhirResourceDataSource: FhirResourceDataSource,
+        HELPER_URL: String
+    ): LiveData<String> {
+        var helperData = MutableLiveData<String>()
+        viewModelScope.launch(dispatcher.io()) {
+            val auxCQLHelperData =
+                parser.encodeResourceToString(fhirResourceDataSource.loadData(HELPER_URL).entry[0].resource)
+            helperData.postValue(auxCQLHelperData)
+        }
+        return helperData
     }
-    return helperData
-  }
 
-  fun fetchCQLValueSetData(
-    parser: IParser,
-    fhirResourceDataSource: FhirResourceDataSource,
-    VALUE_SET_URL: String
-  ): LiveData<String> {
-    var valueSetData = MutableLiveData<String>()
-    viewModelScope.launch(dispatcher.io()) {
-      val auxCQLValueSetData =
-        parser.encodeResourceToString(fhirResourceDataSource.loadData(VALUE_SET_URL))
-      valueSetData.postValue(auxCQLValueSetData)
+    fun fetchCQLValueSetData(
+        parser: IParser,
+        fhirResourceDataSource: FhirResourceDataSource,
+        VALUE_SET_URL: String
+    ): LiveData<String> {
+        var valueSetData = MutableLiveData<String>()
+        viewModelScope.launch(dispatcher.io()) {
+            val auxCQLValueSetData =
+                parser.encodeResourceToString(fhirResourceDataSource.loadData(VALUE_SET_URL))
+            valueSetData.postValue(auxCQLValueSetData)
+        }
+        return valueSetData
     }
-    return valueSetData
-  }
 
-  fun fetchCQLPatientData(
-    parser: IParser,
-    fhirResourceDataSource: FhirResourceDataSource,
-    PATIENT_URL: String
-  ): LiveData<String> {
-    var patientData = MutableLiveData<String>()
-    viewModelScope.launch(dispatcher.io()) {
-      val auxCQLPatientData =
-        parser.encodeResourceToString(fhirResourceDataSource.loadData(PATIENT_URL))
-      patientData.postValue(auxCQLPatientData)
+    fun fetchCQLPatientData(
+        parser: IParser,
+        fhirResourceDataSource: FhirResourceDataSource,
+        PATIENT_URL: String
+    ): LiveData<String> {
+        var patientData = MutableLiveData<String>()
+        viewModelScope.launch(dispatcher.io()) {
+            val auxCQLPatientData =
+                parser.encodeResourceToString(fhirResourceDataSource.loadData(PATIENT_URL))
+            patientData.postValue(auxCQLPatientData)
+        }
+        return patientData
     }
-    return patientData
->>>>>>> 59aa3505
-  }
 }