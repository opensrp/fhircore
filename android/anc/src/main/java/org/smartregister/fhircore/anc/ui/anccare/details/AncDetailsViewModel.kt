/*
 * Copyright 2021 Ona Systems, Inc
 *
 * Licensed under the Apache License, Version 2.0 (the "License");
 * you may not use this file except in compliance with the License.
 * You may obtain a copy of the License at
 *
 *       http://www.apache.org/licenses/LICENSE-2.0
 *
 * Unless required by applicable law or agreed to in writing, software
 * distributed under the License is distributed on an "AS IS" BASIS,
 * WITHOUT WARRANTIES OR CONDITIONS OF ANY KIND, either express or implied.
 * See the License for the specific language governing permissions and
 * limitations under the License.
 */

package org.smartregister.fhircore.anc.ui.anccare.details

import androidx.lifecycle.LiveData
import androidx.lifecycle.MutableLiveData
import androidx.lifecycle.ViewModel
import androidx.lifecycle.viewModelScope
import ca.uhn.fhir.parser.IParser
import kotlinx.coroutines.launch
import org.hl7.fhir.r4.model.Coding
import org.smartregister.fhircore.anc.data.anc.AncPatientRepository
import org.smartregister.fhircore.anc.data.anc.model.AncOverviewItem
import org.smartregister.fhircore.anc.data.anc.model.AncPatientDetailItem
import org.smartregister.fhircore.anc.data.anc.model.CarePlanItem
import org.smartregister.fhircore.anc.data.anc.model.UpcomingServiceItem
import org.smartregister.fhircore.engine.util.DateUtils.makeItReadable
<<<<<<< HEAD
=======
import org.smartregister.fhircore.engine.data.remote.fhir.resource.FhirResourceDataSource
>>>>>>> c6dde626
import org.smartregister.fhircore.engine.util.DefaultDispatcherProvider
import org.smartregister.fhircore.engine.util.DispatcherProvider

class AncDetailsViewModel(
    val ancPatientRepository: AncPatientRepository,
    var dispatcher: DispatcherProvider = DefaultDispatcherProvider,
    val patientId: String
) : ViewModel() {

    lateinit var patientDemographics: MutableLiveData<AncPatientDetailItem>

    fun fetchDemographics(): LiveData<AncPatientDetailItem> {
        patientDemographics = MutableLiveData<AncPatientDetailItem>()
        viewModelScope.launch(dispatcher.io()) {
            val ancPatientDetailItem = ancPatientRepository.fetchDemographics(patientId = patientId)
            patientDemographics.postValue(ancPatientDetailItem)
        }
        return patientDemographics
    }

    fun fetchCarePlan(): LiveData<List<CarePlanItem>> {
        val patientCarePlan = MutableLiveData<List<CarePlanItem>>()
        viewModelScope.launch(dispatcher.io()) {
            val listCarePlan = ancPatientRepository.searchCarePlan(id = patientId)
            val listCarePlanItem = ancPatientRepository.fetchCarePlanItem(listCarePlan, patientId)
            patientCarePlan.postValue(listCarePlanItem)
        }
        return patientCarePlan
    }

    fun fetchObservation(): LiveData<AncOverviewItem> {
        val patientAncOverviewItem = MutableLiveData<AncOverviewItem>()
        val ancOverviewItem = AncOverviewItem()
        viewModelScope.launch(dispatcher.io()) {
            val listObservation = ancPatientRepository.fetchObservations(patientId = patientId)
            if (listObservation.isNotEmpty()) {
                for (i in listObservation.indices) {
                    if (listObservation[i].code != null)
                        if (listObservation[i].code.coding != null)
                            if (listObservation[i].code.coding.isNotEmpty())
                                for (j in listObservation[i].code.coding.indices) {
                                    val coding = listObservation[i].code.coding[j] as Coding
                                    if (coding.display != null) {
                                        if (coding.display.isNotEmpty()) {
                                            when {
<<<<<<< HEAD
                                                coding.display.lowercase()
                                                    .contains("edd") -> ancOverviewItem.EDD =
                                                    listObservation[i].valueDateTimeType.value.makeItReadable()
                                                coding.display.lowercase()
                                                    .contains("ga") -> ancOverviewItem.GA =
                                                    listObservation[i].valueIntegerType.valueAsString
                                                coding.display.lowercase()
                                                    .contains("fetuses") -> ancOverviewItem.noOfFetusses =
                                                    listObservation[i].valueIntegerType.valueAsString
                                                coding.display.lowercase()
                                                    .contains("risk") -> ancOverviewItem.risk =
                                                    listObservation[i].valueStringType.valueNotNull
=======
                                                coding.display.lowercase().contains("edd") ->
                                                    ancOverviewItem.EDD =
                                                        listObservation[i].valueDateTimeType.value.makeItReadable()
                                                coding.display.lowercase().contains("ga") ->
                                                    ancOverviewItem.GA =
                                                        listObservation[i].valueIntegerType.valueAsString
                                                coding.display.lowercase().contains("fetuses") ->
                                                    ancOverviewItem.noOfFetusses =
                                                        listObservation[i].valueIntegerType.valueAsString
                                                coding.display.lowercase().contains("risk") ->
                                                    ancOverviewItem.risk =
                                                        listObservation[i].valueIntegerType.valueAsString
>>>>>>> c6dde626
                                            }
                                        }
                                    }
                                }
                }
            }
            patientAncOverviewItem.postValue(ancOverviewItem)
        }
        return patientAncOverviewItem
    }

    fun fetchUpcomingServices(): LiveData<List<UpcomingServiceItem>> {
        val patientEncounters = MutableLiveData<List<UpcomingServiceItem>>()
        viewModelScope.launch(dispatcher.io()) {
            val listEncounters = ancPatientRepository.fetchCarePlan(patientId = patientId)
            val listEncountersItem =
<<<<<<< HEAD
                ancPatientRepository.fetchUpcomingServiceItem(
                    patientId = patientId,
                    listEncounters
                )
            patientEncounters.postValue(listEncountersItem)
        }
        return patientEncounters
    }

    fun fetchLastSeen(): LiveData<List<UpcomingServiceItem>> {
        val patientEncounters = MutableLiveData<List<UpcomingServiceItem>>()
        viewModelScope.launch(dispatcher.io()) {
            val listEncounters = ancPatientRepository.fetchEncounters(patientId = patientId)
            val listEncountersItem =
                ancPatientRepository.fetchLastSeenItem(
                    patientId = patientId,
                    listEncounters
                )
            patientEncounters.postValue(listEncountersItem)
        }
        return patientEncounters
    }


=======
                ancPatientRepository.fetchUpcomingServiceItem(patientId = patientId, listEncounters)
            patientEncounters.postValue(listEncountersItem)
        }
        return patientEncounters
    }

    fun fetchLastSeen(): LiveData<List<UpcomingServiceItem>> {
        val patientEncounters = MutableLiveData<List<UpcomingServiceItem>>()
        viewModelScope.launch(dispatcher.io()) {
            val listEncounters = ancPatientRepository.fetchEncounters(patientId = patientId)
            val listEncountersItem =
                ancPatientRepository.fetchLastSeenItem(patientId = patientId, listEncounters)
            patientEncounters.postValue(listEncountersItem)
        }
        return patientEncounters
    }

    fun fetchCQLLibraryData(
        parser: IParser,
        fhirResourceDataSource: FhirResourceDataSource,
        LIBRARY_URL: String
    ): LiveData<String> {
        var libraryData = MutableLiveData<String>()
        viewModelScope.launch(dispatcher.io()) {
            val auxCQLLibraryData =
                parser.encodeResourceToString(
                    fhirResourceDataSource.loadData(LIBRARY_URL).entry[0].resource
                )
            libraryData.postValue(auxCQLLibraryData)
        }
        return libraryData
    }

    fun fetchCQLFhirHelperData(
        parser: IParser,
        fhirResourceDataSource: FhirResourceDataSource,
        HELPER_URL: String
    ): LiveData<String> {
        var helperData = MutableLiveData<String>()
        viewModelScope.launch(dispatcher.io()) {
            val auxCQLHelperData =
                parser.encodeResourceToString(fhirResourceDataSource.loadData(HELPER_URL).entry[0].resource)
            helperData.postValue(auxCQLHelperData)
        }
        return helperData
    }

    fun fetchCQLValueSetData(
        parser: IParser,
        fhirResourceDataSource: FhirResourceDataSource,
        VALUE_SET_URL: String
    ): LiveData<String> {
        var valueSetData = MutableLiveData<String>()
        viewModelScope.launch(dispatcher.io()) {
            val auxCQLValueSetData =
                parser.encodeResourceToString(fhirResourceDataSource.loadData(VALUE_SET_URL))
            valueSetData.postValue(auxCQLValueSetData)
        }
        return valueSetData
    }

    fun fetchCQLPatientData(
        parser: IParser,
        fhirResourceDataSource: FhirResourceDataSource,
        PATIENT_URL: String
    ): LiveData<String> {
        var patientData = MutableLiveData<String>()
        viewModelScope.launch(dispatcher.io()) {
            val auxCQLPatientData =
                parser.encodeResourceToString(fhirResourceDataSource.loadData(PATIENT_URL))
            patientData.postValue(auxCQLPatientData)
        }
        return patientData
    }
>>>>>>> c6dde626
}<|MERGE_RESOLUTION|>--- conflicted
+++ resolved
@@ -28,11 +28,8 @@
 import org.smartregister.fhircore.anc.data.anc.model.AncPatientDetailItem
 import org.smartregister.fhircore.anc.data.anc.model.CarePlanItem
 import org.smartregister.fhircore.anc.data.anc.model.UpcomingServiceItem
+import org.smartregister.fhircore.engine.data.remote.fhir.resource.FhirResourceDataSource
 import org.smartregister.fhircore.engine.util.DateUtils.makeItReadable
-<<<<<<< HEAD
-=======
-import org.smartregister.fhircore.engine.data.remote.fhir.resource.FhirResourceDataSource
->>>>>>> c6dde626
 import org.smartregister.fhircore.engine.util.DefaultDispatcherProvider
 import org.smartregister.fhircore.engine.util.DispatcherProvider
 
@@ -78,20 +75,6 @@
                                     if (coding.display != null) {
                                         if (coding.display.isNotEmpty()) {
                                             when {
-<<<<<<< HEAD
-                                                coding.display.lowercase()
-                                                    .contains("edd") -> ancOverviewItem.EDD =
-                                                    listObservation[i].valueDateTimeType.value.makeItReadable()
-                                                coding.display.lowercase()
-                                                    .contains("ga") -> ancOverviewItem.GA =
-                                                    listObservation[i].valueIntegerType.valueAsString
-                                                coding.display.lowercase()
-                                                    .contains("fetuses") -> ancOverviewItem.noOfFetusses =
-                                                    listObservation[i].valueIntegerType.valueAsString
-                                                coding.display.lowercase()
-                                                    .contains("risk") -> ancOverviewItem.risk =
-                                                    listObservation[i].valueStringType.valueNotNull
-=======
                                                 coding.display.lowercase().contains("edd") ->
                                                     ancOverviewItem.EDD =
                                                         listObservation[i].valueDateTimeType.value.makeItReadable()
@@ -104,7 +87,6 @@
                                                 coding.display.lowercase().contains("risk") ->
                                                     ancOverviewItem.risk =
                                                         listObservation[i].valueIntegerType.valueAsString
->>>>>>> c6dde626
                                             }
                                         }
                                     }
@@ -121,32 +103,6 @@
         viewModelScope.launch(dispatcher.io()) {
             val listEncounters = ancPatientRepository.fetchCarePlan(patientId = patientId)
             val listEncountersItem =
-<<<<<<< HEAD
-                ancPatientRepository.fetchUpcomingServiceItem(
-                    patientId = patientId,
-                    listEncounters
-                )
-            patientEncounters.postValue(listEncountersItem)
-        }
-        return patientEncounters
-    }
-
-    fun fetchLastSeen(): LiveData<List<UpcomingServiceItem>> {
-        val patientEncounters = MutableLiveData<List<UpcomingServiceItem>>()
-        viewModelScope.launch(dispatcher.io()) {
-            val listEncounters = ancPatientRepository.fetchEncounters(patientId = patientId)
-            val listEncountersItem =
-                ancPatientRepository.fetchLastSeenItem(
-                    patientId = patientId,
-                    listEncounters
-                )
-            patientEncounters.postValue(listEncountersItem)
-        }
-        return patientEncounters
-    }
-
-
-=======
                 ancPatientRepository.fetchUpcomingServiceItem(patientId = patientId, listEncounters)
             patientEncounters.postValue(listEncountersItem)
         }
@@ -221,5 +177,4 @@
         }
         return patientData
     }
->>>>>>> c6dde626
 }