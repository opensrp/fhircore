/*
 * Copyright 2021 Ona Systems, Inc
 *
 * Licensed under the Apache License, Version 2.0 (the "License");
 * you may not use this file except in compliance with the License.
 * You may obtain a copy of the License at
 *
 *       http://www.apache.org/licenses/LICENSE-2.0
 *
 * Unless required by applicable law or agreed to in writing, software
 * distributed under the License is distributed on an "AS IS" BASIS,
 * WITHOUT WARRANTIES OR CONDITIONS OF ANY KIND, either express or implied.
 * See the License for the specific language governing permissions and
 * limitations under the License.
 */

package org.smartregister.fhircore.anc.ui.anccare.details

import androidx.lifecycle.LiveData
import androidx.lifecycle.MutableLiveData
import androidx.lifecycle.ViewModel
import androidx.lifecycle.viewModelScope
import kotlinx.coroutines.launch
import org.hl7.fhir.r4.model.Encounter
import org.hl7.fhir.r4.model.Observation
import org.smartregister.fhircore.anc.data.anc.AncPatientRepository
import org.smartregister.fhircore.anc.data.anc.model.AncPatientDetailItem
import org.smartregister.fhircore.anc.data.anc.model.CarePlanItem
import org.smartregister.fhircore.engine.util.DefaultDispatcherProvider
import org.smartregister.fhircore.engine.util.DispatcherProvider

class AncDetailsViewModel(
    val ancPatientRepository: AncPatientRepository,
    var dispatcher: DispatcherProvider = DefaultDispatcherProvider,
    val patientId: String
) : ViewModel() {

<<<<<<< HEAD
    fun fetchDemographics(): LiveData<AncPatientDetailItem> {
        val patientDemographics = MutableLiveData<AncPatientDetailItem>()
        viewModelScope.launch(dispatcher.io()) {
            val ancPatientDetailItem = ancPatientRepository.fetchDemographics(patientId = patientId)
            patientDemographics.postValue(ancPatientDetailItem)
        }
        return patientDemographics
=======
  lateinit var patientDemographics: MutableLiveData<AncPatientDetailItem>

  fun fetchDemographics(): LiveData<AncPatientDetailItem> {
    patientDemographics = MutableLiveData<AncPatientDetailItem>()
    viewModelScope.launch(dispatcher.io()) {
      val ancPatientDetailItem = ancPatientRepository.fetchDemographics(patientId = patientId)
      patientDemographics.postValue(ancPatientDetailItem)
>>>>>>> af61fadf
    }

    fun fetchCarePlan(): LiveData<List<CarePlanItem>> {
        val patientCarePlan = MutableLiveData<List<CarePlanItem>>()
        viewModelScope.launch(dispatcher.io()) {
            val listCarePlan = ancPatientRepository.searchCarePlan(id = patientId)
            val listCarePlanItem = ancPatientRepository.fetchCarePlanItem(listCarePlan,patientId)
            patientCarePlan.postValue(listCarePlanItem)
        }
        return patientCarePlan
    }

    fun fetchObservation(): LiveData<List<Observation>> {
        val patientObservation = MutableLiveData<List<Observation>>()
        viewModelScope.launch(dispatcher.io()) {
            val listObservation = ancPatientRepository.fetchObservations(patientId = patientId)
            patientObservation.postValue(listObservation)
        }
        return patientObservation
    }

    fun fetchEncounters(): LiveData<List<Encounter>> {
        val patientEncounters = MutableLiveData<List<Encounter>>()
        viewModelScope.launch(dispatcher.io()) {
            val listEncounters = ancPatientRepository.fetchEncounters(patientId = patientId)
            patientEncounters.postValue(listEncounters)
        }
        return patientEncounters
    }
}<|MERGE_RESOLUTION|>--- conflicted
+++ resolved
@@ -21,8 +21,6 @@
 import androidx.lifecycle.ViewModel
 import androidx.lifecycle.viewModelScope
 import kotlinx.coroutines.launch
-import org.hl7.fhir.r4.model.Encounter
-import org.hl7.fhir.r4.model.Observation
 import org.smartregister.fhircore.anc.data.anc.AncPatientRepository
 import org.smartregister.fhircore.anc.data.anc.model.AncPatientDetailItem
 import org.smartregister.fhircore.anc.data.anc.model.CarePlanItem
@@ -30,20 +28,11 @@
 import org.smartregister.fhircore.engine.util.DispatcherProvider
 
 class AncDetailsViewModel(
-    val ancPatientRepository: AncPatientRepository,
-    var dispatcher: DispatcherProvider = DefaultDispatcherProvider,
-    val patientId: String
+  val ancPatientRepository: AncPatientRepository,
+  var dispatcher: DispatcherProvider = DefaultDispatcherProvider,
+  val patientId: String
 ) : ViewModel() {
 
-<<<<<<< HEAD
-    fun fetchDemographics(): LiveData<AncPatientDetailItem> {
-        val patientDemographics = MutableLiveData<AncPatientDetailItem>()
-        viewModelScope.launch(dispatcher.io()) {
-            val ancPatientDetailItem = ancPatientRepository.fetchDemographics(patientId = patientId)
-            patientDemographics.postValue(ancPatientDetailItem)
-        }
-        return patientDemographics
-=======
   lateinit var patientDemographics: MutableLiveData<AncPatientDetailItem>
 
   fun fetchDemographics(): LiveData<AncPatientDetailItem> {
@@ -51,34 +40,16 @@
     viewModelScope.launch(dispatcher.io()) {
       val ancPatientDetailItem = ancPatientRepository.fetchDemographics(patientId = patientId)
       patientDemographics.postValue(ancPatientDetailItem)
->>>>>>> af61fadf
     }
+    return patientDemographics
+  }
 
-    fun fetchCarePlan(): LiveData<List<CarePlanItem>> {
-        val patientCarePlan = MutableLiveData<List<CarePlanItem>>()
-        viewModelScope.launch(dispatcher.io()) {
-            val listCarePlan = ancPatientRepository.searchCarePlan(id = patientId)
-            val listCarePlanItem = ancPatientRepository.fetchCarePlanItem(listCarePlan,patientId)
-            patientCarePlan.postValue(listCarePlanItem)
-        }
-        return patientCarePlan
+  fun fetchCarePlan(cJson: String?): LiveData<List<CarePlanItem>> {
+    val patientCarePlan = MutableLiveData<List<CarePlanItem>>()
+    viewModelScope.launch(dispatcher.io()) {
+      val listCarePlan = ancPatientRepository.fetchCarePlan(patientId = patientId, cJson)
+      patientCarePlan.postValue(listCarePlan)
     }
-
-    fun fetchObservation(): LiveData<List<Observation>> {
-        val patientObservation = MutableLiveData<List<Observation>>()
-        viewModelScope.launch(dispatcher.io()) {
-            val listObservation = ancPatientRepository.fetchObservations(patientId = patientId)
-            patientObservation.postValue(listObservation)
-        }
-        return patientObservation
-    }
-
-    fun fetchEncounters(): LiveData<List<Encounter>> {
-        val patientEncounters = MutableLiveData<List<Encounter>>()
-        viewModelScope.launch(dispatcher.io()) {
-            val listEncounters = ancPatientRepository.fetchEncounters(patientId = patientId)
-            patientEncounters.postValue(listEncounters)
-        }
-        return patientEncounters
-    }
+    return patientCarePlan
+  }
 }