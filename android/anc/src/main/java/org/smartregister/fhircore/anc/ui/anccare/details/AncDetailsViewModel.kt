--- conflicted
+++ resolved
@@ -22,22 +22,13 @@
 import androidx.lifecycle.viewModelScope
 import ca.uhn.fhir.parser.IParser
 import kotlinx.coroutines.launch
-import org.hl7.fhir.r4.model.Coding
 import org.json.JSONObject
-<<<<<<< HEAD
-import org.smartregister.fhircore.anc.data.anc.AncPatientRepository
-import org.smartregister.fhircore.anc.data.anc.model.AncOverviewItem
-import org.smartregister.fhircore.anc.data.anc.model.AncPatientDetailItem
-import org.smartregister.fhircore.anc.data.anc.model.CarePlanItem
-import org.smartregister.fhircore.anc.data.anc.model.UpcomingServiceItem
-=======
 import org.smartregister.fhircore.anc.data.anc.model.AncOverviewItem
 import org.smartregister.fhircore.anc.data.patient.PatientRepository
 import org.smartregister.fhircore.anc.data.sharedmodel.AncPatientDetailItem
 import org.smartregister.fhircore.anc.data.sharedmodel.CarePlanItem
 import org.smartregister.fhircore.anc.data.sharedmodel.EncounterItem
 import org.smartregister.fhircore.anc.data.sharedmodel.UpcomingServiceItem
->>>>>>> 38ba9cc7
 import org.smartregister.fhircore.engine.data.remote.fhir.resource.FhirResourceDataSource
 import org.smartregister.fhircore.engine.util.DateUtils.makeItReadable
 import org.smartregister.fhircore.engine.util.DefaultDispatcherProvider
@@ -63,13 +54,8 @@
   fun fetchCarePlan(): LiveData<List<CarePlanItem>> {
     val patientCarePlan = MutableLiveData<List<CarePlanItem>>()
     viewModelScope.launch(dispatcher.io()) {
-<<<<<<< HEAD
-      val listCarePlan = ancPatientRepository.searchCarePlan(id = patientId)
-      val listCarePlanItem = ancPatientRepository.fetchCarePlanItem(listCarePlan, patientId)
-=======
       val listCarePlan = patientRepository.searchCarePlan(id = patientId)
       val listCarePlanItem = patientRepository.fetchCarePlanItem(listCarePlan)
->>>>>>> 38ba9cc7
       patientCarePlan.postValue(listCarePlanItem)
     }
     return patientCarePlan
@@ -79,33 +65,6 @@
     val patientAncOverviewItem = MutableLiveData<AncOverviewItem>()
     val ancOverviewItem = AncOverviewItem()
     viewModelScope.launch(dispatcher.io()) {
-<<<<<<< HEAD
-      val listObservation = ancPatientRepository.fetchObservations(patientId = patientId)
-      if (listObservation.isNotEmpty()) {
-        for (i in listObservation.indices) {
-          if (listObservation[i].code != null &&
-              listObservation[i].code.coding != null &&
-              listObservation[i].code.coding.isNotEmpty()
-          )
-            for (j in listObservation[i].code.coding.indices) {
-              val coding = listObservation[i].code.coding[j] as Coding
-              if (coding.display != null && coding.display.isNotEmpty()) {
-                when {
-                  coding.display.lowercase().contains("edd") ->
-                    ancOverviewItem.EDD =
-                      listObservation[i].valueDateTimeType.value.makeItReadable()
-                  coding.display.lowercase().contains("ga") ->
-                    ancOverviewItem.GA = listObservation[i].valueIntegerType.valueAsString
-                  coding.display.lowercase().contains("fetuses") ->
-                    ancOverviewItem.noOfFetusses = listObservation[i].valueIntegerType.valueAsString
-                  coding.display.lowercase().contains("risk") ->
-                    ancOverviewItem.risk = listObservation[i].valueIntegerType.valueAsString
-                }
-              }
-            }
-        }
-      }
-=======
       val listObservationEDD = patientRepository.fetchObservations(patientId = patientId, "edd")
       val listObservationGA = patientRepository.fetchObservations(patientId = patientId, "ga")
       val listObservationFetuses =
@@ -128,7 +87,6 @@
           listObservationRisk.valueIntegerType.valueAsString != null
       )
         ancOverviewItem.risk = listObservationRisk.valueIntegerType.valueAsString
->>>>>>> 38ba9cc7
 
       patientAncOverviewItem.postValue(ancOverviewItem)
     }
@@ -138,33 +96,18 @@
   fun fetchUpcomingServices(): LiveData<List<UpcomingServiceItem>> {
     val patientEncounters = MutableLiveData<List<UpcomingServiceItem>>()
     viewModelScope.launch(dispatcher.io()) {
-<<<<<<< HEAD
-      val listEncounters = ancPatientRepository.fetchCarePlan(patientId = patientId)
-      val listEncountersItem =
-        ancPatientRepository.fetchUpcomingServiceItem(patientId = patientId, listEncounters)
-=======
       val listEncounters = patientRepository.fetchCarePlan(patientId = patientId)
       val listEncountersItem = patientRepository.fetchUpcomingServiceItem(listEncounters)
->>>>>>> 38ba9cc7
       patientEncounters.postValue(listEncountersItem)
     }
     return patientEncounters
   }
 
-<<<<<<< HEAD
-  fun fetchLastSeen(): LiveData<List<UpcomingServiceItem>> {
-    val patientEncounters = MutableLiveData<List<UpcomingServiceItem>>()
-    viewModelScope.launch(dispatcher.io()) {
-      val listEncounters = ancPatientRepository.fetchEncounters(patientId = patientId)
-      val listEncountersItem =
-        ancPatientRepository.fetchLastSeenItem(patientId = patientId, listEncounters)
-=======
   fun fetchLastSeen(): LiveData<List<EncounterItem>> {
     val patientEncounters = MutableLiveData<List<EncounterItem>>()
     viewModelScope.launch(dispatcher.io()) {
       val listEncounters = patientRepository.fetchEncounters(patientId = patientId)
       val listEncountersItem = patientRepository.fetchLastSeenItem(listEncounters)
->>>>>>> 38ba9cc7
       patientEncounters.postValue(listEncountersItem)
     }
     return patientEncounters
