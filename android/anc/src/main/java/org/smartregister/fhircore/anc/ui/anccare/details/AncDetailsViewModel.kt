--- conflicted
+++ resolved
@@ -35,14 +35,12 @@
   val patientId: String
 ) : ViewModel() {
 
-<<<<<<< HEAD
   val LIBRARY_URL = "https://fhir.labs.smartregister.org/fhir/Library?_id=1752"
   val HELPER_URL = "https://fhir.labs.smartregister.org/fhir/Library?_id=1753"
   val VALUE_SET_URL = "https://fhir.labs.smartregister.org/fhir/ValueSet?_id=1750,1751"
   var PATIENT_URL = ""
-=======
+
   lateinit var patientDemographics: MutableLiveData<AncPatientDetailItem>
->>>>>>> af61fadf
 
   fun fetchDemographics(): LiveData<AncPatientDetailItem> {
     patientDemographics = MutableLiveData<AncPatientDetailItem>()
