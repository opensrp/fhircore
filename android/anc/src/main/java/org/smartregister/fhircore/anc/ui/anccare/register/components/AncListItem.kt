--- conflicted
+++ resolved
@@ -103,28 +103,16 @@
 
   val textColor =
     when (ancPatientItem.visitStatus) {
-<<<<<<< HEAD
-      AncVisitStatus.DUE -> DueColor
-      AncVisitStatus.OVERDUE -> OverdueDarkRedColor
-      AncVisitStatus.PLANNED -> Color.Transparent
-=======
       VisitStatus.DUE -> DueColor
       VisitStatus.OVERDUE -> OverdueDarkRedColor
       VisitStatus.PLANNED -> Color.Transparent
->>>>>>> a5a31b47
     }
 
   val bgColor =
     when (ancPatientItem.visitStatus) {
-<<<<<<< HEAD
-      AncVisitStatus.DUE -> DueLightColor
-      AncVisitStatus.OVERDUE -> OverdueLightColor
-      AncVisitStatus.PLANNED -> Color.Transparent
-=======
       VisitStatus.DUE -> DueLightColor
       VisitStatus.OVERDUE -> OverdueLightColor
       VisitStatus.PLANNED -> Color.Transparent
->>>>>>> a5a31b47
     }
 
   Text(
@@ -153,15 +141,9 @@
         age = "27y",
         demographics = "Anna Bell, 27",
         name = "Anna Bell",
-<<<<<<< HEAD
-        atRisk = "yes riskyy",
-        address = "nairobi",
-        visitStatus = AncVisitStatus.DUE
-=======
         atRisk = "yes risky",
         address = "Nairobi",
         visitStatus = VisitStatus.DUE
->>>>>>> a5a31b47
       ),
     clickListener = { _, _ -> }
   )
@@ -180,11 +162,7 @@
         name = "Anna Bell",
         atRisk = "yes risky",
         address = "Nairobi",
-<<<<<<< HEAD
-        visitStatus = AncVisitStatus.OVERDUE
-=======
         visitStatus = VisitStatus.OVERDUE
->>>>>>> a5a31b47
       ),
     clickListener = { _, _ -> }
   )
