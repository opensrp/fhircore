--- conflicted
+++ resolved
@@ -42,13 +42,8 @@
 import androidx.compose.ui.unit.dp
 import androidx.compose.ui.unit.sp
 import org.smartregister.fhircore.anc.R
-<<<<<<< HEAD
-import org.smartregister.fhircore.anc.data.sharedmodel.AncPatientItem
-import org.smartregister.fhircore.anc.data.sharedmodel.VisitStatus
-=======
 import org.smartregister.fhircore.anc.data.model.AncPatientItem
 import org.smartregister.fhircore.anc.data.model.VisitStatus
->>>>>>> cf5f6225
 import org.smartregister.fhircore.anc.ui.anccare.register.AncRowClickListenerIntent
 import org.smartregister.fhircore.anc.ui.anccare.register.OpenPatientProfile
 import org.smartregister.fhircore.anc.ui.anccare.register.RecordAncVisit
@@ -91,21 +86,11 @@
         )
       }
     }
-<<<<<<< HEAD
-    Column(modifier = modifier.padding(20.dp).weight(0.45f)) {
-      when (ancPatientItem.visitStatus) {
-        VisitStatus.DUE -> ancVisitButton(DueColor, DueLightColor, ancPatientItem, clickListener)
-        VisitStatus.OVERDUE ->
-          ancVisitButton(OverdueColor, OverdueLightColor, ancPatientItem, clickListener)
-      }
-    }
-=======
     AncVisitButton(
       modifier = modifier.wrapContentWidth(Alignment.End).padding(horizontal = 16.dp),
       ancPatientItem = ancPatientItem,
       clickListener = clickListener
     )
->>>>>>> cf5f6225
   }
 }
 
@@ -159,12 +144,8 @@
         atRisk = "yes risky",
         address = "Nairobi",
         visitStatus = VisitStatus.DUE
-<<<<<<< HEAD
-      )
-=======
       ),
     clickListener = { _, _ -> }
->>>>>>> cf5f6225
   )
 }
 
@@ -182,11 +163,7 @@
         atRisk = "yes risky",
         address = "Nairobi",
         visitStatus = VisitStatus.OVERDUE
-<<<<<<< HEAD
-      )
-=======
       ),
     clickListener = { _, _ -> }
->>>>>>> cf5f6225
   )
 }