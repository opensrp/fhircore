--- conflicted
+++ resolved
@@ -86,13 +86,6 @@
         )
       }
     }
-<<<<<<< HEAD
-    AncVisitButton(
-      modifier = modifier.wrapContentWidth(Alignment.End).padding(horizontal = 16.dp),
-      ancPatientItem = ancPatientItem,
-      clickListener = clickListener
-    )
-=======
     Column(modifier = modifier.padding(20.dp).weight(0.45f)) {
       when (ancPatientItem.visitStatus) {
         VisitStatus.DUE -> ancVisitButton(DueColor, DueLightColor, ancPatientItem, clickListener)
@@ -100,7 +93,11 @@
           ancVisitButton(OverdueColor, OverdueLightColor, ancPatientItem, clickListener)
       }
     }
->>>>>>> bd8e4f78
+    AncVisitButton(
+      modifier = modifier.wrapContentWidth(Alignment.End).padding(horizontal = 16.dp),
+      ancPatientItem = ancPatientItem,
+      clickListener = clickListener
+    )
   }
 }
 
@@ -151,18 +148,11 @@
         age = "27y",
         demographics = "Anna Bell, 27",
         name = "Anna Bell",
-<<<<<<< HEAD
-        atRisk = "yes riskyy",
-        address = "nairobi",
-        visitStatus = AncVisitStatus.DUE
-      ),
-    clickListener = { _, _ -> }
-=======
         atRisk = "yes risky",
         address = "Nairobi",
         visitStatus = VisitStatus.DUE
-      )
->>>>>>> bd8e4f78
+      ),
+    clickListener = { _, _ -> }
   )
 }
 
@@ -179,13 +169,8 @@
         name = "Anna Bell",
         atRisk = "yes risky",
         address = "Nairobi",
-<<<<<<< HEAD
-        visitStatus = AncVisitStatus.OVERDUE
+        visitStatus = VisitStatus.OVERDUE
       ),
     clickListener = { _, _ -> }
-=======
-        visitStatus = VisitStatus.OVERDUE
-      )
->>>>>>> bd8e4f78
   )
 }