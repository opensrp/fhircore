/*
 * Copyright 2021 Ona Systems, Inc
 *
 * Licensed under the Apache License, Version 2.0 (the "License");
 * you may not use this file except in compliance with the License.
 * You may obtain a copy of the License at
 *
 *       http://www.apache.org/licenses/LICENSE-2.0
 *
 * Unless required by applicable law or agreed to in writing, software
 * distributed under the License is distributed on an "AS IS" BASIS,
 * WITHOUT WARRANTIES OR CONDITIONS OF ANY KIND, either express or implied.
 * See the License for the specific language governing permissions and
 * limitations under the License.
 */

package org.smartregister.fhircore.anc.ui.anccare.register

import android.content.Intent
import android.os.Bundle
import android.view.MenuItem
import androidx.core.content.ContextCompat
import androidx.fragment.app.Fragment
import org.smartregister.fhircore.anc.R
<<<<<<< HEAD
import org.smartregister.fhircore.anc.form.config.AncFormConfig
import org.smartregister.fhircore.anc.ui.family.register.FamilyRegisterActivity
=======
>>>>>>> 8184828d
import org.smartregister.fhircore.engine.configuration.view.registerViewConfigurationOf
import org.smartregister.fhircore.engine.ui.register.BaseRegisterActivity
import org.smartregister.fhircore.engine.ui.register.model.SideMenuOption

class AncRegisterActivity : BaseRegisterActivity() {

  override fun onCreate(savedInstanceState: Bundle?) {
    super.onCreate(savedInstanceState)
    configureViews(
      registerViewConfigurationOf().apply {
        showScanQRCode = false
        appTitle = getString(R.string.app_name)
        registrationForm = "anc-patient-registration"
      }
    )
  }

  override fun sideMenuOptions(): List<SideMenuOption> =
    listOf(
      SideMenuOption(
        itemId = R.id.menu_item_anc,
        titleResource = R.string.app_name,
        iconResource = ContextCompat.getDrawable(this, R.drawable.ic_baby_mother)!!,
<<<<<<< HEAD
        opensMainRegister = false
      ),
      SideMenuOption(
        itemId = R.id.menu_item_family,
        titleResource = R.string.family_register_title,
        iconResource = ContextCompat.getDrawable(this, R.drawable.ic_baby_mother)!!,
        opensMainRegister = false
=======
        opensMainRegister = true,
>>>>>>> 8184828d
      )
    )

  override fun onSideMenuOptionSelected(item: MenuItem): Boolean {
    when (item.itemId) {
      R.id.menu_item_family -> startActivity(Intent(this, FamilyRegisterActivity::class.java))
      R.id.menu_item_anc -> startActivity(Intent(this, AncRegisterActivity::class.java))
    }
    return true
  }

  override fun supportedFragments(): List<Fragment> = listOf(AncRegisterFragment())
}<|MERGE_RESOLUTION|>--- conflicted
+++ resolved
@@ -16,17 +16,11 @@
 
 package org.smartregister.fhircore.anc.ui.anccare.register
 
-import android.content.Intent
 import android.os.Bundle
 import android.view.MenuItem
 import androidx.core.content.ContextCompat
 import androidx.fragment.app.Fragment
 import org.smartregister.fhircore.anc.R
-<<<<<<< HEAD
-import org.smartregister.fhircore.anc.form.config.AncFormConfig
-import org.smartregister.fhircore.anc.ui.family.register.FamilyRegisterActivity
-=======
->>>>>>> 8184828d
 import org.smartregister.fhircore.engine.configuration.view.registerViewConfigurationOf
 import org.smartregister.fhircore.engine.ui.register.BaseRegisterActivity
 import org.smartregister.fhircore.engine.ui.register.model.SideMenuOption
@@ -50,25 +44,11 @@
         itemId = R.id.menu_item_anc,
         titleResource = R.string.app_name,
         iconResource = ContextCompat.getDrawable(this, R.drawable.ic_baby_mother)!!,
-<<<<<<< HEAD
-        opensMainRegister = false
-      ),
-      SideMenuOption(
-        itemId = R.id.menu_item_family,
-        titleResource = R.string.family_register_title,
-        iconResource = ContextCompat.getDrawable(this, R.drawable.ic_baby_mother)!!,
-        opensMainRegister = false
-=======
         opensMainRegister = true,
->>>>>>> 8184828d
       )
     )
 
   override fun onSideMenuOptionSelected(item: MenuItem): Boolean {
-    when (item.itemId) {
-      R.id.menu_item_family -> startActivity(Intent(this, FamilyRegisterActivity::class.java))
-      R.id.menu_item_anc -> startActivity(Intent(this, AncRegisterActivity::class.java))
-    }
     return true
   }
 
