--- conflicted
+++ resolved
@@ -19,25 +19,16 @@
 import android.content.Intent
 import android.os.Bundle
 import android.view.MenuItem
-import android.view.View
 import androidx.core.content.ContextCompat
 import androidx.fragment.app.Fragment
 import org.smartregister.fhircore.anc.R
-<<<<<<< HEAD
-import org.smartregister.fhircore.engine.configuration.view.registerViewConfigurationOf
-=======
-import org.smartregister.fhircore.anc.form.config.AncFormConfig
 import org.smartregister.fhircore.anc.ui.family.register.FamilyRegisterActivity
 import org.smartregister.fhircore.engine.configuration.view.registerViewConfigurationOf
-import org.smartregister.fhircore.engine.sdk.PatientExtended
-import org.smartregister.fhircore.engine.ui.questionnaire.QuestionnaireUtils.buildQuestionnaireIntent
->>>>>>> cee0d8fa
 import org.smartregister.fhircore.engine.ui.register.BaseRegisterActivity
 import org.smartregister.fhircore.engine.ui.register.model.SideMenuOption
 
 class AncRegisterActivity : BaseRegisterActivity() {
 
-<<<<<<< HEAD
   override fun onCreate(savedInstanceState: Bundle?) {
     super.onCreate(savedInstanceState)
     configureViews(
@@ -53,51 +44,20 @@
     listOf(
       SideMenuOption(
         itemId = R.id.menu_item_anc,
-        titleResource = R.string.app_name,
+        titleResource = R.string.anc_register_title,
         iconResource = ContextCompat.getDrawable(this, R.drawable.ic_baby_mother)!!,
         opensMainRegister = true,
+      ),
+      SideMenuOption(
+        itemId = R.id.menu_item_family,
+        titleResource = R.string.family_register_title,
+        iconResource = ContextCompat.getDrawable(this, R.drawable.ic_calender)!!,
+        opensMainRegister = false,
       )
-=======
-  val dispatcherProvider: DispatcherProvider = DefaultDispatcherProvider
-
-  private lateinit var ancFormConfig: AncFormConfig
-
-  private val ancItemMapper = AncItemMapper
-
-  override fun onCreate(savedInstanceState: Bundle?) {
-    super.onCreate(savedInstanceState)
-    configureViews(registerViewConfigurationOf().apply {
-      appTitle = getString(R.string.app_name)
-      showScanQRCode = false
-      showNewClientButton = false
-    })
-
-    viewsUpdate()
-  }
-
-  private fun viewsUpdate(){
-    findViewById<View>(R.id.btn_register_new_client).visibility = View.INVISIBLE
-  }
-
-  override fun sideMenuOptions(): List<SideMenuOption> = listOf(
-    SideMenuOption(
-      itemId = R.id.menu_item_family,
-      titleResource = R.string.menu_family,
-      iconResource = ContextCompat.getDrawable(this, R.drawable.ic_hamburger)!!,
-      opensMainRegister = false
-    ),
-    SideMenuOption(
-      itemId = R.id.menu_item_anc,
-      titleResource = R.string.menu_anc,
-      iconResource = ContextCompat.getDrawable(this, R.drawable.ic_baby_mother)!!,
-      opensMainRegister = true,
-      searchFilterLambda = { search -> search.filter(PatientExtended.TAG){value = "Pregnant"} }
->>>>>>> cee0d8fa
     )
-  )
 
   override fun onSideMenuOptionSelected(item: MenuItem): Boolean {
-    when(item.itemId){
+    when (item.itemId) {
       R.id.menu_item_family -> startActivity(Intent(this, FamilyRegisterActivity::class.java))
       R.id.menu_item_anc -> startActivity(Intent(this, AncRegisterActivity::class.java))
     }
