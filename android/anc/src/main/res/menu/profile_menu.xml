--- conflicted
+++ resolved
@@ -16,15 +16,13 @@
         android:title="@string/pregnancy_outcome" />
 
     <item
-<<<<<<< HEAD
+        android:id="@+id/anc_enrollment"
+        android:orderInCategory="300"
+        android:title="@string/mark_as_ANC_client" />
+    <item
         android:id="@+id/bmi_widget"
         android:orderInCategory="300"
         android:title="@string/bmi_widget" />
-=======
-        android:id="@+id/anc_enrollment"
-        android:orderInCategory="300"
-        android:title="@string/mark_as_ANC_client" />
->>>>>>> c6dde626
     <item
         android:id="@+id/view_past_encounters"
         android:orderInCategory="300"
