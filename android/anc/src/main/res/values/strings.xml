--- conflicted
+++ resolved
@@ -1,16 +1,6 @@
 <resources>
     <string name="anc_register_title" translatable="false">ANC</string>
     <string name="app_name">ANC</string>
-<<<<<<< HEAD
-    <string name="menu_anc">ANC</string>
-    <string name="menu_family">Family</string>
-    <string name="authenticator_account_type" translatable="false">org.smartregister.fhircore.anc</string>
-    <string name="all_families">All Families</string>
-    <string name="add_member">Add Member</string>
-    <string name="encounters">Encounters</string>
-    <string name="members">Members</string>
-    <string name="see_all">See All</string>
-=======
     <string name="sync_wait_message">Wait while syncing data</string>
 
     <string name="menu_anc">ANC</string>
@@ -48,5 +38,8 @@
     <string name="no_services_scheduled">No services scheduled</string>
     <string name="family_register_title">Family</string>
 
->>>>>>> 79606683
+    <string name="all_families">All Families</string>
+    <string name="add_member">Add Member</string>
+    <string name="encounters">Encounters</string>
+    <string name="members">Members</string>
 </resources>