--- conflicted
+++ resolved
@@ -38,17 +38,14 @@
     <string name="no_services_scheduled">No services scheduled</string>
     <string name="family_register_title">Family</string>
 
-<<<<<<< HEAD
+    <string name="all_families">All Families</string>
+    <string name="add_member">Add Member</string>
+    <string name="encounters">Encounters</string>
+    <string name="members">Members</string>
 
     <string name="text_view_evaluate_cql_header">Evaluate</string>
     <string name="button_cql_measure_report">Measure</string>
     <string name="button_cql_evaluate">CQL</string>
 
 
-=======
-    <string name="all_families">All Families</string>
-    <string name="add_member">Add Member</string>
-    <string name="encounters">Encounters</string>
-    <string name="members">Members</string>
->>>>>>> 40eb855e
 </resources>