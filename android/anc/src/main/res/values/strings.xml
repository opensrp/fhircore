<resources>
    <string name="anc_register_title" translatable="false">ANC</string>
    <string name="app_name">FHIR ANC</string>
    <string name="sync_wait_message">Wait while syncing data</string>

    <string name="menu_anc">ANC</string>
    <string name="menu_family">Family</string>

    <string name="family_register_message_alert">Family added. Register another member in family?</string>
    <string name="form_action_save">Save</string>
    <string name="form_action_edit">Update</string>
    <string name="family_save_label">%1$s Family</string>
    <string name="family_member_save_label">%1$s Family Member</string>
    <string name="unsaved_changes_message_alert">If you leave before saving, your edits or changes will be lost</string>
    <string name="unsaved_changes_neg">Leave</string>
    <string name="unsaved_changes_pos">Stay</string>

    <string name="family_register_button_title">Register New Family</string>
    <string name="family_register_ok_title">Yes</string>
    <string name="family_register_cancel_title">No</string>

    <string name="anc_record_visit_with_overdue">+ ANC Visit %1$d Overdue</string>

    <string name="anc_record_visit">+ ANC Visit</string>

    <string name="authenticator_account_type" translatable="false">org.smartregister.fhircore.anc</string>
    <string name="back_to_anc_clients">Back to ANC Clients</string>
    <string name="edit">Edit</string>
    <string name="edit_info">Edit info</string>
    <string name="view_family">View family</string>
    <string name="compute_bmi">Compute BMI</string>
    <string name="your_bmi">Your BMI = </string>
    <string name="re_compute">Re-Compute</string>
    <string name="bmi_categories_text">\n\n%1$s\n%2$s\n%3$s\n%4$s\n%5$s</string>
    <string name="bmi_categories_label">BMI Categories : </string>
    <string name="bmi_category_underweight">Underweight = bmi below 18.5</string>
    <string name="bmi_category_normal">Normal weight = 18.5 – 24.9</string>
    <string name="bmi_category_overweight">Overweight = 25 – 29.9</string>
    <string name="bmi_category_obesity">Obesity = BMI of 30 or greater</string>
    <string name="view_past_encounters">View past encounters</string>
    <string name="log_death">Mark as Deceased</string>
    <string name="log_death_confirm_message">Confirm you want to log death of this person. This action is irreversible.</string>
    <string name="log_death_button_title">Confirm</string>
    <string name="remove_this_person">Remove this person</string>
    <string name="remove_this_person_button_title">Remove</string>
    <string name="remove_this_person_confirm_title">Reason for removal</string>
    <string name="remove_this_person_confirm_message">Confirm you want to remove person from family</string>
    <string name="remove_this_person_reason_death">Death</string>
    <string name="remove_this_person_reason_other">Other</string>
    <string name="remove_this_person_reason_moved_away">Moved away</string>
    <string name="remove_this_person_reason_died">Died</string>
    <string name="change_head_button_title">Change</string>
    <string name="change_head_confirm_title">Select New Family Head</string>
    <string name="change_head_confirm_message"></string>
    <string name="invalid_selection">Invalid Selection</string>
    <string name="no_eligible_family_head">No eligible family members</string>
    <string name="care_plan">Care plan</string>
    <string name="see_all">See All</string>
    <string name="anc_overview">ANC Overview</string>
    <string name="anc_visit_overdue">ANC visit overdue</string>
    <string name="edd">EDD</string>
    <string name="ga">GA</string>
    <string name="no_of_fetuses">No. of fetuses</string>
    <string name="risks">Risks</string>
    <string name="anc_facility_visit">ANC facility visit</string>
    <string name="anc_home_visit">ANC home visit</string>
    <string name="upcoming_services">Upcoming Services</string>
    <string name="last_seen">Last Seen</string>
    <string name="no_care_plan">No care plan</string>
    <string name="no_services_scheduled">No services scheduled</string>
    <string name="task_not_due_yet">Task not due yet</string>
    <string name="task_already_completed">Task already completed</string>
    <string name="family_register_title">Family</string>
    <string name="mark_as_anc_client">Mark as ANC client</string>
    <string name="add_vitals">Add Vitals</string>
    <string name="add_conditions">Add Conditions</string>
    <string name="bmi_widget">BMI Widget</string>
    <string name="alergies">Allergies</string>
    <string name="none">None</string>
    <string name="health_conditions">Health conditions</string>
    <string name="vitals_7_12_2021">Vitals (7/12/2021)</string>
    <string name="bp">BP</string>
    <string name="pulse">Pulse</string>
    <string name="bg">BG</string>
    <string name="height">Height</string>
    <string name="weight">Weight</string>
    <string name="bmi">BMI</string>
    <string name="spO2">SpO2</string>
    <string name="new_consultation">New Consultation</string>
    <string name="select_unit">Select unit</string>
    <string name="pregnancy_outcome">Pregnancy outcome</string>
    <string name="past_encounters">Past encounters</string>

    <string name="all_families">All Families</string>
    <string name="add_member">Add Member</string>
    <string name="change_head">Change Head</string>
    <string name="encounters">Encounters</string>
    <string name="members">Members</string>

    <string name="text_view_evaluate_cql_header">Evaluate</string>
    <string name="button_cql_measure_report">Measure</string>
    <string name="button_cql_evaluate">CQL</string>
    <string name="pregnant_woman">Pregnant woman</string>
    <string name="add_family">ADD FAMILY</string>

    <string name="families">Families</string>
    <string name="anc_clients">ANC Clients</string>

    <string name="households">Households</string>
    <string name="pregnant_clients">Pregnant clients</string>
    <string name="post_natal_clients">Post-natal clients</string>
    <string name="child_clients">Child clients</string>
    <string name="family_planning_clients">Family planning clients</string>

    <string name="date_range">Date range</string>
    <string name="patient">Patient</string>
    <string name="all">All</string>
    <string name="individual">Individual</string>
    <string name="start_date">Start date</string>
    <string name="end_date">End date</string>
    <string name="generate_report">Generate Report</string>
    <string name="change">Change</string>
    <string name="add">ADD</string>
    <string name="anc_visit_due">ANC visit due</string>
    <string name="household_tasks">Household Tasks</string>
    <string name="monthly_visit">Monthly Visit</string>
    <string name="head_of_household">Head of household</string>
    <string name="forward_arrow">Forward arrow</string>
    <string name="select_patient">SELECT PATIENT</string>
    <string name="search_patient_hint">Search for a patient name</string>
    <string name="remove_family">Remove Family</string>
    <string name="confirm_remove_family_message">Are you sure you want to remove this Family</string>
    <string name="confirm_remove_family_title">Remove Family</string>
    <string name="bullet_character">\u00b7</string>
    <string name="overdue">Overdue</string>
    <string name="missing_measure_report">Measure Report Missing</string>
    <string name="percentage">%</string>
    <string name="please_wait">Please wait…</string>
    <string name="so_and_so_family">%1$s Family</string>
    <string name="confirm_remove_family_alert_title">Are you sure?</string>
    <string name="remove_family_warning">Removing %1$s will remove their entire health record from your device. This action can’t be undone.</string>
    <string name="remove_family_member_warning">Removing this will remove their entire health record from your device. This action can’t be undone.</string>
    <string name="family_resource_not_found">"Family resource for that ID NOT Found"</string>
<<<<<<< HEAD
    <string name="label_remove_family_warning">Please assign a new family head, family nolonger has a family head.</string>
    <string name="label_select_new_head">Select a new head</string>
    <string name="label_assign_new_family_head">Assign new family head</string>
    <string name="alert_message_abort_operation">Are you sure you want to abort this operation?</string>
    <string name="alert_title_abort">Abort</string>
=======
    <string name="id">ID: %1$s</string>
    <string name="sex">Sex</string>
    <string name="age">Age</string>
    <string name="dob">DOB</string>
    <string name="child_routine_visit">Child Routine visit</string>
    <string name="due_on">Due on %1$s</string>
>>>>>>> 09b22aa2
</resources><|MERGE_RESOLUTION|>--- conflicted
+++ resolved
@@ -141,18 +141,15 @@
     <string name="remove_family_warning">Removing %1$s will remove their entire health record from your device. This action can’t be undone.</string>
     <string name="remove_family_member_warning">Removing this will remove their entire health record from your device. This action can’t be undone.</string>
     <string name="family_resource_not_found">"Family resource for that ID NOT Found"</string>
-<<<<<<< HEAD
     <string name="label_remove_family_warning">Please assign a new family head, family nolonger has a family head.</string>
     <string name="label_select_new_head">Select a new head</string>
     <string name="label_assign_new_family_head">Assign new family head</string>
     <string name="alert_message_abort_operation">Are you sure you want to abort this operation?</string>
     <string name="alert_title_abort">Abort</string>
-=======
     <string name="id">ID: %1$s</string>
     <string name="sex">Sex</string>
     <string name="age">Age</string>
     <string name="dob">DOB</string>
     <string name="child_routine_visit">Child Routine visit</string>
     <string name="due_on">Due on %1$s</string>
->>>>>>> 09b22aa2
 </resources>