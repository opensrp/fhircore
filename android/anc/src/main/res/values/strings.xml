--- conflicted
+++ resolved
@@ -92,15 +92,12 @@
     <string name="end_date">End date</string>
     <string name="generate_report">Generate Report</string>
     <string name="change">Change</string>
-<<<<<<< HEAD
     <string name="add">ADD</string>
     <string name="anc_visit_due">ANC visit due</string>
     <string name="household_tasks">Household Tasks</string>
     <string name="monthly_visit">Monthly Visit</string>
     <string name="head_of_household">Head of household</string>
     <string name="forward_arrow">Forward arrow</string>
-=======
     <string name="select_patient">SELECT PATIENT</string>
     <string name="search_patient_hint">Search for a patient name</string>
->>>>>>> 3246bd06
 </resources>