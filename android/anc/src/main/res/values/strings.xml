--- conflicted
+++ resolved
@@ -42,7 +42,6 @@
     <string name="no_care_plan">No care plan</string>
     <string name="no_services_scheduled">No services scheduled</string>
     <string name="family_register_title">Family</string>
-<<<<<<< HEAD
     <string name="mark_as_anc_client">Mark as ANC client</string>
     <string name="add_vitals">Add Vitals</string>
     <string name="add_conditions">Add Conditions</string>
@@ -61,7 +60,6 @@
     <string name="new_consultation">New Consultation</string>
     <string name="select_unit">Select unit</string>
     <string name="pregnancy_outcome">Pregnancy outcome</string>
-=======
     <string name="past_encounters">Past encounters</string>
 
     <string name="all_families">All Families</string>
@@ -73,6 +71,4 @@
     <string name="button_cql_measure_report">Measure</string>
     <string name="button_cql_evaluate">CQL</string>
 
->>>>>>> 59aa3505
-
 </resources>