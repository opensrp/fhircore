<resources>
    <string name="anc_register_title" translatable="false">ANC</string>
    <string name="app_name">FHIR ANC</string>
    <string name="sync_wait_message">Wait while syncing data</string>

    <string name="menu_anc">ANC</string>
    <string name="menu_family">Family</string>

    <string name="family_register_message_alert">Family added. Register another member in family?</string>
    <string name="family_save_label">Save Family</string>
    <string name="family_member_save_label">Save Family Member</string>
    <string name="unsaved_changes_message_alert">If you leave before saving, your edits or changes will be lost</string>
    <string name="unsaved_changes_neg">Leave</string>
    <string name="unsaved_changes_pos">Stay</string>

    <string name="family_register_button_title">Register New Family</string>
    <string name="family_register_ok_title">Yes</string>
    <string name="family_register_cancel_title">No</string>

    <string name="anc_record_visit_button_title">+ ANC Visit</string>

    <string name="authenticator_account_type" translatable="false">org.smartregister.fhircore.anc</string>
    <string name="back_to_anc_clients">Back to ANC Clients</string>
    <string name="edit">Edit</string>
    <string name="edit_info">Edit info</string>
    <string name="mark_as_ANC_client">Mark as ANC client</string>
    <string name="view_family">View family</string>
    <string name="view_past_encounters">View past encounters</string>
    <string name="remove_this_person">Remove this person</string>
    <string name="care_plan">Care plan</string>
    <string name="see_all">See All</string>
    <string name="anc_overview">ANC Overview</string>
    <string name="anc_visit_overdue">ANC visit overdue</string>
    <string name="edd">EDD</string>
    <string name="ga">GA</string>
    <string name="no_of_fetuses">No. of fetuses</string>
    <string name="risks">Risks</string>
    <string name="anc_facility_visit">ANC facility visit</string>
    <string name="anc_home_visit">ANC home visit</string>
    <string name="upcoming_services">Upcoming Services</string>
    <string name="last_seen">Last Seen</string>
    <string name="no_care_plan">No care plan</string>
    <string name="no_services_scheduled">No services scheduled</string>
    <string name="family_register_title">Family</string>
    <string name="mark_as_anc_client">Mark as ANC client</string>
    <string name="add_vitals">Add Vitals</string>
    <string name="add_conditions">Add Conditions</string>
    <string name="bmi_widget">BMI Widget</string>
    <string name="alergies">Allergies</string>
    <string name="none">None</string>
    <string name="health_conditions">Health conditions</string>
    <string name="vitals_7_12_2021">Vitals (7/12/2021)</string>
    <string name="bp">BP</string>
    <string name="pulse">Pulse</string>
    <string name="bg">BG</string>
    <string name="height">Height</string>
    <string name="weight">Weight</string>
    <string name="sp02">Sp02</string>
    <string name="new_consultation">New Consultation</string>
    <string name="select_unit">Select unit</string>
    <string name="pregnancy_outcome">Pregnancy outcome</string>
    <string name="past_encounters">Past encounters</string>

    <string name="all_families">All Families</string>
    <string name="add_member">Add Member</string>
    <string name="encounters">Encounters</string>
    <string name="members">Members</string>

    <string name="text_view_evaluate_cql_header">Evaluate</string>
    <string name="button_cql_measure_report">Measure</string>
    <string name="button_cql_evaluate">CQL</string>
    <string name="pregnant_woman">Pregnant woman</string>
    <string name="add_family">ADD FAMILY</string>
<<<<<<< HEAD

=======
>>>>>>> a5a31b47

</resources><|MERGE_RESOLUTION|>--- conflicted
+++ resolved
@@ -71,9 +71,4 @@
     <string name="button_cql_evaluate">CQL</string>
     <string name="pregnant_woman">Pregnant woman</string>
     <string name="add_family">ADD FAMILY</string>
-<<<<<<< HEAD
-
-=======
->>>>>>> a5a31b47
-
 </resources>