--- conflicted
+++ resolved
@@ -68,12 +68,8 @@
     <string name="bg">BG</string>
     <string name="height">Height</string>
     <string name="weight">Weight</string>
-<<<<<<< HEAD
     <string name="bmi">BMI</string>
-    <string name="sp02">Sp02</string>
-=======
     <string name="spO2">SpO2</string>
->>>>>>> 39851e19
     <string name="new_consultation">New Consultation</string>
     <string name="select_unit">Select unit</string>
     <string name="pregnancy_outcome">Pregnancy outcome</string>
