--- conflicted
+++ resolved
@@ -1,706 +1,4 @@
 <?xml version="1.0" encoding="utf-8"?>
-<<<<<<< HEAD
-<layout xmlns:android="http://schemas.android.com/apk/res/android"
-    xmlns:app="http://schemas.android.com/apk/res-auto"
-    xmlns:tools="http://schemas.android.com/tools">
-
-    <androidx.swiperefreshlayout.widget.SwipeRefreshLayout
-        android:id="@+id/swipe_container"
-        android:layout_width="match_parent"
-        android:layout_height="wrap_content">
-
-
-    <androidx.constraintlayout.widget.ConstraintLayout
-        android:id="@+id/patient_details"
-        android:layout_width="match_parent"
-        android:layout_height="match_parent"
-        android:background="@color/backgroundGray">
-
-
-        <androidx.core.widget.NestedScrollView
-            android:layout_width="match_parent"
-            android:layout_height="0dp"
-            app:layout_constraintBottom_toBottomOf="parent"
-            app:layout_constraintTop_toTopOf="parent">
-
-            <androidx.constraintlayout.widget.ConstraintLayout
-                android:layout_width="match_parent"
-                android:layout_height="wrap_content"
-                android:paddingBottom="70dp">
-
-                <androidx.constraintlayout.widget.ConstraintLayout
-                    android:id="@+id/constraintLayout_vitals"
-                    android:layout_width="match_parent"
-                    android:layout_height="wrap_content"
-                    android:background="@color/white"
-                    android:paddingBottom="16dp"
-                    app:layout_constraintTop_toTopOf="parent">
-
-
-                    <TextView
-                        android:id="@+id/txtView_allergiesHeading"
-                        android:layout_width="wrap_content"
-                        android:layout_height="wrap_content"
-                        android:layout_marginLeft="26dp"
-                        android:layout_marginTop="16sp"
-                        android:layout_marginRight="26dp"
-                        android:text="@string/alergies"
-                        android:textAllCaps="true"
-                        android:textColor="@color/colorPrimaryLight"
-                        android:textSize="18sp"
-                        app:layout_constraintLeft_toLeftOf="parent"
-                        app:layout_constraintTop_toTopOf="parent" />
-
-
-                    <LinearLayout
-                        android:id="@+id/linearLayout_allergies"
-                        android:layout_width="match_parent"
-                        android:layout_height="wrap_content"
-                        android:layout_marginLeft="26dp"
-                        android:layout_marginRight="26dp"
-                        android:layout_marginBottom="3dp"
-                        android:orientation="vertical"
-                        app:layout_constraintLeft_toLeftOf="parent"
-                        app:layout_constraintTop_toBottomOf="@+id/txtView_allergiesHeading">
-
-
-                        <androidx.recyclerview.widget.RecyclerView
-                            android:id="@+id/allergiesListView"
-                            android:layout_width="match_parent"
-                            android:layout_height="wrap_content"
-                            android:layout_gravity="center"
-                            android:layout_marginTop="6dp"
-                            android:visibility="gone"
-                            tools:itemCount="3"
-                            tools:listitem="@layout/item_plan_text" />
-
-                        <TextView
-                            android:id="@+id/txtView_noAllergies"
-                            android:layout_width="wrap_content"
-                            android:layout_height="wrap_content"
-                            android:layout_marginTop="6dp"
-                            android:text="@string/none"
-                            android:textColor="@color/black"
-                            android:textSize="18sp"
-                            android:visibility="visible"
-                            app:layout_constraintLeft_toLeftOf="parent"
-                            app:layout_constraintTop_toTopOf="parent" />
-
-                    </LinearLayout>
-
-
-                    <TextView
-                        android:id="@+id/txtView_conditionHeading"
-                        android:layout_width="wrap_content"
-                        android:layout_height="wrap_content"
-                        android:layout_marginLeft="26dp"
-                        android:layout_marginTop="20dp"
-                        android:layout_marginRight="26dp"
-                        android:text="@string/health_conditions"
-                        android:textAllCaps="true"
-                        android:textColor="@color/colorPrimaryLight"
-                        android:textSize="18sp"
-                        app:layout_constraintLeft_toLeftOf="parent"
-                        app:layout_constraintTop_toBottomOf="@+id/linearLayout_allergies" />
-
-
-                    <LinearLayout
-                        android:id="@+id/linearLayout_conditions"
-                        android:layout_width="match_parent"
-                        android:layout_height="wrap_content"
-                        android:layout_marginLeft="26dp"
-                        android:layout_marginRight="26dp"
-                        android:layout_marginBottom="3dp"
-                        android:orientation="vertical"
-                        app:layout_constraintLeft_toLeftOf="parent"
-                        app:layout_constraintTop_toBottomOf="@+id/txtView_conditionHeading">
-
-
-                        <androidx.recyclerview.widget.RecyclerView
-                            android:id="@+id/conditionsListView"
-                            android:layout_width="match_parent"
-                            android:layout_height="wrap_content"
-                            android:layout_gravity="center"
-                            android:layout_marginTop="6dp"
-                            android:visibility="gone"
-                            tools:itemCount="3"
-                            tools:listitem="@layout/item_plan_text" />
-
-                        <TextView
-                            android:id="@+id/txtView_noConditions"
-                            android:layout_width="wrap_content"
-                            android:layout_height="wrap_content"
-                            android:layout_marginTop="6dp"
-                            android:text="@string/none"
-                            android:textColor="@color/black"
-                            android:textSize="18sp"
-                            android:visibility="visible"
-                            app:layout_constraintLeft_toLeftOf="parent"
-                            app:layout_constraintTop_toTopOf="parent" />
-
-                    </LinearLayout>
-
-                    <TextView
-                        android:id="@+id/txtView_vitalHeading"
-                        android:layout_width="wrap_content"
-                        android:layout_height="wrap_content"
-                        android:layout_marginLeft="26dp"
-                        android:layout_marginTop="20dp"
-                        android:layout_marginRight="26dp"
-                        android:text="@string/vitals_7_12_2021"
-                        android:textAllCaps="true"
-                        android:textColor="@color/colorPrimaryLight"
-                        android:textSize="18sp"
-                        app:layout_constraintLeft_toLeftOf="parent"
-                        app:layout_constraintTop_toBottomOf="@+id/linearLayout_conditions" />
-
-                    <LinearLayout
-                        android:layout_width="match_parent"
-                        android:layout_height="wrap_content"
-                        android:layout_marginTop="12dp"
-                        android:orientation="vertical"
-                        app:layout_constraintTop_toBottomOf="@+id/txtView_vitalHeading">
-
-                        <LinearLayout
-                            android:layout_width="match_parent"
-                            android:layout_height="wrap_content"
-                            android:layout_marginLeft="26dp"
-                            android:layout_marginRight="26dp"
-                            android:orientation="horizontal">
-
-                            <LinearLayout
-                                android:id="@+id/linearLayout_bp"
-                                android:layout_width="wrap_content"
-                                android:layout_height="wrap_content"
-                                android:layout_marginTop="6dp"
-                                android:orientation="vertical">
-
-                                <View
-                                    android:layout_width="18dp"
-                                    android:layout_height="1.5dp"
-                                    android:background="@color/colorPrimaryLight" />
-
-
-                                <TextView
-                                    android:id="@+id/txtView_bpTitle"
-                                    android:layout_width="wrap_content"
-                                    android:layout_height="wrap_content"
-                                    android:layout_marginTop="4dp"
-                                    android:text="@string/bp"
-                                    android:textAllCaps="true"
-                                    android:textColor="@color/black"
-                                    android:textSize="16sp"
-                                    android:textStyle="bold"
-                                    app:layout_constraintRight_toRightOf="parent"
-                                    app:layout_constraintTop_toTopOf="parent" />
-
-                                <LinearLayout
-                                    android:layout_width="wrap_content"
-                                    android:layout_height="wrap_content"
-                                    android:orientation="horizontal">
-
-                                    <TextView
-                                        android:id="@+id/txtView_bpValue"
-                                        android:layout_width="wrap_content"
-                                        android:layout_height="wrap_content"
-                                        android:layout_marginTop="4dp"
-                                        android:textAllCaps="true"
-                                        android:textColor="@color/black"
-                                        android:textSize="16sp"
-                                        android:textStyle="bold"
-                                        app:layout_constraintRight_toRightOf="parent"
-                                        app:layout_constraintTop_toTopOf="parent"
-                                        android:text="-" />
-
-                                    <TextView
-                                        android:id="@+id/txtView_bpUnit"
-                                        android:layout_width="match_parent"
-                                        android:layout_height="wrap_content"
-                                        android:layout_gravity="bottom"
-                                        android:layout_marginLeft="4dp"
-                                        android:layout_marginBottom="1dp"
-                                        android:textColor="@color/light_gray"
-                                        android:textSize="10sp"
-                                        app:layout_constraintRight_toRightOf="parent"
-                                        app:layout_constraintTop_toTopOf="parent"
-                                        tools:text="kg" />
-
-                                </LinearLayout>
-
-                            </LinearLayout>
-
-                            <LinearLayout
-                                android:id="@+id/linearLayout_pulse"
-                                android:layout_width="wrap_content"
-                                android:layout_height="wrap_content"
-                                android:layout_marginLeft="26dp"
-                                android:layout_marginTop="6dp"
-                                android:orientation="vertical">
-
-                                <View
-                                    android:layout_width="18dp"
-                                    android:layout_height="1.5dp"
-                                    android:background="@color/colorPrimaryLight" />
-
-
-                                <TextView
-                                    android:id="@+id/txtView_pulseTitle"
-                                    android:layout_width="wrap_content"
-                                    android:layout_height="wrap_content"
-                                    android:layout_marginTop="4dp"
-                                    android:text="@string/pulse"
-                                    android:textColor="@color/black"
-                                    android:textSize="16sp"
-                                    android:textStyle="bold"
-                                    app:layout_constraintRight_toRightOf="parent"
-                                    app:layout_constraintTop_toTopOf="parent" />
-
-                                <LinearLayout
-                                    android:layout_width="wrap_content"
-                                    android:layout_height="wrap_content"
-                                    android:orientation="horizontal">
-
-                                    <TextView
-                                        android:id="@+id/txtView_pulseValue"
-                                        android:layout_width="wrap_content"
-                                        android:layout_height="wrap_content"
-                                        android:layout_marginTop="4dp"
-                                        android:textAllCaps="true"
-                                        android:textColor="@color/black"
-                                        android:textSize="16sp"
-                                        android:textStyle="bold"
-                                        app:layout_constraintRight_toRightOf="parent"
-                                        app:layout_constraintTop_toTopOf="parent"
-                                        android:text="-" />
-
-                                    <TextView
-                                        android:id="@+id/txtView_pulseUnit"
-                                        android:layout_width="match_parent"
-                                        android:layout_height="wrap_content"
-                                        android:layout_gravity="bottom"
-                                        android:layout_marginLeft="4dp"
-                                        android:layout_marginBottom="1dp"
-                                        android:textColor="@color/light_gray"
-                                        android:textSize="10sp"
-                                        app:layout_constraintRight_toRightOf="parent"
-                                        app:layout_constraintTop_toTopOf="parent"
-                                        tools:text="kg" />
-
-                                </LinearLayout>
-
-                            </LinearLayout>
-
-                            <LinearLayout
-                                android:id="@+id/linearLayout_bg"
-                                android:layout_width="wrap_content"
-                                android:layout_height="wrap_content"
-                                android:layout_marginLeft="26dp"
-                                android:layout_marginTop="6dp"
-                                android:orientation="vertical">
-
-                                <View
-                                    android:layout_width="18dp"
-                                    android:layout_height="1.5dp"
-                                    android:background="@color/colorPrimaryLight" />
-
-
-                                <TextView
-                                    android:id="@+id/txtView_bgTitle"
-                                    android:layout_width="wrap_content"
-                                    android:layout_height="wrap_content"
-                                    android:layout_marginTop="4dp"
-                                    android:text="@string/bg"
-                                    android:textAllCaps="true"
-                                    android:textColor="@color/black"
-                                    android:textSize="16sp"
-                                    android:textStyle="bold"
-                                    app:layout_constraintRight_toRightOf="parent"
-                                    app:layout_constraintTop_toTopOf="parent" />
-
-                                <LinearLayout
-                                    android:layout_width="wrap_content"
-                                    android:layout_height="wrap_content"
-                                    android:orientation="horizontal">
-
-                                    <TextView
-                                        android:id="@+id/txtView_bgValue"
-                                        android:layout_width="wrap_content"
-                                        android:layout_height="wrap_content"
-                                        android:layout_marginTop="4dp"
-                                        android:textAllCaps="true"
-                                        android:textColor="@color/black"
-                                        android:textSize="16sp"
-                                        android:textStyle="bold"
-                                        app:layout_constraintRight_toRightOf="parent"
-                                        app:layout_constraintTop_toTopOf="parent"
-                                        android:text="-"/>
-
-                                    <TextView
-                                        android:id="@+id/txtView_bgUnit"
-                                        android:layout_width="match_parent"
-                                        android:layout_height="wrap_content"
-                                        android:layout_gravity="bottom"
-                                        android:layout_marginLeft="4dp"
-                                        android:layout_marginBottom="1dp"
-                                        android:textColor="@color/light_gray"
-                                        android:textSize="10sp"
-                                        app:layout_constraintRight_toRightOf="parent"
-                                        app:layout_constraintTop_toTopOf="parent"
-                                        tools:text="kg" />
-
-                                </LinearLayout>
-
-                            </LinearLayout>
-
-                        </LinearLayout>
-
-                        <LinearLayout
-                            android:layout_width="match_parent"
-                            android:layout_height="wrap_content"
-                            android:layout_marginLeft="26dp"
-                            android:layout_marginTop="12dp"
-                            android:layout_marginRight="26dp"
-                            android:orientation="horizontal">
-
-                            <LinearLayout
-                                android:id="@+id/linearLayout_sp"
-                                android:layout_width="wrap_content"
-                                android:layout_height="wrap_content"
-                                android:layout_marginTop="6dp"
-                                android:orientation="vertical">
-
-                                <View
-                                    android:layout_width="18dp"
-                                    android:layout_height="1.5dp"
-                                    android:background="@color/colorPrimaryLight" />
-
-
-                                <TextView
-                                    android:id="@+id/txtView_spTitle"
-                                    android:layout_width="wrap_content"
-                                    android:layout_height="wrap_content"
-                                    android:layout_marginTop="4dp"
-                                    android:text="@string/sp02"
-                                    android:textColor="@color/black"
-                                    android:textSize="16sp"
-                                    android:textStyle="bold"
-                                    app:layout_constraintRight_toRightOf="parent"
-                                    app:layout_constraintTop_toTopOf="parent" />
-
-                                <LinearLayout
-                                    android:layout_width="wrap_content"
-                                    android:layout_height="wrap_content"
-                                    android:orientation="horizontal">
-
-                                    <TextView
-                                        android:id="@+id/txtView_spValue"
-                                        android:layout_width="wrap_content"
-                                        android:layout_height="wrap_content"
-                                        android:layout_marginTop="4dp"
-                                        android:textAllCaps="true"
-                                        android:textColor="@color/black"
-                                        android:textSize="16sp"
-                                        android:textStyle="bold"
-                                        app:layout_constraintRight_toRightOf="parent"
-                                        app:layout_constraintTop_toTopOf="parent"
-                                        android:text="-" />
-
-                                    <TextView
-                                        android:id="@+id/txtView_spUnit"
-                                        android:layout_width="match_parent"
-                                        android:layout_height="wrap_content"
-                                        android:layout_gravity="bottom"
-                                        android:layout_marginLeft="4dp"
-                                        android:layout_marginBottom="1dp"
-                                        android:textColor="@color/light_gray"
-                                        android:textSize="10sp"
-                                        app:layout_constraintRight_toRightOf="parent"
-                                        app:layout_constraintTop_toTopOf="parent"
-                                        tools:text="kg" />
-
-                                </LinearLayout>
-
-                            </LinearLayout>
-
-                            <LinearLayout
-                                android:id="@+id/linearLayout_weight"
-                                android:layout_width="wrap_content"
-                                android:layout_height="wrap_content"
-                                android:layout_marginLeft="26dp"
-                                android:layout_marginTop="6dp"
-                                android:orientation="vertical">
-
-                                <View
-                                    android:layout_width="18dp"
-                                    android:layout_height="1.5dp"
-                                    android:background="@color/colorPrimaryLight" />
-
-
-                                <TextView
-                                    android:id="@+id/txtView_weightTitle"
-                                    android:layout_width="wrap_content"
-                                    android:layout_height="wrap_content"
-                                    android:layout_marginTop="4dp"
-                                    android:text="@string/weight"
-                                    android:textColor="@color/black"
-                                    android:textSize="16sp"
-                                    android:textStyle="bold"
-                                    app:layout_constraintRight_toRightOf="parent"
-                                    app:layout_constraintTop_toTopOf="parent" />
-
-                                <LinearLayout
-                                    android:layout_width="wrap_content"
-                                    android:layout_height="wrap_content"
-                                    android:orientation="horizontal">
-
-                                    <TextView
-                                        android:id="@+id/txtView_weightValue"
-                                        android:layout_width="wrap_content"
-                                        android:layout_height="wrap_content"
-                                        android:layout_marginTop="4dp"
-                                        android:textAllCaps="true"
-                                        android:textColor="@color/black"
-                                        android:textSize="16sp"
-                                        android:textStyle="bold"
-                                        app:layout_constraintRight_toRightOf="parent"
-                                        app:layout_constraintTop_toTopOf="parent"
-                                        android:text="-" />
-
-                                    <TextView
-                                        android:id="@+id/txtView_weightUnit"
-                                        android:layout_width="match_parent"
-                                        android:layout_height="wrap_content"
-                                        android:layout_gravity="bottom"
-                                        android:layout_marginLeft="4dp"
-                                        android:layout_marginBottom="1dp"
-                                        android:textColor="@color/colorAccent"
-                                        android:textSize="10sp"
-                                        app:layout_constraintRight_toRightOf="parent"
-                                        app:layout_constraintTop_toTopOf="parent"
-                                        tools:text="kg" />
-
-                                </LinearLayout>
-
-                            </LinearLayout>
-
-                            <LinearLayout
-                                android:id="@+id/linearLayout_height"
-                                android:layout_width="wrap_content"
-                                android:layout_height="wrap_content"
-                                android:layout_marginLeft="26dp"
-                                android:layout_marginTop="6dp"
-                                android:orientation="vertical">
-
-                                <View
-                                    android:layout_width="18dp"
-                                    android:layout_height="1.5dp"
-                                    android:background="@color/colorPrimaryLight" />
-
-
-                                <TextView
-                                    android:id="@+id/txtView_heightTitle"
-                                    android:layout_width="wrap_content"
-                                    android:layout_height="wrap_content"
-                                    android:layout_marginTop="4dp"
-                                    android:text="@string/height"
-                                    android:textColor="@color/black"
-                                    android:textSize="16sp"
-                                    android:textStyle="bold"
-                                    app:layout_constraintRight_toRightOf="parent"
-                                    app:layout_constraintTop_toTopOf="parent" />
-
-                                <LinearLayout
-                                    android:layout_width="wrap_content"
-                                    android:layout_height="wrap_content"
-                                    android:orientation="horizontal">
-
-                                    <TextView
-                                        android:id="@+id/txtView_heightValue"
-                                        android:layout_width="wrap_content"
-                                        android:layout_height="wrap_content"
-                                        android:layout_marginTop="4dp"
-                                        android:textAllCaps="true"
-                                        android:textColor="@color/black"
-                                        android:textSize="16sp"
-                                        android:textStyle="bold"
-                                        app:layout_constraintRight_toRightOf="parent"
-                                        app:layout_constraintTop_toTopOf="parent"
-                                        android:text="-" />
-
-                                    <TextView
-                                        android:id="@+id/txtView_heightUnit"
-                                        android:layout_width="match_parent"
-                                        android:layout_height="wrap_content"
-                                        android:layout_gravity="bottom"
-                                        android:layout_marginLeft="4dp"
-                                        android:layout_marginBottom="1dp"
-                                        android:textColor="@color/colorAccent"
-                                        android:textSize="10sp"
-                                        app:layout_constraintRight_toRightOf="parent"
-                                        app:layout_constraintTop_toTopOf="parent"
-                                        tools:text="kg" />
-
-                                </LinearLayout>
-
-                            </LinearLayout>
-
-                            <LinearLayout
-                                android:id="@+id/linearLayout_bmi"
-                                android:layout_width="wrap_content"
-                                android:layout_height="wrap_content"
-                                android:layout_marginLeft="26dp"
-                                android:visibility="gone"
-                                android:layout_marginTop="6dp"
-                                android:orientation="vertical">
-
-                                <View
-                                    android:layout_width="18dp"
-                                    android:layout_height="1.5dp"
-                                    android:background="@color/colorPrimaryLight" />
-
-                                <TextView
-                                    android:id="@+id/txtView_bmiTitle"
-                                    android:layout_width="wrap_content"
-                                    android:layout_height="wrap_content"
-                                    android:layout_marginTop="4dp"
-                                    android:text="@string/bmi"
-                                    android:textColor="@color/black"
-                                    android:textSize="16sp"
-                                    android:textStyle="bold"
-                                    app:layout_constraintRight_toRightOf="parent"
-                                    app:layout_constraintTop_toTopOf="parent" />
-
-                                <LinearLayout
-                                    android:layout_width="wrap_content"
-                                    android:layout_height="wrap_content"
-                                    android:orientation="horizontal">
-
-                                    <TextView
-                                        android:id="@+id/txtView_bmiValue"
-                                        android:layout_width="wrap_content"
-                                        android:layout_height="wrap_content"
-                                        android:layout_marginTop="4dp"
-                                        android:textAllCaps="true"
-                                        android:textColor="@color/black"
-                                        android:textSize="16sp"
-                                        android:textStyle="bold"
-                                        app:layout_constraintRight_toRightOf="parent"
-                                        app:layout_constraintTop_toTopOf="parent"
-                                        android:text="-" />
-
-                                    <TextView
-                                        android:id="@+id/txtView_bmiUnit"
-                                        android:layout_width="match_parent"
-                                        android:layout_height="wrap_content"
-                                        android:layout_gravity="bottom"
-                                        android:layout_marginLeft="4dp"
-                                        android:layout_marginBottom="1dp"
-                                        android:textColor="@color/colorAccent"
-                                        android:textSize="10sp"
-                                        app:layout_constraintRight_toRightOf="parent"
-                                        app:layout_constraintTop_toTopOf="parent"
-                                        tools:text="kg/m2" />
-
-                                </LinearLayout>
-
-                            </LinearLayout>
-
-                        </LinearLayout>
-                    </LinearLayout>
-
-                </androidx.constraintlayout.widget.ConstraintLayout>
-
-                <androidx.constraintlayout.widget.ConstraintLayout
-                    android:layout_width="match_parent"
-                    android:layout_height="wrap_content"
-                    android:layout_marginTop="16dp"
-                    android:paddingBottom="16dp"
-                    android:background="@color/white"
-                    app:layout_constraintBottom_toBottomOf="parent"
-                    app:layout_constraintTop_toBottomOf="@+id/constraintLayout_vitals">
-
-                    <TextView
-                        android:id="@+id/txtView_encountersHeading"
-                        android:layout_width="wrap_content"
-                        android:layout_height="wrap_content"
-                        android:layout_marginLeft="26dp"
-                        android:layout_marginTop="16dp"
-                        android:layout_marginRight="26dp"
-                        android:text="@string/encounters"
-                        android:textAllCaps="true"
-                        android:textColor="@color/colorPrimaryLight"
-                        android:textSize="18sp"
-                        app:layout_constraintLeft_toLeftOf="parent"
-                        app:layout_constraintTop_toTopOf="parent" />
-
-                    <LinearLayout
-                        android:id="@+id/linearLayout_encounters"
-                        android:layout_width="match_parent"
-                        android:layout_height="wrap_content"
-                        android:layout_marginBottom="3dp"
-                        android:orientation="vertical"
-                        app:layout_constraintLeft_toLeftOf="parent"
-                        app:layout_constraintTop_toBottomOf="@+id/txtView_encountersHeading">
-
-
-                        <androidx.recyclerview.widget.RecyclerView
-                            android:id="@+id/encounterListView"
-                            android:layout_gravity="center"
-                            android:layout_marginTop="6dp"
-                            android:visibility="gone"
-                            android:paddingBottom="70dp"
-                            android:clipToPadding="false"
-                            android:layout_width="match_parent"
-                            android:layout_height="match_parent"
-                            tools:itemCount="4"
-                            tools:listitem="@layout/item_encounters" />
-
-                        <TextView
-                            android:id="@+id/txtView_noEncounter"
-                            android:layout_width="wrap_content"
-                            android:layout_height="wrap_content"
-                            android:layout_marginLeft="26dp"
-                            android:layout_marginTop="6dp"
-                            android:text="@string/none"
-                            android:textColor="@color/black"
-                            android:textSize="18sp"
-                            android:visibility="visible"
-                            app:layout_constraintLeft_toLeftOf="parent"
-                            app:layout_constraintTop_toTopOf="parent" />
-
-                    </LinearLayout>
-
-
-                </androidx.constraintlayout.widget.ConstraintLayout>
-
-
-
-
-            </androidx.constraintlayout.widget.ConstraintLayout>
-
-
-        </androidx.core.widget.NestedScrollView>
-        <Button
-            android:id="@+id/btn_save_client_info"
-            android:layout_width="match_parent"
-            android:layout_height="wrap_content"
-            android:layout_marginBottom="15dp"
-            android:layout_marginEnd="15dp"
-            android:layout_marginStart="15dp"
-            android:background="@drawable/rounded_white_bg"
-            android:backgroundTint="@color/colorPrimary"
-            android:drawablePadding="5dp"
-            android:fontFamily="sans-serif-medium"
-            android:padding="10dp"
-            android:text="@string/new_consultation"
-            android:textAllCaps="true"
-            android:textColor="@color/white"
-            android:textSize="18sp"
-
-            app:layout_constraintBottom_toBottomOf="parent" />
-
-
-=======
 <layout xmlns:android="http://schemas.android.com/apk/res/android" xmlns:app="http://schemas.android.com/apk/res-auto" xmlns:tools="http://schemas.android.com/tools">
   <androidx.swiperefreshlayout.widget.SwipeRefreshLayout android:id="@+id/swipe_container" android:layout_width="match_parent" android:layout_height="wrap_content">
     <androidx.constraintlayout.widget.ConstraintLayout android:id="@+id/patient_details" android:layout_width="match_parent" android:layout_height="match_parent" android:background="@color/backgroundGray">
@@ -767,8 +65,16 @@
                   <TextView android:id="@+id/txtView_heightTitle" android:layout_width="wrap_content" android:layout_height="wrap_content" android:layout_marginTop="4dp" android:text="@string/height" android:textColor="@color/black" android:textSize="16sp" android:textStyle="bold" app:layout_constraintRight_toRightOf="parent" app:layout_constraintTop_toTopOf="parent"/>
                   <LinearLayout android:layout_width="wrap_content" android:layout_height="wrap_content" android:orientation="horizontal">
                     <TextView android:id="@+id/txtView_heightValue" android:layout_width="wrap_content" android:layout_height="wrap_content" android:layout_marginTop="4dp" android:textAllCaps="true" android:textColor="@color/black" android:textSize="16sp" android:textStyle="bold" app:layout_constraintRight_toRightOf="parent" app:layout_constraintTop_toTopOf="parent" android:text="-"/>
-                    <TextView android:id="@+id/txtView_heightUnit" android:layout_width="match_parent" android:layout_height="wrap_content" android:layout_gravity="bottom" android:layout_marginLeft="4dp" android:layout_marginBottom="1dp" android:textColor="@color/colorAccent" android:textSize="10sp" app:layout_constraintRight_toRightOf="parent" app:layout_constraintTop_toTopOf="parent" tools:text="kg"/>
+                    <TextView android:id="@+id/txtView_heightUnit" android:layout_width="match_parent" android:layout_height="wrap_content" android:layout_gravity="bottom" android:layout_marginLeft="4dp" android:layout_marginBottom="1dp" android:textColor="@color/colorAccent" android:textSize="10sp" app:layout_constraintRight_toRightOf="parent" app:layout_constraintTop_toTopOf="parent" tools:text="kg" />
                   </LinearLayout>
+                </LinearLayout>
+                <LinearLayout android:id="@+id/linearLayout_bmi" android:layout_width="wrap_content" android:layout_height="wrap_content" android:layout_marginLeft="26dp" android:visibility="gone" android:layout_marginTop="6dp" android:orientation="vertical">
+                  <View android:layout_width="18dp" android:layout_height="1.5dp" android:background="@color/colorPrimaryLight" />
+                  <TextView android:id="@+id/txtView_bmiTitle" android:layout_width="wrap_content" android:layout_height="wrap_content" android:layout_marginTop="4dp" android:text="@string/bmi" android:textColor="@color/black" android:textSize="16sp" android:textStyle="bold" app:layout_constraintRight_toRightOf="parent" app:layout_constraintTop_toTopOf="parent" />
+                  <LinearLayout android:layout_width="wrap_content" android:layout_height="wrap_content" android:orientation="horizontal">
+                    <TextView android:id="@+id/txtView_bmiValue" android:layout_width="wrap_content" android:layout_height="wrap_content" android:layout_marginTop="4dp" android:textAllCaps="true" android:textColor="@color/black" android:textSize="16sp" android:textStyle="bold" app:layout_constraintRight_toRightOf="parent" app:layout_constraintTop_toTopOf="parent" android:text="-" />
+                  </LinearLayout>
+                  <TextView android:id="@+id/txtView_bmiUnit" android:layout_width="match_parent" android:layout_height="wrap_content" android:layout_gravity="bottom" android:layout_marginLeft="4dp" android:layout_marginBottom="1dp" android:textColor="@color/colorAccent" android:textSize="10sp" app:layout_constraintRight_toRightOf="parent" app:layout_constraintTop_toTopOf="parent" tools:text="kg/m2" />
                 </LinearLayout>
               </LinearLayout>
             </LinearLayout>
@@ -783,7 +89,6 @@
         </androidx.constraintlayout.widget.ConstraintLayout>
       </androidx.core.widget.NestedScrollView>
       <Button android:id="@+id/btn_save_client_info" android:layout_width="match_parent" android:layout_height="wrap_content" android:layout_marginBottom="15dp" android:layout_marginEnd="15dp" android:layout_marginStart="15dp" android:background="@drawable/rounded_white_bg" android:backgroundTint="@color/colorPrimary" android:drawablePadding="5dp" android:fontFamily="sans-serif-medium" android:padding="10dp" android:text="@string/new_consultation" android:textAllCaps="true" android:textColor="@color/white" android:textSize="18sp" app:layout_constraintBottom_toBottomOf="parent"/>
->>>>>>> 39851e19
     </androidx.constraintlayout.widget.ConstraintLayout>
   </androidx.swiperefreshlayout.widget.SwipeRefreshLayout>
 </layout>