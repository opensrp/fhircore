[
  {
    "form": "anc-patient-registration",
    "title": "Enroll as ANC Patient",
    "identifier": "1924"
  },
  {
    "form": "family-member-registration",
    "title": "Add Family Member",
<<<<<<< HEAD
    "identifier": "1832"
  },
  {
    "form": "non-anc-patient-vital-signs_metric",
    "title": "Add Vital Signs ",
    "identifier": "1921"
  },
  {
    "form": "non-anc-patient-vital-signs_standard",
    "title": "Add Vital Signs ",
    "identifier": "2007"
  },
  {
    "form": "non-anc-patient-vital-signs_unit_options",
    "title": "Add Vital Signs ",
    "identifier": "2006"
=======
    "identifier": "1923"
  },
  {
    "form": "family-registration",
    "title": "Add Family",
    "identifier": "1922"
>>>>>>> 82565041
  }
]<|MERGE_RESOLUTION|>--- conflicted
+++ resolved
@@ -7,7 +7,6 @@
   {
     "form": "family-member-registration",
     "title": "Add Family Member",
-<<<<<<< HEAD
     "identifier": "1832"
   },
   {
@@ -24,13 +23,10 @@
     "form": "non-anc-patient-vital-signs_unit_options",
     "title": "Add Vital Signs ",
     "identifier": "2006"
-=======
-    "identifier": "1923"
   },
   {
     "form": "family-registration",
     "title": "Add Family",
     "identifier": "1922"
->>>>>>> 82565041
   }
 ]