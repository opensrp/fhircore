--- conflicted
+++ resolved
@@ -31,8 +31,6 @@
   },
   {
     "appId": "anc",
-<<<<<<< HEAD
-=======
     "form": "family-patient_bmi_compute",
     "title": "Compute BMI",
     "identifier": "1999"
@@ -69,7 +67,6 @@
   },
   {
     "appId": "ecbis",
->>>>>>> 2535ce5b
     "form": "family-patient_bmi_compute",
     "title": "Compute BMI",
     "identifier": "1999"
