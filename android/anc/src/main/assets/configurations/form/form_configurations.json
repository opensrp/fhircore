[
  {
    "appId": "anc",
    "form": "anc-patient-registration",
    "title": "Enroll as ANC Patient",
    "identifier": "1924"
  },
  {
    "appId": "anc",
    "form": "family-member-registration",
    "title": "Add Family Member",
    "identifier": "32821"
  },
  {
    "appId": "anc",
    "form": "non-anc-patient-vital-signs_metric",
    "title": "Add Vital Signs ",
    "identifier": "1921"
  },
  {
    "appId": "anc",
    "form": "non-anc-patient-vital-signs_standard",
    "title": "Add Vital Signs ",
    "identifier": "2007"
  },
  {
    "appId": "anc",
    "form": "family-registration",
    "title": "Add Family",
    "identifier": "32822"
  },
  {
    "appId": "anc",
    "form": "family-patient_bmi_compute",
    "title": "Compute BMI",
    "identifier": "1999"
  },
  {
    "appId": "anc",
    "form": "remove-family-member",
    "title": "Remove Family Member",
    "identifier": "101643"
  },
  {
    "appId": "ecbis",
    "form": "anc-patient-registration",
    "title": "Enroll as ANC Patient",
    "identifier": "1924"
  },
  {
    "appId": "ecbis",
    "form": "family-member-registration",
    "title": "Add Family Member",
    "identifier": "82953"
  },
  {
    "appId": "ecbis",
    "form": "non-anc-patient-vital-signs_metric",
    "title": "Add Vital Signs ",
    "identifier": "1921"
  },
  {
    "appId": "ecbis",
    "form": "non-anc-patient-vital-signs_standard",
    "title": "Add Vital Signs ",
    "identifier": "2007"
  },
  {
    "appId": "ecbis",
    "form": "family-registration",
    "title": "Add Family",
    "identifier": "82952"
  },
  {
    "appId": "ecbis",
    "form": "family-patient_bmi_compute",
    "title": "Compute BMI",
    "identifier": "1999"
  },
  {
    "appId": "ecbis",
<<<<<<< HEAD
    "form": "remove-family-member",
    "title": "Remove Family Member",
    "identifier": "101643"
=======
    "form": "remove-family",
    "title": "Remove Family",
    "identifier": "101644"
  },
  {
    "appId": "anc",
    "form": "remove-family",
    "title": "Remove Family",
    "identifier": "101644"
>>>>>>> 23f8e662
  }
]<|MERGE_RESOLUTION|>--- conflicted
+++ resolved
@@ -79,11 +79,12 @@
   },
   {
     "appId": "ecbis",
-<<<<<<< HEAD
     "form": "remove-family-member",
     "title": "Remove Family Member",
     "identifier": "101643"
-=======
+  },
+  {
+    "appId": "ecbis",
     "form": "remove-family",
     "title": "Remove Family",
     "identifier": "101644"
@@ -93,6 +94,5 @@
     "form": "remove-family",
     "title": "Remove Family",
     "identifier": "101644"
->>>>>>> 23f8e662
   }
 ]