--- conflicted
+++ resolved
@@ -30,28 +30,16 @@
             android:name=".ui.family.form.FamilyQuestionnaireActivity"
             android:noHistory="true"
             android:theme="@style/AppTheme" />
-<<<<<<< HEAD
         <activity android:name="org.smartregister.fhircore.anc.ui.details.PatientDetailsActivity" />
-=======
         <activity
             android:name=".ui.details.bmicompute.BmiQuestionnaireActivity"
             android:theme="@style/AppTheme" />
->>>>>>> c4eb29dc
         <activity android:name=".ui.anccare.details.AncDetailsActivity" />
         <activity
             android:name="org.smartregister.fhircore.engine.ui.questionnaire.QuestionnaireActivity"
             android:theme="@style/AppTheme" />
-        <activity
-            android:name=".ui.family.details.FamilyDetailsActivity"
-            android:label=""
-            android:parentActivityName=".ui.family.register.FamilyRegisterActivity"
-            android:theme="@style/AppTheme.NoActionBar">
-
-            <meta-data
-                android:name="android.support.PARENT_ACTIVITY"
-                android:value=".ui.family.register.FamilyRegisterActivity" />
-        </activity>
         <activity android:name=".ui.anccare.encounters.EncounterListActivity" />
+        <activity android:name=".ui.family.details.FamilyDetailsActivity" />
 
         <service android:name=".AncAuthAndroidService">
             <intent-filter>
