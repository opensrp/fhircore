--- conflicted
+++ resolved
@@ -24,11 +24,11 @@
                 <category android:name="android.intent.category.LAUNCHER" />
             </intent-filter>
         </activity>
-<<<<<<< HEAD
         <activity
             android:name=".ui.anccare.register.AncRegisterActivity"
             android:windowSoftInputMode="adjustPan" />
         <activity android:name=".ui.family.register.FamilyRegisterActivity" />
+        <activity android:name=".ui.login.SplashActivity"/>
         <activity
             android:name=".ui.family.form.FamilyQuestionnaireActivity"
             android:theme="@style/AppTheme" />
@@ -36,12 +36,6 @@
         <activity
             android:name="org.smartregister.fhircore.engine.ui.questionnaire.QuestionnaireActivity"
             android:theme="@style/AppTheme" />
-=======
-        <activity android:name=".ui.login.SplashActivity" />
-        <activity android:name=".ui.anccare.register.AncRegisterActivity" />
-        <activity android:name=".ui.family.register.FamilyRegisterActivity" />
-        <activity android:name="org.smartregister.fhircore.engine.ui.questionnaire.QuestionnaireActivity" />
->>>>>>> cee0d8fa
 
         <service android:name=".AncAuthAndroidService">
             <intent-filter>
