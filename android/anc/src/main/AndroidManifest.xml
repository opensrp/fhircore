--- conflicted
+++ resolved
@@ -33,18 +33,17 @@
             android:name=".ui.family.form.FamilyQuestionnaireActivity"
             android:theme="@style/AppTheme" android:noHistory="true"/>
         <activity
-<<<<<<< HEAD
+            android:name="org.smartregister.fhircore.anc.ui.details.PatientDetailsActivity"/>
+        <activity
+            android:name="org.smartregister.fhircore.anc.ui.details.form.NonAncDetailsQuestionnaireActivity"
+            android:theme="@style/AppTheme" />
+        <activity
             android:name=".ui.madx.details.NonAncDetailsActivity"/>
         <activity
             android:name=".ui.madx.details.form.NonAncDetailsQuestionnaireActivity"
             android:theme="@style/AppTheme" />
         <activity
             android:name=".ui.madx.bmicompute.BmiComputeActivity"
-=======
-            android:name="org.smartregister.fhircore.anc.ui.details.PatientDetailsActivity"/>
-        <activity
-            android:name="org.smartregister.fhircore.anc.ui.details.form.NonAncDetailsQuestionnaireActivity"
->>>>>>> cf5f6225
             android:theme="@style/AppTheme" />
         <activity android:name=".ui.anccare.details.AncDetailsActivity" />
         <activity
