<?xml version="1.0" encoding="utf-8"?>
<manifest xmlns:android="http://schemas.android.com/apk/res/android"
    package="org.smartregister.fhircore.anc">

    <uses-permission android:name="android.permission.INTERNET" />
    <uses-permission android:name="android.permission.CAMERA" />

    <application
        android:name=".AncApplication"
        android:allowBackup="true"
        android:icon="@mipmap/ic_launcher"
        android:label="@string/app_name"
        android:hardwareAccelerated="true"
        android:networkSecurityConfig="@xml/network_security_config"
        android:roundIcon="@mipmap/ic_launcher_round"
        android:supportsRtl="true"
        android:theme="@style/AppTheme.NoActionBar">
        <activity
            android:name=".ui.login.LoginActivity"
            android:exported="true">
            <intent-filter>
                <action android:name="android.intent.action.MAIN" />

                <category android:name="android.intent.category.LAUNCHER" />
            </intent-filter>
        </activity>
<<<<<<< HEAD
        <activity android:name=".ui.anccare.register.AncRegisterActivity" />
        <activity android:name=".ui.family.register.FamilyRegisterActivity" />
        <activity android:name="org.smartregister.fhircore.engine.ui.questionnaire.QuestionnaireActivity" />
        <activity
            android:name=".ui.family.details.FamilyDetailsActivity"
            android:label=""
            android:parentActivityName=".ui.family.register.FamilyRegisterActivity"
            android:theme="@style/AppTheme.NoActionBar">
=======
        <activity
            android:name=".ui.anccare.register.AncRegisterActivity"
            android:windowSoftInputMode="adjustPan" />
        <activity android:name=".ui.family.register.FamilyRegisterActivity" />
        <activity
            android:name=".ui.family.form.FamilyQuestionnaireActivity"
            android:theme="@style/AppTheme" />
        <activity android:name=".ui.anccare.details.AncDetailsActivity" />
        <activity
            android:name="org.smartregister.fhircore.engine.ui.questionnaire.QuestionnaireActivity"
            android:theme="@style/AppTheme" />
>>>>>>> 79606683

            <meta-data
                android:name="android.support.PARENT_ACTIVITY"
                android:value=".ui.family.register.FamilyRegisterActivity" />
        </activity>
        <service android:name=".AncAuthAndroidService">
            <intent-filter>
                <action android:name="android.accounts.AccountAuthenticator" />
            </intent-filter>

            <meta-data
                android:name="android.accounts.AccountAuthenticator"
                android:resource="@xml/authenticator" />
        </service>
    </application>

</manifest><|MERGE_RESOLUTION|>--- conflicted
+++ resolved
@@ -24,16 +24,6 @@
                 <category android:name="android.intent.category.LAUNCHER" />
             </intent-filter>
         </activity>
-<<<<<<< HEAD
-        <activity android:name=".ui.anccare.register.AncRegisterActivity" />
-        <activity android:name=".ui.family.register.FamilyRegisterActivity" />
-        <activity android:name="org.smartregister.fhircore.engine.ui.questionnaire.QuestionnaireActivity" />
-        <activity
-            android:name=".ui.family.details.FamilyDetailsActivity"
-            android:label=""
-            android:parentActivityName=".ui.family.register.FamilyRegisterActivity"
-            android:theme="@style/AppTheme.NoActionBar">
-=======
         <activity
             android:name=".ui.anccare.register.AncRegisterActivity"
             android:windowSoftInputMode="adjustPan" />
@@ -45,7 +35,11 @@
         <activity
             android:name="org.smartregister.fhircore.engine.ui.questionnaire.QuestionnaireActivity"
             android:theme="@style/AppTheme" />
->>>>>>> 79606683
+        <activity
+            android:name=".ui.family.details.FamilyDetailsActivity"
+            android:label=""
+            android:parentActivityName=".ui.family.register.FamilyRegisterActivity"
+            android:theme="@style/AppTheme.NoActionBar">
 
             <meta-data
                 android:name="android.support.PARENT_ACTIVITY"
