--- conflicted
+++ resolved
@@ -40,10 +40,7 @@
 import kotlinx.coroutines.flow.flowOf
 import org.hl7.fhir.r4.model.Coding
 import org.hl7.fhir.r4.model.DecimalType
-<<<<<<< HEAD
-=======
 import org.hl7.fhir.r4.model.Questionnaire
->>>>>>> 1e07ab84
 import org.hl7.fhir.r4.model.QuestionnaireResponse
 import org.junit.After
 import org.junit.Assert.assertEquals
@@ -53,10 +50,7 @@
 import org.junit.Test
 import org.robolectric.Robolectric
 import org.robolectric.shadows.ShadowAlertDialog
-<<<<<<< HEAD
-=======
 import org.robolectric.util.ReflectionHelpers
->>>>>>> 1e07ab84
 import org.smartregister.fhircore.anc.coroutine.CoroutineTestRule
 import org.smartregister.fhircore.anc.data.patient.PatientRepository
 import org.smartregister.fhircore.anc.robolectric.ActivityRobolectricTest
@@ -77,11 +71,7 @@
   private lateinit var bmiQuestionnaireActivity: BmiQuestionnaireActivity
   private lateinit var bmiQuestionnaireActivitySpy: BmiQuestionnaireActivity
   private val context = ApplicationProvider.getApplicationContext<HiltTestApplication>()
-<<<<<<< HEAD
-  private lateinit var patientRepository: PatientRepository
-=======
   @BindValue val patientRepository: PatientRepository = mockk()
->>>>>>> 1e07ab84
 
   @Before
   fun setUp() {
@@ -93,14 +83,6 @@
     every { Sync.basicSyncJob(any()).lastSyncTimestamp() } returns OffsetDateTime.now()
     every { patientRepository.setAncItemMapperType(any()) } returns Unit
 
-<<<<<<< HEAD
-    patientRepository =
-      mockk {
-        coEvery { recordComputedBmi(any(), any(), any(), any(), any(), any(), any()) } returns true
-      }
-
-=======
->>>>>>> 1e07ab84
     val intent =
       Intent().apply {
         putExtra(QUESTIONNAIRE_ARG_FORM, "family-patient_bmi_compute")
@@ -111,14 +93,7 @@
       Robolectric.buildActivity(BmiQuestionnaireActivity::class.java, intent).create().get()
     bmiQuestionnaireActivitySpy = spyk(bmiQuestionnaireActivity, recordPrivateCalls = true)
 
-<<<<<<< HEAD
-    every { bmiQuestionnaireActivitySpy.getString(R.string.try_again) } returns
-      context.getString(R.string.try_again)
-    every { bmiQuestionnaireActivitySpy.getString(R.string.error_saving_form) } returns
-      context.getString(R.string.error_saving_form)
-=======
     every { bmiQuestionnaireActivitySpy.finish() } returns Unit
->>>>>>> 1e07ab84
   }
 
   @After
@@ -174,11 +149,6 @@
       dialog.findViewById<TextView>(R.id.alertTitle)?.text
     )
 
-<<<<<<< HEAD
-    dialog.getButton(AlertDialog.BUTTON_POSITIVE).performClick()
-  }
-
-=======
     coEvery {
       patientRepository.recordComputedBmi(any(), any(), any(), any(), any(), any(), any())
     } returns true
@@ -237,7 +207,6 @@
     }
   }
 
->>>>>>> 1e07ab84
   private fun getQuestionnaireResponse(): QuestionnaireResponse {
     return QuestionnaireResponse().apply {
 
