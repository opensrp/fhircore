--- conflicted
+++ resolved
@@ -58,35 +58,20 @@
   fun testAdapterDiffUtilEquatesDifferentObjectsWithSameId() {
 
     val diffCallback = CarePlanAdapter.CarePlanItemDiffCallback
-<<<<<<< HEAD
-    val item = CarePlanItem("1111", "1110", "first", due = false, overdue = true)
-
-    // change title only
-    val itemDifferentVaccine = CarePlanItem("1111", "1110", "second", due = false, overdue = true)
-=======
     val item = CarePlanItem("1111", "first", due = false, overdue = true)
 
     // change title only
     val itemDifferentVaccine = CarePlanItem("1111", "second", due = false, overdue = true)
->>>>>>> 38ba9cc7
     Assert.assertFalse(diffCallback.areItemsTheSame(item, itemDifferentVaccine))
     Assert.assertFalse(diffCallback.areContentsTheSame(item, itemDifferentVaccine))
 
     // same title with different content
-<<<<<<< HEAD
-    val itemWithMatchingVaccine = CarePlanItem("1111", "1110", "first", due = true, overdue = false)
-=======
     val itemWithMatchingVaccine = CarePlanItem("1111", "first", due = true, overdue = false)
->>>>>>> 38ba9cc7
     Assert.assertTrue(diffCallback.areItemsTheSame(item, itemWithMatchingVaccine))
     Assert.assertFalse(diffCallback.areContentsTheSame(item, itemWithMatchingVaccine))
 
     // identical items
-<<<<<<< HEAD
-    val identical = CarePlanItem("1111", "1110", "first", due = false, overdue = true)
-=======
     val identical = CarePlanItem("1111", "first", due = false, overdue = true)
->>>>>>> 38ba9cc7
     Assert.assertTrue(diffCallback.areItemsTheSame(item, identical))
     Assert.assertTrue(diffCallback.areContentsTheSame(item, identical))
   }
