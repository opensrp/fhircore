/*
 * Copyright 2021 Ona Systems, Inc
 *
 * Licensed under the Apache License, Version 2.0 (the "License");
 * you may not use this file except in compliance with the License.
 * You may obtain a copy of the License at
 *
 *       http://www.apache.org/licenses/LICENSE-2.0
 *
 * Unless required by applicable law or agreed to in writing, software
 * distributed under the License is distributed on an "AS IS" BASIS,
 * WITHOUT WARRANTIES OR CONDITIONS OF ANY KIND, either express or implied.
 * See the License for the specific language governing permissions and
 * limitations under the License.
 */

package org.smartregister.fhircore.anc.data.family

import androidx.arch.core.executor.testing.InstantTaskExecutorRule
import androidx.test.core.app.ApplicationProvider
import com.google.android.fhir.FhirEngine
import dagger.hilt.android.testing.HiltAndroidRule
import dagger.hilt.android.testing.HiltAndroidTest
import io.mockk.coEvery
import io.mockk.coVerify
import io.mockk.just
import io.mockk.mockk
import io.mockk.runs
import io.mockk.spyk
import javax.inject.Inject
import kotlinx.coroutines.runBlocking
import kotlinx.coroutines.test.runBlockingTest
import org.hl7.fhir.r4.model.Coding
import org.hl7.fhir.r4.model.DateType
import org.hl7.fhir.r4.model.Enumerations
import org.hl7.fhir.r4.model.Patient
import org.hl7.fhir.r4.model.Questionnaire
import org.hl7.fhir.r4.model.QuestionnaireResponse
import org.hl7.fhir.r4.model.StringType
import org.junit.Assert
import org.junit.Before
import org.junit.Rule
import org.junit.Test
import org.robolectric.util.ReflectionHelpers
import org.smartregister.fhircore.anc.data.patient.PatientRepository
import org.smartregister.fhircore.anc.robolectric.RobolectricTest
import org.smartregister.fhircore.anc.sdk.ResourceMapperExtended
import org.smartregister.fhircore.anc.ui.family.register.FamilyItemMapper
import org.smartregister.fhircore.anc.util.RegisterConfiguration
import org.smartregister.fhircore.anc.util.SearchFilter
import org.smartregister.fhircore.engine.util.DispatcherProvider

@HiltAndroidTest
class FamilyRepositoryTest : RobolectricTest() {

  @get:Rule(order = 0) val hiltRule = HiltAndroidRule(this)

  private lateinit var repository: FamilyRepository

  private val fhirEngine: FhirEngine = spyk()

  private val ancPatientRepository: PatientRepository = mockk()

  @Inject lateinit var familyItemMapper: FamilyItemMapper

  @Inject lateinit var dispatcherProvider: DispatcherProvider

  @get:Rule var instantTaskExecutorRule = InstantTaskExecutorRule()

  @Before
  fun setUp() {
    hiltRule.inject()
    repository =
      FamilyRepository(
        context = ApplicationProvider.getApplicationContext(),
        fhirEngine = fhirEngine,
        domainMapper = familyItemMapper,
        dispatcherProvider = dispatcherProvider,
        ancPatientRepository = ancPatientRepository
      )
  }

  @Test
  fun testLoadAllShouldReturnListOfFamilyItem() {
    val patients =
      listOf(
        buildPatient("1111", "Family1", "Given1", true),
        buildPatient("2222", "Family2", "Given2")
      )

    coEvery { fhirEngine.search<Patient>(any()) } returns patients
    coEvery { ancPatientRepository.searchCarePlan(any(), any()) } returns emptyList()
    coEvery { ancPatientRepository.searchCondition(any()) } returns emptyList()
    coEvery { ancPatientRepository.searchPatientByLink(any()) } returns patients
    coEvery { fhirEngine.load(Patient::class.java, "1111") } returns patients[0]
    coEvery { fhirEngine.load(Patient::class.java, "2222") } returns patients[1]
    coEvery { fhirEngine.count(any()) } returns 10

    runBlocking {
      val families = repository.loadData("", 0, true)

      Assert.assertEquals("Given1 Family1", families[0].name)
      Assert.assertEquals("1111", families[0].id)

      Assert.assertEquals("Given2 Family2", families[1].name)
      Assert.assertEquals("2222", families[1].id)
    }
  }

  @Test
  fun postProcessFamilyMemberShouldExtractEntities() = runBlockingTest {
    val resourceMapperExtended = mockk<ResourceMapperExtended>()

    coEvery { resourceMapperExtended.saveParsedResource(any(), any(), any(), "1111") } just runs

    ReflectionHelpers.setField(repository, "resourceMapperExtended", resourceMapperExtended)

    repository.postProcessFamilyMember(Questionnaire(), QuestionnaireResponse(), "1111")

    coVerify { resourceMapperExtended.saveParsedResource(any(), any(), any(), "1111") }
  }

  @Test
  fun postProcessFamilyHeadShouldExtractEntities() = runBlockingTest {
    val resourceMapperExtended = mockk<ResourceMapperExtended>()

    coEvery { resourceMapperExtended.saveParsedResource(any(), any(), any(), null) } just runs

    ReflectionHelpers.setField(repository, "resourceMapperExtended", resourceMapperExtended)

    repository.postProcessFamilyHead(Questionnaire(), QuestionnaireResponse())

    coVerify { resourceMapperExtended.saveParsedResource(any(), any(), any(), null) }
  }

  @Test
  fun postEnrollIntoAncShouldExtractEntitiesAndCallAncRepository() = runBlockingTest {
    val resourceMapperExtended = mockk<ResourceMapperExtended>()

    coEvery { ancPatientRepository.enrollIntoAnc("1111", any()) } just runs
    coEvery { resourceMapperExtended.saveParsedResource(any(), any(), "1111", null) } just runs

    ReflectionHelpers.setField(repository, "resourceMapperExtended", resourceMapperExtended)

    val questionnaireResponse =
      QuestionnaireResponse().apply {
        addItem().apply {
          linkId = "lmp"
          addAnswer().apply { this.value = DateType() }
        }
      }

    repository.enrollIntoAnc(Questionnaire(), questionnaireResponse, "1111")

    coVerify { resourceMapperExtended.saveParsedResource(any(), any(), "1111", null) }

    coVerify { ancPatientRepository.enrollIntoAnc("1111", any()) }
  }

  @Test
  fun repositoryShouldLoadCorrectRegisterConfig() = runBlockingTest {
    val expected =
      RegisterConfiguration(
        "family",
        SearchFilter(
          "_tag",
          Enumerations.SearchParamType.TOKEN,
          Enumerations.DataType.CODING,
          valueCoding =
            Coding().apply {
              code = "35359004"
              system = "https://www.snomed.org"
            }
        ),
        null
      )

    val actual = ReflectionHelpers.getField<RegisterConfiguration>(repository, "registerConfig")

    Assert.assertEquals(expected.id, actual.id)
    Assert.assertEquals(expected.primaryFilter?.filterType, actual.primaryFilter?.filterType)
    Assert.assertEquals(expected.primaryFilter?.valueType, actual.primaryFilter?.valueType)
  }

<<<<<<< HEAD
  private fun buildPatient(
    id: String,
    family: String,
    given: String,
    isHead: Boolean = false
  ): Patient {
=======
  @Test
  fun testCountAllShouldReturnMoreThanOnePatientCount() {
    coEvery { fhirEngine.count(any()) } returns 5
    val count = runBlocking { repository.countAll() }
    Assert.assertEquals(5, count)
  }

  private fun buildPatient(id: String, family: String, given: String): Patient {
>>>>>>> f731cfcc
    return Patient().apply {
      this.id = id
      this.addName().apply {
        this.family = family
        this.given.add(StringType(given))
      }
      this.addAddress().apply {
        district = "Dist 1"
        city = "City 1"
      }
      if (isHead) meta.addTag().display = "family"
    }
  }
}<|MERGE_RESOLUTION|>--- conflicted
+++ resolved
@@ -182,23 +182,19 @@
     Assert.assertEquals(expected.primaryFilter?.valueType, actual.primaryFilter?.valueType)
   }
 
-<<<<<<< HEAD
+  @Test
+  fun testCountAllShouldReturnMoreThanOnePatientCount() {
+    coEvery { fhirEngine.count(any()) } returns 5
+    val count = runBlocking { repository.countAll() }
+    Assert.assertEquals(5, count)
+  }
+
   private fun buildPatient(
     id: String,
     family: String,
     given: String,
     isHead: Boolean = false
   ): Patient {
-=======
-  @Test
-  fun testCountAllShouldReturnMoreThanOnePatientCount() {
-    coEvery { fhirEngine.count(any()) } returns 5
-    val count = runBlocking { repository.countAll() }
-    Assert.assertEquals(5, count)
-  }
-
-  private fun buildPatient(id: String, family: String, given: String): Patient {
->>>>>>> f731cfcc
     return Patient().apply {
       this.id = id
       this.addName().apply {
