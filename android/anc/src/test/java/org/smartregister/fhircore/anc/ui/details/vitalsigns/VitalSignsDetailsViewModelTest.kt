/*
 * Copyright 2021 Ona Systems, Inc
 *
 * Licensed under the Apache License, Version 2.0 (the "License");
 * you may not use this file except in compliance with the License.
 * You may obtain a copy of the License at
 *
 *       http://www.apache.org/licenses/LICENSE-2.0
 *
 * Unless required by applicable law or agreed to in writing, software
 * distributed under the License is distributed on an "AS IS" BASIS,
 * WITHOUT WARRANTIES OR CONDITIONS OF ANY KIND, either express or implied.
 * See the License for the specific language governing permissions and
 * limitations under the License.
 */

package org.smartregister.fhircore.anc.ui.details.vitalsigns

import androidx.arch.core.executor.testing.InstantTaskExecutorRule
import androidx.lifecycle.MutableLiveData
import com.google.android.fhir.FhirEngine
import dagger.hilt.android.testing.HiltAndroidRule
import dagger.hilt.android.testing.HiltAndroidTest
import io.mockk.coEvery
import io.mockk.mockk
import io.mockk.spyk
import java.util.Date
import kotlinx.coroutines.ExperimentalCoroutinesApi
import kotlinx.coroutines.test.runBlockingTest
import org.hl7.fhir.r4.model.Encounter
import org.hl7.fhir.r4.model.Observation
import org.hl7.fhir.r4.model.Period
import org.junit.Assert
import org.junit.Before
import org.junit.Rule
import org.junit.Test
import org.smartregister.fhircore.anc.app.fakes.FakeModel
import org.smartregister.fhircore.anc.coroutine.CoroutineTestRule
import org.smartregister.fhircore.anc.data.model.PatientVitalItem
import org.smartregister.fhircore.anc.data.patient.PatientRepository
import org.smartregister.fhircore.anc.robolectric.RobolectricTest

@ExperimentalCoroutinesApi
@HiltAndroidTest
class VitalSignsDetailsViewModelTest : RobolectricTest() {

  @get:Rule val hiltRule = HiltAndroidRule(this)
  @get:Rule val instantTaskExecutorRule = InstantTaskExecutorRule()
  @get:Rule val coroutinesTestRule = CoroutineTestRule()

  private lateinit var fhirEngine: FhirEngine
  private lateinit var patientDetailsViewModel: VitalSignsDetailsViewModel
  private lateinit var patientRepository: PatientRepository

  @Before
  fun setUp() {
    hiltRule.inject()
    fhirEngine = mockk(relaxed = true)
    patientRepository = mockk()
    patientDetailsViewModel =
      spyk(VitalSignsDetailsViewModel(patientRepository, coroutinesTestRule.testDispatcherProvider))
  }

  @Test
  fun testFetchEncountersShouldReturnEncountersItemList() {
    val startDate = Date()
    coEvery { patientRepository.fetchEncounters(any()) } returns
      listOf(
        Encounter().apply {
          id = "1"
          status = Encounter.EncounterStatus.FINISHED
          period = Period().apply { start = startDate }
        }
      )

    val itemList = patientDetailsViewModel.fetchEncounters("").value
    Assert.assertEquals(1, itemList?.size)

    with(itemList?.get(0)!!) {
      Assert.assertEquals("1", id)
      Assert.assertEquals("", display)
      Assert.assertEquals(Encounter.EncounterStatus.FINISHED, status)
      Assert.assertEquals(startDate.time, periodStartDate?.time)
    }
  }

  @Test
<<<<<<< HEAD
  fun testFetchVitalSignsForBMI() {
    coroutinesTestRule.runBlockingTest {
      val testObservation = getTestObservation()
      coEvery {
        hint(Observation::class)
        fhirEngine.search<Observation>(any())
      } returns listOf(testObservation)
      coEvery { patientDetailsViewModel.fetchVitalSigns(any()) } returns
        MutableLiveData(getTestVitalOverviewItem())
      coEvery { patientRepository.fetchObservations(any(), any()) } returns testObservation
      val vitalSignOverviewItem = patientDetailsViewModel.fetchVitalSigns("").value!!
      val expectVitalSignItem = getTestVitalOverviewItem()
      Assert.assertNotNull(vitalSignOverviewItem)
      Assert.assertEquals(vitalSignOverviewItem.height, expectVitalSignItem.height)
      Assert.assertEquals(vitalSignOverviewItem.weight, expectVitalSignItem.weight)
      Assert.assertEquals(vitalSignOverviewItem.bmi, expectVitalSignItem.bmi)
      Assert.assertEquals(vitalSignOverviewItem.heightUnit, expectVitalSignItem.heightUnit)
      Assert.assertEquals(vitalSignOverviewItem.weightUnit, expectVitalSignItem.weightUnit)
      Assert.assertEquals(vitalSignOverviewItem.bmiUnit, expectVitalSignItem.bmiUnit)
    }
  }

  private fun getTestObservation(): Observation {
    return Observation().apply { id = "2" }
  }

  private fun getTestVitalOverviewItem(): PatientVitalItem {
    return PatientVitalItem().apply {
      height = "1.5"
      heightUnit = "m"
      weight = "50"
      weightUnit = "kg"
      bmi = "22.54"
      bmiUnit = "kg/m"
=======
  fun testFetchObservationShouldReturnExpectedAncOverviewItem() {
    coEvery { patientRepository.fetchVitalSigns(any(), "body-weight") } returns
      FakeModel.getObservationQuantity(testValue = 1.0)
    coEvery { patientRepository.fetchVitalSigns(any(), "body-height") } returns
      FakeModel.getObservationQuantity(testValue = 1.0)
    coEvery { patientRepository.fetchVitalSigns(any(), "bp-s") } returns
      FakeModel.getObservationQuantity(testValue = 1.0)
    coEvery { patientRepository.fetchVitalSigns(any(), "bp-d") } returns
      FakeModel.getObservationQuantity(testValue = 1.0)
    coEvery { patientRepository.fetchVitalSigns(any(), "pulse-rate") } returns
      FakeModel.getObservationQuantity(testValue = 1.0)
    coEvery { patientRepository.fetchVitalSigns(any(), "bg") } returns
      FakeModel.getObservationQuantity(testValue = 1.0)
    coEvery { patientRepository.fetchVitalSigns(any(), "spO2") } returns
      FakeModel.getObservationQuantity(testValue = 1.0)

    val patientVitalItem = patientDetailsViewModel.fetchVitalSigns("").value

    with(patientVitalItem) {
      Assert.assertEquals("1.0", this?.weight)
      Assert.assertEquals("1.0", this?.height)
      Assert.assertEquals("1.0", this?.bps)
      Assert.assertEquals("1.0", this?.bpds)
      Assert.assertEquals("1.0", this?.pulse)
      Assert.assertEquals("1.0", this?.spO2)
      Assert.assertEquals("1.0", this?.bg)
>>>>>>> 39851e19
    }
  }
}<|MERGE_RESOLUTION|>--- conflicted
+++ resolved
@@ -85,7 +85,36 @@
   }
 
   @Test
-<<<<<<< HEAD
+  fun testFetchObservationShouldReturnExpectedAncOverviewItem() {
+    coEvery { patientRepository.fetchVitalSigns(any(), "body-weight") } returns
+      FakeModel.getObservationQuantity(testValue = 1.0)
+    coEvery { patientRepository.fetchVitalSigns(any(), "body-height") } returns
+      FakeModel.getObservationQuantity(testValue = 1.0)
+    coEvery { patientRepository.fetchVitalSigns(any(), "bp-s") } returns
+      FakeModel.getObservationQuantity(testValue = 1.0)
+    coEvery { patientRepository.fetchVitalSigns(any(), "bp-d") } returns
+      FakeModel.getObservationQuantity(testValue = 1.0)
+    coEvery { patientRepository.fetchVitalSigns(any(), "pulse-rate") } returns
+      FakeModel.getObservationQuantity(testValue = 1.0)
+    coEvery { patientRepository.fetchVitalSigns(any(), "bg") } returns
+      FakeModel.getObservationQuantity(testValue = 1.0)
+    coEvery { patientRepository.fetchVitalSigns(any(), "spO2") } returns
+      FakeModel.getObservationQuantity(testValue = 1.0)
+
+    val patientVitalItem = patientDetailsViewModel.fetchVitalSigns("").value
+
+    with(patientVitalItem) {
+      Assert.assertEquals("1.0", this?.weight)
+      Assert.assertEquals("1.0", this?.height)
+      Assert.assertEquals("1.0", this?.bps)
+      Assert.assertEquals("1.0", this?.bpds)
+      Assert.assertEquals("1.0", this?.pulse)
+      Assert.assertEquals("1.0", this?.spO2)
+      Assert.assertEquals("1.0", this?.bg)
+    }
+  }
+
+  @Test
   fun testFetchVitalSignsForBMI() {
     coroutinesTestRule.runBlockingTest {
       val testObservation = getTestObservation()
@@ -120,34 +149,6 @@
       weightUnit = "kg"
       bmi = "22.54"
       bmiUnit = "kg/m"
-=======
-  fun testFetchObservationShouldReturnExpectedAncOverviewItem() {
-    coEvery { patientRepository.fetchVitalSigns(any(), "body-weight") } returns
-      FakeModel.getObservationQuantity(testValue = 1.0)
-    coEvery { patientRepository.fetchVitalSigns(any(), "body-height") } returns
-      FakeModel.getObservationQuantity(testValue = 1.0)
-    coEvery { patientRepository.fetchVitalSigns(any(), "bp-s") } returns
-      FakeModel.getObservationQuantity(testValue = 1.0)
-    coEvery { patientRepository.fetchVitalSigns(any(), "bp-d") } returns
-      FakeModel.getObservationQuantity(testValue = 1.0)
-    coEvery { patientRepository.fetchVitalSigns(any(), "pulse-rate") } returns
-      FakeModel.getObservationQuantity(testValue = 1.0)
-    coEvery { patientRepository.fetchVitalSigns(any(), "bg") } returns
-      FakeModel.getObservationQuantity(testValue = 1.0)
-    coEvery { patientRepository.fetchVitalSigns(any(), "spO2") } returns
-      FakeModel.getObservationQuantity(testValue = 1.0)
-
-    val patientVitalItem = patientDetailsViewModel.fetchVitalSigns("").value
-
-    with(patientVitalItem) {
-      Assert.assertEquals("1.0", this?.weight)
-      Assert.assertEquals("1.0", this?.height)
-      Assert.assertEquals("1.0", this?.bps)
-      Assert.assertEquals("1.0", this?.bpds)
-      Assert.assertEquals("1.0", this?.pulse)
-      Assert.assertEquals("1.0", this?.spO2)
-      Assert.assertEquals("1.0", this?.bg)
->>>>>>> 39851e19
     }
   }
 }