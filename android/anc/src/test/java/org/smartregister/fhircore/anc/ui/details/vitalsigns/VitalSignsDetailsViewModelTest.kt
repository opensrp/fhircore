/*
 * Copyright 2021 Ona Systems, Inc
 *
 * Licensed under the Apache License, Version 2.0 (the "License");
 * you may not use this file except in compliance with the License.
 * You may obtain a copy of the License at
 *
 *       http://www.apache.org/licenses/LICENSE-2.0
 *
 * Unless required by applicable law or agreed to in writing, software
 * distributed under the License is distributed on an "AS IS" BASIS,
 * WITHOUT WARRANTIES OR CONDITIONS OF ANY KIND, either express or implied.
 * See the License for the specific language governing permissions and
 * limitations under the License.
 */

package org.smartregister.fhircore.anc.ui.details.vitalsigns

import androidx.arch.core.executor.testing.InstantTaskExecutorRule
import androidx.lifecycle.MutableLiveData
import com.google.android.fhir.FhirEngine
<<<<<<< HEAD
=======
import dagger.hilt.android.testing.HiltAndroidRule
import dagger.hilt.android.testing.HiltAndroidTest
>>>>>>> 711f1f9d
import io.mockk.coEvery
import io.mockk.mockk
import io.mockk.spyk
import java.util.Date
import kotlinx.coroutines.ExperimentalCoroutinesApi
<<<<<<< HEAD
import kotlinx.coroutines.test.runBlockingTest
import org.hl7.fhir.r4.model.Observation
=======
import org.hl7.fhir.r4.model.Encounter
import org.hl7.fhir.r4.model.Period
>>>>>>> 711f1f9d
import org.junit.Assert
import org.junit.Before
import org.junit.Rule
import org.junit.Test
import org.smartregister.fhircore.anc.coroutine.CoroutineTestRule
import org.smartregister.fhircore.anc.data.model.AncOverviewItem
import org.smartregister.fhircore.anc.data.patient.PatientRepository
import org.smartregister.fhircore.anc.robolectric.RobolectricTest

@ExperimentalCoroutinesApi
@HiltAndroidTest
class VitalSignsDetailsViewModelTest : RobolectricTest() {

  @get:Rule val hiltRule = HiltAndroidRule(this)
  @get:Rule val instantTaskExecutorRule = InstantTaskExecutorRule()
  @get:Rule val coroutinesTestRule = CoroutineTestRule()

  private lateinit var fhirEngine: FhirEngine
  private lateinit var patientDetailsViewModel: VitalSignsDetailsViewModel
  private lateinit var patientRepository: PatientRepository

  @Before
  fun setUp() {
    hiltRule.inject()
    fhirEngine = mockk(relaxed = true)
    patientRepository = mockk()
    patientDetailsViewModel =
      spyk(VitalSignsDetailsViewModel(patientRepository, coroutinesTestRule.testDispatcherProvider))
  }

  @Test
<<<<<<< HEAD
  fun testFetchObservations() {
    coroutinesTestRule.runBlockingTest {
      val testObservation = getTestObservation()
      coEvery {
        hint(Observation::class)
        fhirEngine.search<Observation>(any())
      } returns listOf(testObservation)
      coEvery { patientDetailsViewModel.fetchObservation(any()) } returns
        MutableLiveData(getTestAncOverviewItem())
      coEvery { patientRepository.fetchObservations(any(), any()) } returns testObservation
      val ancOverviewItem = patientDetailsViewModel.fetchObservation(patientId).value!!
      Assert.assertNotNull(ancOverviewItem)
      Assert.assertEquals(ancOverviewItem.height, getTestAncOverviewItem().height)
      Assert.assertEquals(ancOverviewItem.weight, getTestAncOverviewItem().weight)
      Assert.assertEquals(ancOverviewItem.bmi, getTestAncOverviewItem().bmi)
    }
  }

  private fun getTestObservation(): Observation {
    return Observation().apply { id = "2" }
  }

  private fun getTestAncOverviewItem(): AncOverviewItem {
    return AncOverviewItem().apply {
      height = "180 cm"
      weight = "73 kg"
      bmi = "22.54 kg/m"
=======
  fun testFetchEncountersShouldReturnEncountersItemList() {
    val startDate = Date()
    coEvery { patientRepository.fetchEncounters(any()) } returns
      listOf(
        Encounter().apply {
          id = "1"
          status = Encounter.EncounterStatus.FINISHED
          period = Period().apply { start = startDate }
        }
      )

    val itemList = patientDetailsViewModel.fetchEncounters("").value
    Assert.assertEquals(1, itemList?.size)

    with(itemList?.get(0)!!) {
      Assert.assertEquals("1", id)
      Assert.assertEquals("", display)
      Assert.assertEquals(Encounter.EncounterStatus.FINISHED, status)
      Assert.assertEquals(startDate.time, periodStartDate?.time)
>>>>>>> 711f1f9d
    }
  }
}<|MERGE_RESOLUTION|>--- conflicted
+++ resolved
@@ -19,23 +19,17 @@
 import androidx.arch.core.executor.testing.InstantTaskExecutorRule
 import androidx.lifecycle.MutableLiveData
 import com.google.android.fhir.FhirEngine
-<<<<<<< HEAD
-=======
 import dagger.hilt.android.testing.HiltAndroidRule
 import dagger.hilt.android.testing.HiltAndroidTest
->>>>>>> 711f1f9d
 import io.mockk.coEvery
 import io.mockk.mockk
 import io.mockk.spyk
 import java.util.Date
 import kotlinx.coroutines.ExperimentalCoroutinesApi
-<<<<<<< HEAD
 import kotlinx.coroutines.test.runBlockingTest
+import org.hl7.fhir.r4.model.Encounter
 import org.hl7.fhir.r4.model.Observation
-=======
-import org.hl7.fhir.r4.model.Encounter
 import org.hl7.fhir.r4.model.Period
->>>>>>> 711f1f9d
 import org.junit.Assert
 import org.junit.Before
 import org.junit.Rule
@@ -67,35 +61,6 @@
   }
 
   @Test
-<<<<<<< HEAD
-  fun testFetchObservations() {
-    coroutinesTestRule.runBlockingTest {
-      val testObservation = getTestObservation()
-      coEvery {
-        hint(Observation::class)
-        fhirEngine.search<Observation>(any())
-      } returns listOf(testObservation)
-      coEvery { patientDetailsViewModel.fetchObservation(any()) } returns
-        MutableLiveData(getTestAncOverviewItem())
-      coEvery { patientRepository.fetchObservations(any(), any()) } returns testObservation
-      val ancOverviewItem = patientDetailsViewModel.fetchObservation(patientId).value!!
-      Assert.assertNotNull(ancOverviewItem)
-      Assert.assertEquals(ancOverviewItem.height, getTestAncOverviewItem().height)
-      Assert.assertEquals(ancOverviewItem.weight, getTestAncOverviewItem().weight)
-      Assert.assertEquals(ancOverviewItem.bmi, getTestAncOverviewItem().bmi)
-    }
-  }
-
-  private fun getTestObservation(): Observation {
-    return Observation().apply { id = "2" }
-  }
-
-  private fun getTestAncOverviewItem(): AncOverviewItem {
-    return AncOverviewItem().apply {
-      height = "180 cm"
-      weight = "73 kg"
-      bmi = "22.54 kg/m"
-=======
   fun testFetchEncountersShouldReturnEncountersItemList() {
     val startDate = Date()
     coEvery { patientRepository.fetchEncounters(any()) } returns
@@ -115,7 +80,37 @@
       Assert.assertEquals("", display)
       Assert.assertEquals(Encounter.EncounterStatus.FINISHED, status)
       Assert.assertEquals(startDate.time, periodStartDate?.time)
->>>>>>> 711f1f9d
+    }
+  }
+
+  @Test
+  fun testFetchObservations() {
+    coroutinesTestRule.runBlockingTest {
+      val testObservation = getTestObservation()
+      coEvery {
+        hint(Observation::class)
+        fhirEngine.search<Observation>(any())
+      } returns listOf(testObservation)
+      coEvery { patientDetailsViewModel.fetchObservation(any()) } returns
+        MutableLiveData(getTestAncOverviewItem())
+      coEvery { patientRepository.fetchObservations(any(), any()) } returns testObservation
+      val ancOverviewItem = patientDetailsViewModel.fetchObservation("").value!!
+      Assert.assertNotNull(ancOverviewItem)
+      Assert.assertEquals(ancOverviewItem.height, getTestAncOverviewItem().height)
+      Assert.assertEquals(ancOverviewItem.weight, getTestAncOverviewItem().weight)
+      Assert.assertEquals(ancOverviewItem.bmi, getTestAncOverviewItem().bmi)
+    }
+  }
+
+  private fun getTestObservation(): Observation {
+    return Observation().apply { id = "2" }
+  }
+
+  private fun getTestAncOverviewItem(): AncOverviewItem {
+    return AncOverviewItem().apply {
+      height = "180 cm"
+      weight = "73 kg"
+      bmi = "22.54 kg/m"
     }
   }
 }