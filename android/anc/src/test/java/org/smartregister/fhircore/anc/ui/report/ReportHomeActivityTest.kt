--- conflicted
+++ resolved
@@ -26,12 +26,6 @@
 import io.mockk.coEvery
 import io.mockk.every
 import io.mockk.impl.annotations.MockK
-<<<<<<< HEAD
-import io.mockk.spyk
-import java.io.ByteArrayInputStream
-import java.io.InputStream
-import org.hl7.fhir.instance.model.api.IBaseBundle
-=======
 import io.mockk.mockkObject
 import io.mockk.spyk
 import io.mockk.unmockkObject
@@ -39,7 +33,6 @@
 import java.io.InputStream
 import org.hl7.fhir.instance.model.api.IBaseBundle
 import org.junit.After
->>>>>>> 315798b3
 import org.junit.Assert
 import org.junit.Before
 import org.junit.Rule
@@ -62,33 +55,19 @@
   @get:Rule var coroutinesTestRule = CoroutineTestRule()
   @MockK lateinit var parser: IParser
   @MockK lateinit var fhirResourceDataSource: FhirResourceDataSource
-<<<<<<< HEAD
-  var fileUtil = FileUtil()
-  var libraryData = fileUtil.readJsonFile("test/resources/cql/library.json")
-  var valueSetData = fileUtil.readJsonFile("test/resources/cql/valueSet.json")
-  val valueSetDataStream: InputStream = ByteArrayInputStream(valueSetData.toByteArray())
-  var patientData = fileUtil.readJsonFile("test/resources/cql/patient.json")
-  val patientDataStream: InputStream = ByteArrayInputStream(patientData.toByteArray())
-  var helperData = fileUtil.readJsonFile("test/resources/cql/helper.json")
-=======
   var libraryData = FileUtil.readJsonFile("test/resources/cql/library.json")
   var valueSetData = FileUtil.readJsonFile("test/resources/cql/valueSet.json")
   val valueSetDataStream: InputStream = ByteArrayInputStream(valueSetData.toByteArray())
   var patientData = FileUtil.readJsonFile("test/resources/cql/patient.json")
   val patientDataStream: InputStream = ByteArrayInputStream(patientData.toByteArray())
   var helperData = FileUtil.readJsonFile("test/resources/cql/helper.json")
->>>>>>> 315798b3
   val parameters = "{\"parameters\":\"parameters\"}"
   @MockK lateinit var reportViewModel: ReportViewModel
 
   @Before
   fun setUp() {
     MockKAnnotations.init(this, relaxUnitFun = true)
-<<<<<<< HEAD
-
-=======
     mockkObject(FileUtil)
->>>>>>> 315798b3
     reportHomeActivity = Robolectric.buildActivity(ReportHomeActivity::class.java).create().get()
     reportHomeActivitySpy = spyk(objToCopy = reportHomeActivity)
     reportHomeActivitySpy.libraryResources = ArrayList()
@@ -123,13 +102,7 @@
   fun testHandleCQLLibraryData() {
     val auxLibraryData = "auxLibraryData"
     every { reportHomeActivitySpy.loadCQLHelperData() } returns Unit
-<<<<<<< HEAD
-    every {
-      reportHomeActivitySpy.fileUtil.writeFileOnInternalStorage(any(), any(), any(), any())
-    } returns Unit
-=======
-    every { FileUtil.writeFileOnInternalStorage(any(), any(), any(), any()) } returns Unit
->>>>>>> 315798b3
+    every { FileUtil.writeFileOnInternalStorage(any(), any(), any(), any()) } returns Unit
     reportHomeActivitySpy.handleCQLLibraryData(auxLibraryData)
     Assert.assertEquals(auxLibraryData, reportHomeActivitySpy.libraryData)
   }
@@ -139,13 +112,7 @@
     val auxHelperData = "auxHelperData"
     every { reportHomeActivitySpy.loadCQLValueSetData() } returns Unit
     every { reportHomeActivitySpy.loadCQLLibrarySources() } returns Unit
-<<<<<<< HEAD
-    every {
-      reportHomeActivitySpy.fileUtil.writeFileOnInternalStorage(any(), any(), any(), any())
-    } returns Unit
-=======
-    every { FileUtil.writeFileOnInternalStorage(any(), any(), any(), any()) } returns Unit
->>>>>>> 315798b3
+    every { FileUtil.writeFileOnInternalStorage(any(), any(), any(), any()) } returns Unit
 
     reportHomeActivitySpy.handleCQLHelperData("auxHelperData")
     Assert.assertEquals(auxHelperData, reportHomeActivitySpy.helperData)
@@ -166,13 +133,7 @@
   @Test
   fun testHandleCQLValueSetData() {
     val auxValueSetData = "auxValueSetData"
-<<<<<<< HEAD
-    every {
-      reportHomeActivitySpy.fileUtil.writeFileOnInternalStorage(any(), any(), any(), any())
-    } returns Unit
-=======
-    every { FileUtil.writeFileOnInternalStorage(any(), any(), any(), any()) } returns Unit
->>>>>>> 315798b3
+    every { FileUtil.writeFileOnInternalStorage(any(), any(), any(), any()) } returns Unit
     every { reportHomeActivitySpy.postValueSetData(any()) } returns Unit
     reportHomeActivitySpy.handleCQLValueSetData(auxValueSetData)
     Assert.assertEquals(auxValueSetData, reportHomeActivitySpy.valueSetData)
@@ -221,13 +182,7 @@
 
     every { reportHomeActivitySpy.dir.exists() } returns true
     every { reportHomeActivitySpy.loadCQLHelperData() } returns Unit
-<<<<<<< HEAD
-    every {
-      reportHomeActivitySpy.fileUtil.readFileFromInternalStorage(any(), any(), any())
-    } returns ""
-=======
     every { FileUtil.readFileFromInternalStorage(any(), any(), any()) } returns ""
->>>>>>> 315798b3
 
     reportHomeActivitySpy.loadCQLLibraryData()
 
@@ -247,13 +202,7 @@
   @Test
   fun testLoadMeasureEvaluateLibrary() {
     every { reportHomeActivitySpy.dir.exists() } returns true
-<<<<<<< HEAD
-    every {
-      reportHomeActivitySpy.fileUtil.readFileFromInternalStorage(any(), any(), any())
-    } returns valueSetData
-=======
     every { FileUtil.readFileFromInternalStorage(any(), any(), any()) } returns valueSetData
->>>>>>> 315798b3
     reportHomeActivitySpy.loadMeasureEvaluateLibrary()
     Assert.assertNotNull(reportHomeActivitySpy.libraryMeasure)
 
@@ -282,13 +231,7 @@
     every { reportHomeActivitySpy.dir.exists() } returns true
     every { reportHomeActivitySpy.loadCQLLibrarySources() } returns Unit
     every { reportHomeActivitySpy.loadCQLValueSetData() } returns Unit
-<<<<<<< HEAD
-    every {
-      reportHomeActivitySpy.fileUtil.readFileFromInternalStorage(any(), any(), any())
-    } returns ""
-=======
     every { FileUtil.readFileFromInternalStorage(any(), any(), any()) } returns ""
->>>>>>> 315798b3
 
     reportHomeActivitySpy.loadCQLHelperData()
 
@@ -311,13 +254,7 @@
 
     every { reportHomeActivitySpy.dir.exists() } returns true
     every { reportHomeActivitySpy.postValueSetData(any()) } returns Unit
-<<<<<<< HEAD
-    every {
-      reportHomeActivitySpy.fileUtil.readFileFromInternalStorage(any(), any(), any())
-    } returns valueSetData
-=======
     every { FileUtil.readFileFromInternalStorage(any(), any(), any()) } returns valueSetData
->>>>>>> 315798b3
     reportHomeActivitySpy.loadCQLValueSetData()
 
     every { reportHomeActivitySpy.dir.exists() } returns false
@@ -348,13 +285,6 @@
   @Test
   fun testHandleMeasureEvaluateLibrary() {
     every { reportHomeActivitySpy.dir.exists() } returns true
-<<<<<<< HEAD
-    every {
-      reportHomeActivitySpy.fileUtil.writeFileOnInternalStorage(any(), any(), any(), any())
-    } returns Unit
-    reportHomeActivitySpy.handleMeasureEvaluateLibrary(valueSetData)
-    Assert.assertNotNull(reportHomeActivitySpy.libraryMeasure)
-=======
     every { FileUtil.writeFileOnInternalStorage(any(), any(), any(), any()) } returns Unit
     reportHomeActivitySpy.handleMeasureEvaluateLibrary(valueSetData)
     Assert.assertNotNull(reportHomeActivitySpy.libraryMeasure)
@@ -363,6 +293,5 @@
   @After
   fun tearDown() {
     unmockkObject(FileUtil)
->>>>>>> 315798b3
   }
 }