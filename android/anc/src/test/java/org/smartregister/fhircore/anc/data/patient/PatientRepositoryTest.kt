/*
 * Copyright 2021 Ona Systems, Inc
 *
 * Licensed under the Apache License, Version 2.0 (the "License");
 * you may not use this file except in compliance with the License.
 * You may obtain a copy of the License at
 *
 *       http://www.apache.org/licenses/LICENSE-2.0
 *
 * Unless required by applicable law or agreed to in writing, software
 * distributed under the License is distributed on an "AS IS" BASIS,
 * WITHOUT WARRANTIES OR CONDITIONS OF ANY KIND, either express or implied.
 * See the License for the specific language governing permissions and
 * limitations under the License.
 */

package org.smartregister.fhircore.anc.data.patient

import android.app.Application
import androidx.arch.core.executor.testing.InstantTaskExecutorRule
import androidx.test.core.app.ApplicationProvider
import com.google.android.fhir.FhirEngine
import com.google.android.fhir.search.search
import dagger.hilt.android.testing.HiltAndroidRule
import dagger.hilt.android.testing.HiltAndroidTest
import io.mockk.coEvery
import io.mockk.coVerify
import io.mockk.coVerifyOrder
import io.mockk.every
import io.mockk.just
import io.mockk.mockk
import io.mockk.runs
import io.mockk.slot
import io.mockk.spyk
import java.util.Date
import javax.inject.Inject
import kotlinx.coroutines.runBlocking
import org.hl7.fhir.r4.model.Address
import org.hl7.fhir.r4.model.CarePlan
import org.hl7.fhir.r4.model.CodeableConcept
import org.hl7.fhir.r4.model.Condition
import org.hl7.fhir.r4.model.ContactPoint
import org.hl7.fhir.r4.model.DateTimeType
import org.hl7.fhir.r4.model.DateType
import org.hl7.fhir.r4.model.Encounter
import org.hl7.fhir.r4.model.Enumeration
import org.hl7.fhir.r4.model.Enumerations
import org.hl7.fhir.r4.model.EpisodeOfCare
import org.hl7.fhir.r4.model.Goal
import org.hl7.fhir.r4.model.HumanName
import org.hl7.fhir.r4.model.IntegerType
import org.hl7.fhir.r4.model.Observation
import org.hl7.fhir.r4.model.Patient
import org.hl7.fhir.r4.model.Reference
import org.hl7.fhir.r4.model.Resource
import org.hl7.fhir.r4.model.StringType
import org.hl7.fhir.r4.model.Task
import org.junit.Assert
import org.junit.Before
import org.junit.Rule
import org.junit.Test
import org.smartregister.fhircore.anc.app.fakes.FakeModel.buildCarePlan
import org.smartregister.fhircore.anc.app.fakes.FakeModel.buildPatient
import org.smartregister.fhircore.anc.app.fakes.FakeModel.getEncounter
import org.smartregister.fhircore.anc.data.model.PatientItem
import org.smartregister.fhircore.anc.robolectric.RobolectricTest
<<<<<<< HEAD
import org.smartregister.fhircore.anc.ui.anccare.shared.AncItemMapper
=======
import org.smartregister.fhircore.anc.ui.anccare.register.AncItemMapper
>>>>>>> b49deee4
import org.smartregister.fhircore.engine.util.DateUtils.getDate
import org.smartregister.fhircore.engine.util.DispatcherProvider
import org.smartregister.fhircore.engine.util.extension.makeItReadable
import org.smartregister.fhircore.engine.util.extension.plusWeeksAsString

@HiltAndroidTest
class PatientRepositoryTest : RobolectricTest() {

  @get:Rule(order = 0) val hiltRule = HiltAndroidRule(this)

  @get:Rule(order = 1) val instantTaskExecutorRule = InstantTaskExecutorRule()

  @Inject lateinit var dispatcherProvider: DispatcherProvider

  @Inject lateinit var ancItemMapper: AncItemMapper

  private lateinit var repository: PatientRepository

  private val fhirEngine: FhirEngine = spyk()

  val context = ApplicationProvider.getApplicationContext<Application>()

  @Before
  fun setUp() {
<<<<<<< HEAD
    hiltRule.inject()
    repository =
      spyk(
        PatientRepository(
          context = ApplicationProvider.getApplicationContext(),
          fhirEngine = fhirEngine,
          domainMapper = ancItemMapper,
          dispatcherProvider = dispatcherProvider
        )
      )
=======
    fhirEngine = spyk()

    repository =
      spyk(PatientRepository(context, fhirEngine, AncItemMapper(context), dispatcherProvider))
>>>>>>> b49deee4
  }

  @Test
  fun testFetchDemographicsShouldReturnMergedPatient() {
    coEvery { fhirEngine.load(any<Class<Resource>>(), any()) } answers
      {
        when (secondArg<String>()) {
          PATIENT_ID_1 -> getPatient()
          PATIENT_ID_2 -> getHeadPatient()
          else -> Patient()
        }
      }

    val demographics = runBlocking { repository.fetchDemographics(PATIENT_ID_1) }
    verifyPatient(demographics.patientDetails)
    verifyHeadPatient(demographics.patientDetailsHead)
  }

  @Test
  fun fetchCarePlanItemTest() {
    val patientId = "1111"
    val carePlan = listOf(buildCarePlanWithActive(patientId))
    val listCarePlan = repository.fetchCarePlanItem(carePlan = carePlan)
    if (listCarePlan.isNotEmpty()) {
      Assert.assertEquals("ABC", listCarePlan[0].title)
    }
  }

  @Test
  fun fetchUpcomingServiceItemTest() {
    val patientId = "1111"
    val carePlan = listOf(buildCarePlanWithActive(patientId))
    val task = getTask()
    coEvery { fhirEngine.search<Task>(any()) } returns listOf(task)
    val listUpcomingServiceItem = runBlocking {
      repository.fetchUpcomingServiceItem(carePlan = carePlan)
    }
    Assert.assertEquals("ABC", listUpcomingServiceItem[0].title)
    Assert.assertEquals(
      task.executionPeriod.start.makeItReadable(),
      listUpcomingServiceItem[0].date
    )
  }

  private fun buildCarePlanWithActive(subject: String): CarePlan {
    val date = DateType(Date())
    val end = date.plusWeeksAsString(4).getDate("yyyy-MM-dd")
    return CarePlan().apply {
      this.id = "11190"
      this.status = CarePlan.CarePlanStatus.ACTIVE
      this.period.start = date.value
      this.period.end = end
      this.subject = Reference().apply { reference = "Patient/$subject" }
      this.addActivity().detail.apply {
        this.description = "ABC"
        this.scheduledPeriod.start = Date()
        this.status = CarePlan.CarePlanActivityStatus.SCHEDULED
      }
    }
  }

  private fun buildCondition(subject: String): Condition {
    return Condition().apply {
      this.id = id
      this.code = CodeableConcept().apply { addCoding().apply { code = "123456" } }
      this.subject = Reference().apply { reference = "Patient/$subject" }
    }
  }

  private fun getHeadPatient(): Patient {
    return Patient().apply {
      id = PATIENT_ID_2
      gender = Enumerations.AdministrativeGender.FEMALE
      name =
        mutableListOf(
          HumanName().apply {
            addGiven("salina")
            family = "jetly"
          }
        )
      telecom = mutableListOf(ContactPoint().apply { value = "87654321" })
      address =
        mutableListOf(
          Address().apply {
            city = "Nairobi"
            country = "Kenya"
            addLine("12 B")
            addLine("Gulshan")
          }
        )
      active = true
      birthDate = Date()
    }
  }

  private fun getPatient(): Patient {
    return Patient().apply {
      id = PATIENT_ID_1
      gender = Enumerations.AdministrativeGender.MALE
      name =
        mutableListOf(
          HumanName().apply {
            addGiven("jane")
            family = "Mc"
          }
        )
      telecom = mutableListOf(ContactPoint().apply { value = "12345678" })
      address =
        mutableListOf(
          Address().apply {
            city = "Nairobi"
            country = "Kenya"
          }
        )
      active = true
      birthDate = Date()
      link =
        listOf(
          Patient.PatientLinkComponent(
            Reference(PATIENT_ID_2),
            Enumeration(Patient.LinkTypeEnumFactory())
          )
        )
    }
  }

  private fun verifyPatient(patient: PatientItem) {
    with(patient) {
      Assert.assertEquals(PATIENT_ID_1, patientIdentifier)
      Assert.assertEquals("Jane Mc", name)
      Assert.assertEquals("Male", gender)
      Assert.assertEquals("0d", age)
      Assert.assertEquals("Nairobi Kenya", demographics)
      Assert.assertEquals("", atRisk)
    }
  }

  private fun verifyHeadPatient(patient: PatientItem) {
    with(patient) {
      Assert.assertEquals(PATIENT_ID_1, patientIdentifier)
      Assert.assertEquals("Salina Jetly", name)
      Assert.assertEquals("Female", gender)
      Assert.assertEquals("0d", age)
      Assert.assertEquals("12 B, Gulshan, Nairobi Kenya", demographics)
      Assert.assertEquals("", atRisk)
    }
  }

  @Test
  fun testLoadAllShouldReturnListOfFamilyItem() {
    coEvery { fhirEngine.search<Condition>(any()) } returns listOf(buildCondition("1111"))
    coEvery { repository.searchCarePlan(any()) } returns listOf(buildCarePlan("1111"))
    coEvery { fhirEngine.load(Patient::class.java, "1111") } returns
      buildPatient(id = "1111", family = "Test", given = "Abc")
    coEvery { fhirEngine.load(Patient::class.java, "1110") } returns
      buildPatient(id = "1110", family = "Test0", given = "Abc0")
    coEvery { fhirEngine.count(any()) } returns 10

    runBlocking {
      val ancList = repository.loadData("", 0, true)

      Assert.assertEquals("Abc Test", ancList[0].name)
      Assert.assertEquals("1111", ancList[0].patientIdentifier)
    }
  }

  @Test
  fun testEnrollIntoAncShouldSaveEntities() {
    coEvery { fhirEngine.save(any()) } just runs

    val condition = slot<Condition>()
    val episode = slot<EpisodeOfCare>()
    val encounter = slot<Encounter>()
    val goal = slot<Goal>()
    val carePlan = slot<CarePlan>()

    runBlocking {
      repository.enrollIntoAnc("1111", DateType(Date()))

      coVerifyOrder {
        fhirEngine.save(capture(condition))
        fhirEngine.save(capture(episode))
        fhirEngine.save(capture(encounter))
        fhirEngine.save(capture(goal))
        fhirEngine.save(capture(carePlan))
      }

      val subject = "Patient/1111"

      Assert.assertEquals(subject, condition.captured.subject.reference)
      Assert.assertEquals(subject, episode.captured.patient.reference)
      Assert.assertEquals(subject, encounter.captured.subject.reference)
      Assert.assertEquals(subject, goal.captured.subject.reference)
      Assert.assertEquals(subject, carePlan.captured.subject.reference)
    }
  }

  @Test
  fun testFetchCarePlanShouldReturnExpectedCarePlan() {
    coEvery {
      fhirEngine.search<CarePlan> { filter(CarePlan.SUBJECT) { value = "Patient/$PATIENT_ID_1" } }
    } returns listOf(buildCarePlanWithActive(PATIENT_ID_1))

    val carePlans = runBlocking { repository.fetchCarePlan(PATIENT_ID_1) }
    if (carePlans.isNotEmpty()) {
      Assert.assertEquals(1, carePlans.size)
      with(carePlans.first()) { Assert.assertEquals("11190", id) }
    }
  }

  @Test
  fun fetchLastSceneItemTest() {
    val patientId = "1111"
    val encounter = listOf(getEncounter(patientId))
    val listLastItem = repository.fetchLastSeenItem(encounter)
    Assert.assertEquals("ABC", listLastItem[0].display)
  }

  @Test
  fun testFetchObservationsShouldReturnCorrectObs() {
    coEvery { fhirEngine.search<Observation>(any()) } returns
      listOf(
        Observation().apply {
          value = IntegerType(4)
          effective = DateTimeType.now()
        }
      )
    val result = runBlocking { repository.fetchObservations("1111", "edd") }
    Assert.assertEquals(4, result.valueIntegerType.value)
  }

  @Test(expected = UnsupportedOperationException::class)
  fun testFetchObservationsShouldThrowExceptionOnUnrecognizedFilterType() {
    val result = runBlocking { repository.fetchObservations("1111", "not known") }
    Assert.assertEquals(4, result.valueIntegerType.value)
  }

  @Test
  fun testRecordComputedBmiShouldExtractAndSaveResources() {
    every { repository.resourceMapperExtended } returns
      mockk { coEvery { saveParsedResource(any(), any(), any(), any()) } returns Unit }

    coEvery { fhirEngine.save(any()) } returns Unit

    runBlocking {
      val result =
        repository.recordComputedBmi(
          questionnaire = mockk(),
          questionnaireResponse = mockk(),
          patientId = "patient_1",
          encounterID = "encounter_1",
          height = 1.6764,
          weight = 50.0,
          computedBmi = 9.8
        )

      coVerify(exactly = 4) { fhirEngine.save(any()) }
      Assert.assertTrue(result)
    }
  }

<<<<<<< HEAD
=======
  private fun buildCarePlan(subject: String): CarePlan {
    return CarePlan().apply {
      this.subject = Reference().apply { reference = "Patient/$subject" }
      this.addActivity().detail.apply {
        this.scheduledPeriod.start = Date()
        this.status = CarePlan.CarePlanActivityStatus.SCHEDULED
      }
    }
  }

  private fun getEncounter(patientId: String): Encounter {
    return Encounter().apply {
      id = "1"
      type = listOf(getCodeableConcept())
      subject = Reference().apply { reference = "Patient/$patientId" }
      status = Encounter.EncounterStatus.FINISHED
      class_ = Coding("", "", "ABC")
      period = Period().apply { start = SimpleDateFormat("yyyy-MM-dd").parse("2021-01-01") }
    }
  }

  private fun getCodeableConcept(): CodeableConcept {
    return CodeableConcept().apply {
      id = "1"
      coding = listOf(getCodingList())
      text = "ABC"
    }
  }

  private fun getCodingList(): Coding {
    return Coding().apply {
      id = "1"
      system = "123"
      code = "123"
      display = "ABC"
    }
  }

  private fun getTask(): Task {
    return Task().apply {
      id = "1"
      code = getCodeableConcept()
      executionPeriod = Period().setStart(Date())
    }
  }

  private fun buildPatient(id: String, family: String, given: String): Patient {
    return Patient().apply {
      this.id = id
      this.addName().apply {
        this.family = family
        this.given.add(StringType(given))
      }
      this.addAddress().apply {
        district = "Dist 1"
        city = "City 1"
      }
    }
  }

>>>>>>> b49deee4
  companion object {
    private const val PATIENT_ID_1 = "test_patient_id_1"
    private const val PATIENT_ID_2 = "test_patient_id_2"
  }
}<|MERGE_RESOLUTION|>--- conflicted
+++ resolved
@@ -32,12 +32,14 @@
 import io.mockk.runs
 import io.mockk.slot
 import io.mockk.spyk
+import java.text.SimpleDateFormat
 import java.util.Date
 import javax.inject.Inject
 import kotlinx.coroutines.runBlocking
 import org.hl7.fhir.r4.model.Address
 import org.hl7.fhir.r4.model.CarePlan
 import org.hl7.fhir.r4.model.CodeableConcept
+import org.hl7.fhir.r4.model.Coding
 import org.hl7.fhir.r4.model.Condition
 import org.hl7.fhir.r4.model.ContactPoint
 import org.hl7.fhir.r4.model.DateTimeType
@@ -51,6 +53,7 @@
 import org.hl7.fhir.r4.model.IntegerType
 import org.hl7.fhir.r4.model.Observation
 import org.hl7.fhir.r4.model.Patient
+import org.hl7.fhir.r4.model.Period
 import org.hl7.fhir.r4.model.Reference
 import org.hl7.fhir.r4.model.Resource
 import org.hl7.fhir.r4.model.StringType
@@ -64,11 +67,7 @@
 import org.smartregister.fhircore.anc.app.fakes.FakeModel.getEncounter
 import org.smartregister.fhircore.anc.data.model.PatientItem
 import org.smartregister.fhircore.anc.robolectric.RobolectricTest
-<<<<<<< HEAD
 import org.smartregister.fhircore.anc.ui.anccare.shared.AncItemMapper
-=======
-import org.smartregister.fhircore.anc.ui.anccare.register.AncItemMapper
->>>>>>> b49deee4
 import org.smartregister.fhircore.engine.util.DateUtils.getDate
 import org.smartregister.fhircore.engine.util.DispatcherProvider
 import org.smartregister.fhircore.engine.util.extension.makeItReadable
@@ -93,7 +92,6 @@
 
   @Before
   fun setUp() {
-<<<<<<< HEAD
     hiltRule.inject()
     repository =
       spyk(
@@ -104,12 +102,6 @@
           dispatcherProvider = dispatcherProvider
         )
       )
-=======
-    fhirEngine = spyk()
-
-    repository =
-      spyk(PatientRepository(context, fhirEngine, AncItemMapper(context), dispatcherProvider))
->>>>>>> b49deee4
   }
 
   @Test
@@ -371,8 +363,6 @@
     }
   }
 
-<<<<<<< HEAD
-=======
   private fun buildCarePlan(subject: String): CarePlan {
     return CarePlan().apply {
       this.subject = Reference().apply { reference = "Patient/$subject" }
@@ -433,7 +423,6 @@
     }
   }
 
->>>>>>> b49deee4
   companion object {
     private const val PATIENT_ID_1 = "test_patient_id_1"
     private const val PATIENT_ID_2 = "test_patient_id_2"
