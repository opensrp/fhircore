/*
 * Copyright 2021 Ona Systems, Inc
 *
 * Licensed under the Apache License, Version 2.0 (the "License");
 * you may not use this file except in compliance with the License.
 * You may obtain a copy of the License at
 *
 *       http://www.apache.org/licenses/LICENSE-2.0
 *
 * Unless required by applicable law or agreed to in writing, software
 * distributed under the License is distributed on an "AS IS" BASIS,
 * WITHOUT WARRANTIES OR CONDITIONS OF ANY KIND, either express or implied.
 * See the License for the specific language governing permissions and
 * limitations under the License.
 */

package org.smartregister.fhircore.anc.ui.anccare.details

import androidx.arch.core.executor.testing.InstantTaskExecutorRule
import ca.uhn.fhir.parser.IParser
import com.google.android.fhir.FhirEngine
import io.mockk.MockKAnnotations
import io.mockk.coEvery
import io.mockk.every
import io.mockk.impl.annotations.MockK
import io.mockk.mockk
import io.mockk.spyk
import java.text.SimpleDateFormat
import kotlinx.coroutines.ExperimentalCoroutinesApi
import kotlinx.coroutines.test.runBlockingTest
import org.bouncycastle.asn1.x500.style.RFC4519Style.title
import org.hl7.fhir.r4.model.Bundle
import org.hl7.fhir.r4.model.Patient
import org.hl7.fhir.r4.model.Resource
import org.junit.Assert
import org.junit.Before
import org.junit.Rule
import org.junit.Test
import org.smartregister.fhircore.anc.coroutine.CoroutineTestRule
import org.smartregister.fhircore.anc.data.anc.AncPatientRepository
import org.smartregister.fhircore.anc.data.anc.model.AncPatientDetailItem
import org.smartregister.fhircore.anc.data.anc.model.AncPatientItem
import org.smartregister.fhircore.anc.data.anc.model.CarePlanItem
import org.smartregister.fhircore.engine.data.remote.fhir.resource.FhirResourceDataSource

@ExperimentalCoroutinesApi
internal class AncDetailsViewModelTest {
  private lateinit var fhirEngine: FhirEngine

  private lateinit var ancDetailsViewModel: AncDetailsViewModel

  private lateinit var patientRepository: AncPatientRepository

  private val patientId = "samplePatientId"

  @get:Rule var coroutinesTestRule = CoroutineTestRule()

  @get:Rule var instantTaskExecutorRule = InstantTaskExecutorRule()

  @Before
  fun setUp() {
    MockKAnnotations.init(this, relaxUnitFun = true)

    fhirEngine = mockk(relaxed = true)
    patientRepository = mockk()

    val ancPatientDetailItem = spyk<AncPatientDetailItem>()

    every { ancPatientDetailItem.patientDetails } returns
      AncPatientItem(patientId, "Mandela Nelson", "M", "26")
    every { ancPatientDetailItem.patientDetailsHead } returns AncPatientItem()
    coEvery { patientRepository.fetchDemographics(patientId) } returns ancPatientDetailItem

    ancDetailsViewModel =
      spyk(
        AncDetailsViewModel(patientRepository, coroutinesTestRule.testDispatcherProvider, patientId)
      )
  }

  @Test
  fun fetchDemographics() {
    coroutinesTestRule.runBlockingTest {
      val patient = spyk<Patient>().apply { idElement.id = patientId }
      coEvery { fhirEngine.load(Patient::class.java, patientId) } returns patient
      val ancPatientDetailItem: AncPatientDetailItem =
        ancDetailsViewModel.fetchDemographics().value!!
      Assert.assertNotNull(ancPatientDetailItem)
      Assert.assertEquals(ancPatientDetailItem.patientDetails.patientIdentifier, patientId)
      val patientDetails =
        ancPatientDetailItem.patientDetails.name +
          ", " +
          ancPatientDetailItem.patientDetails.gender +
          ", " +
          ancPatientDetailItem.patientDetails.age
      val patientId =
        ancPatientDetailItem.patientDetailsHead.demographics +
          " ID: " +
          ancPatientDetailItem.patientDetails.patientIdentifier

      Assert.assertEquals(patientDetails, "Mandela Nelson, M, 26")
      Assert.assertEquals(patientId, " ID: samplePatientId")
    }
  }

  @MockK lateinit var parser: IParser
  @MockK lateinit var fhirResourceDataSource: FhirResourceDataSource
  @MockK lateinit var resource: Resource
  @MockK lateinit var entryList: List<Bundle.BundleEntryComponent>
  @MockK lateinit var bundle: Bundle

  @Test
  fun fetchCQLLibraryDataTest() {
    val auxCQLLibraryData = "Library JSON"
    coroutinesTestRule.runBlockingTest {
      coEvery { fhirResourceDataSource.loadData(any()) } returns bundle
      coEvery { bundle.entry } returns entryList
      coEvery { entryList[0].resource } returns resource
      coEvery { parser.encodeResourceToString(resource) } returns auxCQLLibraryData
    }
    val libraryDataLiveData: String =
      ancDetailsViewModel.fetchCQLLibraryData(parser, fhirResourceDataSource, "").value!!
    Assert.assertEquals(auxCQLLibraryData, libraryDataLiveData)
  }

  @Test
  fun fetchCQLFhirHelperDataTest() {
    val auxCQLHelperData = "Helper JSON"
    coroutinesTestRule.runBlockingTest {
      coEvery { fhirResourceDataSource.loadData(any()) } returns bundle
      coEvery { bundle.entry } returns entryList
      coEvery { entryList[0].resource } returns resource
      coEvery { parser.encodeResourceToString(resource) } returns auxCQLHelperData
    }
    val libraryDataLiveData: String =
      ancDetailsViewModel.fetchCQLFhirHelperData(parser, fhirResourceDataSource, "").value!!
    Assert.assertEquals(auxCQLHelperData, libraryDataLiveData)
  }

  @Test
  fun fetchCQLValueSetDataTest() {
    val auxCQLValueSetData = "ValueSet JSON"
    coroutinesTestRule.runBlockingTest {
      coEvery { fhirResourceDataSource.loadData(any()) } returns bundle
      coEvery { parser.encodeResourceToString(bundle) } returns auxCQLValueSetData
    }
    val libraryDataLiveData: String =
      ancDetailsViewModel.fetchCQLValueSetData(parser, fhirResourceDataSource, "").value!!
    Assert.assertEquals(auxCQLValueSetData, libraryDataLiveData)
  }

  @Test
  fun fetchCQLPatientDataTest() {
    val auxCQLValueSetData = "Patient Data JSON"
    coroutinesTestRule.runBlockingTest {
      coEvery { fhirResourceDataSource.loadData(any()) } returns bundle
      coEvery { parser.encodeResourceToString(bundle) } returns auxCQLValueSetData
    }
    val libraryDataLiveData: String =
      ancDetailsViewModel.fetchCQLPatientData(parser, fhirResourceDataSource, "1").value!!
    Assert.assertEquals(auxCQLValueSetData, libraryDataLiveData)
  }

  @Test
<<<<<<< HEAD
  fun fetchCQLMeasureEvaluateLibraryAndValueSetsTest() {
    val auxCQLLibraryAndValueSetData = "{\"parameters\":\"parameters\"}"
    coroutinesTestRule.runBlockingTest {
      coEvery { fhirResourceDataSource.loadData(any()) } returns bundle
      coEvery { bundle.entry } returns entryList
      coEvery { entryList[0].resource } returns resource
      coEvery { parser.encodeResourceToString(resource) } returns auxCQLLibraryAndValueSetData
    }
    val libraryDataLiveData: String =
      ancDetailsViewModel.fetchCQLMeasureEvaluateLibraryAndValueSets(
          parser,
          fhirResourceDataSource,
          "https://hapi.fhir.org/baseR4/Library?_id=ANCDataElements,WHOCommon,ANCConcepts,ANCContactDataElements,FHIRHelpers,ANCStratifiers,ANCIND01,ANCCommon,ANCBaseDataElements,FHIRCommon,ANCBaseConcepts",
          "https://hapi.fhir.org/baseR4/Measure?_id=ANCIND01"
        )
        .value!!
    Assert.assertNotNull(libraryDataLiveData)
=======
  fun testFetchCarePlanShouldReturnExpectedCarePlan() {

    val cpTitle = "First Care Plan"
    val cpPeriodStartDate = SimpleDateFormat("yyyy-MM-dd").parse("2021-01-01")

    coEvery { patientRepository.fetchCarePlan(any(), any()) } returns
      listOf(CarePlanItem(cpTitle, cpPeriodStartDate!!))

    val carePlanList = ancDetailsViewModel.fetchCarePlan("")

    Assert.assertEquals(1, carePlanList.value!!.size)
    with(carePlanList.value!!.first()) {
      Assert.assertEquals(cpTitle, title)
      Assert.assertEquals(cpPeriodStartDate.time, periodStartDate.time)
    }
>>>>>>> 3c3d03e8
  }
}<|MERGE_RESOLUTION|>--- conflicted
+++ resolved
@@ -161,7 +161,24 @@
   }
 
   @Test
-<<<<<<< HEAD
+  fun testFetchCarePlanShouldReturnExpectedCarePlan() {
+
+    val cpTitle = "First Care Plan"
+    val cpPeriodStartDate = SimpleDateFormat("yyyy-MM-dd").parse("2021-01-01")
+
+    coEvery { patientRepository.fetchCarePlan(any(), any()) } returns
+      listOf(CarePlanItem(cpTitle, cpPeriodStartDate!!))
+
+    val carePlanList = ancDetailsViewModel.fetchCarePlan("")
+
+    Assert.assertEquals(1, carePlanList.value!!.size)
+    with(carePlanList.value!!.first()) {
+      Assert.assertEquals(cpTitle, title)
+      Assert.assertEquals(cpPeriodStartDate.time, periodStartDate.time)
+    }
+  }
+
+  @Test
   fun fetchCQLMeasureEvaluateLibraryAndValueSetsTest() {
     val auxCQLLibraryAndValueSetData = "{\"parameters\":\"parameters\"}"
     coroutinesTestRule.runBlockingTest {
@@ -179,22 +196,5 @@
         )
         .value!!
     Assert.assertNotNull(libraryDataLiveData)
-=======
-  fun testFetchCarePlanShouldReturnExpectedCarePlan() {
-
-    val cpTitle = "First Care Plan"
-    val cpPeriodStartDate = SimpleDateFormat("yyyy-MM-dd").parse("2021-01-01")
-
-    coEvery { patientRepository.fetchCarePlan(any(), any()) } returns
-      listOf(CarePlanItem(cpTitle, cpPeriodStartDate!!))
-
-    val carePlanList = ancDetailsViewModel.fetchCarePlan("")
-
-    Assert.assertEquals(1, carePlanList.value!!.size)
-    with(carePlanList.value!!.first()) {
-      Assert.assertEquals(cpTitle, title)
-      Assert.assertEquals(cpPeriodStartDate.time, periodStartDate.time)
-    }
->>>>>>> 3c3d03e8
   }
 }