/*
 * Copyright 2021 Ona Systems, Inc
 *
 * Licensed under the Apache License, Version 2.0 (the "License");
 * you may not use this file except in compliance with the License.
 * You may obtain a copy of the License at
 *
 *       http://www.apache.org/licenses/LICENSE-2.0
 *
 * Unless required by applicable law or agreed to in writing, software
 * distributed under the License is distributed on an "AS IS" BASIS,
 * WITHOUT WARRANTIES OR CONDITIONS OF ANY KIND, either express or implied.
 * See the License for the specific language governing permissions and
 * limitations under the License.
 */

package org.smartregister.fhircore.anc.ui.anccare.details

import android.view.View
import android.widget.TextView
import androidx.arch.core.executor.testing.InstantTaskExecutorRule
import androidx.fragment.app.Fragment
import androidx.fragment.app.FragmentFactory
import androidx.fragment.app.testing.FragmentScenario
import androidx.fragment.app.testing.launchFragmentInContainer
import androidx.recyclerview.widget.RecyclerView
import com.google.android.fhir.FhirEngine
import io.mockk.MockKAnnotations
import io.mockk.coEvery
import io.mockk.every
import io.mockk.mockk
import io.mockk.spyk
import io.mockk.verify
import kotlinx.coroutines.ExperimentalCoroutinesApi
import org.junit.Assert
import org.junit.Before
import org.junit.Rule
import org.junit.Test
import org.robolectric.Robolectric
import org.robolectric.annotation.Config
import org.robolectric.util.ReflectionHelpers
import org.smartregister.fhircore.anc.R
import org.smartregister.fhircore.anc.coroutine.CoroutineTestRule
import org.smartregister.fhircore.anc.data.model.CarePlanItem
import org.smartregister.fhircore.anc.data.model.PatientDetailItem
import org.smartregister.fhircore.anc.data.model.PatientItem
import org.smartregister.fhircore.anc.data.model.UpcomingServiceItem
import org.smartregister.fhircore.anc.data.model.AncOverviewItem
import org.smartregister.fhircore.anc.data.patient.PatientRepository
import org.smartregister.fhircore.anc.ui.details.PatientDetailsActivity
import org.smartregister.fhircore.anc.robolectric.FragmentRobolectricTest
import org.smartregister.fhircore.anc.shadow.AncApplicationShadow

@ExperimentalCoroutinesApi
@Config(shadows = [AncApplicationShadow::class])
internal class AncDetailsFragmentTest : FragmentRobolectricTest() {

  private lateinit var fhirEngine: FhirEngine
  private lateinit var patientDetailsViewModel: AncDetailsViewModel
  private lateinit var patientDetailsActivity: PatientDetailsActivity
  private lateinit var patientRepository: PatientRepository
  private lateinit var fragmentScenario: FragmentScenario<AncDetailsFragment>
  private lateinit var patientDetailsFragment: AncDetailsFragment
  private lateinit var carePlanAdapter: CarePlanAdapter
  private lateinit var upcomingServicesAdapter: UpcomingServicesAdapter
  private lateinit var lastSeen: EncounterAdapter

  @get:Rule var coroutinesTestRule = CoroutineTestRule()
  @get:Rule var instantTaskExecutorRule = InstantTaskExecutorRule()

  private val patientId = "samplePatientId"
  var ancPatientDetailItem = spyk<PatientDetailItem>()

  @Before
  fun setUp() {

    MockKAnnotations.init(this, relaxUnitFun = true)

    fhirEngine = mockk(relaxed = true)
    patientRepository = mockk()
    carePlanAdapter = mockk()
    upcomingServicesAdapter = mockk()
    lastSeen = mockk()

    every { carePlanAdapter.submitList(any()) } returns Unit
    every { upcomingServicesAdapter.submitList(any()) } returns Unit
    every { lastSeen.submitList(any()) } returns Unit
    every { ancPatientDetailItem.patientDetails } returns
      PatientItem(patientId, "Mandela Nelson", "M", "26")
    every { ancPatientDetailItem.patientDetailsHead } returns PatientItem()
    coEvery { patientRepository.fetchDemographics(patientId) } returns ancPatientDetailItem

    patientDetailsViewModel =
      spyk(
        AncDetailsViewModel(patientRepository, coroutinesTestRule.testDispatcherProvider, patientId)
      )

    patientDetailsActivity =
      Robolectric.buildActivity(PatientDetailsActivity::class.java).create().get()
    fragmentScenario =
      launchFragmentInContainer(
        factory =
          object : FragmentFactory() {
            override fun instantiate(classLoader: ClassLoader, className: String): Fragment {
              val fragment = spyk(AncDetailsFragment.newInstance())
              every { fragment.activity } returns patientDetailsActivity
              fragment.ancDetailsViewModel = patientDetailsViewModel

              return fragment
            }
          }
      )

    fragmentScenario.onFragment {
      patientDetailsFragment = it
      ReflectionHelpers.setField(patientDetailsFragment, "carePlanAdapter", carePlanAdapter)
      ReflectionHelpers.setField(
        patientDetailsFragment,
        "upcomingServicesAdapter",
        upcomingServicesAdapter
      )
      ReflectionHelpers.setField(patientDetailsFragment, "lastSeen", lastSeen)
    }
  }

  @Test
  fun testHandleCarePlanShouldVerifyExpectedCalls() {

    ReflectionHelpers.callInstanceMethod<Any>(
      patientDetailsFragment,
      "handleCarePlan",
      ReflectionHelpers.ClassParameter(List::class.java, listOf<CarePlanItem>())
    )

    // No CarePlan available text displayed
    val noVaccinesTextView =
      patientDetailsFragment.view?.findViewById<TextView>(R.id.txtView_noCarePlan)

    // CarePlan list is not displayed
    val immunizationsListView =
      patientDetailsFragment.view?.findViewById<RecyclerView>(R.id.carePlanListView)

    Assert.assertEquals(View.VISIBLE, noVaccinesTextView?.visibility)
    Assert.assertEquals(View.GONE, immunizationsListView?.visibility)

    ReflectionHelpers.callInstanceMethod<Any>(
      patientDetailsFragment,
      "handleCarePlan",
      ReflectionHelpers.ClassParameter(
        List::class.java,
        listOf(CarePlanItem("1111", "", due = true, overdue = false))
      )
    )

    Assert.assertEquals(View.GONE, noVaccinesTextView?.visibility)
    Assert.assertEquals(View.VISIBLE, immunizationsListView?.visibility)

    verify(exactly = 1) { carePlanAdapter.submitList(any()) }
  }

  @Test
  fun testHandleObservation() {
    val ancOverviewItem = AncOverviewItem("12-03-2022", "23", "1", "none")

    ReflectionHelpers.callInstanceMethod<Any>(
      patientDetailsFragment,
      "handleObservation",
      ReflectionHelpers.ClassParameter(AncOverviewItem::class.java, ancOverviewItem)
    )

    val txtViewEDDDoseDate =
      patientDetailsFragment.view?.findViewById<TextView>(R.id.txtView_EDDDoseDate)
    val txtViewGAPeriod = patientDetailsFragment.view?.findViewById<TextView>(R.id.txtView_GAPeriod)
    val txtViewFetusesCount =
      patientDetailsFragment.view?.findViewById<TextView>(R.id.txtView_FetusesCount)
    val txtViewRiskValue =
      patientDetailsFragment.view?.findViewById<TextView>(R.id.txtView_RiskValue)

    Assert.assertEquals(ancOverviewItem.edd, txtViewEDDDoseDate!!.text.toString())
    Assert.assertEquals(ancOverviewItem.ga, txtViewGAPeriod!!.text.toString())
    Assert.assertEquals(ancOverviewItem.noOfFetuses, txtViewFetusesCount!!.text.toString())
    Assert.assertEquals(ancOverviewItem.risk, txtViewRiskValue!!.text.toString())
  }

  @Test
  fun testHandleEncounterShouldVerifyExpectedCalls() {

    ReflectionHelpers.callInstanceMethod<Any>(
      patientDetailsFragment,
      "handleUpcomingServices",
      ReflectionHelpers.ClassParameter(List::class.java, listOf<UpcomingServiceItem>())
    )

    // No CarePlan available text displayed
    val noVaccinesTextView =
      patientDetailsFragment.view?.findViewById<TextView>(R.id.txtView_noUpcomingServices)

    // CarePlan list is not displayed
    val immunizationsListView =
      patientDetailsFragment.view?.findViewById<RecyclerView>(R.id.upcomingServicesListView)

    Assert.assertEquals(View.VISIBLE, noVaccinesTextView?.visibility)
    Assert.assertEquals(View.GONE, immunizationsListView?.visibility)

    ReflectionHelpers.callInstanceMethod<Any>(
      patientDetailsFragment,
      "handleUpcomingServices",
      ReflectionHelpers.ClassParameter(
        List::class.java,
        listOf(UpcomingServiceItem("1111", "ABC", "2020-02-01"))
      )
    )

    Assert.assertEquals(View.GONE, noVaccinesTextView?.visibility)
    Assert.assertEquals(View.VISIBLE, immunizationsListView?.visibility)

    verify(exactly = 1) { upcomingServicesAdapter.submitList(any()) }
  }

  @Test
  fun testHandleLastSceneShouldVerifyExpectedCalls() {

    ReflectionHelpers.callInstanceMethod<Any>(
      patientDetailsFragment,
      "handleLastSeen",
      ReflectionHelpers.ClassParameter(List::class.java, listOf<UpcomingServiceItem>())
    )

    // No CarePlan available text displayed
    val noVaccinesTextView =
      patientDetailsFragment.view?.findViewById<TextView>(R.id.txtView_noLastSeenServices)

    // CarePlan list is not displayed
    val immunizationsListView =
      patientDetailsFragment.view?.findViewById<RecyclerView>(R.id.lastSeenListView)

    Assert.assertEquals(View.VISIBLE, noVaccinesTextView?.visibility)
    Assert.assertEquals(View.GONE, immunizationsListView?.visibility)

    ReflectionHelpers.callInstanceMethod<Any>(
      patientDetailsFragment,
      "handleLastSeen",
      ReflectionHelpers.ClassParameter(
        List::class.java,
        listOf(UpcomingServiceItem("1111", "ABC", "2020-02-01"))
      )
    )

    Assert.assertEquals(View.GONE, noVaccinesTextView?.visibility)
    Assert.assertEquals(View.VISIBLE, immunizationsListView?.visibility)

    verify(exactly = 1) { lastSeen.submitList(any()) }
  }

  override fun getFragmentScenario(): FragmentScenario<out Fragment> {
    return fragmentScenario
  }

  override fun getFragment(): Fragment {
    return patientDetailsFragment
  }
<<<<<<< HEAD
=======

  @Test
  fun handleCQLLibraryDataTest() {
    val auxLibraryData = "auxLibraryData"
    every { patientDetailsFragment.loadCQLHelperData() } returns Unit
    patientDetailsFragment.handleCQLLibraryData(auxLibraryData)
    Assert.assertEquals(auxLibraryData, patientDetailsFragment.libraryData)
  }

  @Test
  fun handleCQLHelperDataTest() {
    val auxHelperData = "auxHelperData"
    every { patientDetailsFragment.loadCQLValueSetData() } returns Unit
    patientDetailsFragment.handleCQLHelperData("auxHelperData")
    Assert.assertEquals(auxHelperData, patientDetailsFragment.helperData)
  }

  @Test
  fun handleCQLValueSetDataTest() {
    val auxValueSetData = "auxValueSetData"
    every { patientDetailsFragment.loadCQLPatientData() } returns Unit
    patientDetailsFragment.handleCQLValueSetData(auxValueSetData)
    Assert.assertEquals(auxValueSetData, patientDetailsFragment.valueSetData)
  }

  @Test
  fun handleMeasureEvaluateLibraryDataTest() {
    val auxMeasureEvaluateLibraryData = "auxMeasureEvaluateLibraryData"
    every { patientDetailsFragment.loadMeasureEvaluatePatient() } returns Unit
    patientDetailsFragment.handleMeasureEvaluateLibrary(auxMeasureEvaluateLibraryData)
    Assert.assertEquals(
      auxMeasureEvaluateLibraryData,
      patientDetailsFragment.measureEvaluateLibraryData
    )
  }

  @Test
  fun handleCQLPatientDataTest() {
    val auxPatientData = "auxPatientData"
    val parameters = "{\"parameters\":\"parameters\"}"
    every { patientDetailsFragment.libraryEvaluator.processCQLPatientBundle(any()) } returns
      auxPatientData
    every {
      patientDetailsFragment.libraryEvaluator.runCql(
        any(),
        any(),
        any(),
        any(),
        any(),
        any(),
        any()
      )
    } returns parameters
    patientDetailsFragment.handleCQLPatientData(auxPatientData)
    Assert.assertEquals(auxPatientData, patientDetailsFragment.testData)
    Assert.assertNotNull(patientDetailsFragment.textView_CQLResults)
  }

  @Test
  fun handleMeasureEvaluatePatientTest() {
    val auxPatientData = "auxPatientData"
    val parameters = "{\"parameters\":\"parameters\"}"
    every { patientDetailsFragment.libraryEvaluator.processCQLPatientBundle(any()) } returns
      auxPatientData
    every {
      patientDetailsFragment.measureEvaluator.runMeasureEvaluate(
        any(),
        any(),
        any(),
        any(),
        any(),
        any(),
        any()
      )
    } returns parameters
    patientDetailsFragment.handleMeasureEvaluatePatient(auxPatientData)
    Assert.assertEquals(auxPatientData, patientDetailsFragment.testData)
    Assert.assertNotNull(patientDetailsFragment.textView_CQLResults)
  }

  @MockK lateinit var parser: IParser
  @MockK lateinit var fhirResourceDataSource: FhirResourceDataSource
  @Test
  fun loadCQLLibraryDataTest() {
    var auxCQLLibraryData = "auxCQLLibraryData"
    var libraryData = MutableLiveData<String>()
    libraryData.postValue(auxCQLLibraryData)

    coroutinesTestRule.runBlockingTest {
      coEvery {
        patientDetailsViewModel.fetchCQLLibraryData(parser, fhirResourceDataSource, any())
      } returns libraryData
    }
    patientDetailsFragment.loadCQLLibraryData()
    Assert.assertNotNull(libraryData.value)
    Assert.assertEquals(auxCQLLibraryData, libraryData.value)
  }

  @Test
  fun loadMeasureEvaluateLibraryTest() {
    var auxCQLMeasureEvaluateData = "loadMeasureEvaluateLibraryData"
    var libraMeasureEvaluateData = MutableLiveData<String>()
    libraMeasureEvaluateData.postValue(auxCQLMeasureEvaluateData)

    coroutinesTestRule.runBlockingTest {
      coEvery {
        patientDetailsViewModel.fetchCQLMeasureEvaluateLibraryAndValueSets(
          parser,
          fhirResourceDataSource,
          any(),
          any(),
          any()
        )
      } returns libraMeasureEvaluateData
    }
    patientDetailsFragment.loadMeasureEvaluateLibrary()
    Assert.assertNotNull(libraMeasureEvaluateData.value)
    Assert.assertEquals(auxCQLMeasureEvaluateData, libraMeasureEvaluateData.value)
  }

  @Test
  fun loadCQLHelperDataTest() {
    var auxCQLHelperData = "auxCQLHelperData"
    var helperData = MutableLiveData<String>()
    helperData.postValue(auxCQLHelperData)

    coroutinesTestRule.runBlockingTest {
      coEvery {
        patientDetailsViewModel.fetchCQLFhirHelperData(parser, fhirResourceDataSource, any())
      } returns helperData
    }
    patientDetailsFragment.loadCQLHelperData()
    Assert.assertNotNull(helperData.value)
    Assert.assertEquals(auxCQLHelperData, helperData.value)
  }

  @Test
  fun loadCQLValueSetDataTest() {
    var auxCQLValueSetData = "auxCQLValueSetData"
    var valueSetData = MutableLiveData<String>()
    valueSetData.postValue(auxCQLValueSetData)

    coroutinesTestRule.runBlockingTest {
      coEvery {
        patientDetailsViewModel.fetchCQLValueSetData(parser, fhirResourceDataSource, any())
      } returns valueSetData
    }
    patientDetailsFragment.loadCQLValueSetData()
    Assert.assertNotNull(valueSetData.value)
    Assert.assertEquals(auxCQLValueSetData, valueSetData.value)
  }

  @Test
  fun loadCQLPatientDataTest() {
    var auxCQLPatientData = "auxCQLPatientData"
    var patientData = MutableLiveData<String>()
    patientData.postValue(auxCQLPatientData)

    coroutinesTestRule.runBlockingTest {
      coEvery {
        patientDetailsViewModel.fetchCQLPatientData(parser, fhirResourceDataSource, any())
      } returns patientData
    }
    patientDetailsFragment.loadCQLPatientData()
    Assert.assertNotNull(patientData.value)
    Assert.assertEquals(auxCQLPatientData, patientData.value)
  }

  @Test
  fun loadMeasureEvaluatePatientDataTest() {
    var auxCQLPatientData = "auxCQLPatientData"
    var patientData = MutableLiveData<String>()
    patientData.postValue(auxCQLPatientData)

    coroutinesTestRule.runBlockingTest {
      coEvery {
        patientDetailsViewModel.fetchCQLPatientData(parser, fhirResourceDataSource, any())
      } returns patientData
    }
    patientDetailsFragment.loadMeasureEvaluatePatient()
    Assert.assertNotNull(patientData.value)
    Assert.assertEquals(auxCQLPatientData, patientData.value)
  }

  @Test
  fun showCQLCardTest() {
    val ANC_TEST_PATIENT_ID = "e8725b4c-6db0-4158-a24d-50a5ddf1c2ed"
    patientDetailsFragment.patientId = ANC_TEST_PATIENT_ID
    every { patientDetailsFragment.buttonCQLSetOnClickListener() } returns Unit
    every { patientDetailsFragment.buttonCQLMeasureEvaluateSetOnClickListener() } returns Unit
    patientDetailsFragment.showCQLCard()
    Assert.assertEquals(patientDetailsFragment.textView_EvaluateCQLHeader.visibility, View.VISIBLE)
    Assert.assertEquals(ANC_TEST_PATIENT_ID, patientDetailsFragment.patientId)
  }

  @Test
  fun buttonCQLSetOnClickListenerTest() {
    patientDetailsFragment.parametersEvaluate = ""
    every { patientDetailsFragment.loadCQLLibraryData() } returns Unit
    patientDetailsFragment.buttonCQLSetOnClickListener()
    Assert.assertEquals(true, patientDetailsFragment.button_CQLEvaluate.hasOnClickListeners())

    patientDetailsFragment.parametersEvaluate = "Test"
    every { patientDetailsFragment.parametersCQLToggleFinalView() } returns Unit
    patientDetailsFragment.buttonCQLSetOnClickListener()
    Assert.assertEquals(true, patientDetailsFragment.button_CQLEvaluate.hasOnClickListeners())
  }

  @Test
  fun buttonCQLMeasureEvaluateSetOnClickListenerTest() {

    patientDetailsFragment.parametersMeasure = ""
    every { patientDetailsFragment.loadMeasureEvaluateLibrary() } returns Unit
    patientDetailsFragment.buttonCQLMeasureEvaluateSetOnClickListener()
    Assert.assertEquals(
      true,
      patientDetailsFragment.button_CQL_Measure_Evaluate.hasOnClickListeners()
    )

    patientDetailsFragment.parametersMeasure = "Test"
    every { patientDetailsFragment.parametersCQLMeasureToggleFinalView() } returns Unit
    patientDetailsFragment.buttonCQLMeasureEvaluateSetOnClickListener()
    Assert.assertEquals(
      true,
      patientDetailsFragment.button_CQL_Measure_Evaluate.hasOnClickListeners()
    )
  }

  @Test
  fun handleParametersQCLMeasureTest() {
    var dummyJson = "{ \"id\": 0, \"name\": \"Dominique Prince\" }"
    val jsonObject = JSONObject(dummyJson)
    val auxText = jsonObject.toString(4)

    patientDetailsFragment.handleParametersQCLMeasure(dummyJson)
    Assert.assertEquals(patientDetailsFragment.textView_CQLResults.text, auxText)
  }

  @Test
  fun startProgressBarAndTextViewCQLResultsTest() {
    patientDetailsFragment.startProgressBarAndTextViewCQLResults()
    Assert.assertEquals(View.VISIBLE, patientDetailsFragment.progress_circular_cql?.visibility)
  }

  @Test
  fun testParametersQCLToggleFinalView() {
    every { patientDetailsFragment.handleParametersQCLMeasure(any()) } returns Unit
    patientDetailsFragment.parametersCQLToggleFinalView()
    Assert.assertEquals(true, patientDetailsFragment.button_CQL_Measure_Evaluate.isEnabled)
  }

  @Test
  fun testParametersCQLMeasureToggleFinalView() {
    every { patientDetailsFragment.handleParametersQCLMeasure(any()) } returns Unit
    patientDetailsFragment.parametersCQLMeasureToggleFinalView()
    Assert.assertEquals(true, patientDetailsFragment.button_CQLEvaluate.isEnabled)

  fun testThatDemographicViewsAreUpdated() {

    val item =
      PatientDetailItem(
        PatientItem(patientIdentifier = "1", name = "demo", gender = "M", age = "20"),
        PatientItem(demographics = "2")
      )

    ReflectionHelpers.callInstanceMethod<Any>(
      patientDetailsFragment,
      "handlePatientDemographics",
      ReflectionHelpers.ClassParameter(PatientDetailItem::class.java, item)
    )

    Assert.assertEquals("demo, M, 20", patientDetailsFragment.binding.txtViewPatientDetails.text)
    Assert.assertEquals("2 ID: 1", patientDetailsFragment.binding.txtViewPatientId.text)
  }
>>>>>>> 20b805f6
}<|MERGE_RESOLUTION|>--- conflicted
+++ resolved
@@ -41,15 +41,16 @@
 import org.robolectric.util.ReflectionHelpers
 import org.smartregister.fhircore.anc.R
 import org.smartregister.fhircore.anc.coroutine.CoroutineTestRule
+import org.smartregister.fhircore.anc.data.model.AncOverviewItem
 import org.smartregister.fhircore.anc.data.model.CarePlanItem
 import org.smartregister.fhircore.anc.data.model.PatientDetailItem
 import org.smartregister.fhircore.anc.data.model.PatientItem
 import org.smartregister.fhircore.anc.data.model.UpcomingServiceItem
-import org.smartregister.fhircore.anc.data.model.AncOverviewItem
 import org.smartregister.fhircore.anc.data.patient.PatientRepository
-import org.smartregister.fhircore.anc.ui.details.PatientDetailsActivity
 import org.smartregister.fhircore.anc.robolectric.FragmentRobolectricTest
 import org.smartregister.fhircore.anc.shadow.AncApplicationShadow
+import org.smartregister.fhircore.anc.ui.details.PatientDetailsActivity
+import org.smartregister.fhircore.engine.data.remote.fhir.resource.FhirResourceDataSource
 
 @ExperimentalCoroutinesApi
 @Config(shadows = [AncApplicationShadow::class])
@@ -259,281 +260,4 @@
   override fun getFragment(): Fragment {
     return patientDetailsFragment
   }
-<<<<<<< HEAD
-=======
-
-  @Test
-  fun handleCQLLibraryDataTest() {
-    val auxLibraryData = "auxLibraryData"
-    every { patientDetailsFragment.loadCQLHelperData() } returns Unit
-    patientDetailsFragment.handleCQLLibraryData(auxLibraryData)
-    Assert.assertEquals(auxLibraryData, patientDetailsFragment.libraryData)
-  }
-
-  @Test
-  fun handleCQLHelperDataTest() {
-    val auxHelperData = "auxHelperData"
-    every { patientDetailsFragment.loadCQLValueSetData() } returns Unit
-    patientDetailsFragment.handleCQLHelperData("auxHelperData")
-    Assert.assertEquals(auxHelperData, patientDetailsFragment.helperData)
-  }
-
-  @Test
-  fun handleCQLValueSetDataTest() {
-    val auxValueSetData = "auxValueSetData"
-    every { patientDetailsFragment.loadCQLPatientData() } returns Unit
-    patientDetailsFragment.handleCQLValueSetData(auxValueSetData)
-    Assert.assertEquals(auxValueSetData, patientDetailsFragment.valueSetData)
-  }
-
-  @Test
-  fun handleMeasureEvaluateLibraryDataTest() {
-    val auxMeasureEvaluateLibraryData = "auxMeasureEvaluateLibraryData"
-    every { patientDetailsFragment.loadMeasureEvaluatePatient() } returns Unit
-    patientDetailsFragment.handleMeasureEvaluateLibrary(auxMeasureEvaluateLibraryData)
-    Assert.assertEquals(
-      auxMeasureEvaluateLibraryData,
-      patientDetailsFragment.measureEvaluateLibraryData
-    )
-  }
-
-  @Test
-  fun handleCQLPatientDataTest() {
-    val auxPatientData = "auxPatientData"
-    val parameters = "{\"parameters\":\"parameters\"}"
-    every { patientDetailsFragment.libraryEvaluator.processCQLPatientBundle(any()) } returns
-      auxPatientData
-    every {
-      patientDetailsFragment.libraryEvaluator.runCql(
-        any(),
-        any(),
-        any(),
-        any(),
-        any(),
-        any(),
-        any()
-      )
-    } returns parameters
-    patientDetailsFragment.handleCQLPatientData(auxPatientData)
-    Assert.assertEquals(auxPatientData, patientDetailsFragment.testData)
-    Assert.assertNotNull(patientDetailsFragment.textView_CQLResults)
-  }
-
-  @Test
-  fun handleMeasureEvaluatePatientTest() {
-    val auxPatientData = "auxPatientData"
-    val parameters = "{\"parameters\":\"parameters\"}"
-    every { patientDetailsFragment.libraryEvaluator.processCQLPatientBundle(any()) } returns
-      auxPatientData
-    every {
-      patientDetailsFragment.measureEvaluator.runMeasureEvaluate(
-        any(),
-        any(),
-        any(),
-        any(),
-        any(),
-        any(),
-        any()
-      )
-    } returns parameters
-    patientDetailsFragment.handleMeasureEvaluatePatient(auxPatientData)
-    Assert.assertEquals(auxPatientData, patientDetailsFragment.testData)
-    Assert.assertNotNull(patientDetailsFragment.textView_CQLResults)
-  }
-
-  @MockK lateinit var parser: IParser
-  @MockK lateinit var fhirResourceDataSource: FhirResourceDataSource
-  @Test
-  fun loadCQLLibraryDataTest() {
-    var auxCQLLibraryData = "auxCQLLibraryData"
-    var libraryData = MutableLiveData<String>()
-    libraryData.postValue(auxCQLLibraryData)
-
-    coroutinesTestRule.runBlockingTest {
-      coEvery {
-        patientDetailsViewModel.fetchCQLLibraryData(parser, fhirResourceDataSource, any())
-      } returns libraryData
-    }
-    patientDetailsFragment.loadCQLLibraryData()
-    Assert.assertNotNull(libraryData.value)
-    Assert.assertEquals(auxCQLLibraryData, libraryData.value)
-  }
-
-  @Test
-  fun loadMeasureEvaluateLibraryTest() {
-    var auxCQLMeasureEvaluateData = "loadMeasureEvaluateLibraryData"
-    var libraMeasureEvaluateData = MutableLiveData<String>()
-    libraMeasureEvaluateData.postValue(auxCQLMeasureEvaluateData)
-
-    coroutinesTestRule.runBlockingTest {
-      coEvery {
-        patientDetailsViewModel.fetchCQLMeasureEvaluateLibraryAndValueSets(
-          parser,
-          fhirResourceDataSource,
-          any(),
-          any(),
-          any()
-        )
-      } returns libraMeasureEvaluateData
-    }
-    patientDetailsFragment.loadMeasureEvaluateLibrary()
-    Assert.assertNotNull(libraMeasureEvaluateData.value)
-    Assert.assertEquals(auxCQLMeasureEvaluateData, libraMeasureEvaluateData.value)
-  }
-
-  @Test
-  fun loadCQLHelperDataTest() {
-    var auxCQLHelperData = "auxCQLHelperData"
-    var helperData = MutableLiveData<String>()
-    helperData.postValue(auxCQLHelperData)
-
-    coroutinesTestRule.runBlockingTest {
-      coEvery {
-        patientDetailsViewModel.fetchCQLFhirHelperData(parser, fhirResourceDataSource, any())
-      } returns helperData
-    }
-    patientDetailsFragment.loadCQLHelperData()
-    Assert.assertNotNull(helperData.value)
-    Assert.assertEquals(auxCQLHelperData, helperData.value)
-  }
-
-  @Test
-  fun loadCQLValueSetDataTest() {
-    var auxCQLValueSetData = "auxCQLValueSetData"
-    var valueSetData = MutableLiveData<String>()
-    valueSetData.postValue(auxCQLValueSetData)
-
-    coroutinesTestRule.runBlockingTest {
-      coEvery {
-        patientDetailsViewModel.fetchCQLValueSetData(parser, fhirResourceDataSource, any())
-      } returns valueSetData
-    }
-    patientDetailsFragment.loadCQLValueSetData()
-    Assert.assertNotNull(valueSetData.value)
-    Assert.assertEquals(auxCQLValueSetData, valueSetData.value)
-  }
-
-  @Test
-  fun loadCQLPatientDataTest() {
-    var auxCQLPatientData = "auxCQLPatientData"
-    var patientData = MutableLiveData<String>()
-    patientData.postValue(auxCQLPatientData)
-
-    coroutinesTestRule.runBlockingTest {
-      coEvery {
-        patientDetailsViewModel.fetchCQLPatientData(parser, fhirResourceDataSource, any())
-      } returns patientData
-    }
-    patientDetailsFragment.loadCQLPatientData()
-    Assert.assertNotNull(patientData.value)
-    Assert.assertEquals(auxCQLPatientData, patientData.value)
-  }
-
-  @Test
-  fun loadMeasureEvaluatePatientDataTest() {
-    var auxCQLPatientData = "auxCQLPatientData"
-    var patientData = MutableLiveData<String>()
-    patientData.postValue(auxCQLPatientData)
-
-    coroutinesTestRule.runBlockingTest {
-      coEvery {
-        patientDetailsViewModel.fetchCQLPatientData(parser, fhirResourceDataSource, any())
-      } returns patientData
-    }
-    patientDetailsFragment.loadMeasureEvaluatePatient()
-    Assert.assertNotNull(patientData.value)
-    Assert.assertEquals(auxCQLPatientData, patientData.value)
-  }
-
-  @Test
-  fun showCQLCardTest() {
-    val ANC_TEST_PATIENT_ID = "e8725b4c-6db0-4158-a24d-50a5ddf1c2ed"
-    patientDetailsFragment.patientId = ANC_TEST_PATIENT_ID
-    every { patientDetailsFragment.buttonCQLSetOnClickListener() } returns Unit
-    every { patientDetailsFragment.buttonCQLMeasureEvaluateSetOnClickListener() } returns Unit
-    patientDetailsFragment.showCQLCard()
-    Assert.assertEquals(patientDetailsFragment.textView_EvaluateCQLHeader.visibility, View.VISIBLE)
-    Assert.assertEquals(ANC_TEST_PATIENT_ID, patientDetailsFragment.patientId)
-  }
-
-  @Test
-  fun buttonCQLSetOnClickListenerTest() {
-    patientDetailsFragment.parametersEvaluate = ""
-    every { patientDetailsFragment.loadCQLLibraryData() } returns Unit
-    patientDetailsFragment.buttonCQLSetOnClickListener()
-    Assert.assertEquals(true, patientDetailsFragment.button_CQLEvaluate.hasOnClickListeners())
-
-    patientDetailsFragment.parametersEvaluate = "Test"
-    every { patientDetailsFragment.parametersCQLToggleFinalView() } returns Unit
-    patientDetailsFragment.buttonCQLSetOnClickListener()
-    Assert.assertEquals(true, patientDetailsFragment.button_CQLEvaluate.hasOnClickListeners())
-  }
-
-  @Test
-  fun buttonCQLMeasureEvaluateSetOnClickListenerTest() {
-
-    patientDetailsFragment.parametersMeasure = ""
-    every { patientDetailsFragment.loadMeasureEvaluateLibrary() } returns Unit
-    patientDetailsFragment.buttonCQLMeasureEvaluateSetOnClickListener()
-    Assert.assertEquals(
-      true,
-      patientDetailsFragment.button_CQL_Measure_Evaluate.hasOnClickListeners()
-    )
-
-    patientDetailsFragment.parametersMeasure = "Test"
-    every { patientDetailsFragment.parametersCQLMeasureToggleFinalView() } returns Unit
-    patientDetailsFragment.buttonCQLMeasureEvaluateSetOnClickListener()
-    Assert.assertEquals(
-      true,
-      patientDetailsFragment.button_CQL_Measure_Evaluate.hasOnClickListeners()
-    )
-  }
-
-  @Test
-  fun handleParametersQCLMeasureTest() {
-    var dummyJson = "{ \"id\": 0, \"name\": \"Dominique Prince\" }"
-    val jsonObject = JSONObject(dummyJson)
-    val auxText = jsonObject.toString(4)
-
-    patientDetailsFragment.handleParametersQCLMeasure(dummyJson)
-    Assert.assertEquals(patientDetailsFragment.textView_CQLResults.text, auxText)
-  }
-
-  @Test
-  fun startProgressBarAndTextViewCQLResultsTest() {
-    patientDetailsFragment.startProgressBarAndTextViewCQLResults()
-    Assert.assertEquals(View.VISIBLE, patientDetailsFragment.progress_circular_cql?.visibility)
-  }
-
-  @Test
-  fun testParametersQCLToggleFinalView() {
-    every { patientDetailsFragment.handleParametersQCLMeasure(any()) } returns Unit
-    patientDetailsFragment.parametersCQLToggleFinalView()
-    Assert.assertEquals(true, patientDetailsFragment.button_CQL_Measure_Evaluate.isEnabled)
-  }
-
-  @Test
-  fun testParametersCQLMeasureToggleFinalView() {
-    every { patientDetailsFragment.handleParametersQCLMeasure(any()) } returns Unit
-    patientDetailsFragment.parametersCQLMeasureToggleFinalView()
-    Assert.assertEquals(true, patientDetailsFragment.button_CQLEvaluate.isEnabled)
-
-  fun testThatDemographicViewsAreUpdated() {
-
-    val item =
-      PatientDetailItem(
-        PatientItem(patientIdentifier = "1", name = "demo", gender = "M", age = "20"),
-        PatientItem(demographics = "2")
-      )
-
-    ReflectionHelpers.callInstanceMethod<Any>(
-      patientDetailsFragment,
-      "handlePatientDemographics",
-      ReflectionHelpers.ClassParameter(PatientDetailItem::class.java, item)
-    )
-
-    Assert.assertEquals("demo, M, 20", patientDetailsFragment.binding.txtViewPatientDetails.text)
-    Assert.assertEquals("2 ID: 1", patientDetailsFragment.binding.txtViewPatientId.text)
-  }
->>>>>>> 20b805f6
 }