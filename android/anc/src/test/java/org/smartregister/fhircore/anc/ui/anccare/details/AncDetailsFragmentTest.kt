/*
 * Copyright 2021 Ona Systems, Inc
 *
 * Licensed under the Apache License, Version 2.0 (the "License");
 * you may not use this file except in compliance with the License.
 * You may obtain a copy of the License at
 *
 *       http://www.apache.org/licenses/LICENSE-2.0
 *
 * Unless required by applicable law or agreed to in writing, software
 * distributed under the License is distributed on an "AS IS" BASIS,
 * WITHOUT WARRANTIES OR CONDITIONS OF ANY KIND, either express or implied.
 * See the License for the specific language governing permissions and
 * limitations under the License.
 */

package org.smartregister.fhircore.anc.ui.anccare.details

import android.view.View
import android.widget.TextView
import androidx.arch.core.executor.testing.InstantTaskExecutorRule
import androidx.fragment.app.Fragment
import androidx.fragment.app.FragmentFactory
import androidx.fragment.app.testing.FragmentScenario
import androidx.fragment.app.testing.launchFragmentInContainer
import androidx.lifecycle.Lifecycle
import androidx.lifecycle.MutableLiveData
import androidx.recyclerview.widget.RecyclerView
import ca.uhn.fhir.parser.IParser
import com.google.android.fhir.FhirEngine
import io.mockk.MockKAnnotations
import io.mockk.coEvery
import io.mockk.every
import io.mockk.impl.annotations.MockK
import io.mockk.mockk
import io.mockk.spyk
import io.mockk.verify
import kotlinx.android.synthetic.main.fragment_anc_details.button_CQLEvaluate
import kotlinx.android.synthetic.main.fragment_anc_details.textView_CQLResults
import kotlinx.android.synthetic.main.fragment_anc_details.textView_EvaluateCQLHeader
import kotlinx.coroutines.ExperimentalCoroutinesApi
import kotlinx.coroutines.test.runBlockingTest
import org.junit.Assert
import org.junit.Before
import org.junit.Rule
import org.junit.Test
import org.robolectric.Robolectric
import org.robolectric.annotation.Config
import org.robolectric.util.ReflectionHelpers
import org.smartregister.fhircore.anc.R
import org.smartregister.fhircore.anc.coroutine.CoroutineTestRule
import org.smartregister.fhircore.anc.data.anc.AncPatientRepository
import org.smartregister.fhircore.anc.data.anc.model.AncPatientDetailItem
import org.smartregister.fhircore.anc.data.anc.model.AncPatientItem
import org.smartregister.fhircore.anc.data.anc.model.CarePlanItem
import org.smartregister.fhircore.anc.data.anc.model.UpcomingServiceItem
import org.smartregister.fhircore.anc.robolectric.FragmentRobolectricTest
import org.smartregister.fhircore.anc.shadow.AncApplicationShadow
import org.smartregister.fhircore.engine.data.remote.fhir.resource.FhirResourceDataSource
import org.smartregister.fhircore.engine.util.FileUtil

@ExperimentalCoroutinesApi
@Config(shadows = [AncApplicationShadow::class])
internal class AncDetailsFragmentTest : FragmentRobolectricTest() {

  private lateinit var fhirEngine: FhirEngine
  private lateinit var patientDetailsViewModel: AncDetailsViewModel
  private lateinit var patientDetailsActivity: AncDetailsActivity
  private lateinit var patientRepository: AncPatientRepository
  private lateinit var fragmentScenario: FragmentScenario<AncDetailsFragment>
  private lateinit var patientDetailsFragment: AncDetailsFragment
  private lateinit var carePlanAdapter: CarePlanAdapter
  private lateinit var upcomingServicesAdapter: UpcomingServicesAdapter
  private lateinit var lastSeen: UpcomingServicesAdapter

  @get:Rule var coroutinesTestRule = CoroutineTestRule()
  @get:Rule var instantTaskExecutorRule = InstantTaskExecutorRule()

  private val patientId = "samplePatientId"
  var ancPatientDetailItem = spyk<AncPatientDetailItem>()

  val fileUtil = FileUtil()

  @Before
  fun setUp() {

    MockKAnnotations.init(this, relaxUnitFun = true)

    fhirEngine = mockk(relaxed = true)
    patientRepository = mockk()
    carePlanAdapter = mockk()
    upcomingServicesAdapter = mockk()
    lastSeen = mockk()

    every { carePlanAdapter.submitList(any()) } returns Unit
    every { upcomingServicesAdapter.submitList(any()) } returns Unit
    every { lastSeen.submitList(any()) } returns Unit
    every { ancPatientDetailItem.patientDetails } returns
      AncPatientItem(patientId, "Mandela Nelson", "M", "26")
    every { ancPatientDetailItem.patientDetailsHead } returns AncPatientItem()
    coEvery { patientRepository.fetchDemographics(patientId) } returns ancPatientDetailItem

    patientDetailsViewModel =
      spyk(
        AncDetailsViewModel(patientRepository, coroutinesTestRule.testDispatcherProvider, patientId)
      )

    patientDetailsActivity =
      Robolectric.buildActivity(AncDetailsActivity::class.java).create().get()
    fragmentScenario =
      launchFragmentInContainer(
        factory =
          object : FragmentFactory() {
            override fun instantiate(classLoader: ClassLoader, className: String): Fragment {
              val fragment = spyk(AncDetailsFragment.newInstance())
              every { fragment.activity } returns patientDetailsActivity
              fragment.ancDetailsViewModel = patientDetailsViewModel

              return fragment
            }
          }
      )

    fragmentScenario.onFragment {
      patientDetailsFragment = it
      ReflectionHelpers.setField(patientDetailsFragment, "carePlanAdapter", carePlanAdapter)
      ReflectionHelpers.setField(
        patientDetailsFragment,
        "upcomingServicesAdapter",
        upcomingServicesAdapter
      )
      ReflectionHelpers.setField(patientDetailsFragment, "lastSeen", lastSeen)
    }
  }

  @Test
  fun testHandleCarePlanShouldVerifyExpectedCalls() {

    ReflectionHelpers.callInstanceMethod<Any>(
      patientDetailsFragment,
      "handleCarePlan",
      ReflectionHelpers.ClassParameter(List::class.java, listOf<CarePlanItem>())
    )

    // No CarePlan available text displayed
    val noVaccinesTextView =
      patientDetailsFragment.view?.findViewById<TextView>(R.id.txtView_noCarePlan)

    // CarePlan list is not displayed
    val immunizationsListView =
      patientDetailsFragment.view?.findViewById<RecyclerView>(R.id.carePlanListView)

    Assert.assertEquals(View.VISIBLE, noVaccinesTextView?.visibility)
    Assert.assertEquals(View.GONE, immunizationsListView?.visibility)

    ReflectionHelpers.callInstanceMethod<Any>(
      patientDetailsFragment,
      "handleCarePlan",
      ReflectionHelpers.ClassParameter(
        List::class.java,
        listOf(CarePlanItem("1111", patientId, "", due = true, overdue = false))
      )
    )

    Assert.assertEquals(View.GONE, noVaccinesTextView?.visibility)
    Assert.assertEquals(View.VISIBLE, immunizationsListView?.visibility)

    verify(exactly = 1) { carePlanAdapter.submitList(any()) }
  }

  @Test
<<<<<<< HEAD
=======
  fun testHandleEncounterShouldVerifyExpectedCalls() {

    ReflectionHelpers.callInstanceMethod<Any>(
      patientDetailsFragment,
      "handleUpcomingServices",
      ReflectionHelpers.ClassParameter(List::class.java, listOf<UpcomingServiceItem>())
    )

    // No CarePlan available text displayed
    val noVaccinesTextView =
      patientDetailsFragment.view?.findViewById<TextView>(R.id.txtView_noUpcomingServices)

    // CarePlan list is not displayed
    val immunizationsListView =
      patientDetailsFragment.view?.findViewById<RecyclerView>(R.id.upcomingServicesListView)

    Assert.assertEquals(View.VISIBLE, noVaccinesTextView?.visibility)
    Assert.assertEquals(View.GONE, immunizationsListView?.visibility)

    ReflectionHelpers.callInstanceMethod<Any>(
      patientDetailsFragment,
      "handleUpcomingServices",
      ReflectionHelpers.ClassParameter(
        List::class.java,
        listOf(UpcomingServiceItem("1111", patientId, "ABC", "2020-02-01"))
      )
    )

    Assert.assertEquals(View.GONE, noVaccinesTextView?.visibility)
    Assert.assertEquals(View.VISIBLE, immunizationsListView?.visibility)

    verify(exactly = 1) { upcomingServicesAdapter.submitList(any()) }
  }

  @Test
  fun testHandleLastSceneShouldVerifyExpectedCalls() {

    ReflectionHelpers.callInstanceMethod<Any>(
      patientDetailsFragment,
      "handleLastSeen",
      ReflectionHelpers.ClassParameter(List::class.java, listOf<UpcomingServiceItem>())
    )

    // No CarePlan available text displayed
    val noVaccinesTextView =
      patientDetailsFragment.view?.findViewById<TextView>(R.id.txtView_noLastSeenServices)

    // CarePlan list is not displayed
    val immunizationsListView =
      patientDetailsFragment.view?.findViewById<RecyclerView>(R.id.lastSeenListView)

    Assert.assertEquals(View.VISIBLE, noVaccinesTextView?.visibility)
    Assert.assertEquals(View.GONE, immunizationsListView?.visibility)

    ReflectionHelpers.callInstanceMethod<Any>(
      patientDetailsFragment,
      "handleLastSeen",
      ReflectionHelpers.ClassParameter(
        List::class.java,
        listOf(UpcomingServiceItem("1111", patientId, "ABC", "2020-02-01"))
      )
    )

    Assert.assertEquals(View.GONE, noVaccinesTextView?.visibility)
    Assert.assertEquals(View.VISIBLE, immunizationsListView?.visibility)

    verify(exactly = 1) { lastSeen.submitList(any()) }
  }

  @Test
>>>>>>> 012977c3
  fun testThatUpcomingServicesViewsAreSetupCorrectly() {
    fragmentScenario.moveToState(Lifecycle.State.RESUMED)
    Assert.assertNotNull(patientDetailsFragment.view)

    // No services scheduled available text displayed
    val noVaccinesTextView =
      patientDetailsFragment.view?.findViewById<TextView>(R.id.txtView_noUpcomingServices)
    Assert.assertEquals(View.VISIBLE, noVaccinesTextView?.visibility)
    Assert.assertEquals("No services scheduled", noVaccinesTextView?.text.toString())

    // Upcoming list is not displayed
    val immunizationsListView =
      patientDetailsFragment.view?.findViewById<RecyclerView>(R.id.upcomingServicesListView)
    Assert.assertEquals(View.GONE, immunizationsListView?.visibility)
  }

  @Test
  fun testThatLastViewsAreSetupCorrectly() {
    fragmentScenario.moveToState(Lifecycle.State.RESUMED)
    Assert.assertNotNull(patientDetailsFragment.view)

    // No services scheduled available text displayed
    val noVaccinesTextView =
      patientDetailsFragment.view?.findViewById<TextView>(R.id.txtView_noLastSeenServices)
    Assert.assertEquals(View.VISIBLE, noVaccinesTextView?.visibility)
    Assert.assertEquals("No services scheduled", noVaccinesTextView?.text.toString())

    // Last Scene list is not displayed
    val immunizationsListView =
      patientDetailsFragment.view?.findViewById<RecyclerView>(R.id.lastSeenListView)
    Assert.assertEquals(View.GONE, immunizationsListView?.visibility)
  }

  override fun getFragmentScenario(): FragmentScenario<out Fragment> {
    return fragmentScenario
  }

  override fun getFragment(): Fragment {
    return patientDetailsFragment
  }

  @Test
  fun testThatDemographicViewsAreUpdated() {

    val item =
      AncPatientDetailItem(
        AncPatientItem(patientIdentifier = "1", name = "demo", gender = "M", age = "20"),
        AncPatientItem(demographics = "2")
      )

    ReflectionHelpers.callInstanceMethod<Any>(
      patientDetailsFragment,
      "handlePatientDemographics",
      ReflectionHelpers.ClassParameter(AncPatientDetailItem::class.java, item)
    )

    Assert.assertEquals("demo, M, 20", patientDetailsFragment.binding.txtViewPatientDetails.text)
    Assert.assertEquals("2 ID: 1", patientDetailsFragment.binding.txtViewPatientId.text)
  }

  @Test
  fun handleCQLLibraryDataTest() {
    val auxLibraryData = "auxLibraryData"
    every { patientDetailsFragment.loadCQLHelperData() } returns Unit
    patientDetailsFragment.handleCQLLibraryData(auxLibraryData)
    Assert.assertEquals(auxLibraryData, patientDetailsFragment.libraryData)
  }

  @Test
  fun handleCQLHelperDataTest() {
    val auxHelperData = "auxHelperData"
    every { patientDetailsFragment.loadCQLValueSetData() } returns Unit
    patientDetailsFragment.handleCQLHelperData("auxHelperData")
    Assert.assertEquals(auxHelperData, patientDetailsFragment.helperData)
  }

  @Test
  fun handleCQLValueSetDataTest() {
    val auxValueSetData = "auxValueSetData"
    every { patientDetailsFragment.loadCQLPatientData() } returns Unit
    patientDetailsFragment.handleCQLValueSetData(auxValueSetData)
    Assert.assertEquals(auxValueSetData, patientDetailsFragment.valueSetData)
  }

  @Test
  fun handleCQLPatientDataTest() {
    val auxPatientData = "auxPatientData"
    val parameters = "{\"parameters\":\"parameters\"}"
    every { patientDetailsFragment.libraryEvaluator.processCQLPatientBundle(any()) } returns
      auxPatientData
    every {
      patientDetailsFragment.libraryEvaluator.runCql(
        any(),
        any(),
        any(),
        any(),
        any(),
        any(),
        any()
      )
    } returns parameters
    patientDetailsFragment.handleCQLPatientData(auxPatientData)
    Assert.assertEquals(auxPatientData, patientDetailsFragment.testData)
    Assert.assertNotNull(patientDetailsFragment.textView_CQLResults)
  }

  @MockK lateinit var parser: IParser
  @MockK lateinit var fhirResourceDataSource: FhirResourceDataSource
  @Test
  fun loadCQLLibraryDataTest() {
    var auxCQLLibraryData = "auxCQLLibraryData"
    var libraryData = MutableLiveData<String>()
    libraryData.postValue(auxCQLLibraryData)

    coroutinesTestRule.runBlockingTest {
      coEvery {
        patientDetailsViewModel.fetchCQLLibraryData(parser, fhirResourceDataSource, any())
      } returns libraryData
    }
    patientDetailsFragment.loadCQLLibraryData()
    Assert.assertNotNull(libraryData.value)
    Assert.assertEquals(auxCQLLibraryData, libraryData.value)
  }

  @Test
  fun loadCQLHelperDataTest() {
    var auxCQLHelperData = "auxCQLHelperData"
    var helperData = MutableLiveData<String>()
    helperData.postValue(auxCQLHelperData)

    coroutinesTestRule.runBlockingTest {
      coEvery {
        patientDetailsViewModel.fetchCQLFhirHelperData(parser, fhirResourceDataSource, any())
      } returns helperData
    }
    patientDetailsFragment.loadCQLHelperData()
    Assert.assertNotNull(helperData.value)
    Assert.assertEquals(auxCQLHelperData, helperData.value)
  }

  @Test
  fun loadCQLValueSetDataTest() {
    var auxCQLValueSetData = "auxCQLValueSetData"
    var valueSetData = MutableLiveData<String>()
    valueSetData.postValue(auxCQLValueSetData)

    coroutinesTestRule.runBlockingTest {
      coEvery {
        patientDetailsViewModel.fetchCQLValueSetData(parser, fhirResourceDataSource, any())
      } returns valueSetData
    }
    patientDetailsFragment.loadCQLValueSetData()
    Assert.assertNotNull(valueSetData.value)
    Assert.assertEquals(auxCQLValueSetData, valueSetData.value)
  }

  @Test
  fun loadCQLPatientDataTest() {
    var auxCQLPatientData = "auxCQLPatientData"
    var valueSetData = MutableLiveData<String>()
    valueSetData.postValue(auxCQLPatientData)

    coroutinesTestRule.runBlockingTest {
      coEvery {
        patientDetailsViewModel.fetchCQLPatientData(parser, fhirResourceDataSource, any())
      } returns valueSetData
    }
    patientDetailsFragment.loadCQLPatientData()
    Assert.assertNotNull(valueSetData.value)
    Assert.assertEquals(auxCQLPatientData, valueSetData.value)
  }

  @Test
  fun showCQLCardTest() {
    val ANC_TEST_PATIENT_ID = "e8725b4c-6db0-4158-a24d-50a5ddf1c2ed"
    patientDetailsFragment.patientId = ANC_TEST_PATIENT_ID
    every { patientDetailsFragment.buttonCQLSetOnClickListener() } returns Unit
    patientDetailsFragment.showCQLCard()
    Assert.assertEquals(patientDetailsFragment.textView_EvaluateCQLHeader.visibility, View.VISIBLE)
    Assert.assertEquals(ANC_TEST_PATIENT_ID, patientDetailsFragment.patientId)
  }

  @Test
  fun buttonCQLSetOnClickListener() {
    every { patientDetailsFragment.loadCQLLibraryData() } returns Unit
    patientDetailsFragment.buttonCQLSetOnClickListener()
    Assert.assertEquals(true, patientDetailsFragment.button_CQLEvaluate.hasOnClickListeners())
  }
}<|MERGE_RESOLUTION|>--- conflicted
+++ resolved
@@ -169,8 +169,6 @@
   }
 
   @Test
-<<<<<<< HEAD
-=======
   fun testHandleEncounterShouldVerifyExpectedCalls() {
 
     ReflectionHelpers.callInstanceMethod<Any>(
@@ -241,7 +239,6 @@
   }
 
   @Test
->>>>>>> 012977c3
   fun testThatUpcomingServicesViewsAreSetupCorrectly() {
     fragmentScenario.moveToState(Lifecycle.State.RESUMED)
     Assert.assertNotNull(patientDetailsFragment.view)
