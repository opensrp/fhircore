--- conflicted
+++ resolved
@@ -121,11 +121,6 @@
   }
 
   @Test
-<<<<<<< HEAD
-  fun testThatCarePlanViewsAreSetupCorrectly() {
-    fragmentScenario.moveToState(Lifecycle.State.RESUMED)
-    Assert.assertNotNull(patientDetailsFragment.view)
-=======
   fun testHandleCarePlanShouldVerifyExpectedCalls() {
 
     ReflectionHelpers.callInstanceMethod<Any>(
@@ -133,7 +128,6 @@
       "handleCarePlan",
       ReflectionHelpers.ClassParameter(List::class.java, listOf<CarePlanItem>())
     )
->>>>>>> d009a07b
 
     // No CarePlan available text displayed
     val noVaccinesTextView =
