--- conflicted
+++ resolved
@@ -158,11 +158,7 @@
       "handleCarePlan",
       ReflectionHelpers.ClassParameter(
         List::class.java,
-<<<<<<< HEAD
-        listOf(CarePlanItem("1111", patientId, "", due = true, overdue = false))
-=======
         listOf(CarePlanItem("1111", "", due = true, overdue = false))
->>>>>>> 056241ab
       )
     )
 
@@ -197,11 +193,7 @@
       "handleUpcomingServices",
       ReflectionHelpers.ClassParameter(
         List::class.java,
-<<<<<<< HEAD
-        listOf(UpcomingServiceItem("1111", patientId, "ABC", "2020-02-01"))
-=======
         listOf(UpcomingServiceItem("1111", "ABC", "2020-02-01"))
->>>>>>> 056241ab
       )
     )
 
@@ -236,11 +228,7 @@
       "handleLastSeen",
       ReflectionHelpers.ClassParameter(
         List::class.java,
-<<<<<<< HEAD
-        listOf(UpcomingServiceItem("1111", patientId, "ABC", "2020-02-01"))
-=======
         listOf(UpcomingServiceItem("1111", "ABC", "2020-02-01"))
->>>>>>> 056241ab
       )
     )
 
