/*
 * Copyright 2021 Ona Systems, Inc
 *
 * Licensed under the Apache License, Version 2.0 (the "License");
 * you may not use this file except in compliance with the License.
 * You may obtain a copy of the License at
 *
 *       http://www.apache.org/licenses/LICENSE-2.0
 *
 * Unless required by applicable law or agreed to in writing, software
 * distributed under the License is distributed on an "AS IS" BASIS,
 * WITHOUT WARRANTIES OR CONDITIONS OF ANY KIND, either express or implied.
 * See the License for the specific language governing permissions and
 * limitations under the License.
 */

package org.smartregister.fhircore.anc.ui.anccare.details

import android.view.View
import android.widget.TextView
import androidx.arch.core.executor.testing.InstantTaskExecutorRule
import androidx.fragment.app.Fragment
import androidx.fragment.app.FragmentFactory
import androidx.fragment.app.testing.FragmentScenario
import androidx.fragment.app.testing.launchFragmentInContainer
import androidx.recyclerview.widget.RecyclerView
import com.google.android.fhir.FhirEngine
import io.mockk.MockKAnnotations
import io.mockk.coEvery
import io.mockk.every
import io.mockk.mockk
import io.mockk.spyk
import io.mockk.verify
import kotlinx.coroutines.ExperimentalCoroutinesApi
import org.junit.Assert
import org.junit.Before
import org.junit.Rule
import org.junit.Test
import org.robolectric.Robolectric
import org.robolectric.annotation.Config
import org.robolectric.util.ReflectionHelpers
import org.smartregister.fhircore.anc.R
import org.smartregister.fhircore.anc.coroutine.CoroutineTestRule
import org.smartregister.fhircore.anc.data.model.AncOverviewItem
import org.smartregister.fhircore.anc.data.model.CarePlanItem
import org.smartregister.fhircore.anc.data.model.PatientDetailItem
import org.smartregister.fhircore.anc.data.model.PatientItem
import org.smartregister.fhircore.anc.data.model.UpcomingServiceItem
import org.smartregister.fhircore.anc.data.patient.PatientRepository
import org.smartregister.fhircore.anc.robolectric.FragmentRobolectricTest
import org.smartregister.fhircore.anc.shadow.AncApplicationShadow
<<<<<<< HEAD
=======
import org.smartregister.fhircore.anc.ui.details.PatientDetailsActivity
>>>>>>> 315798b3

@ExperimentalCoroutinesApi
@Config(shadows = [AncApplicationShadow::class])
internal class AncDetailsFragmentTest : FragmentRobolectricTest() {

  private lateinit var fhirEngine: FhirEngine
  private lateinit var patientDetailsViewModel: AncDetailsViewModel
  private lateinit var patientDetailsActivity: PatientDetailsActivity
  private lateinit var patientRepository: PatientRepository
  private lateinit var fragmentScenario: FragmentScenario<AncDetailsFragment>
  private lateinit var patientDetailsFragment: AncDetailsFragment
  private lateinit var carePlanAdapter: CarePlanAdapter
  private lateinit var upcomingServicesAdapter: UpcomingServicesAdapter
  private lateinit var lastSeen: EncounterAdapter

  @get:Rule var coroutinesTestRule = CoroutineTestRule()
  @get:Rule var instantTaskExecutorRule = InstantTaskExecutorRule()

  private val patientId = "samplePatientId"
  var ancPatientDetailItem = spyk<PatientDetailItem>()

  @Before
  fun setUp() {

    MockKAnnotations.init(this, relaxUnitFun = true)

    fhirEngine = mockk(relaxed = true)
    patientRepository = mockk()
    carePlanAdapter = mockk()
    upcomingServicesAdapter = mockk()
    lastSeen = mockk()

    every { carePlanAdapter.submitList(any()) } returns Unit
    every { upcomingServicesAdapter.submitList(any()) } returns Unit
    every { lastSeen.submitList(any()) } returns Unit
    every { ancPatientDetailItem.patientDetails } returns
      PatientItem(patientId, "Mandela Nelson", "M", "26")
    every { ancPatientDetailItem.patientDetailsHead } returns PatientItem()
    coEvery { patientRepository.fetchDemographics(patientId) } returns ancPatientDetailItem

    patientDetailsViewModel =
      spyk(
        AncDetailsViewModel(patientRepository, coroutinesTestRule.testDispatcherProvider, patientId)
      )

    patientDetailsActivity =
      Robolectric.buildActivity(PatientDetailsActivity::class.java).create().get()
    fragmentScenario =
      launchFragmentInContainer(
        factory =
          object : FragmentFactory() {
            override fun instantiate(classLoader: ClassLoader, className: String): Fragment {
              val fragment = spyk(AncDetailsFragment.newInstance())
              every { fragment.activity } returns patientDetailsActivity
              fragment.ancDetailsViewModel = patientDetailsViewModel

              return fragment
            }
          }
      )

    fragmentScenario.onFragment {
      patientDetailsFragment = it
      ReflectionHelpers.setField(patientDetailsFragment, "carePlanAdapter", carePlanAdapter)
      ReflectionHelpers.setField(
        patientDetailsFragment,
        "upcomingServicesAdapter",
        upcomingServicesAdapter
      )
      ReflectionHelpers.setField(patientDetailsFragment, "lastSeen", lastSeen)
    }
  }

  @Test
  fun testHandleCarePlanShouldVerifyExpectedCalls() {

    ReflectionHelpers.callInstanceMethod<Any>(
      patientDetailsFragment,
      "handleCarePlan",
      ReflectionHelpers.ClassParameter(List::class.java, listOf<CarePlanItem>())
    )

    // No CarePlan available text displayed
    val noVaccinesTextView =
      patientDetailsFragment.view?.findViewById<TextView>(R.id.txtView_noCarePlan)

    // CarePlan list is not displayed
    val immunizationsListView =
      patientDetailsFragment.view?.findViewById<RecyclerView>(R.id.carePlanListView)

    Assert.assertEquals(View.VISIBLE, noVaccinesTextView?.visibility)
    Assert.assertEquals(View.GONE, immunizationsListView?.visibility)

    ReflectionHelpers.callInstanceMethod<Any>(
      patientDetailsFragment,
      "handleCarePlan",
      ReflectionHelpers.ClassParameter(
        List::class.java,
        listOf(CarePlanItem("1111", "", due = true, overdue = false))
      )
    )

    Assert.assertEquals(View.GONE, noVaccinesTextView?.visibility)
    Assert.assertEquals(View.VISIBLE, immunizationsListView?.visibility)

    verify(exactly = 1) { carePlanAdapter.submitList(any()) }
  }

  @Test
  fun testHandleObservation() {
    val ancOverviewItem = AncOverviewItem("12-03-2022", "23", "1", "none")

    ReflectionHelpers.callInstanceMethod<Any>(
      patientDetailsFragment,
      "handleObservation",
      ReflectionHelpers.ClassParameter(AncOverviewItem::class.java, ancOverviewItem)
    )

    val txtViewEDDDoseDate =
      patientDetailsFragment.view?.findViewById<TextView>(R.id.txtView_EDDDoseDate)
    val txtViewGAPeriod = patientDetailsFragment.view?.findViewById<TextView>(R.id.txtView_GAPeriod)
    val txtViewFetusesCount =
      patientDetailsFragment.view?.findViewById<TextView>(R.id.txtView_FetusesCount)
    val txtViewRiskValue =
      patientDetailsFragment.view?.findViewById<TextView>(R.id.txtView_RiskValue)

    Assert.assertEquals(ancOverviewItem.edd, txtViewEDDDoseDate!!.text.toString())
    Assert.assertEquals(ancOverviewItem.ga, txtViewGAPeriod!!.text.toString())
    Assert.assertEquals(ancOverviewItem.noOfFetuses, txtViewFetusesCount!!.text.toString())
    Assert.assertEquals(ancOverviewItem.risk, txtViewRiskValue!!.text.toString())
  }

  @Test
  fun testHandleEncounterShouldVerifyExpectedCalls() {

    ReflectionHelpers.callInstanceMethod<Any>(
      patientDetailsFragment,
      "handleUpcomingServices",
      ReflectionHelpers.ClassParameter(List::class.java, listOf<UpcomingServiceItem>())
    )

    // No CarePlan available text displayed
    val noVaccinesTextView =
      patientDetailsFragment.view?.findViewById<TextView>(R.id.txtView_noUpcomingServices)

    // CarePlan list is not displayed
    val immunizationsListView =
      patientDetailsFragment.view?.findViewById<RecyclerView>(R.id.upcomingServicesListView)

    Assert.assertEquals(View.VISIBLE, noVaccinesTextView?.visibility)
    Assert.assertEquals(View.GONE, immunizationsListView?.visibility)

    ReflectionHelpers.callInstanceMethod<Any>(
      patientDetailsFragment,
      "handleUpcomingServices",
      ReflectionHelpers.ClassParameter(
        List::class.java,
        listOf(UpcomingServiceItem("1111", "ABC", "2020-02-01"))
      )
    )

    Assert.assertEquals(View.GONE, noVaccinesTextView?.visibility)
    Assert.assertEquals(View.VISIBLE, immunizationsListView?.visibility)

    verify(exactly = 1) { upcomingServicesAdapter.submitList(any()) }
  }

  @Test
  fun testHandleLastSceneShouldVerifyExpectedCalls() {

    ReflectionHelpers.callInstanceMethod<Any>(
      patientDetailsFragment,
      "handleLastSeen",
      ReflectionHelpers.ClassParameter(List::class.java, listOf<UpcomingServiceItem>())
    )

    // No CarePlan available text displayed
    val noVaccinesTextView =
      patientDetailsFragment.view?.findViewById<TextView>(R.id.txtView_noLastSeenServices)

    // CarePlan list is not displayed
    val immunizationsListView =
      patientDetailsFragment.view?.findViewById<RecyclerView>(R.id.lastSeenListView)

    Assert.assertEquals(View.VISIBLE, noVaccinesTextView?.visibility)
    Assert.assertEquals(View.GONE, immunizationsListView?.visibility)

    ReflectionHelpers.callInstanceMethod<Any>(
      patientDetailsFragment,
      "handleLastSeen",
      ReflectionHelpers.ClassParameter(
        List::class.java,
        listOf(UpcomingServiceItem("1111", "ABC", "2020-02-01"))
      )
    )

    Assert.assertEquals(View.GONE, noVaccinesTextView?.visibility)
    Assert.assertEquals(View.VISIBLE, immunizationsListView?.visibility)

    verify(exactly = 1) { lastSeen.submitList(any()) }
  }

  override fun getFragmentScenario(): FragmentScenario<out Fragment> {
    return fragmentScenario
  }

  override fun getFragment(): Fragment {
    return patientDetailsFragment
  }
<<<<<<< HEAD

  @Test
  fun testThatDemographicViewsAreUpdated() {

    val item =
      PatientDetailItem(
        PatientItem(patientIdentifier = "1", name = "demo", gender = "M", age = "20"),
        PatientItem(demographics = "2")
      )

    ReflectionHelpers.callInstanceMethod<Any>(
      patientDetailsFragment,
      "handlePatientDemographics",
      ReflectionHelpers.ClassParameter(PatientDetailItem::class.java, item)
    )

    Assert.assertEquals("demo, M, 20", patientDetailsFragment.binding.txtViewPatientDetails.text)
    Assert.assertEquals("2 ID: 1", patientDetailsFragment.binding.txtViewPatientId.text)
  }
=======
>>>>>>> 315798b3
}<|MERGE_RESOLUTION|>--- conflicted
+++ resolved
@@ -49,10 +49,7 @@
 import org.smartregister.fhircore.anc.data.patient.PatientRepository
 import org.smartregister.fhircore.anc.robolectric.FragmentRobolectricTest
 import org.smartregister.fhircore.anc.shadow.AncApplicationShadow
-<<<<<<< HEAD
-=======
 import org.smartregister.fhircore.anc.ui.details.PatientDetailsActivity
->>>>>>> 315798b3
 
 @ExperimentalCoroutinesApi
 @Config(shadows = [AncApplicationShadow::class])
@@ -262,26 +259,4 @@
   override fun getFragment(): Fragment {
     return patientDetailsFragment
   }
-<<<<<<< HEAD
-
-  @Test
-  fun testThatDemographicViewsAreUpdated() {
-
-    val item =
-      PatientDetailItem(
-        PatientItem(patientIdentifier = "1", name = "demo", gender = "M", age = "20"),
-        PatientItem(demographics = "2")
-      )
-
-    ReflectionHelpers.callInstanceMethod<Any>(
-      patientDetailsFragment,
-      "handlePatientDemographics",
-      ReflectionHelpers.ClassParameter(PatientDetailItem::class.java, item)
-    )
-
-    Assert.assertEquals("demo, M, 20", patientDetailsFragment.binding.txtViewPatientDetails.text)
-    Assert.assertEquals("2 ID: 1", patientDetailsFragment.binding.txtViewPatientId.text)
-  }
-=======
->>>>>>> 315798b3
 }