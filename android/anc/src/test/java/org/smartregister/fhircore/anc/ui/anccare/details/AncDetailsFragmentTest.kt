/*
 * Copyright 2021 Ona Systems, Inc
 *
 * Licensed under the Apache License, Version 2.0 (the "License");
 * you may not use this file except in compliance with the License.
 * You may obtain a copy of the License at
 *
 *       http://www.apache.org/licenses/LICENSE-2.0
 *
 * Unless required by applicable law or agreed to in writing, software
 * distributed under the License is distributed on an "AS IS" BASIS,
 * WITHOUT WARRANTIES OR CONDITIONS OF ANY KIND, either express or implied.
 * See the License for the specific language governing permissions and
 * limitations under the License.
 */

package org.smartregister.fhircore.anc.ui.anccare.details

import android.view.View
import android.widget.TextView
import androidx.arch.core.executor.testing.InstantTaskExecutorRule
import androidx.fragment.app.Fragment
import androidx.fragment.app.FragmentFactory
import androidx.fragment.app.testing.FragmentScenario
import androidx.fragment.app.testing.launchFragmentInContainer
import androidx.lifecycle.MutableLiveData
import androidx.recyclerview.widget.RecyclerView
import ca.uhn.fhir.parser.IParser
import com.google.android.fhir.FhirEngine
import io.mockk.MockKAnnotations
import io.mockk.coEvery
import io.mockk.every
import io.mockk.impl.annotations.MockK
import io.mockk.mockk
import io.mockk.spyk
import io.mockk.verify
<<<<<<< HEAD
import kotlinx.android.synthetic.main.fragment_anc_details.button_CQLEvaluate
import kotlinx.android.synthetic.main.fragment_anc_details.button_CQL_Measure_Evaluate
import kotlinx.android.synthetic.main.fragment_anc_details.textView_CQLResults
import kotlinx.android.synthetic.main.fragment_anc_details.textView_EvaluateCQLHeader
=======
import kotlinx.android.synthetic.main.fragment_anc_details.*
>>>>>>> 38ba9cc7
import kotlinx.coroutines.ExperimentalCoroutinesApi
import kotlinx.coroutines.test.runBlockingTest
import org.json.JSONObject
import org.junit.Assert
import org.junit.Before
import org.junit.Rule
import org.junit.Test
import org.robolectric.Robolectric
import org.robolectric.annotation.Config
import org.robolectric.util.ReflectionHelpers
import org.smartregister.fhircore.anc.R
import org.smartregister.fhircore.anc.coroutine.CoroutineTestRule
<<<<<<< HEAD
import org.smartregister.fhircore.anc.data.anc.AncPatientRepository
import org.smartregister.fhircore.anc.data.anc.model.AncPatientDetailItem
import org.smartregister.fhircore.anc.data.anc.model.AncPatientItem
import org.smartregister.fhircore.anc.data.anc.model.CarePlanItem
import org.smartregister.fhircore.anc.data.anc.model.UpcomingServiceItem
=======
import org.smartregister.fhircore.anc.data.patient.PatientRepository
import org.smartregister.fhircore.anc.data.sharedmodel.AncPatientDetailItem
import org.smartregister.fhircore.anc.data.sharedmodel.AncPatientItem
import org.smartregister.fhircore.anc.data.sharedmodel.CarePlanItem
import org.smartregister.fhircore.anc.data.sharedmodel.UpcomingServiceItem
>>>>>>> 38ba9cc7
import org.smartregister.fhircore.anc.robolectric.FragmentRobolectricTest
import org.smartregister.fhircore.anc.shadow.AncApplicationShadow
import org.smartregister.fhircore.engine.data.remote.fhir.resource.FhirResourceDataSource

@ExperimentalCoroutinesApi
@Config(shadows = [AncApplicationShadow::class])
internal class AncDetailsFragmentTest : FragmentRobolectricTest() {

  private lateinit var fhirEngine: FhirEngine
  private lateinit var patientDetailsViewModel: AncDetailsViewModel
  private lateinit var patientDetailsActivity: AncDetailsActivity
  private lateinit var patientRepository: PatientRepository
  private lateinit var fragmentScenario: FragmentScenario<AncDetailsFragment>
  private lateinit var patientDetailsFragment: AncDetailsFragment
  private lateinit var carePlanAdapter: CarePlanAdapter
  private lateinit var upcomingServicesAdapter: UpcomingServicesAdapter
<<<<<<< HEAD
  private lateinit var lastSeen: UpcomingServicesAdapter
=======
  private lateinit var lastSeen: EncounterAdapter
>>>>>>> 38ba9cc7

  @get:Rule var coroutinesTestRule = CoroutineTestRule()
  @get:Rule var instantTaskExecutorRule = InstantTaskExecutorRule()

  private val patientId = "samplePatientId"
  var ancPatientDetailItem = spyk<AncPatientDetailItem>()

  @Before
  fun setUp() {

    MockKAnnotations.init(this, relaxUnitFun = true)

    fhirEngine = mockk(relaxed = true)
    patientRepository = mockk()
    carePlanAdapter = mockk()
    upcomingServicesAdapter = mockk()
    lastSeen = mockk()

    every { carePlanAdapter.submitList(any()) } returns Unit
    every { upcomingServicesAdapter.submitList(any()) } returns Unit
    every { lastSeen.submitList(any()) } returns Unit
    every { ancPatientDetailItem.patientDetails } returns
      AncPatientItem(patientId, "Mandela Nelson", "M", "26")
    every { ancPatientDetailItem.patientDetailsHead } returns AncPatientItem()
    coEvery { patientRepository.fetchDemographics(patientId) } returns ancPatientDetailItem

    patientDetailsViewModel =
      spyk(
        AncDetailsViewModel(patientRepository, coroutinesTestRule.testDispatcherProvider, patientId)
      )

    patientDetailsActivity =
      Robolectric.buildActivity(AncDetailsActivity::class.java).create().get()
    fragmentScenario =
      launchFragmentInContainer(
        factory =
          object : FragmentFactory() {
            override fun instantiate(classLoader: ClassLoader, className: String): Fragment {
              val fragment = spyk(AncDetailsFragment.newInstance())
              every { fragment.activity } returns patientDetailsActivity
              fragment.ancDetailsViewModel = patientDetailsViewModel

              return fragment
            }
          }
      )

    fragmentScenario.onFragment {
      patientDetailsFragment = it
      ReflectionHelpers.setField(patientDetailsFragment, "carePlanAdapter", carePlanAdapter)
      ReflectionHelpers.setField(
        patientDetailsFragment,
        "upcomingServicesAdapter",
        upcomingServicesAdapter
      )
      ReflectionHelpers.setField(patientDetailsFragment, "lastSeen", lastSeen)
    }
  }

  @Test
  fun testHandleCarePlanShouldVerifyExpectedCalls() {

    ReflectionHelpers.callInstanceMethod<Any>(
      patientDetailsFragment,
      "handleCarePlan",
      ReflectionHelpers.ClassParameter(List::class.java, listOf<CarePlanItem>())
    )

    // No CarePlan available text displayed
    val noVaccinesTextView =
      patientDetailsFragment.view?.findViewById<TextView>(R.id.txtView_noCarePlan)

    // CarePlan list is not displayed
    val immunizationsListView =
      patientDetailsFragment.view?.findViewById<RecyclerView>(R.id.carePlanListView)

    Assert.assertEquals(View.VISIBLE, noVaccinesTextView?.visibility)
    Assert.assertEquals(View.GONE, immunizationsListView?.visibility)

    ReflectionHelpers.callInstanceMethod<Any>(
      patientDetailsFragment,
      "handleCarePlan",
      ReflectionHelpers.ClassParameter(
        List::class.java,
<<<<<<< HEAD
        listOf(CarePlanItem("1111", patientId, "", due = true, overdue = false))
=======
        listOf(CarePlanItem("1111", "", due = true, overdue = false))
>>>>>>> 38ba9cc7
      )
    )

    Assert.assertEquals(View.GONE, noVaccinesTextView?.visibility)
    Assert.assertEquals(View.VISIBLE, immunizationsListView?.visibility)

    verify(exactly = 1) { carePlanAdapter.submitList(any()) }
  }

  @Test
  fun testHandleEncounterShouldVerifyExpectedCalls() {

    ReflectionHelpers.callInstanceMethod<Any>(
      patientDetailsFragment,
      "handleUpcomingServices",
      ReflectionHelpers.ClassParameter(List::class.java, listOf<UpcomingServiceItem>())
    )

    // No CarePlan available text displayed
    val noVaccinesTextView =
      patientDetailsFragment.view?.findViewById<TextView>(R.id.txtView_noUpcomingServices)

    // CarePlan list is not displayed
    val immunizationsListView =
      patientDetailsFragment.view?.findViewById<RecyclerView>(R.id.upcomingServicesListView)

    Assert.assertEquals(View.VISIBLE, noVaccinesTextView?.visibility)
    Assert.assertEquals(View.GONE, immunizationsListView?.visibility)

    ReflectionHelpers.callInstanceMethod<Any>(
      patientDetailsFragment,
      "handleUpcomingServices",
      ReflectionHelpers.ClassParameter(
        List::class.java,
<<<<<<< HEAD
        listOf(UpcomingServiceItem("1111", patientId, "ABC", "2020-02-01"))
=======
        listOf(UpcomingServiceItem("1111", "ABC", "2020-02-01"))
>>>>>>> 38ba9cc7
      )
    )

    Assert.assertEquals(View.GONE, noVaccinesTextView?.visibility)
    Assert.assertEquals(View.VISIBLE, immunizationsListView?.visibility)

    verify(exactly = 1) { upcomingServicesAdapter.submitList(any()) }
  }

  @Test
  fun testHandleLastSceneShouldVerifyExpectedCalls() {

    ReflectionHelpers.callInstanceMethod<Any>(
      patientDetailsFragment,
      "handleLastSeen",
      ReflectionHelpers.ClassParameter(List::class.java, listOf<UpcomingServiceItem>())
    )

    // No CarePlan available text displayed
    val noVaccinesTextView =
      patientDetailsFragment.view?.findViewById<TextView>(R.id.txtView_noLastSeenServices)

    // CarePlan list is not displayed
    val immunizationsListView =
      patientDetailsFragment.view?.findViewById<RecyclerView>(R.id.lastSeenListView)

    Assert.assertEquals(View.VISIBLE, noVaccinesTextView?.visibility)
    Assert.assertEquals(View.GONE, immunizationsListView?.visibility)

    ReflectionHelpers.callInstanceMethod<Any>(
      patientDetailsFragment,
      "handleLastSeen",
      ReflectionHelpers.ClassParameter(
        List::class.java,
<<<<<<< HEAD
        listOf(UpcomingServiceItem("1111", patientId, "ABC", "2020-02-01"))
=======
        listOf(UpcomingServiceItem("1111", "ABC", "2020-02-01"))
>>>>>>> 38ba9cc7
      )
    )

    Assert.assertEquals(View.GONE, noVaccinesTextView?.visibility)
    Assert.assertEquals(View.VISIBLE, immunizationsListView?.visibility)

    verify(exactly = 1) { lastSeen.submitList(any()) }
  }

  override fun getFragmentScenario(): FragmentScenario<out Fragment> {
    return fragmentScenario
  }

  override fun getFragment(): Fragment {
    return patientDetailsFragment
  }

  @Test
  fun testThatDemographicViewsAreUpdated() {

    val item =
      AncPatientDetailItem(
        AncPatientItem(patientIdentifier = "1", name = "demo", gender = "M", age = "20"),
        AncPatientItem(demographics = "2")
      )

    ReflectionHelpers.callInstanceMethod<Any>(
      patientDetailsFragment,
      "handlePatientDemographics",
      ReflectionHelpers.ClassParameter(AncPatientDetailItem::class.java, item)
    )

    Assert.assertEquals("demo, M, 20", patientDetailsFragment.binding.txtViewPatientDetails.text)
    Assert.assertEquals("2 ID: 1", patientDetailsFragment.binding.txtViewPatientId.text)
  }

  @Test
  fun handleCQLLibraryDataTest() {
    val auxLibraryData = "auxLibraryData"
    every { patientDetailsFragment.loadCQLHelperData() } returns Unit
    patientDetailsFragment.handleCQLLibraryData(auxLibraryData)
    Assert.assertEquals(auxLibraryData, patientDetailsFragment.libraryData)
  }

  @Test
  fun handleCQLHelperDataTest() {
    val auxHelperData = "auxHelperData"
    every { patientDetailsFragment.loadCQLValueSetData() } returns Unit
    patientDetailsFragment.handleCQLHelperData("auxHelperData")
    Assert.assertEquals(auxHelperData, patientDetailsFragment.helperData)
  }

  @Test
  fun handleCQLValueSetDataTest() {
    val auxValueSetData = "auxValueSetData"
    every { patientDetailsFragment.loadCQLPatientData() } returns Unit
    patientDetailsFragment.handleCQLValueSetData(auxValueSetData)
    Assert.assertEquals(auxValueSetData, patientDetailsFragment.valueSetData)
  }

  @Test
  fun handleMeasureEvaluateLibraryDataTest() {
    val auxMeasureEvaluateLibraryData = "auxMeasureEvaluateLibraryData"
    every { patientDetailsFragment.loadMeasureEvaluatePatient() } returns Unit
    patientDetailsFragment.handleMeasureEvaluateLibrary(auxMeasureEvaluateLibraryData)
    Assert.assertEquals(
      auxMeasureEvaluateLibraryData,
      patientDetailsFragment.measureEvaluateLibraryData
    )
  }

  @Test
  fun handleCQLPatientDataTest() {
    val auxPatientData = "auxPatientData"
    val parameters = "{\"parameters\":\"parameters\"}"
    every { patientDetailsFragment.libraryEvaluator.processCQLPatientBundle(any()) } returns
      auxPatientData
    every {
      patientDetailsFragment.libraryEvaluator.runCql(
        any(),
        any(),
        any(),
        any(),
        any(),
        any(),
        any()
      )
    } returns parameters
    patientDetailsFragment.handleCQLPatientData(auxPatientData)
    Assert.assertEquals(auxPatientData, patientDetailsFragment.testData)
    Assert.assertNotNull(patientDetailsFragment.textView_CQLResults)
  }

  @Test
  fun handleMeasureEvaluatePatientTest() {
    val auxPatientData = "auxPatientData"
    val parameters = "{\"parameters\":\"parameters\"}"
    every { patientDetailsFragment.libraryEvaluator.processCQLPatientBundle(any()) } returns
      auxPatientData
    every {
      patientDetailsFragment.measureEvaluator.runMeasureEvaluate(
        any(),
        any(),
        any(),
        any(),
        any(),
        any(),
        any()
      )
    } returns parameters
    patientDetailsFragment.handleMeasureEvaluatePatient(auxPatientData)
    Assert.assertEquals(auxPatientData, patientDetailsFragment.testData)
    Assert.assertNotNull(patientDetailsFragment.textView_CQLResults)
  }

  @MockK lateinit var parser: IParser
  @MockK lateinit var fhirResourceDataSource: FhirResourceDataSource
  @Test
  fun loadCQLLibraryDataTest() {
    var auxCQLLibraryData = "auxCQLLibraryData"
    var libraryData = MutableLiveData<String>()
    libraryData.postValue(auxCQLLibraryData)

    coroutinesTestRule.runBlockingTest {
      coEvery {
        patientDetailsViewModel.fetchCQLLibraryData(parser, fhirResourceDataSource, any())
      } returns libraryData
    }
    patientDetailsFragment.loadCQLLibraryData()
    Assert.assertNotNull(libraryData.value)
    Assert.assertEquals(auxCQLLibraryData, libraryData.value)
  }

  @Test
  fun loadMeasureEvaluateLibraryTest() {
    var auxCQLMeasureEvaluateData = "loadMeasureEvaluateLibraryData"
    var libraMeasureEvaluateData = MutableLiveData<String>()
    libraMeasureEvaluateData.postValue(auxCQLMeasureEvaluateData)

    coroutinesTestRule.runBlockingTest {
      coEvery {
        patientDetailsViewModel.fetchCQLMeasureEvaluateLibraryAndValueSets(
          parser,
          fhirResourceDataSource,
          any(),
          any(),
          any()
        )
      } returns libraMeasureEvaluateData
    }
    patientDetailsFragment.loadMeasureEvaluateLibrary()
    Assert.assertNotNull(libraMeasureEvaluateData.value)
    Assert.assertEquals(auxCQLMeasureEvaluateData, libraMeasureEvaluateData.value)
  }

  @Test
  fun loadCQLHelperDataTest() {
    var auxCQLHelperData = "auxCQLHelperData"
    var helperData = MutableLiveData<String>()
    helperData.postValue(auxCQLHelperData)

    coroutinesTestRule.runBlockingTest {
      coEvery {
        patientDetailsViewModel.fetchCQLFhirHelperData(parser, fhirResourceDataSource, any())
      } returns helperData
    }
    patientDetailsFragment.loadCQLHelperData()
    Assert.assertNotNull(helperData.value)
    Assert.assertEquals(auxCQLHelperData, helperData.value)
  }

  @Test
  fun loadCQLValueSetDataTest() {
    var auxCQLValueSetData = "auxCQLValueSetData"
    var valueSetData = MutableLiveData<String>()
    valueSetData.postValue(auxCQLValueSetData)

    coroutinesTestRule.runBlockingTest {
      coEvery {
        patientDetailsViewModel.fetchCQLValueSetData(parser, fhirResourceDataSource, any())
      } returns valueSetData
    }
    patientDetailsFragment.loadCQLValueSetData()
    Assert.assertNotNull(valueSetData.value)
    Assert.assertEquals(auxCQLValueSetData, valueSetData.value)
  }

  @Test
  fun loadCQLPatientDataTest() {
    var auxCQLPatientData = "auxCQLPatientData"
    var patientData = MutableLiveData<String>()
    patientData.postValue(auxCQLPatientData)

    coroutinesTestRule.runBlockingTest {
      coEvery {
        patientDetailsViewModel.fetchCQLPatientData(parser, fhirResourceDataSource, any())
      } returns patientData
    }
    patientDetailsFragment.loadCQLPatientData()
    Assert.assertNotNull(patientData.value)
    Assert.assertEquals(auxCQLPatientData, patientData.value)
  }

  @Test
  fun loadMeasureEvaluatePatientDataTest() {
    var auxCQLPatientData = "auxCQLPatientData"
    var patientData = MutableLiveData<String>()
    patientData.postValue(auxCQLPatientData)

    coroutinesTestRule.runBlockingTest {
      coEvery {
        patientDetailsViewModel.fetchCQLPatientData(parser, fhirResourceDataSource, any())
      } returns patientData
    }
    patientDetailsFragment.loadMeasureEvaluatePatient()
    Assert.assertNotNull(patientData.value)
    Assert.assertEquals(auxCQLPatientData, patientData.value)
  }

  @Test
  fun showCQLCardTest() {
    val ANC_TEST_PATIENT_ID = "e8725b4c-6db0-4158-a24d-50a5ddf1c2ed"
    patientDetailsFragment.patientId = ANC_TEST_PATIENT_ID
    every { patientDetailsFragment.buttonCQLSetOnClickListener() } returns Unit
    every { patientDetailsFragment.buttonCQLMeasureEvaluateSetOnClickListener() } returns Unit
    patientDetailsFragment.showCQLCard()
    Assert.assertEquals(patientDetailsFragment.textView_EvaluateCQLHeader.visibility, View.VISIBLE)
    Assert.assertEquals(ANC_TEST_PATIENT_ID, patientDetailsFragment.patientId)
  }

  @Test
  fun buttonCQLSetOnClickListenerTest() {
    every { patientDetailsFragment.loadCQLLibraryData() } returns Unit
    patientDetailsFragment.buttonCQLSetOnClickListener()
    Assert.assertEquals(true, patientDetailsFragment.button_CQLEvaluate.hasOnClickListeners())
  }

  @Test
  fun buttonCQLMeasureEvaluateSetOnClickListenerTest() {
    every { patientDetailsFragment.loadMeasureEvaluateLibrary() } returns Unit
    patientDetailsFragment.buttonCQLMeasureEvaluateSetOnClickListener()
    Assert.assertEquals(
      true,
      patientDetailsFragment.button_CQL_Measure_Evaluate.hasOnClickListeners()
    )
  }

  @Test
  fun handleParametersQCLMeasureTest() {
    var dummyJson = "{ \"id\": 0, \"name\": \"Dominique Prince\" }"
    val jsonObject = JSONObject(dummyJson)
    val auxText = jsonObject.toString(4)

    patientDetailsFragment.handleParametersQCLMeasure(dummyJson)
    Assert.assertEquals(patientDetailsFragment.textView_CQLResults.text, auxText)
  }

  @Test
  fun startProgressBarAndTextViewCQLResultsTest() {
    patientDetailsFragment.startProgressBarAndTextViewCQLResults()
    Assert.assertEquals(View.VISIBLE, patientDetailsFragment.progress_circular_cql?.visibility)
  }
}<|MERGE_RESOLUTION|>--- conflicted
+++ resolved
@@ -34,14 +34,7 @@
 import io.mockk.mockk
 import io.mockk.spyk
 import io.mockk.verify
-<<<<<<< HEAD
-import kotlinx.android.synthetic.main.fragment_anc_details.button_CQLEvaluate
-import kotlinx.android.synthetic.main.fragment_anc_details.button_CQL_Measure_Evaluate
-import kotlinx.android.synthetic.main.fragment_anc_details.textView_CQLResults
-import kotlinx.android.synthetic.main.fragment_anc_details.textView_EvaluateCQLHeader
-=======
 import kotlinx.android.synthetic.main.fragment_anc_details.*
->>>>>>> 38ba9cc7
 import kotlinx.coroutines.ExperimentalCoroutinesApi
 import kotlinx.coroutines.test.runBlockingTest
 import org.json.JSONObject
@@ -54,19 +47,11 @@
 import org.robolectric.util.ReflectionHelpers
 import org.smartregister.fhircore.anc.R
 import org.smartregister.fhircore.anc.coroutine.CoroutineTestRule
-<<<<<<< HEAD
-import org.smartregister.fhircore.anc.data.anc.AncPatientRepository
-import org.smartregister.fhircore.anc.data.anc.model.AncPatientDetailItem
-import org.smartregister.fhircore.anc.data.anc.model.AncPatientItem
-import org.smartregister.fhircore.anc.data.anc.model.CarePlanItem
-import org.smartregister.fhircore.anc.data.anc.model.UpcomingServiceItem
-=======
 import org.smartregister.fhircore.anc.data.patient.PatientRepository
 import org.smartregister.fhircore.anc.data.sharedmodel.AncPatientDetailItem
 import org.smartregister.fhircore.anc.data.sharedmodel.AncPatientItem
 import org.smartregister.fhircore.anc.data.sharedmodel.CarePlanItem
 import org.smartregister.fhircore.anc.data.sharedmodel.UpcomingServiceItem
->>>>>>> 38ba9cc7
 import org.smartregister.fhircore.anc.robolectric.FragmentRobolectricTest
 import org.smartregister.fhircore.anc.shadow.AncApplicationShadow
 import org.smartregister.fhircore.engine.data.remote.fhir.resource.FhirResourceDataSource
@@ -83,11 +68,7 @@
   private lateinit var patientDetailsFragment: AncDetailsFragment
   private lateinit var carePlanAdapter: CarePlanAdapter
   private lateinit var upcomingServicesAdapter: UpcomingServicesAdapter
-<<<<<<< HEAD
-  private lateinit var lastSeen: UpcomingServicesAdapter
-=======
   private lateinit var lastSeen: EncounterAdapter
->>>>>>> 38ba9cc7
 
   @get:Rule var coroutinesTestRule = CoroutineTestRule()
   @get:Rule var instantTaskExecutorRule = InstantTaskExecutorRule()
@@ -172,11 +153,7 @@
       "handleCarePlan",
       ReflectionHelpers.ClassParameter(
         List::class.java,
-<<<<<<< HEAD
-        listOf(CarePlanItem("1111", patientId, "", due = true, overdue = false))
-=======
         listOf(CarePlanItem("1111", "", due = true, overdue = false))
->>>>>>> 38ba9cc7
       )
     )
 
@@ -211,11 +188,7 @@
       "handleUpcomingServices",
       ReflectionHelpers.ClassParameter(
         List::class.java,
-<<<<<<< HEAD
-        listOf(UpcomingServiceItem("1111", patientId, "ABC", "2020-02-01"))
-=======
         listOf(UpcomingServiceItem("1111", "ABC", "2020-02-01"))
->>>>>>> 38ba9cc7
       )
     )
 
@@ -250,11 +223,7 @@
       "handleLastSeen",
       ReflectionHelpers.ClassParameter(
         List::class.java,
-<<<<<<< HEAD
-        listOf(UpcomingServiceItem("1111", patientId, "ABC", "2020-02-01"))
-=======
         listOf(UpcomingServiceItem("1111", "ABC", "2020-02-01"))
->>>>>>> 38ba9cc7
       )
     )
 
