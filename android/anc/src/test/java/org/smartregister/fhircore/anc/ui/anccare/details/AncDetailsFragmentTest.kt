--- conflicted
+++ resolved
@@ -40,9 +40,9 @@
 import org.robolectric.annotation.Config
 import org.smartregister.fhircore.anc.R
 import org.smartregister.fhircore.anc.coroutine.CoroutineTestRule
-import org.smartregister.fhircore.anc.data.anc.AncPatientRepository
-import org.smartregister.fhircore.anc.data.anc.model.AncPatientDetailItem
-import org.smartregister.fhircore.anc.data.anc.model.AncPatientItem
+import org.smartregister.fhircore.anc.data.AncPatientRepository
+import org.smartregister.fhircore.anc.data.model.AncPatientDetailItem
+import org.smartregister.fhircore.anc.data.model.AncPatientItem
 import org.smartregister.fhircore.anc.robolectric.FragmentRobolectricTest
 import org.smartregister.fhircore.anc.shadow.AncApplicationShadow
 
@@ -75,21 +75,10 @@
 
     patientRepository = mockk()
 
-<<<<<<< HEAD
-    val ancPatientDetailItem =
-      AncPatientDetailItem().apply {
-        patientDetails = AncPatientItem(patientId, "Mandela Nelson", "M", "26")
-        patientDetailsHead = AncPatientItem()
-      }
-
-    coEvery { patientRepository.fetchDemographics(any()) } returns ancPatientDetailItem
-    coEvery { patientRepository.fetchCarePlan(any(), any()) } returns listOf()
-=======
     every { ancPatientDetailItem.patientDetails } returns
       AncPatientItem(patientId, "Mandela Nelson", "M", "26")
     every { ancPatientDetailItem.patientDetailsHead } returns AncPatientItem()
     coEvery { patientRepository.fetchDemographics(patientId) } returns ancPatientDetailItem
->>>>>>> 37261ca0
 
     patientDetailsViewModel =
       spyk(
@@ -143,9 +132,6 @@
   @Test
   fun testThatDemographicViewsAreUpdated() {
     coroutinesTestRule.runBlockingTest {
-      fragmentScenario.moveToState(Lifecycle.State.RESUMED)
-
-      patientDetailsFragment.ancDetailsViewModel.patientDemographics.value = ancPatientDetailItem
 
       val ancPatientDetailItem = patientDetailsViewModel.fetchDemographics().value
       val patientDetails =
