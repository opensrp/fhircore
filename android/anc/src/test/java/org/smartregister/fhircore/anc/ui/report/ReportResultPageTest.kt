/*
 * Copyright 2021 Ona Systems, Inc
 *
 * Licensed under the Apache License, Version 2.0 (the "License");
 * you may not use this file except in compliance with the License.
 * You may obtain a copy of the License at
 *
 *       http://www.apache.org/licenses/LICENSE-2.0
 *
 * Unless required by applicable law or agreed to in writing, software
 * distributed under the License is distributed on an "AS IS" BASIS,
 * WITHOUT WARRANTIES OR CONDITIONS OF ANY KIND, either express or implied.
 * See the License for the specific language governing permissions and
 * limitations under the License.
 */

package org.smartregister.fhircore.anc.ui.report

import androidx.compose.ui.test.assertHasClickAction
import androidx.compose.ui.test.assertTextEquals
import androidx.compose.ui.test.junit4.createComposeRule
import androidx.compose.ui.test.onNodeWithTag
import androidx.lifecycle.MutableLiveData
import io.mockk.every
import io.mockk.mockk
import kotlinx.coroutines.ExperimentalCoroutinesApi
import org.junit.Assert
import org.junit.Before
import org.junit.Ignore
import org.junit.Rule
import org.junit.Test
import org.smartregister.fhircore.anc.coroutine.CoroutineTestRule
import org.smartregister.fhircore.anc.data.model.PatientItem
import org.smartregister.fhircore.anc.data.report.model.ReportItem
import org.smartregister.fhircore.anc.data.report.model.ResultItem
import org.smartregister.fhircore.anc.robolectric.RobolectricTest

@ExperimentalCoroutinesApi
class ReportResultPageTest : RobolectricTest() {

  private lateinit var viewModel: ReportViewModel
  @get:Rule val composeRule = createComposeRule()
  @get:Rule var coroutinesTestRule = CoroutineTestRule()
  private val testMeasureReportItem = MutableLiveData(ReportItem(title = "Report Result Title"))
  private val patientSelectionType = MutableLiveData("")
  private val selectedPatient = MutableLiveData(PatientItem(name = "Test Patient Name"))
  private val resultForIndividual =
    MutableLiveData(ResultItem(status = "True", isMatchedIndicator = true))

  @Before
  fun setUp() {
    viewModel =
      mockk {
        every { selectedMeasureReportItem } returns this@ReportResultPageTest.testMeasureReportItem
        every { isReadyToGenerateReport } returns MutableLiveData(true)
        every { startDate } returns MutableLiveData("")
        every { endDate } returns MutableLiveData("")
        every { patientSelectionType } returns this@ReportResultPageTest.patientSelectionType
        every { selectedPatientItem } returns this@ReportResultPageTest.selectedPatient
        every { resultForIndividual } returns this@ReportResultPageTest.resultForIndividual
      }
  }

  @Test
<<<<<<< HEAD
  @Ignore("Test passing at local, but failing in PR")
=======
  @Ignore("Failing in PR, though passing at local")
>>>>>>> e1bbba1a
  fun testReportResultScreen() {
    composeRule.setContent { ReportResultScreen(viewModel = viewModel) }
    // toolbar should have valid title and icon
    composeRule.onNodeWithTag(TOOLBAR_TITLE).assertTextEquals("Report Result Title")
    composeRule.onNodeWithTag(TOOLBAR_BACK_ARROW).assertHasClickAction()
  }

  @Test
  fun testReportPageView() {
    composeRule.setContent {
      ReportResultPage(
        topBarTitle = "FilterResultReportTitle",
        onBackPress = {},
        reportMeasureItem = ReportItem(),
        startDate = "",
        endDate = "",
        isAllPatientSelection = true,
        selectedPatient = PatientItem(),
<<<<<<< HEAD
        resultForIndividual = ResultItem()
=======
        resultForIndividual = ResultItem(),
        resultItemPopulation = emptyList()
>>>>>>> e1bbba1a
      )
    }
    composeRule.onNodeWithTag(TOOLBAR_TITLE).assertTextEquals("FilterResultReportTitle")
    composeRule.onNodeWithTag(TOOLBAR_BACK_ARROW).assertHasClickAction()
    composeRule.onNodeWithTag(REPORT_DATE_RANGE_SELECTION).assertExists()
  }

  @Test
  fun testResultItemIndividual() {
    composeRule.setContent { ResultItemIndividual(selectedPatient = PatientItem()) }
    Assert.assertEquals(resultForIndividual, viewModel.resultForIndividual)
    composeRule.onNodeWithTag(REPORT_RESULT_ITEM_INDIVIDUAL).assertExists()
    composeRule.onNodeWithTag(REPORT_RESULT_PATIENT_DATA).assertExists()
  }

  @Test
  fun testResultPopulation() {
    composeRule.setContent { ResultForPopulation(emptyList()) }
    composeRule.onNodeWithTag(REPORT_RESULT_POPULATION).assertExists()
  }
}<|MERGE_RESOLUTION|>--- conflicted
+++ resolved
@@ -62,11 +62,7 @@
   }
 
   @Test
-<<<<<<< HEAD
-  @Ignore("Test passing at local, but failing in PR")
-=======
   @Ignore("Failing in PR, though passing at local")
->>>>>>> e1bbba1a
   fun testReportResultScreen() {
     composeRule.setContent { ReportResultScreen(viewModel = viewModel) }
     // toolbar should have valid title and icon
@@ -85,12 +81,8 @@
         endDate = "",
         isAllPatientSelection = true,
         selectedPatient = PatientItem(),
-<<<<<<< HEAD
-        resultForIndividual = ResultItem()
-=======
         resultForIndividual = ResultItem(),
         resultItemPopulation = emptyList()
->>>>>>> e1bbba1a
       )
     }
     composeRule.onNodeWithTag(TOOLBAR_TITLE).assertTextEquals("FilterResultReportTitle")
