/*
 * Copyright 2021 Ona Systems, Inc
 *
 * Licensed under the Apache License, Version 2.0 (the "License");
 * you may not use this file except in compliance with the License.
 * You may obtain a copy of the License at
 *
 *       http://www.apache.org/licenses/LICENSE-2.0
 *
 * Unless required by applicable law or agreed to in writing, software
 * distributed under the License is distributed on an "AS IS" BASIS,
 * WITHOUT WARRANTIES OR CONDITIONS OF ANY KIND, either express or implied.
 * See the License for the specific language governing permissions and
 * limitations under the License.
 */

package org.smartregister.fhircore.anc.data.family

import androidx.arch.core.executor.testing.InstantTaskExecutorRule
import androidx.test.core.app.ApplicationProvider
import com.google.android.fhir.FhirEngine
import io.mockk.coEvery
import io.mockk.mockk
import kotlinx.coroutines.test.runBlockingTest
import java.util.Date
import kotlinx.coroutines.runBlocking
import org.hl7.fhir.r4.model.Coding
import org.hl7.fhir.r4.model.Encounter
import org.hl7.fhir.r4.model.Enumerations
import org.hl7.fhir.r4.model.HumanName
import org.hl7.fhir.r4.model.Patient
import org.hl7.fhir.r4.model.StringType
import org.junit.Assert
import org.junit.Before
import org.junit.Rule
import org.junit.Test
import org.smartregister.fhircore.anc.coroutine.CoroutineTestRule
import org.smartregister.fhircore.anc.robolectric.RobolectricTest
import org.smartregister.fhircore.anc.ui.family.register.FamilyItemMapper

class FamilyDetailRepositoryTest : RobolectricTest() {

  private lateinit var repository: FamilyDetailRepository

  private lateinit var fhirEngine: FhirEngine

  @get:Rule var instantTaskExecutorRule = InstantTaskExecutorRule()

  @Before
  fun setUp() {
    fhirEngine = mockk()
    repository =
      FamilyDetailRepository(
        fhirEngine = fhirEngine,
        familyItemMapper = FamilyItemMapper(ApplicationProvider.getApplicationContext()),
        dispatcherProvider = CoroutineTestRule().testDispatcherProvider,
        ancPatientRepository = mockk()
      )
  }

  @Test
  fun testFetchDemographicsShouldReturnDummyPatient() = runBlockingTest{

    coEvery {
      hint(Patient::class)
      fhirEngine.load<Patient>(any(), any())
    } answers
      {
        Patient().apply {
          name =
            listOf(
              HumanName().apply {
                given = listOf(StringType("john"))
                family = "doe"
              }
            )
        }
      }

<<<<<<< HEAD
    val patient = repository.fetchDemographics()
=======
    val patient = runBlocking { repository.fetchDemographics("") }
>>>>>>> a25efed8

    Assert.assertEquals("john", patient.name?.first()?.given?.first()?.value)
    Assert.assertEquals("doe", patient.name?.first()?.family)
  }

  @Test
  fun testGetFamilyMembersShouldReturnDummyList() = runBlockingTest {

    coEvery {
      hint(Patient::class)
      fhirEngine.search<Patient>(any())
    } answers
      {
        listOf(
          Patient().apply {
            id = "1"
            name =
              listOf(
                HumanName().apply {
                  given = listOf(StringType("john"))
                  family = "doe"
                }
              )
            gender = Enumerations.AdministrativeGender.FEMALE
            birthDate = Date()
          }
        )
      }

    coEvery {
      hint(Patient::class)
      fhirEngine.load<Patient>(any(), any())
    } answers
      {
        Patient().apply {
          id = "2"
          name =
            listOf(
              HumanName().apply {
                given = listOf(StringType("jane"))
                family = "family"
              }
            )
          gender = Enumerations.AdministrativeGender.FEMALE
          birthDate = Date()
        }
      }

<<<<<<< HEAD
    val items = repository.fetchFamilyMembers()
=======
    val items = runBlocking { repository.fetchFamilyMembers("") }
>>>>>>> a25efed8

    Assert.assertEquals(2, items.count())

    // Family head
    Assert.assertEquals("Jane Family", items[0]?.name)
    Assert.assertEquals("2", items[0]?.id)
    Assert.assertEquals("0d", items[0]?.age)
    Assert.assertEquals("F", items[0]?.gender)
    Assert.assertFalse(items.get(0).pregnant!!)

    // Family member
    Assert.assertEquals("John Doe", items[1]?.name)
    Assert.assertEquals("1", items[1]?.id)
    Assert.assertEquals("0d", items[1]?.age)
    Assert.assertEquals("F", items[1]?.gender)
    Assert.assertFalse(items[1]?.pregnant!!)
  }

  @Test
  fun testGetEncountersShouldReturnSingleEncounterList() = runBlockingTest {

    coEvery {
      hint(Encounter::class)
      fhirEngine.search<Encounter>(any())
    } answers { listOf(Encounter().apply { class_ = Coding("", "", "first encounter") }) }

<<<<<<< HEAD
    val items = repository.fetchEncounters()

    Assert.assertEquals(1, items.size)
    Assert.assertEquals("first encounter", items[0]?.class_?.display)
=======
    val items = runBlocking { repository.fetchEncounters("") }

    Assert.assertEquals(1, items.size)
    Assert.assertEquals("first encounter", items[0].class_?.display)
>>>>>>> a25efed8
  }
}<|MERGE_RESOLUTION|>--- conflicted
+++ resolved
@@ -21,7 +21,6 @@
 import com.google.android.fhir.FhirEngine
 import io.mockk.coEvery
 import io.mockk.mockk
-import kotlinx.coroutines.test.runBlockingTest
 import java.util.Date
 import kotlinx.coroutines.runBlocking
 import org.hl7.fhir.r4.model.Coding
@@ -54,12 +53,13 @@
         fhirEngine = fhirEngine,
         familyItemMapper = FamilyItemMapper(ApplicationProvider.getApplicationContext()),
         dispatcherProvider = CoroutineTestRule().testDispatcherProvider,
-        ancPatientRepository = mockk()
+        ancPatientRepository = mockk(),
+        familyRepository = mockk()
       )
   }
 
   @Test
-  fun testFetchDemographicsShouldReturnDummyPatient() = runBlockingTest{
+  fun testFetchDemographicsShouldReturnDummyPatient() {
 
     coEvery {
       hint(Patient::class)
@@ -77,18 +77,14 @@
         }
       }
 
-<<<<<<< HEAD
-    val patient = repository.fetchDemographics()
-=======
     val patient = runBlocking { repository.fetchDemographics("") }
->>>>>>> a25efed8
 
-    Assert.assertEquals("john", patient.name?.first()?.given?.first()?.value)
-    Assert.assertEquals("doe", patient.name?.first()?.family)
+    Assert.assertEquals("john", patient?.name?.first()?.given?.first()?.value)
+    Assert.assertEquals("doe", patient?.name?.first()?.family)
   }
 
   @Test
-  fun testGetFamilyMembersShouldReturnDummyList() = runBlockingTest {
+  fun testGetFamilyMembersShouldReturnDummyList() {
 
     coEvery {
       hint(Patient::class)
@@ -130,47 +126,36 @@
         }
       }
 
-<<<<<<< HEAD
-    val items = repository.fetchFamilyMembers()
-=======
     val items = runBlocking { repository.fetchFamilyMembers("") }
->>>>>>> a25efed8
 
-    Assert.assertEquals(2, items.count())
+    Assert.assertEquals(2, items?.count())
 
     // Family head
-    Assert.assertEquals("Jane Family", items[0]?.name)
-    Assert.assertEquals("2", items[0]?.id)
-    Assert.assertEquals("0d", items[0]?.age)
-    Assert.assertEquals("F", items[0]?.gender)
-    Assert.assertFalse(items.get(0).pregnant!!)
+    Assert.assertEquals("Jane Family", items?.get(0)?.name)
+    Assert.assertEquals("2", items?.get(0)?.id)
+    Assert.assertEquals("0d", items?.get(0)?.age)
+    Assert.assertEquals("F", items?.get(0)?.gender)
+    Assert.assertFalse(items?.get(0)?.pregnant!!)
 
     // Family member
-    Assert.assertEquals("John Doe", items[1]?.name)
-    Assert.assertEquals("1", items[1]?.id)
-    Assert.assertEquals("0d", items[1]?.age)
-    Assert.assertEquals("F", items[1]?.gender)
-    Assert.assertFalse(items[1]?.pregnant!!)
+    Assert.assertEquals("John Doe", items?.get(1)?.name)
+    Assert.assertEquals("1", items?.get(1)?.id)
+    Assert.assertEquals("0d", items?.get(1)?.age)
+    Assert.assertEquals("F", items?.get(1)?.gender)
+    Assert.assertFalse(items?.get(1)?.pregnant!!)
   }
 
   @Test
-  fun testGetEncountersShouldReturnSingleEncounterList() = runBlockingTest {
+  fun testGetEncountersShouldReturnSingleEncounterList() {
 
     coEvery {
       hint(Encounter::class)
       fhirEngine.search<Encounter>(any())
     } answers { listOf(Encounter().apply { class_ = Coding("", "", "first encounter") }) }
 
-<<<<<<< HEAD
-    val items = repository.fetchEncounters()
-
-    Assert.assertEquals(1, items.size)
-    Assert.assertEquals("first encounter", items[0]?.class_?.display)
-=======
     val items = runBlocking { repository.fetchEncounters("") }
 
     Assert.assertEquals(1, items.size)
     Assert.assertEquals("first encounter", items[0].class_?.display)
->>>>>>> a25efed8
   }
 }