/*
 * Copyright 2021 Ona Systems, Inc
 *
 * Licensed under the Apache License, Version 2.0 (the "License");
 * you may not use this file except in compliance with the License.
 * You may obtain a copy of the License at
 *
 *       http://www.apache.org/licenses/LICENSE-2.0
 *
 * Unless required by applicable law or agreed to in writing, software
 * distributed under the License is distributed on an "AS IS" BASIS,
 * WITHOUT WARRANTIES OR CONDITIONS OF ANY KIND, either express or implied.
 * See the License for the specific language governing permissions and
 * limitations under the License.
 */

package org.smartregister.fhircore.anc.data.anc

import androidx.arch.core.executor.testing.InstantTaskExecutorRule
import ca.uhn.fhir.context.FhirContext
import ca.uhn.fhir.parser.IParser
import com.google.android.fhir.FhirEngine
import io.mockk.coEvery
import io.mockk.coVerifyOrder
import io.mockk.every
import io.mockk.just
import io.mockk.mockk
import io.mockk.mockkStatic
import io.mockk.runs
import io.mockk.slot
import io.mockk.spyk
<<<<<<< HEAD
=======
import io.mockk.unmockkStatic
>>>>>>> d009a07b
import java.text.SimpleDateFormat
import java.util.Date
import kotlinx.coroutines.runBlocking
import org.hl7.fhir.r4.model.Address
import org.hl7.fhir.r4.model.CarePlan
import org.hl7.fhir.r4.model.CodeableConcept
import org.hl7.fhir.r4.model.Coding
import org.hl7.fhir.r4.model.Condition
import org.hl7.fhir.r4.model.ContactPoint
import org.hl7.fhir.r4.model.DateType
import org.hl7.fhir.r4.model.Encounter
import org.hl7.fhir.r4.model.Enumeration
import org.hl7.fhir.r4.model.Enumerations
import org.hl7.fhir.r4.model.EpisodeOfCare
import org.hl7.fhir.r4.model.Goal
import org.hl7.fhir.r4.model.HumanName
import org.hl7.fhir.r4.model.Patient
import org.hl7.fhir.r4.model.Period
import org.hl7.fhir.r4.model.Reference
import org.hl7.fhir.r4.model.Resource
import org.hl7.fhir.r4.model.StringType
import org.junit.Assert.assertEquals
import org.junit.Before
import org.junit.Rule
import org.junit.Test
import org.smartregister.fhircore.anc.data.anc.model.AncPatientItem
import org.smartregister.fhircore.anc.data.anc.model.AncVisitStatus
import org.smartregister.fhircore.anc.robolectric.RobolectricTest
import org.smartregister.fhircore.anc.ui.anccare.register.AncItemMapper
import org.smartregister.fhircore.engine.util.DateUtils.getDate
import org.smartregister.fhircore.engine.util.DateUtils.makeItReadable
import org.smartregister.fhircore.engine.util.extension.plusWeeksAsString

class AncPatientRepositoryTest : RobolectricTest() {
  private lateinit var repository: AncPatientRepository
  private lateinit var fhirEngine: FhirEngine

  @get:Rule var instantTaskExecutorRule = InstantTaskExecutorRule()

  @Before
  fun setUp() {
    fhirEngine = spyk()
    repository = spyk(AncPatientRepository(fhirEngine, AncItemMapper))
  }

  @Test
  fun testLoadAllShouldReturnListOfFamilyItem() {
    coEvery { fhirEngine.search<Condition>(any()) } returns listOf(buildCondition("1111"))
    coEvery { repository.searchCarePlan(any()) } returns listOf(buildCarePlan("1111"))
    coEvery { fhirEngine.load(Patient::class.java, "1111") } returns
      buildPatient("1111", "Test", "Abc")
    coEvery { fhirEngine.load(Patient::class.java, "1110") } returns
      buildPatient("1110", "Test0", "Abc0")
    coEvery { fhirEngine.count(any()) } returns 10

    runBlocking {
      val ancList = repository.loadData("", 0, true)

      assertEquals("Abc Test", ancList[0].name)
      assertEquals("1111", ancList[0].patientIdentifier)

      assertEquals(AncVisitStatus.DUE, ancList[0].visitStatus)
    }
  }

  @Test
  fun testEnrollIntoAncShouldSaveEntities() {
    coEvery { fhirEngine.save(any()) } just runs

    val condition = slot<Condition>()
    val episode = slot<EpisodeOfCare>()
    val encounter = slot<Encounter>()
    val goal = slot<Goal>()
    val carePlan = slot<CarePlan>()

    runBlocking {
      repository.enrollIntoAnc("1111", DateType(Date()))

      coVerifyOrder {
        fhirEngine.save(capture(condition))
        fhirEngine.save(capture(episode))
        fhirEngine.save(capture(encounter))
        fhirEngine.save(capture(goal))
        fhirEngine.save(capture(carePlan))
      }

      val subject = "Patient/1111"

      assertEquals(subject, condition.captured.subject.reference)
      assertEquals(subject, episode.captured.patient.reference)
      assertEquals(subject, encounter.captured.subject.reference)
      assertEquals(subject, goal.captured.subject.reference)
      assertEquals(subject, carePlan.captured.subject.reference)
    }
  }

  @Test
  fun testFetchDemographicsShouldReturnMergedPatient() {

    coEvery { fhirEngine.load(any<Class<Resource>>(), any()) } answers
      {
        when (secondArg<String>()) {
          PATIENT_ID_1 -> getPatient()
          PATIENT_ID_2 -> getHeadPatient()
          else -> Patient()
        }
      }

    val demographics = runBlocking { repository.fetchDemographics(PATIENT_ID_1) }

    verifyPatient(demographics.patientDetails)
    verifyHeadPatient(demographics.patientDetailsHead)
  }

  @Test
  fun testFetchCarePlanShouldReturnExpectedCarePlan() {
    mockkStatic(FhirContext::class)

    val fhirContext = mockk<FhirContext>()
    val parser = mockk<IParser>()

    val cpTitle = "First Care Plan"
    val cpPeriodStartDate = SimpleDateFormat("yyyy-MM-dd").parse("2021-01-01")

    every { FhirContext.forR4() } returns fhirContext
    every { fhirContext.newJsonParser() } returns parser
    every { parser.parseResource(any<String>()) } returns
      CarePlan().apply {
        title = cpTitle
        period = Period().apply { start = cpPeriodStartDate }
      }

    val carePlans = runBlocking { repository.fetchCarePlan(PATIENT_ID_1, "") }

    assertEquals(1, carePlans.size)
    with(carePlans.first()) {
      assertEquals(cpTitle, title)
      assertEquals(cpPeriodStartDate?.time, periodStartDate.time)
    }

    unmockkStatic(FhirContext::class)
  }

  private fun buildCondition(subject: String): Condition {
    return Condition().apply {
      this.id = id
      this.code = CodeableConcept().apply { addCoding().apply { code = "123456" } }
      this.subject = Reference().apply { reference = "Patient/$subject" }
    }
  }

  private fun buildPatient(id: String, family: String, given: String): Patient {
    return Patient().apply {
      this.id = id
      this.addName().apply {
        this.family = family
        this.given.add(StringType(given))
      }
      this.addAddress().apply {
        district = "Dist 1"
        city = "City 1"
      }
      this.addLink().apply { this.other = Reference().apply { reference = "Patient/1110" } }
    }
  }

  @Test
  fun fetchCarePlanItemTest() {
    val patientId = "1111"
    val carePlan = listOf(buildCarePlanWithActive(patientId))
    val listCarePlan = repository.fetchCarePlanItem(carePlan = carePlan, patientId = patientId)
    if (listCarePlan.isNotEmpty()) {
      assertEquals(patientId, listCarePlan[0].patientIdentifier)
      assertEquals("ABC", listCarePlan[0].title)
    }
  }

  @Test
  fun fetchUpcomingServiceItemTest() {
    val patientId = "1111"
    val carePlan = listOf(buildCarePlanWithActive(patientId))
    val listUpcomingServiceItem =
      repository.fetchUpcomingServiceItem(patientId = patientId, carePlan = carePlan)
    assertEquals(patientId, listUpcomingServiceItem[0].patientIdentifier)
    assertEquals("ABC", listUpcomingServiceItem[0].title)
    assertEquals(Date().makeItReadable(), listUpcomingServiceItem[0].date)
  }

  @Test
  fun fetchLastSceneItemTest() {
    val patientId = "1111"
    val encounter = listOf(getEncounter(patientId))
    val listLastItem = repository.fetchLastSeenItem(patientId = patientId, encounter)
    assertEquals(patientId, listLastItem[0].patientIdentifier)
    assertEquals("ABC", listLastItem[0].title)
  }

  private fun buildCarePlan(subject: String): CarePlan {
    return CarePlan().apply {
      this.subject = Reference().apply { reference = "Patient/$subject" }
      this.addActivity().detail.apply {
        this.scheduledPeriod.start = Date()
        this.status = CarePlan.CarePlanActivityStatus.SCHEDULED
      }
    }
  }

<<<<<<< HEAD
  private fun buildCarePlanWithActive(subject: String): CarePlan {
    val date = DateType(Date())
    val end = date.plusWeeksAsString(4).getDate("yyyy-MM-dd")
    return CarePlan().apply {
      this.id = "11190"
      this.status = CarePlan.CarePlanStatus.ACTIVE
      this.period.start = date.value
      this.period.end = end
      this.subject = Reference().apply { reference = "Patient/$subject" }
      this.addActivity().detail.apply {
        this.description = "ABC"
        this.scheduledPeriod.start = Date()
        this.status = CarePlan.CarePlanActivityStatus.SCHEDULED
      }
    }
  }

  private fun getEncounter(patientId: String): Encounter {
    return Encounter().apply {
      id = "1"
      type = listOf(getCodeableConcept())
      subject = Reference().apply { reference = "Patient/$patientId" }
      status = Encounter.EncounterStatus.FINISHED
      class_ = Coding("", "", "ABC")
      period = Period().apply { start = SimpleDateFormat("yyyy-MM-dd").parse("2021-01-01") }
    }
  }

  private fun getCodeableConcept(): CodeableConcept {
    return CodeableConcept().apply {
      id = "1"
      coding = listOf(getCodingList())
      text = "ABC"
    }
  }

  private fun getCodingList(): Coding {
    return Coding().apply {
      id = "1"
      system = "123"
      code = "123"
      display = "ABC"
    }
  }
=======
  private fun verifyPatient(patient: AncPatientItem) {
    with(patient) {
      assertEquals(PATIENT_ID_1, patientIdentifier)
      assertEquals("Jane Mc", name)
      assertEquals("Male", gender)
      assertEquals("0", age)
      assertEquals("", demographics)
      assertEquals("", atRisk)
    }
  }

  private fun verifyHeadPatient(patient: AncPatientItem) {
    with(patient) {
      assertEquals(PATIENT_ID_1, patientIdentifier)
      assertEquals("Salina Jetly", name)
      assertEquals("Female", gender)
      assertEquals("0", age)
      assertEquals(" Nairobi", demographics)
      assertEquals("", atRisk)
    }
  }

  private fun getHeadPatient(): Patient {
    return Patient().apply {
      id = PATIENT_ID_2
      gender = Enumerations.AdministrativeGender.FEMALE
      name =
        mutableListOf(
          HumanName().apply {
            addGiven("salina")
            family = "jetly"
          }
        )
      telecom = mutableListOf(ContactPoint().apply { value = "87654321" })
      address =
        mutableListOf(
          Address().apply {
            city = "Nairobi"
            country = "Kenya"
          }
        )
      active = true
      birthDate = Date()
    }
  }

  private fun getPatient(): Patient {
    return Patient().apply {
      id = PATIENT_ID_1
      gender = Enumerations.AdministrativeGender.MALE
      name =
        mutableListOf(
          HumanName().apply {
            addGiven("jane")
            family = "Mc"
          }
        )
      telecom = mutableListOf(ContactPoint().apply { value = "12345678" })
      address =
        mutableListOf(
          Address().apply {
            city = "Nairobi"
            country = "Kenya"
          }
        )
      active = true
      birthDate = Date()
      link =
        listOf(
          Patient.PatientLinkComponent(
            Reference(PATIENT_ID_2),
            Enumeration(Patient.LinkTypeEnumFactory())
          )
        )
    }
  }

  companion object {
    private const val PATIENT_ID_1 = "test_patient_id_1"
    private const val PATIENT_ID_2 = "test_patient_id_2"
  }
>>>>>>> d009a07b
}<|MERGE_RESOLUTION|>--- conflicted
+++ resolved
@@ -29,10 +29,8 @@
 import io.mockk.runs
 import io.mockk.slot
 import io.mockk.spyk
-<<<<<<< HEAD
-=======
 import io.mockk.unmockkStatic
->>>>>>> d009a07b
+import java.text.SimpleDateFormat
 import java.text.SimpleDateFormat
 import java.util.Date
 import kotlinx.coroutines.runBlocking
@@ -239,53 +237,52 @@
       }
     }
   }
-
-<<<<<<< HEAD
-  private fun buildCarePlanWithActive(subject: String): CarePlan {
-    val date = DateType(Date())
-    val end = date.plusWeeksAsString(4).getDate("yyyy-MM-dd")
-    return CarePlan().apply {
-      this.id = "11190"
-      this.status = CarePlan.CarePlanStatus.ACTIVE
-      this.period.start = date.value
-      this.period.end = end
-      this.subject = Reference().apply { reference = "Patient/$subject" }
-      this.addActivity().detail.apply {
-        this.description = "ABC"
-        this.scheduledPeriod.start = Date()
-        this.status = CarePlan.CarePlanActivityStatus.SCHEDULED
-      }
-    }
-  }
-
-  private fun getEncounter(patientId: String): Encounter {
-    return Encounter().apply {
-      id = "1"
-      type = listOf(getCodeableConcept())
-      subject = Reference().apply { reference = "Patient/$patientId" }
-      status = Encounter.EncounterStatus.FINISHED
-      class_ = Coding("", "", "ABC")
-      period = Period().apply { start = SimpleDateFormat("yyyy-MM-dd").parse("2021-01-01") }
-    }
-  }
-
-  private fun getCodeableConcept(): CodeableConcept {
-    return CodeableConcept().apply {
-      id = "1"
-      coding = listOf(getCodingList())
-      text = "ABC"
-    }
-  }
-
-  private fun getCodingList(): Coding {
-    return Coding().apply {
-      id = "1"
-      system = "123"
-      code = "123"
-      display = "ABC"
-    }
-  }
-=======
+    private fun buildCarePlanWithActive(subject: String): CarePlan {
+        val date = DateType(Date())
+        val end = date.plusWeeksAsString(4).getDate("yyyy-MM-dd")
+        return CarePlan().apply {
+            this.id = "11190"
+            this.status = CarePlan.CarePlanStatus.ACTIVE
+            this.period.start = date.value
+            this.period.end = end
+            this.subject = Reference().apply { reference = "Patient/$subject" }
+            this.addActivity().detail.apply {
+                this.description = "ABC"
+                this.scheduledPeriod.start = Date()
+                this.status = CarePlan.CarePlanActivityStatus.SCHEDULED
+            }
+        }
+    }
+
+    private fun getEncounter(patientId: String): Encounter {
+        return Encounter().apply {
+            id = "1"
+            type = listOf(getCodeableConcept())
+            subject = Reference().apply { reference = "Patient/$patientId" }
+            status = Encounter.EncounterStatus.FINISHED
+            class_ = Coding("", "", "ABC")
+            period = Period().apply { start = SimpleDateFormat("yyyy-MM-dd").parse("2021-01-01") }
+        }
+    }
+
+    private fun getCodeableConcept(): CodeableConcept {
+        return CodeableConcept().apply {
+            id = "1"
+            coding = listOf(getCodingList())
+            text = "ABC"
+        }
+    }
+
+    private fun getCodingList(): Coding {
+        return Coding().apply {
+            id = "1"
+            system = "123"
+            code = "123"
+            display = "ABC"
+        }
+    }
+
+
   private fun verifyPatient(patient: AncPatientItem) {
     with(patient) {
       assertEquals(PATIENT_ID_1, patientIdentifier)
@@ -367,5 +364,4 @@
     private const val PATIENT_ID_1 = "test_patient_id_1"
     private const val PATIENT_ID_2 = "test_patient_id_2"
   }
->>>>>>> d009a07b
 }