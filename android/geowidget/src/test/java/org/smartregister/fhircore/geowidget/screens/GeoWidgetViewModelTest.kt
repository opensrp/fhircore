/*
 * Copyright 2021-2024 Ona Systems, Inc
 *
 * Licensed under the Apache License, Version 2.0 (the "License");
 * you may not use this file except in compliance with the License.
 * You may obtain a copy of the License at
 *
 *       http://www.apache.org/licenses/LICENSE-2.0
 *
 * Unless required by applicable law or agreed to in writing, software
 * distributed under the License is distributed on an "AS IS" BASIS,
 * WITHOUT WARRANTIES OR CONDITIONS OF ANY KIND, either express or implied.
 * See the License for the specific language governing permissions and
 * limitations under the License.
 */

package org.smartregister.fhircore.geowidget.screens

import CoroutineTestRule
import android.os.Build
import androidx.arch.core.executor.testing.InstantTaskExecutorRule
import androidx.test.core.app.ApplicationProvider
import ca.uhn.fhir.parser.IParser
import com.google.android.fhir.FhirEngine
import dagger.hilt.android.testing.HiltAndroidRule
import dagger.hilt.android.testing.HiltAndroidTest
import dagger.hilt.android.testing.HiltTestApplication
import io.mockk.coEvery
import io.mockk.mockk
import io.mockk.spyk
import java.util.UUID
import javax.inject.Inject
import org.junit.Assert
import org.junit.Before
import org.junit.Rule
import org.junit.Test
import org.junit.runner.RunWith
import org.mockito.Mock
import org.mockito.MockitoAnnotations
import org.robolectric.RobolectricTestRunner
import org.robolectric.annotation.Config
import org.smartregister.fhircore.engine.configuration.ConfigurationRegistry
import org.smartregister.fhircore.engine.configuration.app.ConfigService
import org.smartregister.fhircore.engine.data.local.DefaultRepository
import org.smartregister.fhircore.engine.rulesengine.ConfigRulesExecutor
import org.smartregister.fhircore.engine.util.DispatcherProvider
import org.smartregister.fhircore.engine.util.SharedPreferencesHelper
import org.smartregister.fhircore.engine.util.fhirpath.FhirPathDataExtractor
import org.smartregister.fhircore.geowidget.model.GeoJsonFeature
import org.smartregister.fhircore.geowidget.model.Geometry
import org.smartregister.fhircore.geowidget.model.ServicePointType

@RunWith(RobolectricTestRunner::class)
@Config(sdk = [Build.VERSION_CODES.O_MR1], application = HiltTestApplication::class)
@HiltAndroidTest
class GeoWidgetViewModelTest {

  @get:Rule(order = 0) var hiltRule = HiltAndroidRule(this)

  @get:Rule(order = 1) var instantTaskExecutorRule = InstantTaskExecutorRule()

  @Inject lateinit var configService: ConfigService

  @Inject lateinit var fhirPathDataExtractor: FhirPathDataExtractor

  @Inject lateinit var parser: IParser

  private lateinit var configurationRegistry: ConfigurationRegistry

  private lateinit var sharedPreferencesHelper: SharedPreferencesHelper

  private lateinit var geoWidgetViewModel: GeoWidgetViewModel

  private lateinit var defaultRepository: DefaultRepository

  private val fhirEngine = mockk<FhirEngine>()

  private val configRulesExecutor: ConfigRulesExecutor = mockk()

  private lateinit var viewModel: GeoWidgetViewModel

  @Mock private lateinit var dispatcherProvider: DispatcherProvider

  @Before
  fun setUp() {
    MockitoAnnotations.initMocks(this)
    viewModel = GeoWidgetViewModel(dispatcherProvider)
    hiltRule.inject()
    sharedPreferencesHelper = mockk()
    configurationRegistry = mockk()
    defaultRepository =
      spyk(
        DefaultRepository(
          fhirEngine = fhirEngine,
<<<<<<< HEAD
=======
          dispatcherProvider = dispatcherProvider,
>>>>>>> 3cb71f08
          sharedPreferencesHelper = sharedPreferencesHelper,
          configurationRegistry = configurationRegistry,
          configService = configService,
          configRulesExecutor = configRulesExecutor,
          fhirPathDataExtractor = fhirPathDataExtractor,
          parser = parser,
          context = ApplicationProvider.getApplicationContext(),
        ),
      )
    geoWidgetViewModel = spyk(GeoWidgetViewModel(dispatcherProvider))

    coEvery { defaultRepository.create(any()) } returns emptyList()
  }

  fun testMappingServicePointKeysToTypes() {
    val expectedMap = mutableMapOf<String, ServicePointType>()
    ServicePointType.entries.forEach { expectedMap[it.name.lowercase()] = it }

    val result = viewModel.getServicePointKeyToType()

    Assert.assertEquals(expectedMap.size, result.size)
    expectedMap.forEach { (key, expectedValue) ->
      val actualValue = result[key]
      Assert.assertEquals(expectedValue.name, actualValue?.name)
    }
  }

  @Test
  fun testAddGeoJsonFeaturesToLiveData() {
    val serverVersion = (1..10).random()
    val geoJsonFeatures =
      listOf(
        GeoJsonFeature(
          id = UUID.randomUUID().toString(),
          geometry =
            Geometry(
              coordinates = listOf(34.76, 68.23),
            ),
          properties = mapOf(),
          serverVersion = serverVersion,
        ),
        GeoJsonFeature(
          id = UUID.randomUUID().toString(),
          geometry =
            Geometry(
              coordinates = listOf(34.76, 68.23),
            ),
          properties = mapOf(),
          serverVersion = serverVersion,
        ),
      )
    geoWidgetViewModel.submitFeatures(geoJsonFeatures)

    Assert.assertEquals(geoWidgetViewModel.features.value!!.size, geoJsonFeatures.size)
  }

  @Test
  fun testThatMapOfServicePointTypeReturnsEnumValuesBasedOnTheirLowercaseNames() {
    val result = geoWidgetViewModel.getServicePointKeyToType()
    val expectedMap =
      mapOf(
        "epp" to ServicePointType.EPP,
        "ceg" to ServicePointType.CEG,
        "chrd1" to ServicePointType.CHRD1,
        "chrd2" to ServicePointType.CHRD2,
        "drsp" to ServicePointType.DRSP,
        "msp" to ServicePointType.MSP,
        "sdsp" to ServicePointType.SDSP,
        "csb1" to ServicePointType.CSB1,
        "csb2" to ServicePointType.CSB2,
        "chrr" to ServicePointType.CHRR,
        "warehouse" to ServicePointType.WAREHOUSE,
        "water_point" to ServicePointType.WATER_POINT,
        "presco" to ServicePointType.PRESCO,
        "meah" to ServicePointType.MEAH,
        "dreah" to ServicePointType.DREAH,
        "mppspf" to ServicePointType.MPPSPF,
        "drppspf" to ServicePointType.DRPPSPF,
        "ngo_partner" to ServicePointType.NGO_PARTNER,
        "site_communautaire" to ServicePointType.SITE_COMMUNAUTAIRE,
        "drjs" to ServicePointType.DRJS,
        "instat" to ServicePointType.INSTAT,
        "bsd" to ServicePointType.BSD,
        "men" to ServicePointType.MEN,
        "dren" to ServicePointType.DREN,
        "district_ppspf" to ServicePointType.DISTRICT_PPSPF,
        "mairie" to ServicePointType.MAIRIE,
        "ecole_communautaire" to ServicePointType.ECOLE_COMMUNAUTAIRE,
        "ecole_privé" to ServicePointType.ECOLE_PRIVÉ,
        "lycée" to ServicePointType.LYCÉE,
      )
    Assert.assertEquals(expectedMap, result)
  }
}<|MERGE_RESOLUTION|>--- conflicted
+++ resolved
@@ -16,7 +16,6 @@
 
 package org.smartregister.fhircore.geowidget.screens
 
-import CoroutineTestRule
 import android.os.Build
 import androidx.arch.core.executor.testing.InstantTaskExecutorRule
 import androidx.test.core.app.ApplicationProvider
@@ -84,7 +83,7 @@
   @Before
   fun setUp() {
     MockitoAnnotations.initMocks(this)
-    viewModel = GeoWidgetViewModel(dispatcherProvider)
+    viewModel = GeoWidgetViewModel()
     hiltRule.inject()
     sharedPreferencesHelper = mockk()
     configurationRegistry = mockk()
@@ -92,10 +91,7 @@
       spyk(
         DefaultRepository(
           fhirEngine = fhirEngine,
-<<<<<<< HEAD
-=======
           dispatcherProvider = dispatcherProvider,
->>>>>>> 3cb71f08
           sharedPreferencesHelper = sharedPreferencesHelper,
           configurationRegistry = configurationRegistry,
           configService = configService,
@@ -105,7 +101,7 @@
           context = ApplicationProvider.getApplicationContext(),
         ),
       )
-    geoWidgetViewModel = spyk(GeoWidgetViewModel(dispatcherProvider))
+    geoWidgetViewModel = spyk(GeoWidgetViewModel())
 
     coEvery { defaultRepository.create(any()) } returns emptyList()
   }
