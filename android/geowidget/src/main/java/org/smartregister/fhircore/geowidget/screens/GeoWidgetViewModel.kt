--- conflicted
+++ resolved
@@ -17,21 +17,10 @@
 package org.smartregister.fhircore.geowidget.screens
 
 import androidx.lifecycle.ViewModel
-<<<<<<< HEAD
-import com.mapbox.geojson.Feature
-=======
->>>>>>> 8dff9c09
 import dagger.hilt.android.lifecycle.HiltViewModel
 import javax.inject.Inject
 import kotlinx.coroutines.flow.MutableStateFlow
 import kotlinx.coroutines.flow.StateFlow
-<<<<<<< HEAD
-import org.json.JSONArray
-import org.json.JSONObject
-import org.smartregister.fhircore.engine.util.DispatcherProvider
-import org.smartregister.fhircore.geowidget.model.GeoWidgetLocation
-import org.smartregister.fhircore.geowidget.util.extensions.getGeoJsonGeometry
-=======
 import org.json.JSONObject
 import org.smartregister.fhircore.engine.util.DispatcherProvider
 import org.smartregister.fhircore.geowidget.model.Feature
@@ -39,49 +28,11 @@
 import org.smartregister.fhircore.geowidget.util.extensions.getGeoJsonGeometry
 import org.smartregister.fhircore.geowidget.util.extensions.getProperties
 import timber.log.Timber
->>>>>>> 8dff9c09
 
 @HiltViewModel
 class GeoWidgetViewModel @Inject constructor(val dispatcherProvider: DispatcherProvider) :
   ViewModel() {
 
-<<<<<<< HEAD
-  private val _featuresFlow: MutableStateFlow<Set<Feature>> = MutableStateFlow(setOf())
-  val featuresFlow: StateFlow<Set<Feature>> = _featuresFlow
-
-  fun addLocationToMap(location: GeoWidgetLocation) {
-    val contexts =
-      location.contexts.map { context ->
-        JSONObject().apply {
-          put("id", context.id)
-          put("type", context.type)
-        }
-      }
-    val properties =
-      JSONObject().apply {
-        put("id", location.id)
-        put("name", location.name)
-        put("contexts", JSONArray(contexts))
-      }
-
-    val jsonFeature =
-      JSONObject().apply {
-        put("type", "Feature")
-        put("properties", properties)
-        put("geometry", location.getGeoJsonGeometry())
-      }
-    val feature = Feature.fromJson(jsonFeature.toString())
-
-    _featuresFlow.value = _featuresFlow.value + feature
-  }
-
-  fun addLocationsToMap(locations: Set<GeoWidgetLocation>) {
-    locations.forEach { location -> addLocationToMap(location) }
-  }
-
-  fun clearLocations() {
-    _featuresFlow.value = setOf()
-=======
   private val _featuresFlow: MutableStateFlow<Set<com.mapbox.geojson.Feature>> =
     MutableStateFlow(setOf())
   val featuresFlow: StateFlow<Set<com.mapbox.geojson.Feature>> = _featuresFlow
@@ -138,6 +89,5 @@
     map[ServicePointType.MEN.name.lowercase()] = ServicePointType.MEN
     map[ServicePointType.DREN.name.lowercase()] = ServicePointType.DREN
     return map
->>>>>>> 8dff9c09
   }
 }