--- conflicted
+++ resolved
@@ -16,27 +16,6 @@
 
 package org.smartregister.fhircore.geowidget.util.extensions
 
-<<<<<<< HEAD
-import org.json.JSONArray
-import org.json.JSONObject
-import org.smartregister.fhircore.geowidget.model.GeoWidgetLocation
-import org.smartregister.fhircore.geowidget.model.Position
-
-fun GeoWidgetLocation.getGeoJsonGeometry(): JSONObject {
-  position ?: return JSONObject()
-
-  val geometry = JSONObject()
-
-  geometry.put("type", "Point")
-  geometry.put("coordinates", JSONArray(arrayOf(position.longitude, position.latitude)))
-  return geometry
-}
-
-fun JSONObject.position(): Position? {
-  return optJSONObject("geometry")?.run {
-    optJSONArray("coordinates")?.run { Position(optDouble(0), optDouble(1)) }
-  }
-=======
 import com.google.gson.JsonElement
 import org.json.JSONArray
 import org.json.JSONObject
@@ -95,5 +74,4 @@
   val propertiesObject = JSONObject()
   properties.forEach { key, value -> propertiesObject.put(key, value) }
   return propertiesObject
->>>>>>> 8dff9c09
 }