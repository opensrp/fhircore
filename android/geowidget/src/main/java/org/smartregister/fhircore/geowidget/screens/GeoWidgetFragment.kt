--- conflicted
+++ resolved
@@ -312,7 +312,6 @@
     )
   }
 
-<<<<<<< HEAD
   private fun zoomToLocationsOnMap(features: List<Feature>) {
     if (features.isEmpty()) {
       geoJsonSource?.setGeoJson(null as FeatureCollection?)
@@ -336,31 +335,6 @@
 
     geoJsonSource?.setGeoJson(featureCollection)
     mapView.getMapAsync { mapboxMap -> mapboxMap.easeCamera(finalCameraPosition) }
-=======
-  private fun zoomMapWithFeatures() {
-    mapView?.getMapAsync { mapboxMap ->
-      val featureCollection =
-        FeatureCollection.fromFeatures(geoWidgetViewModel.mapFeatures.toList())
-      val locationPoints =
-        featureCollection
-          .features()
-          ?.asSequence()
-          ?.filter { it.geometry() is Point }
-          ?.map { it.geometry() as Point }
-          ?.toMutableList() ?: emptyList()
-
-      val bbox = TurfMeasurement.bbox(MultiPoint.fromLngLats(locationPoints))
-      val paddedBbox = CoordinateUtils.getPaddedBbox(bbox, 1000.0)
-      val bounds = LatLngBounds.from(paddedBbox[3], paddedBbox[2], paddedBbox[1], paddedBbox[0])
-      val finalCameraPosition = CameraUpdateFactory.newLatLngBounds(bounds, 50)
-
-      with(mapboxMap) {
-        (style?.getSourceAs(requireContext().getString(R.string.data_set_quest)) as GeoJsonSource?)
-          ?.apply { setGeoJson(featureCollection) }
-        easeCamera(finalCameraPosition)
-      }
-    }
->>>>>>> 62c9e89d
   }
 
   class Builder {
