/*
 * Copyright 2021-2024 Ona Systems, Inc
 *
 * Licensed under the Apache License, Version 2.0 (the "License");
 * you may not use this file except in compliance with the License.
 * You may obtain a copy of the License at
 *
 *       http://www.apache.org/licenses/LICENSE-2.0
 *
 * Unless required by applicable law or agreed to in writing, software
 * distributed under the License is distributed on an "AS IS" BASIS,
 * WITHOUT WARRANTIES OR CONDITIONS OF ANY KIND, either express or implied.
 * See the License for the specific language governing permissions and
 * limitations under the License.
 */

package org.smartregister.fhircore.geowidget.screens

import android.graphics.Bitmap
import android.os.Bundle
import android.view.LayoutInflater
import android.view.View
import android.view.ViewGroup
import android.widget.LinearLayout
import androidx.core.content.res.ResourcesCompat
import androidx.fragment.app.Fragment
import androidx.fragment.app.FragmentManager
import androidx.fragment.app.viewModels
import androidx.lifecycle.Lifecycle
import androidx.lifecycle.flowWithLifecycle
import androidx.lifecycle.lifecycleScope
import com.mapbox.geojson.FeatureCollection
import com.mapbox.geojson.MultiPoint
import com.mapbox.geojson.Point
import com.mapbox.mapboxsdk.Mapbox
import com.mapbox.mapboxsdk.camera.CameraUpdateFactory
import com.mapbox.mapboxsdk.geometry.LatLngBounds
import com.mapbox.mapboxsdk.maps.Style
import com.mapbox.mapboxsdk.style.expressions.Expression
import com.mapbox.mapboxsdk.style.layers.PropertyFactory
import com.mapbox.mapboxsdk.style.layers.SymbolLayer
import com.mapbox.mapboxsdk.style.sources.GeoJsonSource
import com.mapbox.turf.TurfMeasurement
import dagger.hilt.android.AndroidEntryPoint
import io.ona.kujaku.callbacks.AddPointCallback
import io.ona.kujaku.plugin.switcher.BaseLayerSwitcherPlugin
import io.ona.kujaku.plugin.switcher.layer.StreetsBaseLayer
import io.ona.kujaku.utils.CoordinateUtils
import io.ona.kujaku.views.KujakuMapView
import kotlinx.coroutines.launch
import org.json.JSONObject
import org.smartregister.fhircore.engine.configuration.geowidget.MapLayer
import org.smartregister.fhircore.engine.configuration.geowidget.MapLayerConfig
import org.smartregister.fhircore.geowidget.BuildConfig
import org.smartregister.fhircore.geowidget.R
import org.smartregister.fhircore.geowidget.baselayers.MapBoxSatelliteLayer
import org.smartregister.fhircore.geowidget.baselayers.StreetSatelliteLayer
import org.smartregister.fhircore.geowidget.model.Coordinates
import org.smartregister.fhircore.geowidget.model.Feature
import org.smartregister.fhircore.geowidget.model.Geometry
import org.smartregister.fhircore.geowidget.model.ServicePointType
<<<<<<< HEAD
=======
import org.smartregister.fhircore.geowidget.model.TYPE
>>>>>>> 6e54ff4f
import org.smartregister.fhircore.geowidget.util.ResourceUtils
import org.smartregister.fhircore.geowidget.util.extensions.geometry
import org.smartregister.fhircore.geowidget.util.extensions.featureProperties
import timber.log.Timber
import java.util.LinkedList


@AndroidEntryPoint
class GeoWidgetFragment : Fragment() {
    private val geoWidgetViewModel by viewModels<GeoWidgetViewModel>()
    internal var onAddLocationCallback: (Feature) -> Unit = {}
    internal var onCancelAddingLocationCallback: () -> Unit = {}
<<<<<<< HEAD
    internal var onClickLocationCallback: (Feature, FragmentManager) -> Unit = { feature: Feature, fragmentManager: FragmentManager -> }
    internal var useGpsOnAddingLocation: Boolean = false
    internal var mapLayers : List<MapLayerConfig> = ArrayList()
    internal var shouldLocationButtonShow : Boolean = true
    internal var shouldPlaneSwitcherButtonShow : Boolean = true
=======
    internal var onClickLocationCallback: (Feature) -> Unit = {}
    internal var useGpsOnAddingLocation: Boolean = false
    internal var mapLayers: List<MapLayer> = ArrayList()
    internal var shouldLocationButtonShow: Boolean = true
    internal var shouldPlaneSwitcherButtonShow: Boolean = true
>>>>>>> 6e54ff4f

    private lateinit var mapView: KujakuMapView
    private var geoJsonSource: GeoJsonSource? = null
    private var featureCollection: FeatureCollection? = null

    override fun onCreateView(
        inflater: LayoutInflater,
        container: ViewGroup?,
        savedInstanceState: Bundle?,
    ): View {
        Mapbox.getInstance(requireContext(), BuildConfig.MAPBOX_SDK_TOKEN)
        return setupViews()
    }

    override fun onViewCreated(view: View, savedInstanceState: Bundle?) {
        setLocationCollector()
    }

    private fun setLocationCollector() {
        viewLifecycleOwner.lifecycleScope.launch {
            geoWidgetViewModel.featuresFlow
                .flowWithLifecycle(lifecycle, Lifecycle.State.STARTED)
                .collect { features ->
                    val featureCollection = FeatureCollection.fromFeatures(features.toList())
                    this@GeoWidgetFragment.featureCollection = featureCollection
                    if (geoJsonSource != null && featureCollection != null) {
                        geoJsonSource!!.setGeoJson(featureCollection)
                        zoomToLocationsOnMap(featureCollection)
                    }
                }
        }
    }

    private fun setupViews(): LinearLayout {

        mapView = setUpMapView()

        return LinearLayout(requireContext()).apply {
            orientation = LinearLayout.VERTICAL

            addView(mapView)
        }
    }

    private fun setUpMapView(): KujakuMapView {
        return KujakuMapView(requireActivity()).apply {
            id = R.id.kujaku_widget
            val builder = Style.Builder().fromUri(context.getString(R.string.style_map_fhir_core))
            getMapAsync { mapboxMap ->
                mapboxMap.setStyle(builder) { style ->
                    geoJsonSource = style.getSourceAs(context.getString(R.string.data_set_quest))
                    addIconsLayer(style)
                    addMapStyle(style)
                    if (geoJsonSource != null && featureCollection != null) {
                        geoJsonSource!!.setGeoJson(featureCollection)
                    }
                }
            }

            setOnAddLocationListener(this)
            setOnClickLocationListener(this)
        }
    }

    private fun addIconsLayer(mMapboxMapStyle: Style) {
        val dynamicIconSize = Expression.interpolate(
            Expression.linear(), Expression.zoom(),
            Expression.literal(0.98f), Expression.literal(0.9f)
        )

        val servicePointTypeMap: Map<String, ServicePointType> =
            geoWidgetViewModel.getServicePointKeyToType()
        for ((key, servicePointType) in servicePointTypeMap) {
<<<<<<< HEAD
            val icon: Bitmap = ResourceUtils.drawableToBitmap(
=======
            val icon: Bitmap? = ResourceUtils.drawableToBitmap(
>>>>>>> 6e54ff4f
                ResourcesCompat.getDrawable(
                    resources, servicePointType.drawableId, requireContext().theme
                )!!
            )
<<<<<<< HEAD
            mMapboxMapStyle.addImage(key, icon)
            val symbolLayer = SymbolLayer(
                // TODO: Refactor to string constant
                String.format("%s.layer", key),
                getString(R.string.data_set_quest)
            )
            symbolLayer.setProperties(
                PropertyFactory.iconImage(key), PropertyFactory.iconSize(dynamicIconSize),
                PropertyFactory.iconIgnorePlacement(false), PropertyFactory.iconAllowOverlap(false)
            )
            // TODO: Refactor "type" to string constant
            symbolLayer.setFilter(
                Expression.eq(
                    Expression.get("type"),
                    servicePointType.name.lowercase()
                )
            )
            mMapboxMapStyle.addLayer(symbolLayer)
=======
            icon?.let {
                mMapboxMapStyle.addImage(key, icon)
                val symbolLayer = SymbolLayer(
                    String.format("%s.layer", key),
                    getString(R.string.data_set_quest)
                )
                symbolLayer.setProperties(
                    PropertyFactory.iconImage(key), PropertyFactory.iconSize(dynamicIconSize),
                    PropertyFactory.iconIgnorePlacement(false), PropertyFactory.iconAllowOverlap(false)
                )
                symbolLayer.setFilter(
                    Expression.eq(
                        Expression.get(TYPE),
                        servicePointType.name.lowercase()
                    )
                )
                mMapboxMapStyle.addLayer(symbolLayer)
            }
>>>>>>> 6e54ff4f
        }
    }

    private fun KujakuMapView.addMapStyle(style: Style) {
        val baseLayerSwitcherPlugin = BaseLayerSwitcherPlugin(this, style)

        baseLayerSwitcherPlugin.apply {
            mapLayers.forEach {
<<<<<<< HEAD
                when (it.pair.first) {
                    MapLayer.STREET ->  addBaseLayer(MapBoxSatelliteLayer(),it.pair.second)
                    MapLayer.SATELLITE -> addBaseLayer(StreetsBaseLayer(requireContext()),it.pair.second)
                    MapLayer.STREET_SATELLITE ->  addBaseLayer(StreetSatelliteLayer(requireContext()),it.pair.second)
=======
                when (it) {
                    is MapLayer.SatelliteLayer -> {
                        addBaseLayer(MapBoxSatelliteLayer(), it.isDefault)
                    }

                    is MapLayer.StreetLayer -> {
                        addBaseLayer(StreetsBaseLayer(requireContext()), it.isDefault)
                    }

                    is MapLayer.StreetSatelliteLayer -> {
                        addBaseLayer(StreetSatelliteLayer(requireContext()), it.isDefault)
                    }
>>>>>>> 6e54ff4f
                }
            }

        }

        if (shouldLocationButtonShow) {
            showCurrentLocationBtn(true)
        }
        if (shouldPlaneSwitcherButtonShow) {
            baseLayerSwitcherPlugin.show()
        }
    }

    private fun setOnClickLocationListener(mapView: KujakuMapView) {
        mapView.setOnFeatureClickListener(
            { featuresList ->
                val mapBoxFeature = featuresList.firstOrNull() ?: return@setOnFeatureClickListener
<<<<<<< HEAD
=======
                // TODO: Support other Geometry types as well other than Point
>>>>>>> 6e54ff4f
                if (mapBoxFeature.geometry() !is Point) {
                    Timber.w("Only feature geometry of type Point is supported!")
                    return@setOnFeatureClickListener
                }

                val point = (mapBoxFeature.geometry() as Point)
                val feature = Feature(
                    id = mapBoxFeature.id() ?: "",
                    geometry = Geometry(
                        coordinates = listOf(
                            Coordinates(
                                latitude = point.latitude(),
                                longitude = point.longitude()
                            )
                        )
                    ),
                    properties = mapBoxFeature.properties()?.asMap()?.featureProperties()!!
                )

<<<<<<< HEAD
                onClickLocationCallback(feature, parentFragmentManager)
=======
                onClickLocationCallback(feature)
>>>>>>> 6e54ff4f
            },
            "quest-data-points",
        )
    }

    private fun setOnAddLocationListener(mapView: KujakuMapView) {
        mapView.addPoint(
            useGpsOnAddingLocation,
            object : AddPointCallback {

                override fun onPointAdd(featureJSONObject: JSONObject?) {
                    featureJSONObject ?: return
                    val position = featureJSONObject.geometry() ?: return
                    val feature = Feature(geometry = position)
                    onAddLocationCallback(feature)
                }

                override fun onCancel() {
                    onCancelAddingLocationCallback
                }
            },
        )
    }

    private fun zoomToLocationsOnMap(featureCollection: FeatureCollection?) {
        featureCollection ?: return

        val locationPoint = LinkedList<Point>()
        featureCollection.features()?.forEach { feature ->
            val geometry = feature.geometry()
            if (geometry is Point) {
                locationPoint.add(geometry)
            }
        }

        if ((featureCollection.features()?.size ?: 0) == 0) return

        val bbox = TurfMeasurement.bbox(MultiPoint.fromLngLats(locationPoint))
        val paddedBbox = CoordinateUtils.getPaddedBbox(bbox, 1000.0)
        val bounds = LatLngBounds.from(paddedBbox[3], paddedBbox[2], paddedBbox[1], paddedBbox[0])
        val finalCameraPosition = CameraUpdateFactory.newLatLngBounds(bounds, 50)

        mapView.getMapAsync { mapboxMap -> mapboxMap.easeCamera(finalCameraPosition) }
    }

    override fun onStart() {
        super.onStart()
        mapView.onStart()
    }

    override fun onResume() {
        super.onResume()
        mapView.onResume()
    }

    override fun onPause() {
        super.onPause()
        mapView.onPause()
    }

    override fun onStop() {
        super.onStop()
        mapView.onStop()
    }

    override fun onDestroy() {
        super.onDestroy()
        mapView.onDestroy()
    }

    override fun onLowMemory() {
        super.onLowMemory()
        mapView.onLowMemory()
    }

    override fun onSaveInstanceState(outState: Bundle) {
        super.onSaveInstanceState(outState)
        mapView.onSaveInstanceState(outState)
    }

<<<<<<< HEAD
    fun addLocationToMap(location: Feature) {
        geoWidgetViewModel.addLocationToMap(location)
    }

=======
>>>>>>> 6e54ff4f
    fun addLocationsToMap(locations: Set<Feature>) {
        geoWidgetViewModel.addLocationsToMap(locations)
    }

    companion object {
        fun builder() = Builder()
    }
}

class Builder {

    private var onAddLocationCallback: (Feature) -> Unit = {}
    private var onCancelAddingLocationCallback: () -> Unit = {}
<<<<<<< HEAD
    private var onClickLocationCallback: (Feature, FragmentManager) -> Unit = { feature: Feature, fragmentManager: FragmentManager -> }
    private var useGpsOnAddingLocation: Boolean = false
    private var mapLayers : List<MapLayerConfig> = ArrayList()
    private var shouldLocationButtonShow : Boolean = true
    private var shouldPlaneSwitcherButtonShow : Boolean = true
    private var onStyleLoadedCallback : Boolean = true
=======
    private var onClickLocationCallback: (Feature) -> Unit = {}
    private var useGpsOnAddingLocation: Boolean = false
    private var mapLayers: List<MapLayer> = ArrayList()
    private var shouldLocationButtonShow: Boolean = true
    private var shouldPlaneSwitcherButtonShow: Boolean = true
>>>>>>> 6e54ff4f
    fun setOnAddLocationListener(onAddLocationCallback: (Feature) -> Unit) = apply {
        this.onAddLocationCallback = onAddLocationCallback
    }

    fun setOnCancelAddingLocationListener(onCancelAddingLocationCallback: () -> Unit) = apply {
        this.onCancelAddingLocationCallback = onCancelAddingLocationCallback
    }

<<<<<<< HEAD
    fun setOnClickLocationListener(onClickLocationCallback: (Feature, FragmentManager) -> Unit) = apply {
=======
    fun setOnClickLocationListener(onClickLocationCallback: (Feature) -> Unit) = apply {
>>>>>>> 6e54ff4f
        this.onClickLocationCallback = onClickLocationCallback
    }

    fun setUseGpsOnAddingLocation(value: Boolean) = apply {
        this.useGpsOnAddingLocation = value
    }

<<<<<<< HEAD
    fun setMapLayers(list : List<MapLayerConfig>) = apply {
=======
    fun setMapLayers(list: List<MapLayer>) = apply {
>>>>>>> 6e54ff4f
        this.mapLayers = list
    }

    fun setLocationButtonVisibility(show: Boolean) = apply {
        this.shouldLocationButtonShow = show
    }

    fun setPlaneSwitcherButtonVisibility(show: Boolean) = apply {
        this.shouldPlaneSwitcherButtonShow = show
    }

    fun build(): GeoWidgetFragment {
        return GeoWidgetFragment().apply {
            this.onAddLocationCallback = this@Builder.onAddLocationCallback
            this.onCancelAddingLocationCallback = this@Builder.onCancelAddingLocationCallback
            this.onClickLocationCallback = this@Builder.onClickLocationCallback
            this.useGpsOnAddingLocation = this@Builder.useGpsOnAddingLocation
            this.mapLayers = this@Builder.mapLayers
            this.shouldLocationButtonShow = this@Builder.shouldLocationButtonShow
            this.shouldPlaneSwitcherButtonShow = this@Builder.shouldPlaneSwitcherButtonShow
        }
    }
}<|MERGE_RESOLUTION|>--- conflicted
+++ resolved
@@ -59,10 +59,14 @@
 import org.smartregister.fhircore.geowidget.model.Feature
 import org.smartregister.fhircore.geowidget.model.Geometry
 import org.smartregister.fhircore.geowidget.model.ServicePointType
-<<<<<<< HEAD
-=======
 import org.smartregister.fhircore.geowidget.model.TYPE
->>>>>>> 6e54ff4f
+import org.smartregister.fhircore.geowidget.util.ResourceUtils
+import org.smartregister.fhircore.geowidget.util.extensions.geometry
+import org.smartregister.fhircore.geowidget.util.extensions.featureProperties
+import org.smartregister.fhircore.geowidget.model.Coordinates
+import org.smartregister.fhircore.geowidget.model.Feature
+import org.smartregister.fhircore.geowidget.model.Geometry
+import org.smartregister.fhircore.geowidget.model.ServicePointType
 import org.smartregister.fhircore.geowidget.util.ResourceUtils
 import org.smartregister.fhircore.geowidget.util.extensions.geometry
 import org.smartregister.fhircore.geowidget.util.extensions.featureProperties
@@ -75,19 +79,11 @@
     private val geoWidgetViewModel by viewModels<GeoWidgetViewModel>()
     internal var onAddLocationCallback: (Feature) -> Unit = {}
     internal var onCancelAddingLocationCallback: () -> Unit = {}
-<<<<<<< HEAD
     internal var onClickLocationCallback: (Feature, FragmentManager) -> Unit = { feature: Feature, fragmentManager: FragmentManager -> }
     internal var useGpsOnAddingLocation: Boolean = false
     internal var mapLayers : List<MapLayerConfig> = ArrayList()
     internal var shouldLocationButtonShow : Boolean = true
     internal var shouldPlaneSwitcherButtonShow : Boolean = true
-=======
-    internal var onClickLocationCallback: (Feature) -> Unit = {}
-    internal var useGpsOnAddingLocation: Boolean = false
-    internal var mapLayers: List<MapLayer> = ArrayList()
-    internal var shouldLocationButtonShow: Boolean = true
-    internal var shouldPlaneSwitcherButtonShow: Boolean = true
->>>>>>> 6e54ff4f
 
     private lateinit var mapView: KujakuMapView
     private var geoJsonSource: GeoJsonSource? = null
@@ -161,35 +157,11 @@
         val servicePointTypeMap: Map<String, ServicePointType> =
             geoWidgetViewModel.getServicePointKeyToType()
         for ((key, servicePointType) in servicePointTypeMap) {
-<<<<<<< HEAD
-            val icon: Bitmap = ResourceUtils.drawableToBitmap(
-=======
             val icon: Bitmap? = ResourceUtils.drawableToBitmap(
->>>>>>> 6e54ff4f
                 ResourcesCompat.getDrawable(
                     resources, servicePointType.drawableId, requireContext().theme
                 )!!
             )
-<<<<<<< HEAD
-            mMapboxMapStyle.addImage(key, icon)
-            val symbolLayer = SymbolLayer(
-                // TODO: Refactor to string constant
-                String.format("%s.layer", key),
-                getString(R.string.data_set_quest)
-            )
-            symbolLayer.setProperties(
-                PropertyFactory.iconImage(key), PropertyFactory.iconSize(dynamicIconSize),
-                PropertyFactory.iconIgnorePlacement(false), PropertyFactory.iconAllowOverlap(false)
-            )
-            // TODO: Refactor "type" to string constant
-            symbolLayer.setFilter(
-                Expression.eq(
-                    Expression.get("type"),
-                    servicePointType.name.lowercase()
-                )
-            )
-            mMapboxMapStyle.addLayer(symbolLayer)
-=======
             icon?.let {
                 mMapboxMapStyle.addImage(key, icon)
                 val symbolLayer = SymbolLayer(
@@ -208,7 +180,6 @@
                 )
                 mMapboxMapStyle.addLayer(symbolLayer)
             }
->>>>>>> 6e54ff4f
         }
     }
 
@@ -217,25 +188,10 @@
 
         baseLayerSwitcherPlugin.apply {
             mapLayers.forEach {
-<<<<<<< HEAD
                 when (it.pair.first) {
                     MapLayer.STREET ->  addBaseLayer(MapBoxSatelliteLayer(),it.pair.second)
                     MapLayer.SATELLITE -> addBaseLayer(StreetsBaseLayer(requireContext()),it.pair.second)
                     MapLayer.STREET_SATELLITE ->  addBaseLayer(StreetSatelliteLayer(requireContext()),it.pair.second)
-=======
-                when (it) {
-                    is MapLayer.SatelliteLayer -> {
-                        addBaseLayer(MapBoxSatelliteLayer(), it.isDefault)
-                    }
-
-                    is MapLayer.StreetLayer -> {
-                        addBaseLayer(StreetsBaseLayer(requireContext()), it.isDefault)
-                    }
-
-                    is MapLayer.StreetSatelliteLayer -> {
-                        addBaseLayer(StreetSatelliteLayer(requireContext()), it.isDefault)
-                    }
->>>>>>> 6e54ff4f
                 }
             }
 
@@ -253,10 +209,7 @@
         mapView.setOnFeatureClickListener(
             { featuresList ->
                 val mapBoxFeature = featuresList.firstOrNull() ?: return@setOnFeatureClickListener
-<<<<<<< HEAD
-=======
                 // TODO: Support other Geometry types as well other than Point
->>>>>>> 6e54ff4f
                 if (mapBoxFeature.geometry() !is Point) {
                     Timber.w("Only feature geometry of type Point is supported!")
                     return@setOnFeatureClickListener
@@ -276,11 +229,7 @@
                     properties = mapBoxFeature.properties()?.asMap()?.featureProperties()!!
                 )
 
-<<<<<<< HEAD
                 onClickLocationCallback(feature, parentFragmentManager)
-=======
-                onClickLocationCallback(feature)
->>>>>>> 6e54ff4f
             },
             "quest-data-points",
         )
@@ -361,13 +310,10 @@
         mapView.onSaveInstanceState(outState)
     }
 
-<<<<<<< HEAD
     fun addLocationToMap(location: Feature) {
         geoWidgetViewModel.addLocationToMap(location)
     }
 
-=======
->>>>>>> 6e54ff4f
     fun addLocationsToMap(locations: Set<Feature>) {
         geoWidgetViewModel.addLocationsToMap(locations)
     }
@@ -381,20 +327,12 @@
 
     private var onAddLocationCallback: (Feature) -> Unit = {}
     private var onCancelAddingLocationCallback: () -> Unit = {}
-<<<<<<< HEAD
     private var onClickLocationCallback: (Feature, FragmentManager) -> Unit = { feature: Feature, fragmentManager: FragmentManager -> }
     private var useGpsOnAddingLocation: Boolean = false
     private var mapLayers : List<MapLayerConfig> = ArrayList()
     private var shouldLocationButtonShow : Boolean = true
     private var shouldPlaneSwitcherButtonShow : Boolean = true
     private var onStyleLoadedCallback : Boolean = true
-=======
-    private var onClickLocationCallback: (Feature) -> Unit = {}
-    private var useGpsOnAddingLocation: Boolean = false
-    private var mapLayers: List<MapLayer> = ArrayList()
-    private var shouldLocationButtonShow: Boolean = true
-    private var shouldPlaneSwitcherButtonShow: Boolean = true
->>>>>>> 6e54ff4f
     fun setOnAddLocationListener(onAddLocationCallback: (Feature) -> Unit) = apply {
         this.onAddLocationCallback = onAddLocationCallback
     }
@@ -403,11 +341,7 @@
         this.onCancelAddingLocationCallback = onCancelAddingLocationCallback
     }
 
-<<<<<<< HEAD
     fun setOnClickLocationListener(onClickLocationCallback: (Feature, FragmentManager) -> Unit) = apply {
-=======
-    fun setOnClickLocationListener(onClickLocationCallback: (Feature) -> Unit) = apply {
->>>>>>> 6e54ff4f
         this.onClickLocationCallback = onClickLocationCallback
     }
 
@@ -415,11 +349,7 @@
         this.useGpsOnAddingLocation = value
     }
 
-<<<<<<< HEAD
     fun setMapLayers(list : List<MapLayerConfig>) = apply {
-=======
-    fun setMapLayers(list: List<MapLayer>) = apply {
->>>>>>> 6e54ff4f
         this.mapLayers = list
     }
 
