--- conflicted
+++ resolved
@@ -69,18 +69,10 @@
   override fun onCreateView(
     inflater: LayoutInflater,
     container: ViewGroup?,
-    savedInstanceState: Bundle?,
+    savedInstanceState: Bundle?
   ): View? {
     Mapbox.getInstance(requireContext(), BuildConfig.MAPBOX_SDK_TOKEN)
-<<<<<<< HEAD
     geoWidgetConfiguration = geoWidgetConfiguration()
-=======
-    geoWidgetConfiguration =
-      configurationRegistry.retrieveConfiguration(
-        ConfigType.GeoWidget,
-        geoWidgetActivityArgs.configId,
-      )
->>>>>>> 285ebf22
 
     return setupViews()
   }
@@ -165,15 +157,15 @@
               geoWidgetViewModel.geoWidgetEventLiveData.postValue(
                 GeoWidgetEvent.RegisterClient(
                   location.idElement.value,
-                  geoWidgetConfiguration.registrationQuestionnaire,
-                ),
+                  geoWidgetConfiguration.registrationQuestionnaire
+                )
               )
             }
           }
         }
 
         override fun onCancel() {}
-      },
+      }
     )
   }
 
@@ -190,7 +182,7 @@
             }
           }
       },
-      "quest-data-points",
+      "quest-data-points"
     )
   }
 
@@ -230,8 +222,8 @@
       mapboxMap.easeCamera(
         CameraUpdateFactory.newLatLngBounds(
           LatLngBounds.from(paddedBbox[3], paddedBbox[2], paddedBbox[1], paddedBbox[0]),
-          50,
-        ),
+          50
+        )
       )
     }
   }
