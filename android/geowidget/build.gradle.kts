import org.gradle.api.tasks.testing.logging.TestLogEvent

buildscript {
  apply(from = "../jacoco.gradle.kts")
  apply(from = "../properties.gradle.kts")
}

plugins {
  id("com.android.library")
  id("kotlin-android")
  id("kotlin-kapt")
  id("kotlin-parcelize")
  id("de.mannodermaus.android-junit5")
  id("dagger.hilt.android.plugin")
  id("androidx.navigation.safeargs")
  id("org.jetbrains.kotlin.plugin.serialization")
}

android {
  compileSdk = 34

  defaultConfig {
    minSdk = 26
    targetSdk = 34
    buildConfigField("String", "MAPBOX_SDK_TOKEN", """"${project.extra["MAPBOX_SDK_TOKEN"]}"""")
    testInstrumentationRunner = "androidx.test.runner.AndroidJUnitRunner"
    consumerProguardFiles("consumer-rules.pro")
  }

  buildTypes {
    getByName("debug") { isTestCoverageEnabled = true }
    create("debugNonProxy") { initWith(getByName("debug")) }

    getByName("release") {
      isMinifyEnabled = false
      proguardFiles(getDefaultProguardFile("proguard-android-optimize.txt"), "proguard-rules.pro")
    }
  }

  compileOptions {
    isCoreLibraryDesugaringEnabled = true
    sourceCompatibility = JavaVersion.VERSION_11
    targetCompatibility = JavaVersion.VERSION_11
  }

  kotlinOptions {
    jvmTarget = JavaVersion.VERSION_11.toString()
    freeCompilerArgs = listOf("-Xjvm-default=all-compatibility", "-opt-in=kotlin.RequiresOptIn")
  }

  buildFeatures {
    compose = true
    viewBinding = true
    dataBinding = true
  }

<<<<<<< HEAD
  composeOptions { kotlinCompilerExtensionVersion = "1.4.2" }
=======
  composeOptions { kotlinCompilerExtensionVersion = "1.4.3" }
>>>>>>> 595f422a

  packagingOptions {
    resources.excludes.addAll(
      listOf(
        "META-INF/ASL-2.0.txt",
        "META-INF/LGPL-3.0.txt",
        "license.html",
        "readme.html",
        "META-INF/DEPENDENCIES",
        "META-INF/LICENSE",
        "META-INF/LICENSE.txt",
        "META-INF/license.txt",
        "META-INF/license.html",
        "META-INF/LICENSE.md",
        "META-INF/NOTICE",
        "META-INF/NOTICE.txt",
        "META-INF/NOTICE.md",
        "META-INF/notice.txt",
        "META-INF/ASL2.0",
        "META-INF/ASL-2.0.txt",
        "META-INF/LGPL-3.0.txt",
        "META-INF/sun-jaxb.episode",
        "META-INF/*.kotlin_module",
        "META-INF/AL2.0",
        "META-INF/LGPL2.1",
        "META-INF/INDEX.LIST",
      ),
    )
  }

  testOptions {
    animationsDisabled = true
    unitTests {
      isIncludeAndroidResources = true
      isReturnDefaultValues = true
    }
  }

  testCoverage { jacocoVersion = "0.8.7" }
}

tasks.withType<Test> {
  testLogging { events = setOf(TestLogEvent.FAILED) }
  minHeapSize = "4608m"
  maxHeapSize = "4608m"
}

configurations { all { exclude(group = "xpp3") } }

dependencies {
  coreLibraryDesugaring(libs.core.desugar)

  implementation(project(":engine"))
  implementation(libs.core.ktx)
  implementation(libs.appcompat)
  implementation(libs.material)
  implementation(libs.dagger.hilt.android)
  implementation(libs.hilt.work)
  implementation(libs.mapbox.sdk.turf)
  implementation(libs.kujaku.library) {
    isTransitive = true
    exclude(group = "stax", module = "stax-api")
  }

  // Annotation processors
  kapt(libs.hilt.compiler)
  kapt(libs.dagger.hilt.compiler)

  testRuntimeOnly(libs.junit.jupiter.engine)
  testRuntimeOnly(libs.junit.vintage.engine)

  // Unit test dependencies
  testImplementation(libs.junit.jupiter.api)
  testImplementation(libs.robolectric)
  testImplementation(libs.junit)
  testImplementation(libs.junit.ktx)
  testImplementation(libs.kotlinx.coroutines.test)
  testImplementation(libs.core.testing)
  testImplementation(libs.mockk)
  testImplementation(libs.kotlinx.coroutines.test)
  testImplementation(libs.hilt.android.testing)
  testImplementation(libs.navigation.testing)

  // To run only on debug builds
  debugImplementation(libs.ui.test.manifest)
  debugImplementation(libs.fragment.testing)

  // Annotation processors for test
  kaptTest(libs.hilt.android.compiler)
  kaptAndroidTest(libs.hilt.android.compiler)

  // Android test dependencies
  androidTestImplementation(libs.junit)
  androidTestImplementation(libs.junit.ktx)
  androidTestImplementation(libs.runner)
  androidTestImplementation(libs.ui.test.junit4)
  androidTestImplementation(libs.hilt.android.testing)
}<|MERGE_RESOLUTION|>--- conflicted
+++ resolved
@@ -54,11 +54,7 @@
     dataBinding = true
   }
 
-<<<<<<< HEAD
-  composeOptions { kotlinCompilerExtensionVersion = "1.4.2" }
-=======
   composeOptions { kotlinCompilerExtensionVersion = "1.4.3" }
->>>>>>> 595f422a
 
   packagingOptions {
     resources.excludes.addAll(
