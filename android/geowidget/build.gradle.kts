import org.gradle.api.tasks.testing.logging.TestLogEvent

plugins {
  `jacoco-report`
  `project-properties`
  id("com.android.library")
  id("kotlin-android")
  id("kotlin-kapt")
  id("kotlin-parcelize")
  id("de.mannodermaus.android-junit5")
  id("dagger.hilt.android.plugin")
  id("androidx.navigation.safeargs")
  id("org.jetbrains.kotlin.plugin.serialization")
}

android {
  compileSdk = BuildConfigs.compileSdk

  namespace = "org.smartregister.fhircore.geowidget"

  namespace = "org.smartregister.fhircore.geowidget"

  defaultConfig {
<<<<<<< HEAD
    minSdk = 26
=======
    minSdk = BuildConfigs.minSdk
>>>>>>> 5d72b3e8
    buildConfigField("String", "MAPBOX_SDK_TOKEN", """"${project.extra["MAPBOX_SDK_TOKEN"]}"""")
    testInstrumentationRunner = "androidx.test.runner.AndroidJUnitRunner"
    consumerProguardFiles("consumer-rules.pro")

    // The following argument makes the Android Test Orchestrator run its
    // "pm clear" command after each test invocation. This command ensures
    // that the app's state is completely cleared between tests.
    testInstrumentationRunnerArguments["clearPackageData"] = "true"
  }

  buildTypes {
    getByName("debug") { enableUnitTestCoverage = true }
    create("debugNonProxy") { initWith(getByName("debug")) }

    getByName("release") {
      isMinifyEnabled = false
      proguardFiles(getDefaultProguardFile("proguard-android-optimize.txt"), "proguard-rules.pro")
    }
  }

  compileOptions {
    isCoreLibraryDesugaringEnabled = true
    sourceCompatibility = JavaVersion.VERSION_17
    targetCompatibility = JavaVersion.VERSION_17
  }

  kotlinOptions {
    jvmTarget = JavaVersion.VERSION_17.toString()
    freeCompilerArgs = listOf("-Xjvm-default=all-compatibility", "-opt-in=kotlin.RequiresOptIn")
  }

  buildFeatures {
    compose = true
    viewBinding = true
    dataBinding = true
    buildConfig = true
  }

<<<<<<< HEAD
  composeOptions { kotlinCompilerExtensionVersion = "1.5.8" }
=======
  composeOptions { kotlinCompilerExtensionVersion = BuildConfigs.kotlinCompilerExtensionVersion }
>>>>>>> 5d72b3e8

  packaging {
    resources.excludes.addAll(
      listOf(
        "META-INF/ASL-2.0.txt",
        "META-INF/LGPL-3.0.txt",
        "license.html",
        "readme.html",
        "META-INF/DEPENDENCIES",
        "META-INF/LICENSE",
        "META-INF/LICENSE.txt",
        "META-INF/license.txt",
        "META-INF/license.html",
        "META-INF/LICENSE.md",
        "META-INF/NOTICE",
        "META-INF/NOTICE.txt",
        "META-INF/NOTICE.md",
        "META-INF/notice.txt",
        "META-INF/ASL2.0",
        "META-INF/ASL-2.0.txt",
        "META-INF/LGPL-3.0.txt",
        "META-INF/sun-jaxb.episode",
        "META-INF/*.kotlin_module",
        "META-INF/AL2.0",
        "META-INF/LGPL2.1",
        "META-INF/INDEX.LIST",
      ),
    )
  }

  testOptions {
    execution = "ANDROIDX_TEST_ORCHESTRATOR"
    animationsDisabled = true
    unitTests {
      isIncludeAndroidResources = true
      isReturnDefaultValues = true
    }
  }

<<<<<<< HEAD
  testCoverage { jacocoVersion = "0.8.11" }
=======
  testCoverage { jacocoVersion = BuildConfigs.jacocoVersion }
>>>>>>> 5d72b3e8
}

tasks.withType<Test> {
  testLogging { events = setOf(TestLogEvent.FAILED) }
  minHeapSize = "4608m"
  maxHeapSize = "4608m"
}

configurations { all { exclude(group = "xpp3") } }

dependencies {
  coreLibraryDesugaring(libs.core.desugar)

  implementation(project(":engine")) { exclude(group = "org.slf4j", module = "jcl-over-slf4j") }
  implementation(libs.core.ktx)
  implementation(libs.appcompat)
  implementation(libs.material)
  implementation(libs.dagger.hilt.android)
  implementation(libs.hilt.work)
  implementation(libs.mapbox.sdk.turf)
  implementation(libs.kujaku.library) {
    isTransitive = true
    exclude(group = "stax", module = "stax-api")
  }

  // Annotation processors
  kapt(libs.hilt.compiler)
  kapt(libs.dagger.hilt.compiler)

  testRuntimeOnly(libs.bundles.junit.jupiter.runtime)

  // Unit test dependencies
  testImplementation(libs.junit.jupiter.api)
  testImplementation(libs.robolectric)
  testImplementation(libs.bundles.junit.test)
  testImplementation(libs.core.testing)
  testImplementation(libs.mockk)
  testImplementation(libs.kotlinx.coroutines.test)
  testImplementation(libs.dagger.hilt.android.testing)
  testImplementation(libs.navigation.testing)

  // To run only on debug builds
  debugImplementation(libs.ui.test.manifest)
  debugImplementation(libs.fragment.testing)

  // Annotation processors for test
  kaptTest(libs.dagger.hilt.android.compiler)
  kaptAndroidTest(libs.dagger.hilt.android.compiler)

  androidTestUtil(libs.orchestrator)

  // Android test dependencies
  androidTestImplementation(libs.bundles.junit.test)
  androidTestImplementation(libs.runner)
  androidTestImplementation(libs.ui.test.junit4)
  androidTestImplementation(libs.dagger.hilt.android.testing)
}<|MERGE_RESOLUTION|>--- conflicted
+++ resolved
@@ -18,14 +18,8 @@
 
   namespace = "org.smartregister.fhircore.geowidget"
 
-  namespace = "org.smartregister.fhircore.geowidget"
-
   defaultConfig {
-<<<<<<< HEAD
-    minSdk = 26
-=======
     minSdk = BuildConfigs.minSdk
->>>>>>> 5d72b3e8
     buildConfigField("String", "MAPBOX_SDK_TOKEN", """"${project.extra["MAPBOX_SDK_TOKEN"]}"""")
     testInstrumentationRunner = "androidx.test.runner.AndroidJUnitRunner"
     consumerProguardFiles("consumer-rules.pro")
@@ -64,11 +58,7 @@
     buildConfig = true
   }
 
-<<<<<<< HEAD
-  composeOptions { kotlinCompilerExtensionVersion = "1.5.8" }
-=======
   composeOptions { kotlinCompilerExtensionVersion = BuildConfigs.kotlinCompilerExtensionVersion }
->>>>>>> 5d72b3e8
 
   packaging {
     resources.excludes.addAll(
@@ -108,11 +98,7 @@
     }
   }
 
-<<<<<<< HEAD
-  testCoverage { jacocoVersion = "0.8.11" }
-=======
   testCoverage { jacocoVersion = BuildConfigs.jacocoVersion }
->>>>>>> 5d72b3e8
 }
 
 tasks.withType<Test> {
