[versions]
accompanist = "0.23.1"
activity-compose = "1.8.2"
androidJunit5 = "1.8.2.1"
androidx-camera = "1.4.0-rc01"
androidx-paging = "3.3.2"
androidx-test= "1.6.1"
appcompat = "1.7.0"
benchmark-junit = "1.3.0"
cardview = "1.0.0"
compose-material-icons = "1.6.8"
compressor = "3.0.1"
constraintlayout = "2.1.4"
constraintlayout-compose = "1.0.1"
converter-gson = "2.9.0"
core-ktx = "1.13.1"
core-testing = "2.2.0"
coverallsGradlePlugin = "2.12.2"
cqfFhirCr = "3.8.0"
dagger-hilt = "2.51"
datastore = "1.1.1"
<<<<<<< HEAD
desugar-jdk-libs = "2.1.2"
dokkaBase = "1.9.20"
easy-rules-jexl = "4.1.1-SNAPSHOT"
=======
desugar-jdk-libs = "2.0.4"
dokkaBase = "1.8.20"
easyRulesCore = "4.1.1-SNAPSHOT"
>>>>>>> 85466938
espresso-core = "3.6.1"
fhir-common-utils = "1.0.0-SNAPSHOT"
fhir-sdk-contrib-barcode = "0.1.0-beta3-preview7-SNAPSHOT"
fhir-sdk-contrib-locationwidget = "0.1.0-alpha01-preview2-SNAPSHOT"
fhir-sdk-data-capture = "1.1.0-preview14-SNAPSHOT"
fhir-sdk-engine = "1.0.0-preview14-SNAPSHOT"
fhir-sdk-knowledge = "0.1.0-beta01-preview-SNAPSHOT"
fhir-sdk-workflow = "0.1.0-alpha04-preview13-SNAPSHOT"
foundation = "1.6.8"
fragment-ktx = "1.8.2"
glide = "4.16.0"
gradle = "8.3.2"
gson = "2.10.1"
hilt = "1.2.0"
java-jwt = "4.4.0"
jetbrains = "1.9.20"
joda-time = "2.10.14"
json = "20230618"
jsonPath = "2.9.0"
junit = "1.2.1"
junit-jupiter = "5.10.3"
junit-ktx = "1.2.1"
kotlin = "1.9.22"
kotlin-serialization = "1.8.10"
kotlinx-coroutines = "1.8.1"
kotlinx-serialization-json = "1.6.0"
kt3k-coveralls-ver="2.12.0"
ktlint = "0.50.0"
kujaku-library = "0.10.5-SNAPSHOT"
leakcanary-android = "2.10"
lifecycle= "2.8.4"
logback-android = "3.0.0"
mapbox-sdk-turf = "4.8.0"
material = "1.12.0"
mlkit-barcode-scanning = "17.3.0"
mockk = "1.13.8"
mockk-android = "1.13.8"
msg-simple = "1.2"
navigation = "2.7.7"
okhttp = "4.12.0"
okhttp-logging-interceptor = "4.12.0"
orchestrator = "1.5.0"
owasp = "8.2.1"
p2p-lib = "0.6.10-SNAPSHOT"
playServicesLocation = "21.3.0"
playServicesTasks = "18.2.0"
preference-ktx = "1.2.1"
prettytime = "5.0.2.Final"
retrofit = "2.9.0"
retrofit-mock = "2.9.0"
retrofit2-kotlinx-serialization-converter = "0.8.0"
robolectric = "4.13"
rules = "1.6.1"
security-crypto = "1.1.0-alpha06"
slf4j-nop = "2.0.7"
spotlessPluginGradle = "6.25.0"
stax-api = "1.0-2"
timber = "5.0.1"
ui = "1.6.3"
uiautomator = "2.3.0"
work = "2.9.1"
xercesImpl = "2.12.2"

[libraries]
accompanist-flowlayout = { group = "com.google.accompanist", name = "accompanist-flowlayout", version.ref = "accompanist" }
accompanist-placeholder = { group = "com.google.accompanist", name = "accompanist-placeholder", version.ref = "accompanist" }
activity-compose = { group = "androidx.activity", name = "activity-compose", version.ref = "activity-compose" }
androidx-camera-camera2 = { group = "androidx.camera", name = "camera-camera2", version.ref = "androidx-camera"}
androidx-camera-extensions = { group = "androidx.camera", name = "camera-extensions", version.ref = "androidx-camera"}
androidx-camera-lifecycle = { group = "androidx.camera", name = "camera-lifecycle", version.ref = "androidx-camera"}
androidx-camera-mlkit-vision = {group = "androidx.camera", name = "camera-mlkit-vision", version.ref = "androidx-camera"}
androidx-camera-view = {group = "androidx.camera", name = "camera-view", version.ref = "androidx-camera"}
activity-ktx = { group = "androidx.activity", name = "activity-ktx", version.ref = "activity-compose" }
appcompat = { group = "androidx.appcompat", name = "appcompat", version.ref = "appcompat" }
benchmark-junit = { group = "androidx.benchmark", name = "benchmark-junit4", version.ref = "benchmark-junit" }
cardview = { group = "androidx.cardview", name = "cardview", version.ref = "cardview" }
compose-material-icons-core = { group = "androidx.compose.material", name = "material-icons-core", version.ref = "compose-material-icons" }
compose-material-icons-extended = { group = "androidx.compose.material", name = "material-icons-extended", version.ref = "compose-material-icons" }
compressor = { group = "id.zelory", name = "compressor", version.ref = "compressor" }
constraintlayout = { group = "androidx.constraintlayout", name = "constraintlayout", version.ref = "constraintlayout" }
constraintlayout-compose = { group = "androidx.constraintlayout", name = "constraintlayout-compose", version.ref = "constraintlayout-compose" }
contrib-barcode = { group = "org.smartregister", name = "contrib-barcode", version.ref = "fhir-sdk-contrib-barcode" }
contrib-locationwidget = { group = "org.smartregister", name = "contrib-locationwidget", version.ref = "fhir-sdk-contrib-locationwidget" }
converter-gson = { group = "com.squareup.retrofit2", name = "converter-gson", version.ref = "converter-gson" }
core-desugar = { group = "com.android.tools", name = "desugar_jdk_libs", version.ref = "desugar-jdk-libs" }
core-ktx = { group = "androidx.core", name = "core-ktx", version.ref = "core-ktx" }
core-testing = { group = "androidx.arch.core", name = "core-testing", version.ref = "core-testing" }
coveralls-gradle-plugin = { module = "gradle.plugin.org.kt3k.gradle.plugin:coveralls-gradle-plugin", version.ref = "coverallsGradlePlugin" }
cqf-fhir-cr = { module = "org.opencds.cqf.fhir:cqf-fhir-cr", version.ref = "cqfFhirCr" }
dagger-hilt-android = { group = "com.google.dagger", name = "hilt-android", version.ref = "dagger-hilt" }
dagger-hilt-android-compiler = { group = "com.google.dagger", name = "hilt-android-compiler", version.ref = "dagger-hilt" }
dagger-hilt-android-testing = { group = "com.google.dagger", name = "hilt-android-testing", version.ref = "dagger-hilt" }
dagger-hilt-compiler = { group = "com.google.dagger", name = "hilt-compiler", version.ref = "dagger-hilt" }
data-capture = { group = "org.smartregister", name = "data-capture", version.ref = "fhir-sdk-data-capture" }
datastore = { group = "androidx.datastore", name = "datastore", version.ref = "datastore" }
datastore-preferences = { group = "androidx.datastore", name = "datastore-preferences", version.ref = "datastore"}
dokka-base = { module = "org.jetbrains.dokka:dokka-base", version.ref = "dokkaBase" }
easy-rules-jexl = { group = "org.smartregister", name = "easy-rules-jexl",  version.ref = "easyRulesCore"  }
espresso-core = { group = "androidx.test.espresso", name = "espresso-core", version.ref = "espresso-core" }
fhir-common-utils = { group = "org.smartregister", name = "fhir-common-utils", version.ref = "fhir-common-utils" }
fhir-engine = { group = "org.smartregister", name = "engine", version.ref = "fhir-sdk-engine" }
foundation = { group = "androidx.compose.foundation", name = "foundation", version.ref = "foundation" }
fragment-ktx = { group = "androidx.fragment", name = "fragment-ktx", version.ref = "fragment-ktx" }
fragment-testing = { group = "androidx.fragment", name = "fragment-testing", version.ref = "fragment-ktx" }
glide = { group = "com.github.bumptech.glide", name = "glide", version.ref = "glide" }
gms-play-services-location = { group = "com.google.android.gms", name = "play-services-location", version.ref = "playServicesLocation" }
gradle = { module = "com.android.tools.build:gradle", version.ref = "gradle" }
gson = { group = "com.google.code.gson", name = "gson", version.ref = "gson" }
hilt-compiler = { group = "androidx.hilt", name = "hilt-compiler", version.ref = "hilt" }
hilt-work = { group = "androidx.hilt", name = "hilt-work", version.ref = "hilt" }
java-jwt = { module = "com.auth0:java-jwt", version.ref = "java-jwt" }
joda-time = { group = "joda-time", name = "joda-time", version.ref = "joda-time" }
json = { group = "org.json", name = "json", version.ref = "json" }
json-path = { module = "com.jayway.jsonpath:json-path", version.ref = "jsonPath" }
junit = { group = "androidx.test.ext", name = "junit", version.ref = "junit" }
junit-jupiter-api = { group = "org.junit.jupiter", name = "junit-jupiter-api", version.ref = "junit-jupiter" }
junit-jupiter-engine = { group = "org.junit.jupiter", name = "junit-jupiter-engine", version.ref = "junit-jupiter" }
junit-ktx = { group = "androidx.test.ext", name = "junit-ktx", version.ref = "junit-ktx" }
junit-vintage-engine = { group = "org.junit.vintage", name = "junit-vintage-engine", version.ref = "junit-jupiter" }
knowledge = { group = "org.smartregister", name = "knowledge", version.ref = "fhir-sdk-knowledge" }
kotlin-gradle-plugin = { module = "org.jetbrains.kotlin:kotlin-gradle-plugin", version.ref = "kotlin" }
kotlin-reflect = { group = "org.jetbrains.kotlin", name = "kotlin-reflect", version.ref = "kotlin" }
kotlin-test = { group = "org.jetbrains.kotlin", name = "kotlin-test", version.ref = "kotlin" }
kotlinx-coroutines-android = { group = "org.jetbrains.kotlinx", name = "kotlinx-coroutines-android", version.ref = "kotlinx-coroutines" }
kotlinx-coroutines-core = { group = "org.jetbrains.kotlinx", name = "kotlinx-coroutines-core", version.ref = "kotlinx-coroutines" }
kotlinx-coroutines-test = { group = "org.jetbrains.kotlinx", name = "kotlinx-coroutines-test", version.ref = "kotlinx-coroutines" }
kotlinx-serialization-json = { group = "org.jetbrains.kotlinx", name = "kotlinx-serialization-json", version.ref = "kotlinx-serialization-json" }
ktlint-cli-ruleset = { group = "com.pinterest.ktlint", name = "ktlint-cli-ruleset-core", version.ref = "ktlint" }
ktlint-main = { group = "com.pinterest", name = "ktlint", version.ref = "ktlint"}
ktlint-rule-engine-core = { group = "com.pinterest.ktlint", name = "ktlint-rule-engine-core", version.ref = "ktlint" }
kujaku-library = { group = "io.ona.kujaku", name ="library", version.ref = "kujaku-library" }
leakcanary-android = { group = "com.squareup.leakcanary", name = "leakcanary-android", version.ref = "leakcanary-android" }
lifecycle-livedata-ktx = { group = "androidx.lifecycle", name = "lifecycle-livedata-ktx", version.ref = "lifecycle" }
lifecycle-viewmodel-compose = { group = "androidx.lifecycle", name = "lifecycle-viewmodel-compose", version.ref = "lifecycle" }
lifecycle-viewmodel-ktx = { group = "androidx.lifecycle", name = "lifecycle-viewmodel-ktx", version.ref = "lifecycle" }
logback-android = { module = "com.github.tony19:logback-android", version.ref = "logback-android" }
mapbox-sdk-turf = { group = "com.mapbox.mapboxsdk", name = "mapbox-sdk-turf", version.ref = "mapbox-sdk-turf" }
material = { group = "com.google.android.material", name = "material", version.ref = "material" }
mlkit-barcode-scanning = { group = "com.google.mlkit", name = "barcode-scanning", version.ref = "mlkit-barcode-scanning"}
mockk = { group = "io.mockk", name = "mockk", version.ref = "mockk" }
mockk-android = { group = "io.mockk", name = "mockk-android", version.ref = "mockk-android" }
msg-simple = { group = "com.github.java-json-tools", name = "msg-simple", version.ref = "msg-simple" }
navigation-compose = { group = "androidx.navigation", name = "navigation-compose", version.ref = "navigation" }
navigation-fragment-ktx = { group = "androidx.navigation", name = "navigation-fragment-ktx", version.ref = "navigation" }
navigation-testing = { group = "androidx.navigation", name = "navigation-testing", version.ref = "navigation" }
navigation-ui-ktx = { group = "androidx.navigation", name = "navigation-ui-ktx", version.ref = "navigation" }
okhttp = { group = "com.squareup.okhttp3", name = "okhttp", version.ref = "okhttp" }
okhttp-logging-interceptor = { group = "com.squareup.okhttp3", name = "logging-interceptor", version.ref = "okhttp-logging-interceptor" }
orchestrator = { group = "androidx.test", name = "orchestrator", version.ref = "orchestrator" }
p2p-lib = { group = "org.smartregister", name = "p2p-lib", version.ref = "p2p-lib" }
paging-compose = { group = "androidx.paging", name = "paging-compose", version.ref = "androidx-paging" }
paging-runtime-ktx = { group = "androidx.paging", name = "paging-runtime-ktx", version.ref = "androidx-paging" }
play-services-tasks = { group = "com.google.android.gms", name = "play-services-tasks", version.ref = "playServicesTasks" }
preference-ktx = { group = "androidx.preference", name = "preference-ktx", version.ref = "preference-ktx" }
prettytime = { group = "org.ocpsoft.prettytime", name = "prettytime", version.ref = "prettytime" }
retrofit = { group = "com.squareup.retrofit2", name = "retrofit", version.ref = "retrofit" }
retrofit-mock = { group = "com.squareup.retrofit2", name = "retrofit-mock", version.ref = "retrofit-mock" }
retrofit2-kotlinx-serialization-converter = { group = "com.jakewharton.retrofit", name = "retrofit2-kotlinx-serialization-converter", version.ref = "retrofit2-kotlinx-serialization-converter" }
robolectric = { group = "org.robolectric", name = "robolectric", version.ref = "robolectric" }
rules = { group = "androidx.test", name = "rules", version.ref = "rules" }
runner = { module = "androidx.test:runner", version.ref = "androidx-test" }
runtime-livedata = { group = "androidx.compose.runtime", name = "runtime-livedata", version.ref = "ui" }
security-crypto = { group = "androidx.security", name = "security-crypto", version.ref = "security-crypto" }
slf4j-nop = { group = "org.slf4j", name = "slf4j-nop", version.ref = "slf4j-nop" }
stax-api = { group = "javax.xml.stream", name = "stax-api", version.ref = "stax-api" }
timber = { group = "com.jakewharton.timber", name = "timber", version.ref = "timber" }
ui = { group = "androidx.compose.ui", name = "ui", version.ref = "ui" }
ui-test-junit4 = { group = "androidx.compose.ui", name = "ui-test-junit4", version.ref = "ui" }
ui-test-manifest = { group = "androidx.compose.ui", name = "ui-test-manifest", version.ref = "ui" }
ui-tooling = { group = "androidx.compose.ui", name = "ui-tooling", version.ref = "ui" }
ui-tooling-preview = { group = "androidx.compose.ui", name = "ui-tooling-preview", version.ref = "ui" }
uiautomator = { group = "androidx.test.uiautomator", name = "uiautomator", version.ref = "uiautomator" }
work-runtime-ktx = { group = "androidx.work", name = "work-runtime-ktx", version.ref = "work" }
work-testing = { group = "androidx.work", name = "work-testing", version.ref = "work" }
workflow = { group = "org.smartregister", name = "workflow", version.ref = "fhir-sdk-workflow" }
xercesImpl = { group = "xerces", name = "xercesImpl", version.ref = "xercesImpl" }

[plugins]
android-junit5 = {id="de.mannodermaus.android-junit5", version.ref="androidJunit5"}
androidx-navigation-safeargs = { id = "androidx.navigation.safeargs.kotlin", version.ref = "navigation" }
com-diffplug-spotless = { id = "com.diffplug.spotless", version.ref = "spotlessPluginGradle" }
dagger-hilt-android= { id = "com.google.dagger.hilt.android", version.ref = "dagger-hilt" }
kotlin-serialization = { id = "org.jetbrains.kotlin.plugin.serialization", version.ref = "kotlin-serialization" }
kt3k-coveralls = { id = "com.github.kt3k.coveralls", version.ref = "kt3k-coveralls-ver" }
org-jetbrains-dokka = { id = "org.jetbrains.dokka", version.ref = "jetbrains" }
org-jetbrains-kotlin-jvm = { id = "org.jetbrains.kotlin.jvm", version.ref = "kotlin" }
org-owasp-dependencycheck = { id = "org.owasp.dependencycheck", version.ref = "owasp" }

[bundles]
accompanist = ["accompanist-placeholder", "accompanist-flowlayout"]
cameraX = ["androidx-camera-camera2", "androidx-camera-extensions", "androidx-camera-lifecycle", "androidx-camera-mlkit-vision", "androidx-camera-view"]
compose = ["activity-compose","activity-ktx", "ui", "ui-tooling-preview", "constraintlayout-compose", "foundation","runtime-livedata"]
compose-ui-test = ["ui-test-junit4","ui-test-manifest"]
coroutines = ["kotlinx-coroutines-core", "kotlinx-coroutines-android"]
datastore-kt = ["datastore-preferences", "datastore"]
junit-jupiter-runtime = ["junit-jupiter-engine","junit-vintage-engine"]
junit-test = ["junit-ktx", "junit"]
klint = ["ktlint-cli-ruleset", "ktlint-rule-engine-core"]
lifecycle = ["lifecycle-viewmodel-ktx", "lifecycle-viewmodel-compose", "lifecycle-livedata-ktx"]
materialicons = ["compose-material-icons-extended", "compose-material-icons-core"]
navigation = ["navigation-compose", "navigation-fragment-ktx", "navigation-ui-ktx"]
okhttp3 = ["okhttp-logging-interceptor", "okhttp"]
paging = ["paging-compose", "paging-runtime-ktx"]
retrofit2 = ["retrofit", "retrofit-mock", "retrofit2-kotlinx-serialization-converter"]
<|MERGE_RESOLUTION|>--- conflicted
+++ resolved
@@ -19,15 +19,9 @@
 cqfFhirCr = "3.8.0"
 dagger-hilt = "2.51"
 datastore = "1.1.1"
-<<<<<<< HEAD
 desugar-jdk-libs = "2.1.2"
 dokkaBase = "1.9.20"
-easy-rules-jexl = "4.1.1-SNAPSHOT"
-=======
-desugar-jdk-libs = "2.0.4"
-dokkaBase = "1.8.20"
 easyRulesCore = "4.1.1-SNAPSHOT"
->>>>>>> 85466938
 espresso-core = "3.6.1"
 fhir-common-utils = "1.0.0-SNAPSHOT"
 fhir-sdk-contrib-barcode = "0.1.0-beta3-preview7-SNAPSHOT"
