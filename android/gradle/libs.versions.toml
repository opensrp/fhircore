[versions]
<<<<<<< HEAD
firebase-bom = "32.7.2"
firebase-messaging-ktx = "23.4.1"
=======
accompanist = "0.23.1"
>>>>>>> b55d7208
activity-compose = "1.8.2"
androidJunit5 = "1.8.2.1"
androidx-camera = "1.4.0-rc01"
androidx-paging = "3.3.0"
androidx-test = "1.6.1"
appcompat = "1.7.0"
benchmark-junit = "1.2.4"
cardview = "1.0.0"
commonsJexl3 = "3.2.1"
compose-material-icons = "1.6.8"
compressor = "3.0.1"
constraintlayout = "2.1.4"
constraintlayout-compose = "1.0.1"
converter-gson = "2.9.0"
core-ktx = "1.13.1"
core-testing = "2.2.0"
coverallsGradlePlugin = "2.12.2"
cqfFhirCr = "3.0.0-PRE9"
dagger-hilt = "2.51"
datastore = "1.1.1"
desugar-jdk-libs = "2.0.4"
dokkaBase = "1.8.20"
easy-rules-jexl = "4.1.1-SNAPSHOT"
espresso-core = "3.6.1"
fhir-common-utils = "1.0.0-SNAPSHOT"
fhir-sdk-contrib-barcode = "0.1.0-beta3-preview7-SNAPSHOT"
fhir-sdk-contrib-locationwidget = "0.1.0-alpha01-preview2-SNAPSHOT"
fhir-sdk-data-capture = "1.1.0-preview12-SNAPSHOT"
fhir-sdk-engine = "1.0.0-preview11-SNAPSHOT"
fhir-sdk-knowledge = "0.1.0-alpha03-preview5-SNAPSHOT"
fhir-sdk-workflow = "0.1.0-alpha04-preview10-SNAPSHOT"
foundation = "1.6.8"
fragment-ktx = "1.8.1"
glide = "4.16.0"
gradle = "8.3.2"
gson = "2.10.1"
<<<<<<< HEAD
google-services = "4.4.1"
hilt = "1.1.0"
=======
hilt = "1.2.0"
jetbrains = "1.9.20"
jetbrains-kotlin-jvm="1.9.22"
>>>>>>> b55d7208
jjwt = "0.9.1"
joda-time = "2.10.14"
json = "20230618"
jsonPath = "2.8.0"
junit = "1.2.1"
junit-jupiter = "5.10.3"
junit-ktx = "1.2.1"
kotlin = "1.9.22"
kotlin-serialization = "1.8.10"
kotlinx-coroutines = "1.8.1"
kotlinx-serialization-json = "1.6.0"
kt3k-coveralls-ver="2.12.0"
ktlint = "0.50.0"
kujaku-library = "0.10.5-SNAPSHOT"
leakcanary-android = "2.10"
lifecycle= "2.8.3"
mapbox-sdk-turf = "4.8.0"
material = "1.12.0"
mlkit-barcode-scanning = "17.3.0"
mockk = "1.13.8"
mockk-android = "1.13.8"
msg-simple = "1.2"
navigation = "2.7.7"
okhttp = "4.12.0"
okhttp-logging-interceptor = "4.12.0"
orchestrator = "1.5.0"
owasp = "8.2.1"
p2p-lib = "0.6.9-SNAPSHOT"
playServicesLocation = "21.3.0"
playServicesTasks = "18.2.0"
preference-ktx = "1.2.1"
prettytime = "5.0.2.Final"
retrofit = "2.9.0"
retrofit-mock = "2.9.0"
retrofit2-kotlinx-serialization-converter = "0.8.0"
robolectric = "4.10.3"
rules = "1.6.1"
security-crypto = "1.1.0-alpha06"
slf4j-nop = "1.7.36"
spotlessPluginGradle = "6.25.0"
stax-api = "1.0-2"
timber = "5.0.1"
ui = "1.6.3"
uiautomator = "2.3.0"
work = "2.9.0"
xercesImpl = "2.12.2"
<<<<<<< HEAD
jetbrains = "1.8.20"
owasp = "8.2.1"
kotlin-serialization = "1.8.10"
dagger-hilt = "2.50"
accompanist = "0.25.1"
jetbrains-kotlin-jvm="1.9.22"
kt3k-coveralls-ver="2.12.0"
=======
>>>>>>> b55d7208

[libraries]
accompanist-flowlayout = { group = "com.google.accompanist", name = "accompanist-flowlayout", version.ref = "accompanist" }
accompanist-placeholder = { group = "com.google.accompanist", name = "accompanist-placeholder", version.ref = "accompanist" }
accompanist-pager = { group = "com.google.accompanist", name = "accompanist-pager", version.ref = "accompanist" }
accompanist-pager-indicators = { group = "com.google.accompanist", name = "accompanist-pager-indicators", version.ref = "accompanist" }
firebase-bom = { group = "com.google.firebase", name = "firebase-bom", version.ref = "firebase-bom" }
firebase-messaging-ktx = { group = "com.google.firebase", name = "firebase-messaging-ktx" }
activity-compose = { group = "androidx.activity", name = "activity-compose", version.ref = "activity-compose" }
androidx-camera-camera2 = { group = "androidx.camera", name = "camera-camera2", version.ref = "androidx-camera"}
androidx-camera-extensions = { group = "androidx.camera", name = "camera-extensions", version.ref = "androidx-camera"}
androidx-camera-lifecycle = { group = "androidx.camera", name = "camera-lifecycle", version.ref = "androidx-camera"}
androidx-camera-mlkit-vision = {group = "androidx.camera", name = "camera-mlkit-vision", version.ref = "androidx-camera"}
androidx-camera-view = {group = "androidx.camera", name = "camera-view", version.ref = "androidx-camera"}
activity-ktx = { group = "androidx.activity", name = "activity-ktx", version.ref = "activity-compose" }
appcompat = { group = "androidx.appcompat", name = "appcompat", version.ref = "appcompat" }
benchmark-junit = { group = "androidx.benchmark", name = "benchmark-junit4", version.ref = "benchmark-junit" }
cardview = { group = "androidx.cardview", name = "cardview", version.ref = "cardview" }
commons-jexl3 = { module = "org.apache.commons:commons-jexl3", version.ref = "commonsJexl3" }
compose-material-icons-core = { group = "androidx.compose.material", name = "material-icons-core", version.ref = "compose-material-icons" }
compose-material-icons-extended = { group = "androidx.compose.material", name = "material-icons-extended", version.ref = "compose-material-icons" }
compressor = { group = "id.zelory", name = "compressor", version.ref = "compressor" }
constraintlayout = { group = "androidx.constraintlayout", name = "constraintlayout", version.ref = "constraintlayout" }
constraintlayout-compose = { group = "androidx.constraintlayout", name = "constraintlayout-compose", version.ref = "constraintlayout-compose" }
contrib-barcode = { group = "org.smartregister", name = "contrib-barcode", version.ref = "fhir-sdk-contrib-barcode" }
contrib-locationwidget = { group = "org.smartregister", name = "contrib-locationwidget", version.ref = "fhir-sdk-contrib-locationwidget" }
converter-gson = { group = "com.squareup.retrofit2", name = "converter-gson", version.ref = "converter-gson" }
core-desugar = { group = "com.android.tools", name = "desugar_jdk_libs", version.ref = "desugar-jdk-libs" }
core-ktx = { group = "androidx.core", name = "core-ktx", version.ref = "core-ktx" }
core-testing = { group = "androidx.arch.core", name = "core-testing", version.ref = "core-testing" }
coveralls-gradle-plugin = { module = "gradle.plugin.org.kt3k.gradle.plugin:coveralls-gradle-plugin", version.ref = "coverallsGradlePlugin" }
cqf-fhir-cr = { module = "org.opencds.cqf.fhir:cqf-fhir-cr", version.ref = "cqfFhirCr" }
dagger-hilt-android = { group = "com.google.dagger", name = "hilt-android", version.ref = "dagger-hilt" }
dagger-hilt-android-compiler = { group = "com.google.dagger", name = "hilt-android-compiler", version.ref = "dagger-hilt" }
dagger-hilt-android-testing = { group = "com.google.dagger", name = "hilt-android-testing", version.ref = "dagger-hilt" }
dagger-hilt-compiler = { group = "com.google.dagger", name = "hilt-compiler", version.ref = "dagger-hilt" }
data-capture = { group = "org.smartregister", name = "data-capture", version.ref = "fhir-sdk-data-capture" }
datastore = { group = "androidx.datastore", name = "datastore", version.ref = "datastore" }
datastore-preferences = { group = "androidx.datastore", name = "datastore-preferences", version.ref = "datastore"}
dokka-base = { module = "org.jetbrains.dokka:dokka-base", version.ref = "dokkaBase" }
easy-rules-jexl = { group = "org.smartregister", name = "easy-rules-jexl", version.ref = "easy-rules-jexl" }
espresso-core = { group = "androidx.test.espresso", name = "espresso-core", version.ref = "espresso-core" }
fhir-common-utils = { group = "org.smartregister", name = "fhir-common-utils", version.ref = "fhir-common-utils" }
fhir-engine = { group = "org.smartregister", name = "engine", version.ref = "fhir-sdk-engine" }
foundation = { group = "androidx.compose.foundation", name = "foundation", version.ref = "foundation" }
fragment-ktx = { group = "androidx.fragment", name = "fragment-ktx", version.ref = "fragment-ktx" }
fragment-testing = { group = "androidx.fragment", name = "fragment-testing", version.ref = "fragment-ktx" }
glide = { group = "com.github.bumptech.glide", name = "glide", version.ref = "glide" }
gms-play-services-location = { group = "com.google.android.gms", name = "play-services-location", version.ref = "playServicesLocation" }
gradle = { module = "com.android.tools.build:gradle", version.ref = "gradle" }
gson = { group = "com.google.code.gson", name = "gson", version.ref = "gson" }
google-services = { module = "com.google.gms:google-services", version.ref = "google-services" }
hilt-compiler = { group = "androidx.hilt", name = "hilt-compiler", version.ref = "hilt" }
hilt-work = { group = "androidx.hilt", name = "hilt-work", version.ref = "hilt" }
jjwt = { group = "io.jsonwebtoken", name = "jjwt", version.ref = "jjwt" }
joda-time = { group = "joda-time", name = "joda-time", version.ref = "joda-time" }
json = { group = "org.json", name = "json", version.ref = "json" }
json-path = { module = "com.jayway.jsonpath:json-path", version.ref = "jsonPath" }
junit = { group = "androidx.test.ext", name = "junit", version.ref = "junit" }
junit-jupiter-api = { group = "org.junit.jupiter", name = "junit-jupiter-api", version.ref = "junit-jupiter" }
junit-jupiter-engine = { group = "org.junit.jupiter", name = "junit-jupiter-engine", version.ref = "junit-jupiter" }
junit-ktx = { group = "androidx.test.ext", name = "junit-ktx", version.ref = "junit-ktx" }
junit-vintage-engine = { group = "org.junit.vintage", name = "junit-vintage-engine", version.ref = "junit-jupiter" }
knowledge = { group = "org.smartregister", name = "knowledge", version.ref = "fhir-sdk-knowledge" }
kotlin-gradle-plugin = { module = "org.jetbrains.kotlin:kotlin-gradle-plugin", version.ref = "kotlin" }
kotlin-reflect = { group = "org.jetbrains.kotlin", name = "kotlin-reflect", version.ref = "kotlin" }
kotlin-test = { group = "org.jetbrains.kotlin", name = "kotlin-test", version.ref = "kotlin" }
kotlinx-coroutines-android = { group = "org.jetbrains.kotlinx", name = "kotlinx-coroutines-android", version.ref = "kotlinx-coroutines" }
kotlinx-coroutines-core = { group = "org.jetbrains.kotlinx", name = "kotlinx-coroutines-core", version.ref = "kotlinx-coroutines" }
kotlinx-coroutines-test = { group = "org.jetbrains.kotlinx", name = "kotlinx-coroutines-test", version.ref = "kotlinx-coroutines" }
kotlinx-serialization-json = { group = "org.jetbrains.kotlinx", name = "kotlinx-serialization-json", version.ref = "kotlinx-serialization-json" }
ktlint-cli-ruleset = { group = "com.pinterest.ktlint", name = "ktlint-cli-ruleset-core", version.ref = "ktlint" }
ktlint-main = { group = "com.pinterest", name = "ktlint", version.ref = "ktlint"}
ktlint-rule-engine-core = { group = "com.pinterest.ktlint", name = "ktlint-rule-engine-core", version.ref = "ktlint" }
kujaku-library = { group = "io.ona.kujaku", name ="library", version.ref = "kujaku-library" }
leakcanary-android = { group = "com.squareup.leakcanary", name = "leakcanary-android", version.ref = "leakcanary-android" }
lifecycle-livedata-ktx = { group = "androidx.lifecycle", name = "lifecycle-livedata-ktx", version.ref = "lifecycle" }
lifecycle-viewmodel-compose = { group = "androidx.lifecycle", name = "lifecycle-viewmodel-compose", version.ref = "lifecycle" }
lifecycle-viewmodel-ktx = { group = "androidx.lifecycle", name = "lifecycle-viewmodel-ktx", version.ref = "lifecycle" }
mapbox-sdk-turf = { group = "com.mapbox.mapboxsdk", name = "mapbox-sdk-turf", version.ref = "mapbox-sdk-turf" }
material = { group = "com.google.android.material", name = "material", version.ref = "material" }
mlkit-barcode-scanning = { group = "com.google.mlkit", name = "barcode-scanning", version.ref = "mlkit-barcode-scanning"}
mockk = { group = "io.mockk", name = "mockk", version.ref = "mockk" }
mockk-android = { group = "io.mockk", name = "mockk-android", version.ref = "mockk-android" }
msg-simple = { group = "com.github.java-json-tools", name = "msg-simple", version.ref = "msg-simple" }
navigation-compose = { group = "androidx.navigation", name = "navigation-compose", version.ref = "navigation" }
navigation-fragment-ktx = { group = "androidx.navigation", name = "navigation-fragment-ktx", version.ref = "navigation" }
navigation-testing = { group = "androidx.navigation", name = "navigation-testing", version.ref = "navigation" }
navigation-ui-ktx = { group = "androidx.navigation", name = "navigation-ui-ktx", version.ref = "navigation" }
okhttp = { group = "com.squareup.okhttp3", name = "okhttp", version.ref = "okhttp" }
okhttp-logging-interceptor = { group = "com.squareup.okhttp3", name = "logging-interceptor", version.ref = "okhttp-logging-interceptor" }
orchestrator = { group = "androidx.test", name = "orchestrator", version.ref = "orchestrator" }
p2p-lib = { group = "org.smartregister", name = "p2p-lib", version.ref = "p2p-lib" }
paging-compose = { group = "androidx.paging", name = "paging-compose", version.ref = "androidx-paging" }
paging-runtime-ktx = { group = "androidx.paging", name = "paging-runtime-ktx", version.ref = "androidx-paging" }
play-services-location = { module = "com.google.android.gms:play-services-location", version.ref = "playServicesLocation" }
play-services-tasks = { group = "com.google.android.gms", name = "play-services-tasks", version.ref = "playServicesTasks" }
preference-ktx = { group = "androidx.preference", name = "preference-ktx", version.ref = "preference-ktx" }
prettytime = { group = "org.ocpsoft.prettytime", name = "prettytime", version.ref = "prettytime" }
retrofit = { group = "com.squareup.retrofit2", name = "retrofit", version.ref = "retrofit" }
retrofit-mock = { group = "com.squareup.retrofit2", name = "retrofit-mock", version.ref = "retrofit-mock" }
retrofit2-kotlinx-serialization-converter = { group = "com.jakewharton.retrofit", name = "retrofit2-kotlinx-serialization-converter", version.ref = "retrofit2-kotlinx-serialization-converter" }
robolectric = { group = "org.robolectric", name = "robolectric", version.ref = "robolectric" }
rules = { group = "androidx.test", name = "rules", version.ref = "rules" }
runner = { module = "androidx.test:runner", version.ref = "androidx-test" }
runtime-livedata = { group = "androidx.compose.runtime", name = "runtime-livedata", version.ref = "ui" }
security-crypto = { group = "androidx.security", name = "security-crypto", version.ref = "security-crypto" }
slf4j-nop = { group = "org.slf4j", name = "slf4j-nop", version.ref = "slf4j-nop" }
stax-api = { group = "javax.xml.stream", name = "stax-api", version.ref = "stax-api" }
timber = { group = "com.jakewharton.timber", name = "timber", version.ref = "timber" }
ui = { group = "androidx.compose.ui", name = "ui", version.ref = "ui" }
ui-test-junit4 = { group = "androidx.compose.ui", name = "ui-test-junit4", version.ref = "ui" }
ui-test-manifest = { group = "androidx.compose.ui", name = "ui-test-manifest", version.ref = "ui" }
ui-tooling = { group = "androidx.compose.ui", name = "ui-tooling", version.ref = "ui" }
ui-tooling-preview = { group = "androidx.compose.ui", name = "ui-tooling-preview", version.ref = "ui" }
uiautomator = { group = "androidx.test.uiautomator", name = "uiautomator", version.ref = "uiautomator" }
work-runtime-ktx = { group = "androidx.work", name = "work-runtime-ktx", version.ref = "work" }
work-testing = { group = "androidx.work", name = "work-testing", version.ref = "work" }
workflow = { group = "org.smartregister", name = "workflow", version.ref = "fhir-sdk-workflow" }
xercesImpl = { group = "xerces", name = "xercesImpl", version.ref = "xercesImpl" }

[plugins]
android-junit5 = {id="de.mannodermaus.android-junit5", version.ref="androidJunit5"}
androidx-navigation-safeargs = { id = "androidx.navigation.safeargs.kotlin", version.ref = "navigation" }
com-diffplug-spotless = { id = "com.diffplug.spotless", version.ref = "spotlessPluginGradle" }
dagger-hilt-android= { id = "com.google.dagger.hilt.android", version.ref = "dagger-hilt" }
kotlin-serialization = { id = "org.jetbrains.kotlin.plugin.serialization", version.ref = "kotlin-serialization" }
kt3k-coveralls = { id = "com.github.kt3k.coveralls", version.ref = "kt3k-coveralls-ver" }
org-jetbrains-dokka = { id = "org.jetbrains.dokka", version.ref = "jetbrains" }
org-jetbrains-kotlin-jvm = { id = "org.jetbrains.kotlin.jvm", version.ref = "jetbrains-kotlin-jvm" }
org-owasp-dependencycheck = { id = "org.owasp.dependencycheck", version.ref = "owasp" }

[bundles]
accompanist = ["accompanist-placeholder", "accompanist-flowlayout"]
cameraX = ["androidx-camera-camera2", "androidx-camera-extensions", "androidx-camera-lifecycle", "androidx-camera-mlkit-vision", "androidx-camera-view"]
compose = ["activity-compose","activity-ktx", "ui", "ui-tooling-preview", "constraintlayout-compose", "foundation","runtime-livedata"]
compose-ui-test = ["ui-test-junit4","ui-test-manifest"]
coroutines = ["kotlinx-coroutines-core", "kotlinx-coroutines-android"]
datastore-kt = ["datastore-preferences", "datastore"]
junit-jupiter-runtime = ["junit-jupiter-engine","junit-vintage-engine"]
junit-test = ["junit-ktx", "junit"]
klint = ["ktlint-cli-ruleset", "ktlint-rule-engine-core"]
lifecycle = ["lifecycle-viewmodel-ktx", "lifecycle-viewmodel-compose", "lifecycle-livedata-ktx"]
materialicons = ["compose-material-icons-extended", "compose-material-icons-core"]
navigation = ["navigation-compose", "navigation-fragment-ktx", "navigation-ui-ktx"]
okhttp3 = ["okhttp-logging-interceptor", "okhttp"]
paging = ["paging-compose", "paging-runtime-ktx"]
retrofit2 = ["retrofit", "retrofit-mock", "retrofit2-kotlinx-serialization-converter"]
<|MERGE_RESOLUTION|>--- conflicted
+++ resolved
@@ -1,10 +1,6 @@
 [versions]
-<<<<<<< HEAD
 firebase-bom = "32.7.2"
 firebase-messaging-ktx = "23.4.1"
-=======
-accompanist = "0.23.1"
->>>>>>> b55d7208
 activity-compose = "1.8.2"
 androidJunit5 = "1.8.2.1"
 androidx-camera = "1.4.0-rc01"
@@ -41,14 +37,10 @@
 glide = "4.16.0"
 gradle = "8.3.2"
 gson = "2.10.1"
-<<<<<<< HEAD
 google-services = "4.4.1"
-hilt = "1.1.0"
-=======
 hilt = "1.2.0"
 jetbrains = "1.9.20"
 jetbrains-kotlin-jvm="1.9.22"
->>>>>>> b55d7208
 jjwt = "0.9.1"
 joda-time = "2.10.14"
 json = "20230618"
@@ -95,16 +87,7 @@
 uiautomator = "2.3.0"
 work = "2.9.0"
 xercesImpl = "2.12.2"
-<<<<<<< HEAD
-jetbrains = "1.8.20"
-owasp = "8.2.1"
-kotlin-serialization = "1.8.10"
-dagger-hilt = "2.50"
 accompanist = "0.25.1"
-jetbrains-kotlin-jvm="1.9.22"
-kt3k-coveralls-ver="2.12.0"
-=======
->>>>>>> b55d7208
 
 [libraries]
 accompanist-flowlayout = { group = "com.google.accompanist", name = "accompanist-flowlayout", version.ref = "accompanist" }
