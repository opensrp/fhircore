--- conflicted
+++ resolved
@@ -56,13 +56,10 @@
 okhttp-logging-interceptor = "4.11.0"
 orchestrator = "1.4.2"
 p2p-lib = "0.6.9-SNAPSHOT"
-<<<<<<< HEAD
 paging-compose = "3.2.0"
 paging-runtime-ktx = "3.2.0"
 playServicesLocation = "21.0.1"
-=======
 paging = "3.2.1"
->>>>>>> 8183ab7e
 preference-ktx = "1.2.1"
 prettytime = "5.0.2.Final"
 retrofit = "2.9.0"
@@ -171,14 +168,11 @@
 okhttp-logging-interceptor = { group = "com.squareup.okhttp3", name = "logging-interceptor", version.ref = "okhttp-logging-interceptor" }
 orchestrator = { group = "androidx.test", name = "orchestrator", version.ref = "orchestrator" }
 p2p-lib = { group = "org.smartregister", name = "p2p-lib", version.ref = "p2p-lib" }
-<<<<<<< HEAD
 paging-compose = { group = "androidx.paging", name = "paging-compose", version.ref = "paging-compose" }
 paging-runtime-ktx = { group = "androidx.paging", name = "paging-runtime-ktx", version.ref = "paging-runtime-ktx" }
 play-services-location = { module = "com.google.android.gms:play-services-location", version.ref = "playServicesLocation" }
-=======
 paging-compose = { group = "androidx.paging", name = "paging-compose", version.ref = "paging" }
 paging-runtime-ktx = { group = "androidx.paging", name = "paging-runtime-ktx", version.ref = "paging" }
->>>>>>> 8183ab7e
 preference-ktx = { group = "androidx.preference", name = "preference-ktx", version.ref = "preference-ktx" }
 prettytime = { group = "org.ocpsoft.prettytime", name = "prettytime", version.ref = "prettytime" }
 retrofit = { group = "com.squareup.retrofit2", name = "retrofit", version.ref = "retrofit" }
