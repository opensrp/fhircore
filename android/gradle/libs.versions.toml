[versions]
activity-compose = "1.8.2"
androidJunit5 = "1.8.2.1"
appcompat = "1.6.1"
benchmark-junit = "1.2.3"
cardview = "1.0.0"
commonsJexl3 = "3.2.1"
compressor = "3.0.1"
constraintlayout = "2.1.4"
constraintlayout-compose = "1.0.1"
contrib-barcode = "0.1.0-beta3-preview7-SNAPSHOT"
contrib-locationwidget = "0.1.0-alpha01-preview2-SNAPSHOT"
converter-gson = "2.9.0"
core-ktx = "1.12.0"
android-x-test= "1.5.2"
core-testing = "2.2.0"
coverallsGradlePlugin = "2.12.0"
cqfFhirCr = "3.0.0-PRE9"
<<<<<<< HEAD
data-capture = "1.1.0-preview1-SNAPSHOT"
=======
data-capture = "1.1.0-preview8-SNAPSHOT"
>>>>>>> 5d72b3e8
datastore = "1.0.0"
desugar-jdk-libs = "2.0.4"
dokkaBase = "1.8.20"
easy-rules-jexl = "4.1.0"
espresso-core = "3.5.1"
fhir-common-utils = "1.0.0-SNAPSHOT"
<<<<<<< HEAD
fhir-engine = "0.1.0-beta05-preview7.1-SNAPSHOT"
foundation = "1.6.0"
fragment-ktx = "1.6.2"
glide = "4.16.0"
gradle = "8.2.2"
gson = "2.10.1"
hilt = "1.1.0"
=======
fhir-engine = "1.0.0-preview7.1-SNAPSHOT"
foundation = "1.6.3"
fragment-ktx = "1.6.2"
glide = "4.16.0"
gradle = "8.3.1"
gson = "2.10.1"
hilt = "1.2.0"
>>>>>>> 5d72b3e8
jjwt = "0.9.1"
joda-time = "2.10.14"
json = "20230618"
jsonPath = "2.8.0"
junit = "1.1.5"
junit-jupiter = "5.9.1"
junit-ktx = "1.1.5"
<<<<<<< HEAD
knowledge = "0.1.0-alpha03-preview2-SNAPSHOT"
kotlin = "1.9.22"
kotlinx-coroutines = "1.7.2"
kotlinx-serialization-json = "1.6.0"
kujaku-library = "0.9.0"
ktlint = "0.49.1"
=======
knowledge = "0.1.0-alpha03-preview4-SNAPSHOT"
kotlin = "1.9.22"
kotlinx-coroutines = "1.7.3"
kotlinx-serialization-json = "1.6.0"
kujaku-library = "0.9.0"
ktlint = "0.50.0"
>>>>>>> 5d72b3e8
leakcanary-android = "2.10"
lifecycle= "2.7.0"
mapbox-sdk-turf = "4.8.0"
material = "1.11.0"
<<<<<<< HEAD
compose-material-icons = "1.6.0"
material3 = "1.1.2"
mockk = "1.13.8"
mockk-android = "1.13.8"
msg-simple = "1.2"
navigation = "2.7.6"
=======
compose-material-icons = "1.6.3"
material3 = "1.2.1"
mockk = "1.13.8"
mockk-android = "1.13.8"
msg-simple = "1.2"
navigation = "2.7.7"
>>>>>>> 5d72b3e8
okhttp = "4.12.0"
okhttp-logging-interceptor = "4.11.0"
orchestrator = "1.4.2"
p2p-lib = "0.6.9-SNAPSHOT"
<<<<<<< HEAD
paging = "3.2.1"
=======
androidx-paging = "3.2.0"
playServicesLocation = "21.2.0"
>>>>>>> 5d72b3e8
preference-ktx = "1.2.1"
prettytime = "5.0.2.Final"
retrofit = "2.9.0"
retrofit-mock = "2.9.0"
retrofit2-kotlinx-serialization-converter = "0.8.0"
robolectric = "4.10.3"
security-crypto = "1.1.0-alpha06"
slf4j-nop = "1.7.36"
spotlessPluginGradle = "6.25.0"
stax-api = "1.0-2"
timber = "5.0.1"
<<<<<<< HEAD
ui = "1.6.0"
work = "2.9.0"
workflow = "0.1.0-alpha04-preview4.1-SNAPSHOT"
xercesImpl = "2.12.2"
jetbrains = "1.8.20"
owasp = "8.2.1"
kotlin-serialization = "1.8.10"
dagger-hilt = "2.50"
navigation-safeargs = "2.7.6"
accompanist = "0.23.1"
jetbrains-kotlin-jvm="1.8.10"
=======
ui = "1.6.3"
work = "2.9.0"
workflow = "0.1.0-alpha04-preview8-SNAPSHOT"
xercesImpl = "2.12.2"
jetbrains = "1.9.20"
owasp = "8.2.1"
kotlin-serialization = "1.8.10"
dagger-hilt = "2.50"
accompanist = "0.23.1"
jetbrains-kotlin-jvm="1.9.22"
>>>>>>> 5d72b3e8
kt3k-coveralls-ver="2.12.0"

[libraries]
accompanist-flowlayout = { group = "com.google.accompanist", name = "accompanist-flowlayout", version.ref = "accompanist" }
accompanist-placeholder = { group = "com.google.accompanist", name = "accompanist-placeholder", version.ref = "accompanist" }
activity-compose = { group = "androidx.activity", name = "activity-compose", version.ref = "activity-compose" }
activity-ktx = { group = "androidx.activity", name = "activity-ktx", version.ref = "activity-compose" }
appcompat = { group = "androidx.appcompat", name = "appcompat", version.ref = "appcompat" }
benchmark-junit = { group = "androidx.benchmark", name = "benchmark-junit4", version.ref = "benchmark-junit" }
cardview = { group = "androidx.cardview", name = "cardview", version.ref = "cardview" }
commons-jexl3 = { module = "org.apache.commons:commons-jexl3", version.ref = "commonsJexl3" }
compressor = { group = "id.zelory", name = "compressor", version.ref = "compressor" }
constraintlayout = { group = "androidx.constraintlayout", name = "constraintlayout", version.ref = "constraintlayout" }
constraintlayout-compose = { group = "androidx.constraintlayout", name = "constraintlayout-compose", version.ref = "constraintlayout-compose" }
contrib-barcode = { group = "org.smartregister", name = "contrib-barcode", version.ref = "contrib-barcode" }
contrib-locationwidget = { group = "org.smartregister", name = "contrib-locationwidget", version.ref = "contrib-locationwidget" }
converter-gson = { group = "com.squareup.retrofit2", name = "converter-gson", version.ref = "converter-gson" }
core-desugar = { group = "com.android.tools", name = "desugar_jdk_libs", version.ref = "desugar-jdk-libs" }
core-ktx = { group = "androidx.core", name = "core-ktx", version.ref = "core-ktx" }
core-ktx-test = { group = "androidx.test", name = "core-ktx", version.ref = "android-x-test" }
core-testing = { group = "androidx.arch.core", name = "core-testing", version.ref = "core-testing" }
coveralls-gradle-plugin = { module = "gradle.plugin.org.kt3k.gradle.plugin:coveralls-gradle-plugin", version.ref = "coverallsGradlePlugin" }
cqf-fhir-cr = { module = "org.opencds.cqf.fhir:cqf-fhir-cr", version.ref = "cqfFhirCr" }
dagger-hilt-android = { group = "com.google.dagger", name = "hilt-android", version.ref = "dagger-hilt" }
dagger-hilt-compiler = { group = "com.google.dagger", name = "hilt-compiler", version.ref = "dagger-hilt" }
dagger-hilt-android-compiler = { group = "com.google.dagger", name = "hilt-android-compiler", version.ref = "dagger-hilt" }
dagger-hilt-android-gradle-plugin = { module = "com.google.dagger:hilt-android-gradle-plugin", version.ref = "dagger-hilt" }
dagger-hilt-android-testing = { group = "com.google.dagger", name = "hilt-android-testing", version.ref = "dagger-hilt" }
data-capture = { group = "org.smartregister", name = "data-capture", version.ref = "data-capture" }
datastore = { group = "androidx.datastore", name = "datastore", version.ref = "datastore" }
datastore-preferences = { group = "androidx.datastore", name = "datastore-preferences", version.ref = "datastore"}
dokka-base = { module = "org.jetbrains.dokka:dokka-base", version.ref = "dokkaBase" }
easy-rules-jexl = { group = "org.jeasy", name = "easy-rules-jexl", version.ref = "easy-rules-jexl" }
espresso-core = { group = "androidx.test.espresso", name = "espresso-core", version.ref = "espresso-core" }
fhir-common-utils = { group = "org.smartregister", name = "fhir-common-utils", version.ref = "fhir-common-utils" }
fhir-engine = { group = "org.smartregister", name = "engine", version.ref = "fhir-engine" }
foundation = { group = "androidx.compose.foundation", name = "foundation", version.ref = "foundation" }
fragment-ktx = { group = "androidx.fragment", name = "fragment-ktx", version.ref = "fragment-ktx" }
fragment-testing = { group = "androidx.fragment", name = "fragment-testing", version.ref = "fragment-ktx" }
glide = { group = "com.github.bumptech.glide", name = "glide", version.ref = "glide" }
gradle = { module = "com.android.tools.build:gradle", version.ref = "gradle" }
gson = { group = "com.google.code.gson", name = "gson", version.ref = "gson" }
hilt-compiler = { group = "androidx.hilt", name = "hilt-compiler", version.ref = "hilt" }
hilt-navigation-compose = { group = "androidx.hilt", name = "hilt-navigation-compose", version.ref = "hilt" }
hilt-work = { group = "androidx.hilt", name = "hilt-work", version.ref = "hilt" }
jjwt = { group = "io.jsonwebtoken", name = "jjwt", version.ref = "jjwt" }
joda-time = { group = "joda-time", name = "joda-time", version.ref = "joda-time" }
json = { group = "org.json", name = "json", version.ref = "json" }
json-path = { module = "com.jayway.jsonpath:json-path", version.ref = "jsonPath" }
junit = { group = "androidx.test.ext", name = "junit", version.ref = "junit" }
junit-jupiter-api = { group = "org.junit.jupiter", name = "junit-jupiter-api", version.ref = "junit-jupiter" }
junit-jupiter-engine = { group = "org.junit.jupiter", name = "junit-jupiter-engine", version.ref = "junit-jupiter" }
junit-vintage-engine = { group = "org.junit.vintage", name = "junit-vintage-engine", version.ref = "junit-jupiter" }
junit-ktx = { group = "androidx.test.ext", name = "junit-ktx", version.ref = "junit-ktx" }
knowledge = { group = "org.smartregister", name = "knowledge", version.ref = "knowledge" }
kotlin-gradle-plugin = { module = "org.jetbrains.kotlin:kotlin-gradle-plugin", version.ref = "kotlin" }
kotlin-reflect = { group = "org.jetbrains.kotlin", name = "kotlin-reflect", version.ref = "kotlin" }
kotlin-test = { group = "org.jetbrains.kotlin", name = "kotlin-test", version.ref = "kotlin" }
kotlinx-coroutines-android = { group = "org.jetbrains.kotlinx", name = "kotlinx-coroutines-android", version.ref = "kotlinx-coroutines" }
kotlinx-coroutines-core = { group = "org.jetbrains.kotlinx", name = "kotlinx-coroutines-core", version.ref = "kotlinx-coroutines" }
kotlinx-coroutines-test = { group = "org.jetbrains.kotlinx", name = "kotlinx-coroutines-test", version.ref = "kotlinx-coroutines" }
kotlinx-serialization-json = { group = "org.jetbrains.kotlinx", name = "kotlinx-serialization-json", version.ref = "kotlinx-serialization-json" }
ktlint-main = { group = "com.pinterest", name = "ktlint", version.ref = "ktlint"}
ktlint-cli-ruleset = { group = "com.pinterest.ktlint", name = "ktlint-cli-ruleset-core", version.ref = "ktlint" }
ktlint-rule-engine-core = { group = "com.pinterest.ktlint", name = "ktlint-rule-engine-core", version.ref = "ktlint" }
kujaku-library = { group = "io.ona.kujaku", name = "library", version.ref = "kujaku-library" }
leakcanary-android = { group = "com.squareup.leakcanary", name = "leakcanary-android", version.ref = "leakcanary-android" }
lifecycle-livedata-ktx = { group = "androidx.lifecycle", name = "lifecycle-livedata-ktx", version.ref = "lifecycle" }
lifecycle-viewmodel-compose = { group = "androidx.lifecycle", name = "lifecycle-viewmodel-compose", version.ref = "lifecycle" }
lifecycle-viewmodel-ktx = { group = "androidx.lifecycle", name = "lifecycle-viewmodel-ktx", version.ref = "lifecycle" }
mapbox-sdk-turf = { group = "com.mapbox.mapboxsdk", name = "mapbox-sdk-turf", version.ref = "mapbox-sdk-turf" }
material = { group = "com.google.android.material", name = "material", version.ref = "material" }
compose-material-icons-core = { group = "androidx.compose.material", name = "material-icons-core", version.ref = "compose-material-icons" }
compose-material-icons-extended = { group = "androidx.compose.material", name = "material-icons-extended", version.ref = "compose-material-icons" }
material3 = { group = "androidx.compose.material3", name = "material3", version.ref = "material3" }
mockk = { group = "io.mockk", name = "mockk", version.ref = "mockk" }
mockk-android = { group = "io.mockk", name = "mockk-android", version.ref = "mockk-android" }
msg-simple = { group = "com.github.java-json-tools", name = "msg-simple", version.ref = "msg-simple" }
navigation-compose = { group = "androidx.navigation", name = "navigation-compose", version.ref = "navigation" }
navigation-fragment-ktx = { group = "androidx.navigation", name = "navigation-fragment-ktx", version.ref = "navigation" }
navigation-safe-args-gradle-plugin = { module = "androidx.navigation:navigation-safe-args-gradle-plugin", version.ref = "navigation" }
navigation-testing = { group = "androidx.navigation", name = "navigation-testing", version.ref = "navigation" }
navigation-ui-ktx = { group = "androidx.navigation", name = "navigation-ui-ktx", version.ref = "navigation" }
okhttp = { group = "com.squareup.okhttp3", name = "okhttp", version.ref = "okhttp" }
okhttp-logging-interceptor = { group = "com.squareup.okhttp3", name = "logging-interceptor", version.ref = "okhttp-logging-interceptor" }
orchestrator = { group = "androidx.test", name = "orchestrator", version.ref = "orchestrator" }
p2p-lib = { group = "org.smartregister", name = "p2p-lib", version.ref = "p2p-lib" }
<<<<<<< HEAD
paging-compose = { group = "androidx.paging", name = "paging-compose", version.ref = "paging" }
paging-runtime-ktx = { group = "androidx.paging", name = "paging-runtime-ktx", version.ref = "paging" }
=======
paging-compose = { group = "androidx.paging", name = "paging-compose", version.ref = "androidx-paging" }
paging-runtime-ktx = { group = "androidx.paging", name = "paging-runtime-ktx", version.ref = "androidx-paging" }
play-services-location = { module = "com.google.android.gms:play-services-location", version.ref = "playServicesLocation" }
>>>>>>> 5d72b3e8
preference-ktx = { group = "androidx.preference", name = "preference-ktx", version.ref = "preference-ktx" }
prettytime = { group = "org.ocpsoft.prettytime", name = "prettytime", version.ref = "prettytime" }
retrofit = { group = "com.squareup.retrofit2", name = "retrofit", version.ref = "retrofit" }
retrofit-mock = { group = "com.squareup.retrofit2", name = "retrofit-mock", version.ref = "retrofit-mock" }
retrofit2-kotlinx-serialization-converter = { group = "com.jakewharton.retrofit", name = "retrofit2-kotlinx-serialization-converter", version.ref = "retrofit2-kotlinx-serialization-converter" }
robolectric = { group = "org.robolectric", name = "robolectric", version.ref = "robolectric" }
runner = { module = "androidx.test:runner", version.ref = "android-x-test" }
runtime-livedata = { group = "androidx.compose.runtime", name = "runtime-livedata", version.ref = "ui" }
security-crypto = { group = "androidx.security", name = "security-crypto", version.ref = "security-crypto" }
slf4j-nop = { group = "org.slf4j", name = "slf4j-nop", version.ref = "slf4j-nop" }
spotless-plugin-gradle = { module = "com.diffplug.spotless:spotless-plugin-gradle", version.ref = "spotlessPluginGradle" }
stax-api = { group = "javax.xml.stream", name = "stax-api", version.ref = "stax-api" }
timber = { group = "com.jakewharton.timber", name = "timber", version.ref = "timber" }
ui = { group = "androidx.compose.ui", name = "ui", version.ref = "ui" }
ui-test-junit4 = { group = "androidx.compose.ui", name = "ui-test-junit4", version.ref = "ui" }
ui-test-manifest = { group = "androidx.compose.ui", name = "ui-test-manifest", version.ref = "ui" }
ui-tooling = { group = "androidx.compose.ui", name = "ui-tooling", version.ref = "ui" }
ui-tooling-preview = { group = "androidx.compose.ui", name = "ui-tooling-preview", version.ref = "ui" }
work-runtime-ktx = { group = "androidx.work", name = "work-runtime-ktx", version.ref = "work" }
work-testing = { group = "androidx.work", name = "work-testing", version.ref = "work" }
workflow = { group = "org.smartregister", name = "workflow", version.ref = "workflow" }
xercesImpl = { group = "xerces", name = "xercesImpl", version.ref = "xercesImpl" }

[plugins]
org-jetbrains-kotlin-jvm = { id = "org.jetbrains.kotlin.jvm", version.ref = "jetbrains-kotlin-jvm" }
org-jetbrains-dokka = { id = "org.jetbrains.dokka", version.ref = "jetbrains" }
kotlin-serialization = { id = "org.jetbrains.kotlin.plugin.serialization", version.ref = "kotlin-serialization" }
org-owasp-dependencycheck = { id = "org.owasp.dependencycheck", version.ref = "owasp" }
dagger-hilt-android= { id = "com.google.dagger.hilt.android", version.ref = "dagger-hilt" }
com-diffplug-spotless = { id = "com.diffplug.spotless", version.ref = "spotlessPluginGradle" }
<<<<<<< HEAD
androidx-navigation-safeargs = { id = "androidx.navigation.safeargs.kotlin", version.ref = "navigation-safeargs" }
=======
androidx-navigation-safeargs = { id = "androidx.navigation.safeargs.kotlin", version.ref = "navigation" }
>>>>>>> 5d72b3e8
kt3k-coveralls = { id = "com.github.kt3k.coveralls", version.ref = "kt3k-coveralls-ver" }
android-junit5 = {id="de.mannodermaus.android-junit5", version.ref="androidJunit5"}

[bundles]
retrofit2 = ["retrofit", "retrofit-mock", "retrofit2-kotlinx-serialization-converter"]
paging = ["paging-compose", "paging-runtime-ktx"]
materialicons = ["compose-material-icons-extended", "compose-material-icons-core"]
datastore-kt = ["datastore-preferences", "datastore"]
lifecycle = ["lifecycle-viewmodel-ktx", "lifecycle-viewmodel-compose", "lifecycle-livedata-ktx"]
okhttp3 = ["okhttp-logging-interceptor", "okhttp"]
accompanist = ["accompanist-placeholder", "accompanist-flowlayout"]
klint = ["ktlint-cli-ruleset", "ktlint-rule-engine-core"]
compose = ["activity-compose","activity-ktx", "material3", "ui", "ui-tooling-preview", "constraintlayout-compose", "foundation","runtime-livedata"]
navigation = ["navigation-compose", "navigation-fragment-ktx", "navigation-ui-ktx"]
junit-test = ["junit-ktx", "junit"]
coroutines = ["kotlinx-coroutines-core", "kotlinx-coroutines-android"]
compose-ui-test = ["ui-test-junit4","ui-test-manifest"]
junit-jupiter-runtime = ["junit-jupiter-engine","junit-vintage-engine"]
<|MERGE_RESOLUTION|>--- conflicted
+++ resolved
@@ -16,26 +16,13 @@
 core-testing = "2.2.0"
 coverallsGradlePlugin = "2.12.0"
 cqfFhirCr = "3.0.0-PRE9"
-<<<<<<< HEAD
-data-capture = "1.1.0-preview1-SNAPSHOT"
-=======
 data-capture = "1.1.0-preview8-SNAPSHOT"
->>>>>>> 5d72b3e8
 datastore = "1.0.0"
 desugar-jdk-libs = "2.0.4"
 dokkaBase = "1.8.20"
 easy-rules-jexl = "4.1.0"
 espresso-core = "3.5.1"
 fhir-common-utils = "1.0.0-SNAPSHOT"
-<<<<<<< HEAD
-fhir-engine = "0.1.0-beta05-preview7.1-SNAPSHOT"
-foundation = "1.6.0"
-fragment-ktx = "1.6.2"
-glide = "4.16.0"
-gradle = "8.2.2"
-gson = "2.10.1"
-hilt = "1.1.0"
-=======
 fhir-engine = "1.0.0-preview7.1-SNAPSHOT"
 foundation = "1.6.3"
 fragment-ktx = "1.6.2"
@@ -43,7 +30,6 @@
 gradle = "8.3.1"
 gson = "2.10.1"
 hilt = "1.2.0"
->>>>>>> 5d72b3e8
 jjwt = "0.9.1"
 joda-time = "2.10.14"
 json = "20230618"
@@ -51,50 +37,28 @@
 junit = "1.1.5"
 junit-jupiter = "5.9.1"
 junit-ktx = "1.1.5"
-<<<<<<< HEAD
-knowledge = "0.1.0-alpha03-preview2-SNAPSHOT"
-kotlin = "1.9.22"
-kotlinx-coroutines = "1.7.2"
-kotlinx-serialization-json = "1.6.0"
-kujaku-library = "0.9.0"
-ktlint = "0.49.1"
-=======
 knowledge = "0.1.0-alpha03-preview4-SNAPSHOT"
 kotlin = "1.9.22"
 kotlinx-coroutines = "1.7.3"
 kotlinx-serialization-json = "1.6.0"
 kujaku-library = "0.9.0"
 ktlint = "0.50.0"
->>>>>>> 5d72b3e8
 leakcanary-android = "2.10"
 lifecycle= "2.7.0"
 mapbox-sdk-turf = "4.8.0"
 material = "1.11.0"
-<<<<<<< HEAD
-compose-material-icons = "1.6.0"
-material3 = "1.1.2"
-mockk = "1.13.8"
-mockk-android = "1.13.8"
-msg-simple = "1.2"
-navigation = "2.7.6"
-=======
 compose-material-icons = "1.6.3"
 material3 = "1.2.1"
 mockk = "1.13.8"
 mockk-android = "1.13.8"
 msg-simple = "1.2"
 navigation = "2.7.7"
->>>>>>> 5d72b3e8
 okhttp = "4.12.0"
 okhttp-logging-interceptor = "4.11.0"
 orchestrator = "1.4.2"
 p2p-lib = "0.6.9-SNAPSHOT"
-<<<<<<< HEAD
-paging = "3.2.1"
-=======
 androidx-paging = "3.2.0"
 playServicesLocation = "21.2.0"
->>>>>>> 5d72b3e8
 preference-ktx = "1.2.1"
 prettytime = "5.0.2.Final"
 retrofit = "2.9.0"
@@ -106,19 +70,6 @@
 spotlessPluginGradle = "6.25.0"
 stax-api = "1.0-2"
 timber = "5.0.1"
-<<<<<<< HEAD
-ui = "1.6.0"
-work = "2.9.0"
-workflow = "0.1.0-alpha04-preview4.1-SNAPSHOT"
-xercesImpl = "2.12.2"
-jetbrains = "1.8.20"
-owasp = "8.2.1"
-kotlin-serialization = "1.8.10"
-dagger-hilt = "2.50"
-navigation-safeargs = "2.7.6"
-accompanist = "0.23.1"
-jetbrains-kotlin-jvm="1.8.10"
-=======
 ui = "1.6.3"
 work = "2.9.0"
 workflow = "0.1.0-alpha04-preview8-SNAPSHOT"
@@ -129,7 +80,6 @@
 dagger-hilt = "2.50"
 accompanist = "0.23.1"
 jetbrains-kotlin-jvm="1.9.22"
->>>>>>> 5d72b3e8
 kt3k-coveralls-ver="2.12.0"
 
 [libraries]
@@ -217,14 +167,9 @@
 okhttp-logging-interceptor = { group = "com.squareup.okhttp3", name = "logging-interceptor", version.ref = "okhttp-logging-interceptor" }
 orchestrator = { group = "androidx.test", name = "orchestrator", version.ref = "orchestrator" }
 p2p-lib = { group = "org.smartregister", name = "p2p-lib", version.ref = "p2p-lib" }
-<<<<<<< HEAD
-paging-compose = { group = "androidx.paging", name = "paging-compose", version.ref = "paging" }
-paging-runtime-ktx = { group = "androidx.paging", name = "paging-runtime-ktx", version.ref = "paging" }
-=======
 paging-compose = { group = "androidx.paging", name = "paging-compose", version.ref = "androidx-paging" }
 paging-runtime-ktx = { group = "androidx.paging", name = "paging-runtime-ktx", version.ref = "androidx-paging" }
 play-services-location = { module = "com.google.android.gms:play-services-location", version.ref = "playServicesLocation" }
->>>>>>> 5d72b3e8
 preference-ktx = { group = "androidx.preference", name = "preference-ktx", version.ref = "preference-ktx" }
 prettytime = { group = "org.ocpsoft.prettytime", name = "prettytime", version.ref = "prettytime" }
 retrofit = { group = "com.squareup.retrofit2", name = "retrofit", version.ref = "retrofit" }
@@ -255,11 +200,7 @@
 org-owasp-dependencycheck = { id = "org.owasp.dependencycheck", version.ref = "owasp" }
 dagger-hilt-android= { id = "com.google.dagger.hilt.android", version.ref = "dagger-hilt" }
 com-diffplug-spotless = { id = "com.diffplug.spotless", version.ref = "spotlessPluginGradle" }
-<<<<<<< HEAD
-androidx-navigation-safeargs = { id = "androidx.navigation.safeargs.kotlin", version.ref = "navigation-safeargs" }
-=======
 androidx-navigation-safeargs = { id = "androidx.navigation.safeargs.kotlin", version.ref = "navigation" }
->>>>>>> 5d72b3e8
 kt3k-coveralls = { id = "com.github.kt3k.coveralls", version.ref = "kt3k-coveralls-ver" }
 android-junit5 = {id="de.mannodermaus.android-junit5", version.ref="androidJunit5"}
 
