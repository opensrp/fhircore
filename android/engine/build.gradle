--- conflicted
+++ resolved
@@ -176,20 +176,6 @@
         exclude group: 'com.google.android.fhir', module: 'common'
     }
 
-<<<<<<< HEAD
-    def hapiFhirVersion = "5.6.2"
-    api("ca.uhn.hapi.fhir:org.hl7.fhir.r4:$hapiFhirVersion") {
-        exclude group: 'org.slf4j', module: 'jcl-over-slf4j'
-    }
-    api("ca.uhn.hapi.fhir:hapi-fhir-base:$hapiFhirVersion") {
-        exclude group: 'org.slf4j', module: 'jcl-over-slf4j'
-    }
-    api("ca.uhn.hapi.fhir:hapi-fhir-structures-r4:$hapiFhirVersion") {
-        exclude group: 'org.slf4j', module: 'jcl-over-slf4j'
-    }
-
-=======
->>>>>>> ead3b442
     api 'com.google.code.gson:gson:2.8.7'
     api 'com.jakewharton.timber:timber:5.0.0'
 
@@ -220,6 +206,7 @@
     testImplementation deps.mockk
     androidTestImplementation deps.atsl.ext_junit
     androidTestImplementation deps.atsl.espresso
+    testImplementation 'org.jetbrains.kotlinx:kotlinx-coroutines-test:1.4.2'
     testImplementation "org.jetbrains.kotlinx:kotlinx-coroutines-test:$coroutineVersion"
     androidTestImplementation 'androidx.test.ext:junit:1.1.3'
     androidTestImplementation 'androidx.test.espresso:espresso-core:3.4.0'
