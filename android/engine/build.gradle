--- conflicted
+++ resolved
@@ -206,7 +206,7 @@
         exclude group: 'com.google.android.fhir', module: 'engine'
     }
 
-    api('org.smartregister:workflow:0.1.0-alpha02-preview10-SNAPSHOT') {
+    api('org.smartregister:workflow:0.1.0-alpha02-preview9-SNAPSHOT') {
         transitive = true
         exclude group: 'xerces'
         exclude group: 'com.github.java-json-tools'
@@ -229,11 +229,7 @@
         exclude group: 'com.google.android.fhir', module: 'engine'
     }
 
-<<<<<<< HEAD
-    api('org.smartregister:engine:0.1.0-beta03-preview1-SNAPSHOT') {
-=======
     api('org.smartregister:engine:0.1.0-beta03-preview2-SNAPSHOT') {
->>>>>>> d6b3d70e
         transitive = true
         exclude group: 'com.google.android.fhir', module: 'common'
         exclude group: 'com.github.ben-manes.caffeine'
