--- conflicted
+++ resolved
@@ -167,9 +167,6 @@
 
     // P2P dependency
     implementation('org.smartregister:p2p-lib:0.6.3-SNAPSHOT')
-    /*implementation (project(":p2p-lib")) {
-        transitive = true
-    }*/
     implementation("org.slf4j:slf4j-nop:1.7.36")
 
     //Configure Jetpack Compose and navigation
@@ -203,11 +200,7 @@
     api('javax.xml.stream:stax-api:1.0')
     api('com.github.ben-manes.caffeine:caffeine:2.9.1')
 
-<<<<<<< HEAD
-    api('org.smartregister:data-capture:0.1.0-alpha07-preview-performance-optimizations') {
-=======
     api("org.smartregister:data-capture:1.0.0-preview2-SNAPSHOT") {
->>>>>>> 6c718590
         transitive = true
         exclude group: 'ca.uhn.hapi.fhir'
         exclude group: 'com.google.android.fhir', module: 'engine'
@@ -222,7 +215,6 @@
         exclude group: 'com.google.android.fhir', module: 'common'
         exclude group: 'com.google.android.fhir', module: 'engine'
         exclude group: 'com.github.ben-manes.caffeine'
-        exclude group: 'org.smartregister', module: 'engine'
     }
 
     api('org.smartregister:contrib-barcode:0.1.0-beta3-preview4-SNAPSHOT') {
@@ -231,14 +223,9 @@
         exclude group: 'ca.uhn.hapi.fhir'
         exclude group: 'com.google.android.fhir', module: 'common'
         exclude group: 'com.google.android.fhir', module: 'engine'
-        exclude group: 'org.smartregister', module: 'engine'
-    }
-
-<<<<<<< HEAD
-    api('org.smartregister:engine:0.1.0-beta02-performance-optimizations-S3') {
-=======
+    }
+
     api('org.smartregister:engine:0.1.0-beta02-preview14.1-SNAPSHOT') {
->>>>>>> 6c718590
         transitive = true
         exclude group: 'com.google.android.fhir', module: 'common'
         exclude group: 'com.github.ben-manes.caffeine'
