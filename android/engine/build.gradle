plugins {
    id 'com.android.library'
    id 'kotlin-android'
    id 'kotlin-kapt'
    id 'kotlin-parcelize'
    id 'org.jetbrains.kotlin.plugin.serialization'
    id 'de.mannodermaus.android-junit5'
    id 'jacoco'
    id 'dagger.hilt.android.plugin'
    id 'androidx.navigation.safeargs'
}

apply from: '../jacoco.gradle'
apply from: '../configs.gradle'

android {

    compileSdkVersion sdk_versions.compile_sdk

    dataBinding {
        enabled true
    }

    defaultConfig {
        minSdkVersion sdk_versions.min_sdk
        targetSdkVersion sdk_versions.target_sdk
        testInstrumentationRunner "org.smartregister.fhircore.engine.EngineTestRunner"
        consumerProguardFiles "consumer-rules.pro"
    }

    buildTypes {
        debug {
            testCoverageEnabled true
        }
        release {
            minifyEnabled false
            proguardFiles getDefaultProguardFile('proguard-android-optimize.txt'), 'proguard-rules.pro'
        }
    }
    compileOptions {
        coreLibraryDesugaringEnabled true
        sourceCompatibility JavaVersion.VERSION_11
        targetCompatibility JavaVersion.VERSION_11
    }
    kotlinOptions {
        jvmTarget = JavaVersion.VERSION_11.toString()
        freeCompilerArgs = ['-Xjvm-default=all-compatibility']
    }
    buildFeatures {
        compose true
        viewBinding true
    }
    composeOptions {
        kotlinCompilerExtensionVersion '1.3.0'
    }

    packagingOptions {
        exclude 'license.html'
        exclude 'readme.html'
        exclude 'META-INF/DEPENDENCIES'
        exclude 'META-INF/LICENSE'
        exclude 'META-INF/LICENSE.txt'
        exclude 'META-INF/license.txt'
        exclude 'META-INF/license.html'
        exclude 'META-INF/LICENSE.md'
        exclude 'META-INF/NOTICE'
        exclude 'META-INF/NOTICE.txt'
        exclude 'META-INF/NOTICE.md'
        exclude 'META-INF/notice.txt'
        exclude 'META-INF/ASL2.0'
        exclude 'META-INF/ASL-2.0.txt'
        exclude 'META-INF/LGPL-3.0.txt'
        exclude 'META-INF/sun-jaxb.episode'
        exclude("META-INF/*.kotlin_module")
        exclude("META-INF/INDEX.LIST")
    }

    testOptions {
        execution 'ANDROIDX_TEST_ORCHESTRATOR'
        animationsDisabled true

        unitTests {
            includeAndroidResources = true
            returnDefaultValues = true
            all {
                minHeapSize = "4608m"
                maxHeapSize = "4608m"
            }
        }
    }
}

// Test Logging
tasks.withType(Test) {
    testLogging {
        events  "failed"
    }
}

// CQL
configurations {
    all*.exclude group: 'org.eclipse.persistence'
    all*.exclude group: 'javax.activation', module: 'activation'
    all*.exclude group: 'javax', module: 'javaee-api'
    all*.exclude group: 'xml-apis'
    all*.exclude group: 'xpp3'
}

dependencies {

    implementation 'androidx.preference:preference-ktx:1.2.0'
    implementation 'androidx.work:work-testing:2.7.1'
    coreLibraryDesugaring deps.desugar

    implementation 'androidx.core:core-ktx:1.9.0'
    implementation 'androidx.appcompat:appcompat:1.5.1'
    implementation 'com.google.android.material:material:1.7.0'
    implementation 'androidx.constraintlayout:constraintlayout:2.1.4'
    implementation "androidx.constraintlayout:constraintlayout-compose:1.0.1"
    implementation 'androidx.fragment:fragment-ktx:1.5.5'
    implementation 'androidx.security:security-crypto:1.1.0-alpha04'
    implementation 'org.smartregister:fhir-common-utils:0.0.2-SNAPSHOT'
    implementation 'com.squareup.okhttp3:logging-interceptor:4.9.2'
    implementation 'com.squareup.okhttp3:okhttp:4.9.3'
    implementation "androidx.cardview:cardview:1.0.0"
    implementation 'joda-time:joda-time:2.10.14'
    implementation 'androidx.paging:paging-runtime-ktx:3.1.1'
    implementation 'com.github.bumptech.glide:glide:4.13.0'
    implementation 'id.zelory:compressor:3.0.1'

    // CQL
    implementation group: 'xerces', name: 'xercesImpl', version: '2.12.2'
    implementation(group: "com.github.java-json-tools", name: "msg-simple", version: "1.2");

    def cqlEngineVersion = '2.4.0'
    implementation "org.opencds.cqf.cql:engine:$cqlEngineVersion"
    implementation "org.opencds.cqf.cql:engine.jackson:$cqlEngineVersion"

    def cqlEvaluatorVersion = '2.4.0'
    implementation("org.opencds.cqf.cql:evaluator:$cqlEvaluatorVersion"){
        exclude group: 'com.github.ben-manes.caffeine'
        exclude group: 'ca.uhn.hapi.fhir'
    }
    implementation("org.opencds.cqf.cql:evaluator.builder:$cqlEvaluatorVersion"){
        exclude group: 'com.github.ben-manes.caffeine'
        exclude group: 'ca.uhn.hapi.fhir'
    }
    implementation("org.opencds.cqf.cql:evaluator.plandefinition:$cqlEvaluatorVersion"){
        exclude group: 'com.github.ben-manes.caffeine'
        exclude group: 'ca.uhn.hapi.fhir'
    }
    implementation("org.opencds.cqf.cql:evaluator.dagger:$cqlEvaluatorVersion"){
        exclude group: 'com.github.ben-manes.caffeine'
        exclude group: 'ca.uhn.hapi.fhir'
    }

    // Hilt - Dependency Injection
    implementation "com.google.dagger:hilt-android:$hiltVersion"
    implementation "androidx.hilt:hilt-work:$hiltWorkerVersion"
    kapt "androidx.hilt:hilt-compiler:$hiltWorkerVersion"
    kapt "com.google.dagger:hilt-compiler:$hiltVersion"

    api 'io.jsonwebtoken:jjwt:0.9.1'

    def lifecycleKtxVersion = '2.5.1'
    api "androidx.lifecycle:lifecycle-livedata-ktx:$lifecycleKtxVersion"
    api "androidx.lifecycle:lifecycle-viewmodel-ktx:$lifecycleKtxVersion"

    // P2P dependency
<<<<<<< HEAD
    //implementation('org.smartregister:p2p-lib:0.6.1-SNAPSHOT')
    //implementation('org.smartregister:p2p-lib:0.6.3-SNAPSHOT')
    implementation (project(":p2p-lib")) {
        transitive = true
    }
=======
    implementation('org.smartregister:p2p-lib:0.6.3-SNAPSHOT')
    implementation("org.slf4j:slf4j-nop:1.7.36")
>>>>>>> bf28a9c9

    //Configure Jetpack Compose and navigation
    api("androidx.compose.ui:ui:$composeVersion")
    api("androidx.compose.ui:ui-tooling:$composeVersion")
    api("androidx.compose.runtime:runtime-livedata:$composeVersion")
    api ("androidx.navigation:navigation-fragment-ktx:$navigationVersion")
    api ("androidx.navigation:navigation-ui-ktx:$navigationVersion")
    api("androidx.navigation:navigation-compose:$navigationVersion")
    api("androidx.navigation:navigation-testing:$navigationVersion")
    api("androidx.compose.material:material-icons-extended:1.3.1")
    api("androidx.compose.material:material-icons-core:1.3.1")
    api("androidx.compose.material3:material3:1.0.1")
    api("androidx.compose.foundation:foundation:1.3.1")
    api("androidx.hilt:hilt-navigation-compose:1.0.0")
    api("androidx.lifecycle:lifecycle-viewmodel-compose:2.5.1")
    api("androidx.paging:paging-compose:1.0.0-alpha17")
    api("androidx.activity:activity-compose:1.6.1")
    api 'org.jetbrains.kotlinx:kotlinx-serialization-json:1.3.2'
    api ("com.google.accompanist:accompanist-flowlayout:0.23.1")
    api ("com.google.accompanist:accompanist-placeholder:0.23.1")
    api("androidx.work:work-runtime-ktx:2.7.1")
    testImplementation 'androidx.work:work-runtime-ktx:2.7.1'
    api("org.ocpsoft.prettytime:prettytime:5.0.2.Final")

    def coroutineVersion = '1.6.2'
    api("org.jetbrains.kotlinx:kotlinx-coroutines-core:$coroutineVersion")
    api("org.jetbrains.kotlinx:kotlinx-coroutines-android:$coroutineVersion")
    api("org.jetbrains.kotlin:kotlin-reflect:$versions.kotlin")

    api('javax.xml.stream:stax-api:1.0')
    api('com.github.ben-manes.caffeine:caffeine:2.9.1')
<<<<<<< HEAD
    
    api('org.smartregister:data-capture:0.1.0-beta06-preview7-SNAPSHOT') {
=======

    api("com.google.android.fhir:data-capture:1.0.0") {
>>>>>>> bf28a9c9
        transitive = true
        exclude group: 'ca.uhn.hapi.fhir'
        exclude group: 'com.google.android.fhir', module: 'engine'
    }

    api('org.smartregister:workflow:0.1.0-alpha02-preview6-SNAPSHOT') {
        transitive = true
        exclude group: 'xerces'
        exclude group: 'com.github.java-json-tools'
        exclude group: 'org.codehaus.woodstox'
        exclude group: 'ca.uhn.hapi.fhir'
        exclude group: 'com.google.android.fhir', module: 'common'
        exclude group: 'com.google.android.fhir', module: 'engine'
        exclude group: 'com.github.ben-manes.caffeine'
<<<<<<< HEAD
        exclude group: 'org.smartregister', module: 'engine'
    }

    api('org.smartregister:common:0.1.0-alpha03-preview4-SNAPSHOT') {
        transitive = true
        exclude group: 'ca.uhn.hapi.fhir'
    }

    api('org.smartregister:contrib-barcode:0.1.0-beta3-preview3-SNAPSHOT') {
=======
    }

    api('org.smartregister:contrib-barcode:0.1.0-beta3-preview4-SNAPSHOT') {
>>>>>>> bf28a9c9
        transitive = true
        exclude group: 'org.smartregister', module: 'data-capture'
        exclude group: 'ca.uhn.hapi.fhir'
        exclude group: 'com.google.android.fhir', module: 'common'
        exclude group: 'com.google.android.fhir', module: 'engine'
        exclude group: 'org.smartregister', module: 'engine'
    }

<<<<<<< HEAD
    api('org.smartregister:engine:0.1.0-beta02-performance-optimizations-S2') {
=======
    api('org.smartregister:engine:0.1.0-beta02-preview13-SNAPSHOT') {
>>>>>>> bf28a9c9
        transitive = true
        exclude group: 'com.google.android.fhir', module: 'common'
        exclude group: 'com.github.ben-manes.caffeine'
    }

    api 'com.google.code.gson:gson:2.9.1'
    api 'com.jakewharton.timber:timber:5.0.1'

    def retrofitVersion = '2.9.0'

    api "com.squareup.retrofit2:retrofit:$retrofitVersion"
    api "com.squareup.retrofit2:converter-gson:$retrofitVersion"
    api "com.squareup.retrofit2:retrofit-mock:$retrofitVersion"
    api "com.jakewharton.retrofit:retrofit2-kotlinx-serialization-converter:0.8.0"

    def okhttpVersion = '4.10.0'
    api "com.squareup.okhttp3:okhttp:$okhttpVersion"
    api "com.squareup.okhttp3:logging-interceptor:$okhttpVersion"

    // JEXL
    api ('org.jeasy:easy-rules-jexl:4.1.0') {
        exclude group: 'commons-logging', module: 'commons-logging'
    }

    // Hilt test dependencies
    testImplementation("com.google.dagger:hilt-android-testing:$hiltVersion")
    kaptTest("com.google.dagger:hilt-android-compiler:$hiltVersion")

    testImplementation deps.junit5_api
    testRuntimeOnly deps.junit5_engine
    testRuntimeOnly deps.junit5_engine_vintage
    testImplementation deps.robolectric
    testImplementation deps.atsl.ext_junit
    testImplementation deps.atsl.ext_junit_ktx
    testImplementation deps.coroutines.test
    testImplementation deps.androidx.core_test
    debugImplementation deps.fragment_testing
    releaseImplementation deps.fragment_testing
    testImplementation deps.mockk
    androidTestImplementation deps.atsl.ext_junit
    androidTestImplementation deps.atsl.espresso
    testImplementation "org.jetbrains.kotlinx:kotlinx-coroutines-test:$coroutineVersion"
    androidTestImplementation 'androidx.test.ext:junit:1.1.4'
    androidTestImplementation "androidx.test.espresso:espresso-core:3.4.0"
    implementation deps.work.runtime
    testImplementation group: 'org.json', name: 'json', version: '20220320'

    debugImplementation("androidx.compose.ui:ui-test-manifest:$composeVersion")
    androidTestImplementation("androidx.compose.ui:ui-test-junit4:$composeVersion")
    testImplementation("androidx.navigation:navigation-testing:$navigationVersion")
    androidTestImplementation "com.google.dagger:hilt-android-testing:$hiltVersion"
    kaptAndroidTest "com.google.dagger:hilt-android-compiler:$hiltVersion"

    testImplementation ("org.jetbrains.kotlinx:kotlinx-coroutines-debug:$coroutineVersion")
    testImplementation "androidx.work:work-testing:2.7.1"
    androidTestImplementation deps.mockk_android
}<|MERGE_RESOLUTION|>--- conflicted
+++ resolved
@@ -167,16 +167,11 @@
     api "androidx.lifecycle:lifecycle-viewmodel-ktx:$lifecycleKtxVersion"
 
     // P2P dependency
-<<<<<<< HEAD
-    //implementation('org.smartregister:p2p-lib:0.6.1-SNAPSHOT')
-    //implementation('org.smartregister:p2p-lib:0.6.3-SNAPSHOT')
-    implementation (project(":p2p-lib")) {
-        transitive = true
-    }
-=======
     implementation('org.smartregister:p2p-lib:0.6.3-SNAPSHOT')
+    /*implementation (project(":p2p-lib")) {
+        transitive = true
+    }*/
     implementation("org.slf4j:slf4j-nop:1.7.36")
->>>>>>> bf28a9c9
 
     //Configure Jetpack Compose and navigation
     api("androidx.compose.ui:ui:$composeVersion")
@@ -208,13 +203,8 @@
 
     api('javax.xml.stream:stax-api:1.0')
     api('com.github.ben-manes.caffeine:caffeine:2.9.1')
-<<<<<<< HEAD
-    
-    api('org.smartregister:data-capture:0.1.0-beta06-preview7-SNAPSHOT') {
-=======
-
-    api("com.google.android.fhir:data-capture:1.0.0") {
->>>>>>> bf28a9c9
+
+    api('org.smartregister:data-capture:0.1.0-alpha07-preview-performance-optimizations') {
         transitive = true
         exclude group: 'ca.uhn.hapi.fhir'
         exclude group: 'com.google.android.fhir', module: 'engine'
@@ -229,21 +219,10 @@
         exclude group: 'com.google.android.fhir', module: 'common'
         exclude group: 'com.google.android.fhir', module: 'engine'
         exclude group: 'com.github.ben-manes.caffeine'
-<<<<<<< HEAD
         exclude group: 'org.smartregister', module: 'engine'
     }
 
-    api('org.smartregister:common:0.1.0-alpha03-preview4-SNAPSHOT') {
-        transitive = true
-        exclude group: 'ca.uhn.hapi.fhir'
-    }
-
-    api('org.smartregister:contrib-barcode:0.1.0-beta3-preview3-SNAPSHOT') {
-=======
-    }
-
     api('org.smartregister:contrib-barcode:0.1.0-beta3-preview4-SNAPSHOT') {
->>>>>>> bf28a9c9
         transitive = true
         exclude group: 'org.smartregister', module: 'data-capture'
         exclude group: 'ca.uhn.hapi.fhir'
@@ -252,11 +231,7 @@
         exclude group: 'org.smartregister', module: 'engine'
     }
 
-<<<<<<< HEAD
-    api('org.smartregister:engine:0.1.0-beta02-performance-optimizations-S2') {
-=======
-    api('org.smartregister:engine:0.1.0-beta02-preview13-SNAPSHOT') {
->>>>>>> bf28a9c9
+    api('org.smartregister:engine:0.1.0-beta02-performance-optimizations-S3') {
         transitive = true
         exclude group: 'com.google.android.fhir', module: 'common'
         exclude group: 'com.github.ben-manes.caffeine'
