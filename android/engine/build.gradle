plugins {
    id 'com.android.library'
    id 'kotlin-android'
    id 'kotlin-kapt'
    id 'kotlin-parcelize'
    id 'org.jetbrains.kotlin.plugin.serialization'
    id 'de.mannodermaus.android-junit5'
    id 'jacoco'
    id 'dagger.hilt.android.plugin'
    id 'androidx.navigation.safeargs'
}

apply from: '../jacoco.gradle'
apply from: '../configs.gradle'

android {

    compileSdkVersion sdk_versions.compile_sdk

    dataBinding {
        enabled true
    }

    defaultConfig {
        minSdkVersion sdk_versions.min_sdk
        targetSdkVersion sdk_versions.target_sdk
        testInstrumentationRunner "org.smartregister.fhircore.engine.EngineTestRunner"
        consumerProguardFiles "consumer-rules.pro"
    }

    buildTypes {
        debug {
            testCoverageEnabled true
        }
        release {
            minifyEnabled false
            proguardFiles getDefaultProguardFile('proguard-android-optimize.txt'), 'proguard-rules.pro'
        }
    }
    compileOptions {
        coreLibraryDesugaringEnabled true
        sourceCompatibility JavaVersion.VERSION_11
        targetCompatibility JavaVersion.VERSION_11
    }
    kotlinOptions {
        jvmTarget = JavaVersion.VERSION_11.toString()
        freeCompilerArgs = ['-Xjvm-default=all-compatibility']
    }
    buildFeatures {
        compose true
        viewBinding true
    }
    composeOptions {
        kotlinCompilerExtensionVersion '1.3.0'
    }

    packagingOptions {
        exclude 'license.html'
        exclude 'readme.html'
        exclude 'META-INF/DEPENDENCIES'
        exclude 'META-INF/LICENSE'
        exclude 'META-INF/LICENSE.txt'
        exclude 'META-INF/license.txt'
        exclude 'META-INF/license.html'
        exclude 'META-INF/LICENSE.md'
        exclude 'META-INF/NOTICE'
        exclude 'META-INF/NOTICE.txt'
        exclude 'META-INF/NOTICE.md'
        exclude 'META-INF/notice.txt'
        exclude 'META-INF/ASL2.0'
        exclude 'META-INF/ASL-2.0.txt'
        exclude 'META-INF/LGPL-3.0.txt'
        exclude 'META-INF/sun-jaxb.episode'
        exclude("META-INF/*.kotlin_module")
        exclude("META-INF/INDEX.LIST")
    }

    testOptions {
        animationsDisabled true

        unitTests {
            includeAndroidResources = true
            returnDefaultValues = true
            all {
                minHeapSize = "4608m"
                maxHeapSize = "4608m"
            }
        }
    }
}

// Test Logging
tasks.withType(Test) {
    testLogging {
        events  "failed"
    }
}

// CQL
configurations {
    all*.exclude group: 'org.eclipse.persistence'
    all*.exclude group: 'javax.activation', module: 'activation'
    all*.exclude group: 'javax', module: 'javaee-api'
    all*.exclude group: 'xml-apis'
    all*.exclude group: 'xpp3'
}

dependencies {

    implementation 'androidx.preference:preference-ktx:1.2.0'
    implementation 'androidx.work:work-testing:2.7.1'
    coreLibraryDesugaring deps.desugar

    implementation 'androidx.core:core-ktx:1.9.0'
    implementation 'androidx.appcompat:appcompat:1.5.1'
    implementation 'com.google.android.material:material:1.7.0'
    implementation 'androidx.constraintlayout:constraintlayout:2.1.4'
    implementation "androidx.constraintlayout:constraintlayout-compose:1.0.1"
    implementation 'androidx.fragment:fragment-ktx:1.5.5'
    implementation 'androidx.security:security-crypto:1.1.0-alpha04'
    implementation 'org.smartregister:fhir-common-utils:0.0.2-SNAPSHOT'
    implementation 'com.squareup.okhttp3:logging-interceptor:4.9.2'
    implementation 'com.squareup.okhttp3:okhttp:4.9.3'
    implementation "androidx.cardview:cardview:1.0.0"
    implementation 'joda-time:joda-time:2.10.14'
    implementation 'androidx.paging:paging-runtime-ktx:3.1.1'
    implementation 'com.github.bumptech.glide:glide:4.13.0'
    implementation 'id.zelory:compressor:3.0.1'

    // CQL
    implementation group: 'xerces', name: 'xercesImpl', version: '2.12.2'
    implementation(group: "com.github.java-json-tools", name: "msg-simple", version: "1.2");

    def cqlEngineVersion = '2.4.0'
    implementation "org.opencds.cqf.cql:engine:$cqlEngineVersion"
    implementation "org.opencds.cqf.cql:engine.jackson:$cqlEngineVersion"

    def cqlEvaluatorVersion = '2.4.0'
    implementation("org.opencds.cqf.cql:evaluator:$cqlEvaluatorVersion"){
        exclude group: 'com.github.ben-manes.caffeine'
        exclude group: 'ca.uhn.hapi.fhir'
    }
    implementation("org.opencds.cqf.cql:evaluator.builder:$cqlEvaluatorVersion"){
        exclude group: 'com.github.ben-manes.caffeine'
        exclude group: 'ca.uhn.hapi.fhir'
    }
    implementation("org.opencds.cqf.cql:evaluator.plandefinition:$cqlEvaluatorVersion"){
        exclude group: 'com.github.ben-manes.caffeine'
        exclude group: 'ca.uhn.hapi.fhir'
    }
    implementation("org.opencds.cqf.cql:evaluator.dagger:$cqlEvaluatorVersion"){
        exclude group: 'com.github.ben-manes.caffeine'
        exclude group: 'ca.uhn.hapi.fhir'
    }

    // Hilt - Dependency Injection
    implementation "com.google.dagger:hilt-android:$hiltVersion"
    implementation "androidx.hilt:hilt-work:$hiltWorkerVersion"
    kapt "androidx.hilt:hilt-compiler:$hiltWorkerVersion"
    kapt "com.google.dagger:hilt-compiler:$hiltVersion"

    api 'io.jsonwebtoken:jjwt:0.9.1'

    def lifecycleKtxVersion = '2.5.1'
    api "androidx.lifecycle:lifecycle-livedata-ktx:$lifecycleKtxVersion"
    api "androidx.lifecycle:lifecycle-viewmodel-ktx:$lifecycleKtxVersion"

    // P2P dependency
    implementation('org.smartregister:p2p-lib:0.6.3-SNAPSHOT')
    implementation("org.slf4j:slf4j-nop:1.7.36")

    //Configure Jetpack Compose and navigation
    api("androidx.compose.ui:ui:$composeVersion")
    api("androidx.compose.ui:ui-tooling:$composeVersion")
    api("androidx.compose.runtime:runtime-livedata:$composeVersion")
    api ("androidx.navigation:navigation-fragment-ktx:$navigationVersion")
    api ("androidx.navigation:navigation-ui-ktx:$navigationVersion")
    api("androidx.navigation:navigation-compose:$navigationVersion")
    api("androidx.navigation:navigation-testing:$navigationVersion")
    api("androidx.compose.material:material-icons-extended:1.3.1")
    api("androidx.compose.material:material-icons-core:1.3.1")
    api("androidx.compose.material3:material3:1.0.1")
    api("androidx.compose.foundation:foundation:1.3.1")
    api("androidx.hilt:hilt-navigation-compose:1.0.0")
    api("androidx.lifecycle:lifecycle-viewmodel-compose:2.5.1")
    api("androidx.paging:paging-compose:1.0.0-alpha17")
    api("androidx.activity:activity-compose:1.6.1")
    api 'org.jetbrains.kotlinx:kotlinx-serialization-json:1.3.2'
    api ("com.google.accompanist:accompanist-flowlayout:0.23.1")
    api ("com.google.accompanist:accompanist-placeholder:0.23.1")
    api("androidx.work:work-runtime-ktx:2.7.1")
    testImplementation 'androidx.work:work-runtime-ktx:2.7.1'
    api("org.ocpsoft.prettytime:prettytime:5.0.2.Final")

    def coroutineVersion = '1.6.2'
    api("org.jetbrains.kotlinx:kotlinx-coroutines-core:$coroutineVersion")
    api("org.jetbrains.kotlinx:kotlinx-coroutines-android:$coroutineVersion")
    api("org.jetbrains.kotlin:kotlin-reflect:$versions.kotlin")

    api('javax.xml.stream:stax-api:1.0')
    api('com.github.ben-manes.caffeine:caffeine:2.9.1')

    api("org.smartregister:data-capture:1.0.0-preview4-SNAPSHOT") {
        transitive = true
        exclude group: 'ca.uhn.hapi.fhir'
        exclude group: 'com.google.android.fhir', module: 'engine'
    }

    api('org.smartregister:workflow:0.1.0-alpha02-preview9-SNAPSHOT') {
        transitive = true
        exclude group: 'xerces'
        exclude group: 'com.github.java-json-tools'
        exclude group: 'org.codehaus.woodstox'
        exclude group: 'ca.uhn.hapi.fhir'
        exclude group: 'com.google.android.fhir', module: 'common'
        exclude group: 'com.google.android.fhir', module: 'engine'
        exclude group: 'com.google.android.fhir', module: 'knowledge'
        exclude group: 'org.smartregister', module: 'knowledger'
        exclude group: 'com.github.ben-manes.caffeine'
    }

    api('org.smartregister:knowledger:0.1.0-alpha001-preview-SNAPSHOT')

    api('org.smartregister:contrib-barcode:0.1.0-beta3-preview5-SNAPSHOT') {
        transitive = true
        exclude group: 'org.smartregister', module: 'data-capture'
        exclude group: 'ca.uhn.hapi.fhir'
        exclude group: 'com.google.android.fhir', module: 'common'
        exclude group: 'com.google.android.fhir', module: 'engine'
    }

<<<<<<< HEAD
    api('org.smartregister:engine:0.1.0-beta03-preview2.1-SNAPSHOT') {
=======
    api('org.smartregister:engine:0.1.0-beta03-preview2-SNAPSHOT') {
>>>>>>> 41096309
        transitive = true
        exclude group: 'com.google.android.fhir', module: 'common'
        exclude group: 'com.github.ben-manes.caffeine'
    }

    api 'com.google.code.gson:gson:2.9.1'
    api 'com.jakewharton.timber:timber:5.0.1'

    def retrofitVersion = '2.9.0'

    api "com.squareup.retrofit2:retrofit:$retrofitVersion"
    api "com.squareup.retrofit2:converter-gson:$retrofitVersion"
    api "com.squareup.retrofit2:retrofit-mock:$retrofitVersion"
    api "com.jakewharton.retrofit:retrofit2-kotlinx-serialization-converter:0.8.0"

    def okhttpVersion = '4.10.0'
    api "com.squareup.okhttp3:okhttp:$okhttpVersion"
    api "com.squareup.okhttp3:logging-interceptor:$okhttpVersion"

    // JEXL
    api ('org.jeasy:easy-rules-jexl:4.1.0') {
        exclude group: 'commons-logging', module: 'commons-logging'
    }

    // Hilt test dependencies
    testImplementation("com.google.dagger:hilt-android-testing:$hiltVersion")
    kaptTest("com.google.dagger:hilt-android-compiler:$hiltVersion")

    testImplementation deps.junit5_api
    testRuntimeOnly deps.junit5_engine
    testRuntimeOnly deps.junit5_engine_vintage
    testImplementation deps.robolectric
    testImplementation deps.atsl.ext_junit
    testImplementation deps.atsl.ext_junit_ktx
    testImplementation deps.coroutines.test
    testImplementation deps.androidx.core_test
    debugImplementation deps.fragment_testing
    releaseImplementation deps.fragment_testing
    testImplementation deps.mockk
    androidTestImplementation deps.atsl.ext_junit
    androidTestImplementation deps.atsl.espresso
    testImplementation "org.jetbrains.kotlinx:kotlinx-coroutines-test:$coroutineVersion"
    androidTestImplementation 'androidx.test.ext:junit:1.1.4'
    androidTestImplementation "androidx.test.espresso:espresso-core:3.4.0"
    implementation deps.work.runtime
    testImplementation group: 'org.json', name: 'json', version: '20220320'

    debugImplementation("androidx.compose.ui:ui-test-manifest:$composeVersion")
    androidTestImplementation("androidx.compose.ui:ui-test-junit4:$composeVersion")
    testImplementation("androidx.navigation:navigation-testing:$navigationVersion")
    androidTestImplementation "com.google.dagger:hilt-android-testing:$hiltVersion"
    kaptAndroidTest "com.google.dagger:hilt-android-compiler:$hiltVersion"

    testImplementation ("org.jetbrains.kotlinx:kotlinx-coroutines-debug:$coroutineVersion")
    testImplementation "androidx.work:work-testing:2.7.1"
    androidTestImplementation deps.mockk_android
}<|MERGE_RESOLUTION|>--- conflicted
+++ resolved
@@ -229,11 +229,7 @@
         exclude group: 'com.google.android.fhir', module: 'engine'
     }
 
-<<<<<<< HEAD
     api('org.smartregister:engine:0.1.0-beta03-preview2.1-SNAPSHOT') {
-=======
-    api('org.smartregister:engine:0.1.0-beta03-preview2-SNAPSHOT') {
->>>>>>> 41096309
         transitive = true
         exclude group: 'com.google.android.fhir', module: 'common'
         exclude group: 'com.github.ben-manes.caffeine'
