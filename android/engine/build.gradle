--- conflicted
+++ resolved
@@ -199,12 +199,8 @@
 
     api('javax.xml.stream:stax-api:1.0')
     api('com.github.ben-manes.caffeine:caffeine:2.9.1')
-<<<<<<< HEAD
-    api('org.smartregister:data-capture:0.1.0-beta06-preview5-SNAPSHOT') {
-=======
 
     api("com.google.android.fhir:data-capture:1.0.0") {
->>>>>>> 8a83f823
         transitive = true
         exclude group: 'ca.uhn.hapi.fhir'
         exclude group: 'com.google.android.fhir', module: 'engine'
@@ -221,16 +217,7 @@
         exclude group: 'com.github.ben-manes.caffeine'
     }
 
-<<<<<<< HEAD
-    api('org.smartregister:common:0.1.0-alpha03-preview4-SNAPSHOT') {
-        transitive = true
-        exclude group: 'ca.uhn.hapi.fhir'
-    }
-
-    api('org.smartregister:contrib-barcode:0.1.0-beta3-preview3-SNAPSHOT') {
-=======
     api('org.smartregister:contrib-barcode:0.1.0-beta3-preview4-SNAPSHOT') {
->>>>>>> 8a83f823
         transitive = true
         exclude group: 'org.smartregister', module: 'data-capture'
         exclude group: 'ca.uhn.hapi.fhir'
