plugins {
    id 'com.android.library'
    id 'kotlin-android'
    id 'kotlin-kapt'
    id 'kotlin-parcelize'
    id 'org.jetbrains.kotlin.plugin.serialization'
    id 'de.mannodermaus.android-junit5'
    id 'jacoco'
    id 'dagger.hilt.android.plugin'
    id 'androidx.navigation.safeargs'
}

apply from: '../jacoco.gradle'
apply from: '../configs.gradle'

android {

    compileSdkVersion sdk_versions.compile_sdk

    dataBinding {
        enabled true
    }

    defaultConfig {
        minSdkVersion sdk_versions.min_sdk
        targetSdkVersion sdk_versions.target_sdk
        testInstrumentationRunner "org.smartregister.fhircore.engine.EngineTestRunner"
        consumerProguardFiles "consumer-rules.pro"
    }

    buildTypes {
        debug {
            testCoverageEnabled true
        }
        release {
            minifyEnabled false
            proguardFiles getDefaultProguardFile('proguard-android-optimize.txt'), 'proguard-rules.pro'
        }
    }
    compileOptions {
        coreLibraryDesugaringEnabled true
        sourceCompatibility JavaVersion.VERSION_11
        targetCompatibility JavaVersion.VERSION_11
    }
    kotlinOptions {
        jvmTarget = JavaVersion.VERSION_11.toString()
        freeCompilerArgs = ['-Xjvm-default=all-compatibility']
    }
    buildFeatures {
        compose true
        viewBinding true
    }
    composeOptions {
        kotlinCompilerExtensionVersion '1.3.0'
    }

    packagingOptions {
        exclude 'license.html'
        exclude 'readme.html'
        exclude 'META-INF/DEPENDENCIES'
        exclude 'META-INF/LICENSE'
        exclude 'META-INF/LICENSE.txt'
        exclude 'META-INF/license.txt'
        exclude 'META-INF/license.html'
        exclude 'META-INF/LICENSE.md'
        exclude 'META-INF/NOTICE'
        exclude 'META-INF/NOTICE.txt'
        exclude 'META-INF/NOTICE.md'
        exclude 'META-INF/notice.txt'
        exclude 'META-INF/ASL2.0'
        exclude 'META-INF/ASL-2.0.txt'
        exclude 'META-INF/LGPL-3.0.txt'
        exclude 'META-INF/sun-jaxb.episode'
        exclude("META-INF/*.kotlin_module")
        exclude("META-INF/INDEX.LIST")
    }

    testOptions {
        execution 'ANDROIDX_TEST_ORCHESTRATOR'
        animationsDisabled true

        unitTests {
            includeAndroidResources = true
            returnDefaultValues = true
            all {
                minHeapSize = "4608m"
                maxHeapSize = "4608m"
            }
        }
    }
}

// Test Logging
tasks.withType(Test) {
    testLogging {
        events  "failed"
    }
}

// CQL
configurations {
    all*.exclude group: 'org.eclipse.persistence'
    all*.exclude group: 'javax.activation', module: 'activation'
    all*.exclude group: 'javax', module: 'javaee-api'
    all*.exclude group: 'xml-apis'
    all*.exclude group: 'xpp3'
}

dependencies {

    implementation 'androidx.preference:preference-ktx:1.2.0'
    implementation 'androidx.work:work-testing:2.7.1'
    coreLibraryDesugaring deps.desugar

    implementation 'androidx.core:core-ktx:1.9.0'
    implementation 'androidx.appcompat:appcompat:1.5.1'
    implementation 'com.google.android.material:material:1.7.0'
    implementation 'androidx.constraintlayout:constraintlayout:2.1.4'
    implementation "androidx.constraintlayout:constraintlayout-compose:1.0.1"
    implementation 'androidx.fragment:fragment-ktx:1.5.5'
    implementation 'androidx.security:security-crypto:1.1.0-alpha04'
    implementation 'org.smartregister:fhir-common-utils:0.0.2-SNAPSHOT'
    implementation 'com.squareup.okhttp3:logging-interceptor:4.9.2'
    implementation 'com.squareup.okhttp3:okhttp:4.9.3'
    implementation "androidx.cardview:cardview:1.0.0"
    implementation 'joda-time:joda-time:2.10.14'
    implementation 'androidx.paging:paging-runtime-ktx:3.1.1'
    implementation 'com.github.bumptech.glide:glide:4.13.0'
    implementation 'id.zelory:compressor:3.0.1'

    // CQL
    implementation group: 'xerces', name: 'xercesImpl', version: '2.12.2'
    implementation(group: "com.github.java-json-tools", name: "msg-simple", version: "1.2");

    def cqlEngineVersion = '2.4.0'
    implementation "org.opencds.cqf.cql:engine:$cqlEngineVersion"
    implementation "org.opencds.cqf.cql:engine.jackson:$cqlEngineVersion"

    def cqlEvaluatorVersion = '2.4.0'
    implementation("org.opencds.cqf.cql:evaluator:$cqlEvaluatorVersion"){
        exclude group: 'com.github.ben-manes.caffeine'
        exclude group: 'ca.uhn.hapi.fhir'
    }
    implementation("org.opencds.cqf.cql:evaluator.builder:$cqlEvaluatorVersion"){
        exclude group: 'com.github.ben-manes.caffeine'
        exclude group: 'ca.uhn.hapi.fhir'
    }
    implementation("org.opencds.cqf.cql:evaluator.plandefinition:$cqlEvaluatorVersion"){
        exclude group: 'com.github.ben-manes.caffeine'
        exclude group: 'ca.uhn.hapi.fhir'
    }
    implementation("org.opencds.cqf.cql:evaluator.dagger:$cqlEvaluatorVersion"){
        exclude group: 'com.github.ben-manes.caffeine'
        exclude group: 'ca.uhn.hapi.fhir'
    }

    // Hilt - Dependency Injection
    implementation "com.google.dagger:hilt-android:$hiltVersion"
    implementation "androidx.hilt:hilt-work:$hiltWorkerVersion"
    kapt "androidx.hilt:hilt-compiler:$hiltWorkerVersion"
    kapt "com.google.dagger:hilt-compiler:$hiltVersion"

    api 'io.jsonwebtoken:jjwt:0.9.1'

    def lifecycleKtxVersion = '2.5.1'
    api "androidx.lifecycle:lifecycle-livedata-ktx:$lifecycleKtxVersion"
    api "androidx.lifecycle:lifecycle-viewmodel-ktx:$lifecycleKtxVersion"

    // P2P dependency
    implementation('org.smartregister:p2p-lib:0.6.3-SNAPSHOT')
    implementation("org.slf4j:slf4j-nop:1.7.36")

    //Configure Jetpack Compose and navigation
    api("androidx.compose.ui:ui:$composeVersion")
    api("androidx.compose.ui:ui-tooling:$composeVersion")
    api("androidx.compose.runtime:runtime-livedata:$composeVersion")
    api ("androidx.navigation:navigation-fragment-ktx:$navigationVersion")
    api ("androidx.navigation:navigation-ui-ktx:$navigationVersion")
    api("androidx.navigation:navigation-compose:$navigationVersion")
    api("androidx.navigation:navigation-testing:$navigationVersion")
    api("androidx.compose.material:material-icons-extended:1.3.1")
    api("androidx.compose.material:material-icons-core:1.3.1")
    api("androidx.compose.material3:material3:1.0.1")
    api("androidx.compose.foundation:foundation:1.3.1")
    api("androidx.hilt:hilt-navigation-compose:1.0.0")
    api("androidx.lifecycle:lifecycle-viewmodel-compose:2.5.1")
    api("androidx.paging:paging-compose:1.0.0-alpha17")
    api("androidx.activity:activity-compose:1.6.1")
    api 'org.jetbrains.kotlinx:kotlinx-serialization-json:1.3.2'
    api ("com.google.accompanist:accompanist-flowlayout:0.23.1")
    api ("com.google.accompanist:accompanist-placeholder:0.23.1")
    api("androidx.work:work-runtime-ktx:2.7.1")
    testImplementation 'androidx.work:work-runtime-ktx:2.7.1'
    api("org.ocpsoft.prettytime:prettytime:5.0.2.Final")

    def coroutineVersion = '1.6.2'
    api("org.jetbrains.kotlinx:kotlinx-coroutines-core:$coroutineVersion")
    api("org.jetbrains.kotlinx:kotlinx-coroutines-android:$coroutineVersion")
    api("org.jetbrains.kotlin:kotlin-reflect:$versions.kotlin")

    api('javax.xml.stream:stax-api:1.0')
    api('com.github.ben-manes.caffeine:caffeine:2.9.1')

    api("com.google.android.fhir:data-capture:1.0.0") {
        transitive = true
        exclude group: 'ca.uhn.hapi.fhir'
        exclude group: 'com.google.android.fhir', module: 'engine'
    }

    api('org.smartregister:workflow:0.1.0-alpha02-preview6-SNAPSHOT') {
        transitive = true
        exclude group: 'xerces'
        exclude group: 'com.github.java-json-tools'
        exclude group: 'org.codehaus.woodstox'
        exclude group: 'ca.uhn.hapi.fhir'
        exclude group: 'com.google.android.fhir', module: 'common'
        exclude group: 'com.google.android.fhir', module: 'engine'
        exclude group: 'com.github.ben-manes.caffeine'
    }

    api('org.smartregister:contrib-barcode:0.1.0-beta3-preview4-SNAPSHOT') {
        transitive = true
        exclude group: 'org.smartregister', module: 'data-capture'
        exclude group: 'ca.uhn.hapi.fhir'
        exclude group: 'com.google.android.fhir', module: 'common'
        exclude group: 'com.google.android.fhir', module: 'engine'
    }

<<<<<<< HEAD
    api('org.smartregister:engine:0.1.0-beta02-preview10-p2p-SNAPSHOT') {
=======
    api('org.smartregister:engine:0.1.0-beta02-preview13-SNAPSHOT') {
>>>>>>> 17c9268e
        transitive = true
        exclude group: 'com.google.android.fhir', module: 'common'
        exclude group: 'com.github.ben-manes.caffeine'
    }

    api 'com.google.code.gson:gson:2.9.1'
    api 'com.jakewharton.timber:timber:5.0.1'

    def retrofitVersion = '2.9.0'

    api "com.squareup.retrofit2:retrofit:$retrofitVersion"
    api "com.squareup.retrofit2:converter-gson:$retrofitVersion"
    api "com.squareup.retrofit2:retrofit-mock:$retrofitVersion"
    api "com.jakewharton.retrofit:retrofit2-kotlinx-serialization-converter:0.8.0"

    def okhttpVersion = '4.10.0'
    api "com.squareup.okhttp3:okhttp:$okhttpVersion"
    api "com.squareup.okhttp3:logging-interceptor:$okhttpVersion"

    // JEXL
    api ('org.jeasy:easy-rules-jexl:4.1.0') {
        exclude group: 'commons-logging', module: 'commons-logging'
    }

    // Hilt test dependencies
    testImplementation("com.google.dagger:hilt-android-testing:$hiltVersion")
    kaptTest("com.google.dagger:hilt-android-compiler:$hiltVersion")

    testImplementation deps.junit5_api
    testRuntimeOnly deps.junit5_engine
    testRuntimeOnly deps.junit5_engine_vintage
    testImplementation deps.robolectric
    testImplementation deps.atsl.ext_junit
    testImplementation deps.atsl.ext_junit_ktx
    testImplementation deps.coroutines.test
    testImplementation deps.androidx.core_test
    debugImplementation deps.fragment_testing
    releaseImplementation deps.fragment_testing
    testImplementation deps.mockk
    androidTestImplementation deps.atsl.ext_junit
    androidTestImplementation deps.atsl.espresso
    testImplementation "org.jetbrains.kotlinx:kotlinx-coroutines-test:$coroutineVersion"
    androidTestImplementation 'androidx.test.ext:junit:1.1.4'
    androidTestImplementation "androidx.test.espresso:espresso-core:3.4.0"
    implementation deps.work.runtime
    testImplementation group: 'org.json', name: 'json', version: '20220320'

    debugImplementation("androidx.compose.ui:ui-test-manifest:$composeVersion")
    androidTestImplementation("androidx.compose.ui:ui-test-junit4:$composeVersion")
    testImplementation("androidx.navigation:navigation-testing:$navigationVersion")
    androidTestImplementation "com.google.dagger:hilt-android-testing:$hiltVersion"
    kaptAndroidTest "com.google.dagger:hilt-android-compiler:$hiltVersion"

    testImplementation ("org.jetbrains.kotlinx:kotlinx-coroutines-debug:$coroutineVersion")
    testImplementation "androidx.work:work-testing:2.7.1"
    androidTestImplementation deps.mockk_android
}<|MERGE_RESOLUTION|>--- conflicted
+++ resolved
@@ -226,11 +226,7 @@
         exclude group: 'com.google.android.fhir', module: 'engine'
     }
 
-<<<<<<< HEAD
     api('org.smartregister:engine:0.1.0-beta02-preview10-p2p-SNAPSHOT') {
-=======
-    api('org.smartregister:engine:0.1.0-beta02-preview13-SNAPSHOT') {
->>>>>>> 17c9268e
         transitive = true
         exclude group: 'com.google.android.fhir', module: 'common'
         exclude group: 'com.github.ben-manes.caffeine'
