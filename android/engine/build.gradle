plugins {
    id 'com.android.library'
    id 'kotlin-android'
    id 'kotlin-kapt'
    id 'org.jetbrains.kotlin.plugin.serialization'
    id 'de.mannodermaus.android-junit5'
    id 'jacoco'
    id 'dagger.hilt.android.plugin'
}

apply from: '../jacoco.gradle'

android {

    compileSdkVersion sdk_versions.compile_sdk

    dataBinding {
        enabled true
    }
    defaultConfig {
        minSdkVersion sdk_versions.min_sdk
        targetSdkVersion sdk_versions.target_sdk
        testInstrumentationRunner "org.smartregister.fhircore.engine.EngineTestRunner"
        consumerProguardFiles "consumer-rules.pro"
    }

    buildTypes {
        debug {
            testCoverageEnabled true
        }
        release {
            minifyEnabled false
            proguardFiles getDefaultProguardFile('proguard-android-optimize.txt'), 'proguard-rules.pro'
        }
    }
    compileOptions {
        coreLibraryDesugaringEnabled true
        sourceCompatibility JavaVersion.VERSION_11
        targetCompatibility JavaVersion.VERSION_11
    }
    kotlinOptions {
        jvmTarget = JavaVersion.VERSION_11.toString()
        freeCompilerArgs = ['-Xjvm-default=compatibility', '-opt-in=kotlin.RequiresOptIn']
    }
    buildFeatures {
        compose true
        viewBinding true
    }
    composeOptions {
        kotlinCompilerExtensionVersion '1.1.1'
    }

    packagingOptions {
        exclude 'license.html'
        exclude 'readme.html'
        exclude 'META-INF/DEPENDENCIES'
        exclude 'META-INF/LICENSE'
        exclude 'META-INF/LICENSE.txt'
        exclude 'META-INF/license.txt'
        exclude 'META-INF/license.html'
        exclude 'META-INF/LICENSE.md'
        exclude 'META-INF/NOTICE'
        exclude 'META-INF/NOTICE.txt'
        exclude 'META-INF/NOTICE.md'
        exclude 'META-INF/notice.txt'
        exclude 'META-INF/ASL2.0'
        exclude 'META-INF/ASL-2.0.txt'
        exclude 'META-INF/LGPL-3.0.txt'
        exclude 'META-INF/sun-jaxb.episode'
        exclude("META-INF/*.kotlin_module")
    }

    testOptions {
        execution 'ANDROIDX_TEST_ORCHESTRATOR'
        animationsDisabled true

        unitTests {
            includeAndroidResources = true
            returnDefaultValues = true
            all {
                minHeapSize = "4608m"
                maxHeapSize = "4608m"
                beforeTest { testDescriptor ->
                    println "${testDescriptor.className} > ${testDescriptor.name} STARTED"
                }
            }
        }
    }
}

//CQL
configurations {
    all*.exclude group: 'org.eclipse.persistence'
    all*.exclude group: 'javax.activation', module: 'activation'
    all*.exclude group: 'javax', module: 'javaee-api'
    all*.exclude group: 'xml-apis'
}

dependencies {

    implementation 'androidx.preference:preference-ktx:1.2.0'
    coreLibraryDesugaring deps.desugar

    implementation 'androidx.core:core-ktx:1.8.0'
    implementation 'androidx.appcompat:appcompat:1.4.2'
    implementation 'com.google.android.material:material:1.6.1'
    implementation 'androidx.constraintlayout:constraintlayout:2.1.4'
    implementation "androidx.constraintlayout:constraintlayout-compose:1.0.1"
    implementation 'androidx.fragment:fragment-ktx:1.5.0'
    implementation 'io.jsonwebtoken:jjwt:0.9.1'
    implementation 'androidx.security:security-crypto:1.1.0-alpha03'
    implementation 'com.squareup.okhttp3:logging-interceptor:4.9.1'
    implementation 'com.squareup.okhttp3:okhttp:4.9.1'
    implementation "androidx.cardview:cardview:1.0.0"
    implementation 'joda-time:joda-time:2.10.14'
    implementation 'androidx.paging:paging-runtime-ktx:3.1.1'
    implementation 'com.github.bumptech.glide:glide:4.13.0'
    implementation 'id.zelory:compressor:3.0.1'

    //CQL
    implementation group: 'xerces', name: 'xercesImpl', version: '2.12.0'
    implementation(group: "com.github.java-json-tools", name: "msg-simple", version: "1.2");
    implementation 'org.codehaus.woodstox:woodstox-core-asl:4.4.1'
    implementation "ca.uhn.hapi.fhir:hapi-fhir-android:5.4.0"
<<<<<<< HEAD
    implementation 'org.opencds.cqf.cql:engine:1.5.4-SNAPSHOT'
    implementation 'org.opencds.cqf.cql:engine.fhir:1.5.4-SNAPSHOT'
    implementation 'org.opencds.cqf.cql:evaluator:1.4.2-SNAPSHOT'
    implementation 'org.opencds.cqf.cql:evaluator.builder:1.4.2-SNAPSHOT'
    implementation 'org.opencds.cqf.cql:evaluator.activitydefinition:1.4.2-SNAPSHOT'
    implementation 'org.opencds.cqf.cql:evaluator.plandefinition:1.4.2-SNAPSHOT'
    implementation ('org.opencds.cqf.cql:evaluator.dagger:1.4.2-SNAPSHOT'){}
=======

    def cqlEngineVersion = '1.5.4'
    implementation "org.opencds.cqf.cql:engine:$cqlEngineVersion"
    implementation "org.opencds.cqf.cql:engine.fhir:$cqlEngineVersion"

    def cqlEvaluatorVersion = '1.4.2'
    implementation "org.opencds.cqf.cql:evaluator:$cqlEvaluatorVersion"
    implementation "org.opencds.cqf.cql:evaluator.builder:$cqlEvaluatorVersion"
    implementation "org.opencds.cqf.cql:evaluator.activitydefinition:$cqlEvaluatorVersion"
    implementation "org.opencds.cqf.cql:evaluator.plandefinition:$cqlEvaluatorVersion"
    implementation("org.opencds.cqf.cql:evaluator.dagger:$cqlEvaluatorVersion") {}


>>>>>>> cadabf89
    api('org.smartregister:workflow:0.1.0-alpha01-preview6-SNAPSHOT') {
        transitive = true
        exclude group: 'xerces'
        exclude group: 'com.github.java-json-tools'
        exclude group: 'org.codehaus.woodstox'
        exclude group: 'ca.uhn.hapi.fhir'
        exclude group: 'org.opencds.cqf.cql'
        exclude group: 'com.google.android.fhir', module: 'common'
//        exclude group: 'com.google.android.fhir', module: 'engine'
        exclude group: 'org.smartregister', module: 'engine'
    }

    //Hilt - Dependency Injection
    implementation "com.google.dagger:hilt-android:$hiltVersion"
    kapt "com.google.dagger:hilt-compiler:$hiltVersion"

    def lifecycleKtxVersion = '2.5.0'
    api "androidx.lifecycle:lifecycle-livedata-ktx:$lifecycleKtxVersion"
    api "androidx.lifecycle:lifecycle-viewmodel-ktx:$lifecycleKtxVersion"

    // P2P dependency
    implementation('org.smartregister:p2p-lib:0.4.0-SNAPSHOT')

    //Configure Jetpack Compose
    def composeVersion = "1.3.0-alpha01"
    api("androidx.compose.ui:ui:$composeVersion")
    api("androidx.compose.ui:ui-tooling:$composeVersion")
    api("androidx.compose.foundation:foundation:$composeVersion")
    api("androidx.compose.material:material:$composeVersion")
    api("androidx.compose.material:material-icons-core:$composeVersion")
    api("androidx.compose.material:material-icons-extended:$composeVersion")
    api("androidx.compose.runtime:runtime-livedata:$composeVersion")
    api("androidx.navigation:navigation-compose:2.5.0")
    api("androidx.hilt:hilt-navigation-compose:1.0.0")
    api("androidx.lifecycle:lifecycle-viewmodel-compose:2.5.0")
    api("androidx.paging:paging-compose:1.0.0-alpha15")
    api("androidx.activity:activity-compose:1.5.0")
    api 'org.jetbrains.kotlinx:kotlinx-serialization-json:1.2.2'
    api("androidx.work:work-runtime-ktx:2.7.1")
    api("org.ocpsoft.prettytime:prettytime:5.0.2.Final")

    def coroutineVersion = '1.6.1'
    api("org.jetbrains.kotlinx:kotlinx-coroutines-core:$coroutineVersion")
    api("org.jetbrains.kotlinx:kotlinx-coroutines-android:$coroutineVersion")
<<<<<<< HEAD
    api("org.smartregister:contrib-barcode:0.1.0-beta3-preview-SNAPSHOT"){
        transitive = true
        exclude group: 'com.google.android.fhir', module: 'common'
    }
=======
    api("org.jetbrains.kotlin:kotlin-reflect:$versions.kotlin")

>>>>>>> cadabf89
    api('org.smartregister:data-capture:0.1.0-beta03-preview6-SNAPSHOT') {
        transitive = true
        exclude group: 'org.hamcrest', module: 'hamcrest-core'
        exclude group: 'javax.xml.bind', module: 'jaxb-api'
        exclude group: 'com.sun.xml.bind', module: 'jaxb-core'
        exclude group: 'com.sun.activation', module: 'javax.activation'
        exclude group: 'com.google.android.fhir', module: 'common'
    }

    api('org.smartregister:common:0.1.0-alpha03-preview2-SNAPSHOT') {
        transitive = true
    }

<<<<<<< HEAD
=======
    api('org.smartregister:contrib-barcode:0.1.0-beta3-preview-SNAPSHOT') {
        transitive = true
        exclude group: 'com.google.android.fhir', module: 'common'
    }

>>>>>>> cadabf89
    api('org.smartregister:engine:0.1.0-beta01-preview10.4-SNAPSHOT') {
        transitive = true
        exclude group: 'org.hamcrest', module: 'hamcrest-core'
        exclude group: 'javax.xml.bind', module: 'jaxb-api'
        exclude group: 'com.sun.xml.bind', module: 'jaxb-core'
        exclude group: 'com.sun.activation', module: 'javax.activation'
        exclude group: 'org.opencds.cqf.cql', module: 'engine'
        exclude group: 'org.opencds.cqf.cql', module: 'evaluator'
        exclude group: 'org.opencds.cqf.cql', module: 'evaluator.builder'
        exclude group: 'org.opencds.cqf.cql', module: 'evaluator.dagger'
        exclude group: 'com.google.android.fhir', module: 'common'
    }

    api 'com.google.code.gson:gson:2.9.0'
    api 'com.jakewharton.timber:timber:5.0.1'

    def retrofitVersion = '2.9.0'

    api "com.squareup.retrofit2:retrofit:$retrofitVersion"
    api "com.squareup.retrofit2:converter-gson:$retrofitVersion"
    api "com.squareup.retrofit2:retrofit-mock:$retrofitVersion"

    def okhttpVersion = '4.9.1'
    api "com.squareup.okhttp3:okhttp:$okhttpVersion"
    api "com.squareup.okhttp3:logging-interceptor:$okhttpVersion"

    // Hilt test dependencies
    testImplementation("com.google.dagger:hilt-android-testing:$hiltVersion")
    kaptTest("com.google.dagger:hilt-android-compiler:$hiltVersion")

    testImplementation deps.junit5_api
    testRuntimeOnly deps.junit5_engine
    testRuntimeOnly deps.junit5_engine_vintage
    testImplementation deps.robolectric
    testImplementation deps.atsl.ext_junit
    testImplementation deps.atsl.ext_junit_ktx
    testImplementation deps.coroutines.test
    testImplementation deps.androidx.core_test
    debugImplementation deps.fragment_testing
    releaseImplementation deps.fragment_testing
    testImplementation deps.kotlin.test
    testImplementation deps.mockk
    androidTestImplementation deps.atsl.ext_junit
    androidTestImplementation deps.atsl.espresso
    testImplementation "org.jetbrains.kotlinx:kotlinx-coroutines-test:$coroutineVersion"
    androidTestImplementation 'androidx.test.ext:junit:1.1.3'
    androidTestImplementation "androidx.test.espresso:espresso-core:3.4.0"
    implementation deps.work.runtime
    testImplementation group: 'org.json', name: 'json', version: '20220320'

    debugImplementation("androidx.compose.ui:ui-test-manifest:$composeVersion")
    testImplementation("androidx.compose.ui:ui-test-junit4:$composeVersion")
    androidTestImplementation("androidx.compose.ui:ui-test-junit4:$composeVersion")

    androidTestImplementation "com.google.dagger:hilt-android-testing:$hiltVersion"
    kaptAndroidTest "com.google.dagger:hilt-android-compiler:$hiltVersion"
}<|MERGE_RESOLUTION|>--- conflicted
+++ resolved
@@ -122,15 +122,6 @@
     implementation(group: "com.github.java-json-tools", name: "msg-simple", version: "1.2");
     implementation 'org.codehaus.woodstox:woodstox-core-asl:4.4.1'
     implementation "ca.uhn.hapi.fhir:hapi-fhir-android:5.4.0"
-<<<<<<< HEAD
-    implementation 'org.opencds.cqf.cql:engine:1.5.4-SNAPSHOT'
-    implementation 'org.opencds.cqf.cql:engine.fhir:1.5.4-SNAPSHOT'
-    implementation 'org.opencds.cqf.cql:evaluator:1.4.2-SNAPSHOT'
-    implementation 'org.opencds.cqf.cql:evaluator.builder:1.4.2-SNAPSHOT'
-    implementation 'org.opencds.cqf.cql:evaluator.activitydefinition:1.4.2-SNAPSHOT'
-    implementation 'org.opencds.cqf.cql:evaluator.plandefinition:1.4.2-SNAPSHOT'
-    implementation ('org.opencds.cqf.cql:evaluator.dagger:1.4.2-SNAPSHOT'){}
-=======
 
     def cqlEngineVersion = '1.5.4'
     implementation "org.opencds.cqf.cql:engine:$cqlEngineVersion"
@@ -144,7 +135,6 @@
     implementation("org.opencds.cqf.cql:evaluator.dagger:$cqlEvaluatorVersion") {}
 
 
->>>>>>> cadabf89
     api('org.smartregister:workflow:0.1.0-alpha01-preview6-SNAPSHOT') {
         transitive = true
         exclude group: 'xerces'
@@ -189,15 +179,8 @@
     def coroutineVersion = '1.6.1'
     api("org.jetbrains.kotlinx:kotlinx-coroutines-core:$coroutineVersion")
     api("org.jetbrains.kotlinx:kotlinx-coroutines-android:$coroutineVersion")
-<<<<<<< HEAD
-    api("org.smartregister:contrib-barcode:0.1.0-beta3-preview-SNAPSHOT"){
-        transitive = true
-        exclude group: 'com.google.android.fhir', module: 'common'
-    }
-=======
     api("org.jetbrains.kotlin:kotlin-reflect:$versions.kotlin")
 
->>>>>>> cadabf89
     api('org.smartregister:data-capture:0.1.0-beta03-preview6-SNAPSHOT') {
         transitive = true
         exclude group: 'org.hamcrest', module: 'hamcrest-core'
@@ -211,14 +194,11 @@
         transitive = true
     }
 
-<<<<<<< HEAD
-=======
     api('org.smartregister:contrib-barcode:0.1.0-beta3-preview-SNAPSHOT') {
         transitive = true
         exclude group: 'com.google.android.fhir', module: 'common'
     }
 
->>>>>>> cadabf89
     api('org.smartregister:engine:0.1.0-beta01-preview10.4-SNAPSHOT') {
         transitive = true
         exclude group: 'org.hamcrest', module: 'hamcrest-core'
