--- conflicted
+++ resolved
@@ -49,12 +49,9 @@
     implementation 'androidx.fragment:fragment-ktx:1.3.6'
     implementation 'io.jsonwebtoken:jjwt:0.9.1'
     implementation 'androidx.security:security-crypto:1.1.0-alpha03'
-<<<<<<< HEAD
     implementation 'com.squareup.okhttp3:logging-interceptor:4.9.0'
     implementation 'com.squareup.okhttp3:okhttp:4.9.0'
     implementation "androidx.cardview:cardview:1.0.0"
-=======
->>>>>>> 126bf503
     implementation 'joda-time:joda-time:2.10.6'
     implementation 'androidx.paging:paging-runtime-ktx:3.0.1'
 
