plugins {
    id 'com.android.library'
    id 'kotlin-android'
    id 'kotlin-kapt'
    id 'org.jetbrains.kotlin.plugin.serialization'
    id 'de.mannodermaus.android-junit5'
    id 'jacoco'
}

android {

    testOptions {
        unitTests {
            returnDefaultValues = true
            all {
                jacoco {
                    includeNoLocationClasses = true
                    excludes = ['jdk.internal.*']
                }
            }
        }
    }

    compileSdkVersion 30
    dataBinding {
        enabled true
    }
    defaultConfig {
        minSdkVersion 21
        targetSdkVersion 30
        testInstrumentationRunner "androidx.test.runner.AndroidJUnitRunner"
        consumerProguardFiles "consumer-rules.pro"
    }

    buildTypes {
        debug {
            testCoverageEnabled true
        }
        release {
            minifyEnabled false
            proguardFiles getDefaultProguardFile('proguard-android-optimize.txt'), 'proguard-rules.pro'
        }
    }
    compileOptions {
        sourceCompatibility JavaVersion.VERSION_1_8
        targetCompatibility JavaVersion.VERSION_1_8
        coreLibraryDesugaringEnabled true
    }
    kotlinOptions {
        jvmTarget = '1.8'
    }
    buildFeatures {
        compose true
    }
    composeOptions {
        kotlinCompilerExtensionVersion '1.0.1'
    }

    //CQL
    configurations {
        all*.exclude group: 'javax.activation', module: 'activation'
        all*.exclude group: 'javax', module: 'javaee-api'
        all*.exclude group: 'xml-apis'
    }

    packagingOptions {
        exclude 'license.html'
        exclude 'readme.html'
        exclude 'META-INF/DEPENDENCIES'
        exclude 'META-INF/LICENSE'
        exclude 'META-INF/LICENSE.txt'
        exclude 'META-INF/license.txt'
        exclude 'META-INF/license.html'
        exclude 'META-INF/LICENSE.md'
        exclude 'META-INF/NOTICE'
        exclude 'META-INF/NOTICE.txt'
        exclude 'META-INF/NOTICE.md'
        exclude 'META-INF/notice.txt'
        exclude 'META-INF/ASL2.0'
        exclude 'META-INF/ASL-2.0.txt'
        exclude 'META-INF/LGPL-3.0.txt'
        exclude 'META-INF/sun-jaxb.episode'
        exclude("META-INF/*.kotlin_module")
    }
}

dependencies {

    coreLibraryDesugaring deps.desugar

    implementation 'androidx.core:core-ktx:1.6.0'
    implementation 'androidx.appcompat:appcompat:1.3.1'
    implementation 'com.google.android.material:material:1.4.0'
    implementation 'androidx.constraintlayout:constraintlayout:2.1.0'
    implementation 'androidx.lifecycle:lifecycle-livedata-ktx:2.3.1'
    implementation 'androidx.lifecycle:lifecycle-viewmodel-ktx:2.3.1'
    implementation 'androidx.fragment:fragment-ktx:1.3.6'
    implementation 'io.jsonwebtoken:jjwt:0.9.1'
    implementation 'androidx.security:security-crypto:1.1.0-alpha03'
    implementation 'com.squareup.okhttp3:logging-interceptor:4.9.0'
    implementation 'com.squareup.okhttp3:okhttp:4.9.0'
    implementation "androidx.cardview:cardview:1.0.0"
    implementation 'joda-time:joda-time:2.10.6'
    implementation 'androidx.paging:paging-runtime-ktx:3.0.1'

    //CQL
    implementation group: 'xerces', name: 'xercesImpl', version: '2.11.0'
    implementation(group: "com.github.java-json-tools", name: "msg-simple", version: "1.2");
    implementation(group: "com.github.java-json-tools", name: "jackson-coreutils", version: "2.0");
    implementation 'com.fasterxml.jackson.core:jackson-core:2.12.2'
    implementation 'com.fasterxml.jackson.core:jackson-databind:2.12.2'
    implementation 'com.fasterxml.jackson.core:jackson-annotations:2.12.2'
    implementation 'org.codehaus.woodstox:woodstox-core-asl:4.4.1'
    implementation 'javax.xml.stream:stax-api:1.0-2'
    implementation "ca.uhn.hapi.fhir:hapi-fhir-android:5.4.0"
    implementation 'org.opencds.cqf.cql:engine:1.5.2-SNAPSHOT'
    implementation 'org.opencds.cqf.cql:engine.fhir:1.5.2-SNAPSHOT'
    implementation 'org.opencds.cqf.cql:evaluator:1.2.1-SNAPSHOT'
    implementation 'org.opencds.cqf.cql:evaluator.builder:1.2.1-SNAPSHOT'
    implementation 'org.opencds.cqf.cql:evaluator.dagger:1.2.1-SNAPSHOT'

    //Configure Jetpack Compose
    def composeVersion = "1.0.1"
    api("androidx.compose.ui:ui:$composeVersion")
    api("androidx.compose.ui:ui-tooling:$composeVersion")
    api("androidx.compose.foundation:foundation:$composeVersion")
    api("androidx.compose.material:material:$composeVersion")
    api("androidx.compose.material:material-icons-core:$composeVersion")
    api("androidx.compose.material:material-icons-extended:$composeVersion")
    api("androidx.compose.runtime:runtime-livedata:$composeVersion")
    api("androidx.paging:paging-compose:1.0.0-alpha12")
    api("androidx.activity:activity-compose:1.3.1")
    api('androidx.navigation:navigation-compose:2.4.0-alpha06')
    api 'org.jetbrains.kotlinx:kotlinx-serialization-json:1.2.2'

    def coroutineVersion = '1.5.1'
    api("org.jetbrains.kotlinx:kotlinx-coroutines-core:$coroutineVersion")
    api("org.jetbrains.kotlinx:kotlinx-coroutines-android:$coroutineVersion")

    api('com.google.android.fhir:datacapture:0.1.0.5-alpha04') {
        transitive = true
        exclude group: 'org.hamcrest', module: 'hamcrest-core'
        exclude group: 'javax.xml.bind', module: 'jaxb-api'
        exclude group: 'com.sun.xml.bind', module: 'jaxb-core'
        exclude group: 'com.sun.activation', module: 'javax.activation'
    }

    api('org.smartregister:engine:0.1.0-alpha04-preview-SNAPSHOT') {
        transitive = true
        exclude group: 'org.hamcrest', module: 'hamcrest-core'
        exclude group: 'javax.xml.bind', module: 'jaxb-api'
        exclude group: 'com.sun.xml.bind', module: 'jaxb-core'
        exclude group: 'com.sun.activation', module: 'javax.activation'
    }

    def hapiFhirVersion = "5.4.2"
    api("ca.uhn.hapi.fhir:org.hl7.fhir.r4:$hapiFhirVersion") {
        exclude group: 'org.slf4j', module: 'jcl-over-slf4j'
    }
    api("ca.uhn.hapi.fhir:hapi-fhir-base:$hapiFhirVersion") {
        exclude group: 'org.slf4j', module: 'jcl-over-slf4j'
    }
    api("ca.uhn.hapi.fhir:hapi-fhir-structures-r4:$hapiFhirVersion") {
        exclude group: 'org.slf4j', module: 'jcl-over-slf4j'
    }

    api 'com.google.code.gson:gson:2.8.7'
    api 'com.jakewharton.timber:timber:5.0.0'

    def retrofitVersion = '2.9.0'

    api "com.squareup.retrofit2:retrofit:$retrofitVersion"
    api "com.squareup.retrofit2:converter-gson:$retrofitVersion"
    api "com.squareup.retrofit2:retrofit-mock:$retrofitVersion"

    def okhttpVersion = '4.9.1'
    api "com.squareup.okhttp3:okhttp:$okhttpVersion"
    api "com.squareup.okhttp3:logging-interceptor:$okhttpVersion"

<<<<<<< HEAD
    testImplementation 'junit:junit:4.13.2'
    testImplementation "org.jetbrains.kotlinx:kotlinx-coroutines-test:$coroutineVersion"
    androidTestImplementation 'androidx.test.ext:junit:1.1.3'
    androidTestImplementation 'androidx.test.espresso:espresso-core:3.4.0'

=======
>>>>>>> 40eb855e
    testImplementation deps.junit5_api
    testRuntimeOnly deps.junit5_engine
    testRuntimeOnly deps.junit5_engine_vintage
    testImplementation deps.robolectric
    testImplementation deps.atsl.ext_junit
    testImplementation deps.atsl.ext_junit_ktx
    testImplementation deps.coroutines.test
    testImplementation deps.androidx.core_test
    debugImplementation deps.fragment_testing
    releaseImplementation deps.fragment_testing
    testImplementation deps.mockk
<<<<<<< HEAD

    androidTestImplementation deps.atsl.ext_junit
    androidTestImplementation deps.atsl.espresso
    implementation deps.work.runtime
=======
    androidTestImplementation deps.atsl.ext_junit
    androidTestImplementation deps.atsl.espresso
    testImplementation 'org.jetbrains.kotlinx:kotlinx-coroutines-test:1.4.2'

>>>>>>> 40eb855e
}<|MERGE_RESOLUTION|>--- conflicted
+++ resolved
@@ -177,14 +177,6 @@
     api "com.squareup.okhttp3:okhttp:$okhttpVersion"
     api "com.squareup.okhttp3:logging-interceptor:$okhttpVersion"
 
-<<<<<<< HEAD
-    testImplementation 'junit:junit:4.13.2'
-    testImplementation "org.jetbrains.kotlinx:kotlinx-coroutines-test:$coroutineVersion"
-    androidTestImplementation 'androidx.test.ext:junit:1.1.3'
-    androidTestImplementation 'androidx.test.espresso:espresso-core:3.4.0'
-
-=======
->>>>>>> 40eb855e
     testImplementation deps.junit5_api
     testRuntimeOnly deps.junit5_engine
     testRuntimeOnly deps.junit5_engine_vintage
@@ -196,15 +188,12 @@
     debugImplementation deps.fragment_testing
     releaseImplementation deps.fragment_testing
     testImplementation deps.mockk
-<<<<<<< HEAD
-
-    androidTestImplementation deps.atsl.ext_junit
-    androidTestImplementation deps.atsl.espresso
-    implementation deps.work.runtime
-=======
     androidTestImplementation deps.atsl.ext_junit
     androidTestImplementation deps.atsl.espresso
     testImplementation 'org.jetbrains.kotlinx:kotlinx-coroutines-test:1.4.2'
+    testImplementation "org.jetbrains.kotlinx:kotlinx-coroutines-test:$coroutineVersion"
+    androidTestImplementation 'androidx.test.ext:junit:1.1.3'
+    androidTestImplementation 'androidx.test.espresso:espresso-core:3.4.0'
 
->>>>>>> 40eb855e
+    implementation deps.work.runtime
 }