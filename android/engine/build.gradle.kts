--- conflicted
+++ resolved
@@ -154,11 +154,7 @@
   api(libs.bundles.retrofit2)
   api(libs.bundles.okhttp3)
   api(libs.bundles.paging)
-<<<<<<< HEAD
-  api(libs.bundles.compose.ui)
-=======
   api(libs.ui)
->>>>>>> 32f61ce1
 
   // Shared dependencies
   api(libs.glide)
