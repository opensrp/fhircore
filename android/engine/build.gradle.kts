--- conflicted
+++ resolved
@@ -62,11 +62,7 @@
     viewBinding = true
     dataBinding = true
   }
-<<<<<<< HEAD
-  composeOptions { kotlinCompilerExtensionVersion = "1.4.2" }
-=======
   composeOptions { kotlinCompilerExtensionVersion = "1.4.3" }
->>>>>>> 595f422a
 
   packagingOptions {
     resources.excludes.addAll(
