--- conflicted
+++ resolved
@@ -95,13 +95,8 @@
   }
 
   @Test
-<<<<<<< HEAD
-  fun testLoadSyncParamsShouldLoadFromConfiguration() {
-    //Todo - Change to pref
-
-=======
   fun testLoadSyncParamsShouldLoadFromConfiguration() = runTest {
->>>>>>> 2998a846
+      //Todo - Change to pref
     sharedPreferencesHelper.write(ResourceType.CareTeam.name, listOf("1"))
     sharedPreferencesHelper.write(ResourceType.Organization.name, listOf("2"))
     sharedPreferencesHelper.write(ResourceType.Location.name, listOf("3"))
