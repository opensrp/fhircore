--- conflicted
+++ resolved
@@ -24,13 +24,14 @@
 import io.mockk.MockKAnnotations
 import io.mockk.mockk
 import io.mockk.spyk
-import javax.inject.Inject
 import kotlinx.coroutines.ExperimentalCoroutinesApi
 import org.hl7.fhir.r4.model.ResourceType
 import org.junit.Assert
 import org.junit.Before
 import org.junit.Rule
 import org.junit.Test
+import org.smartregister.fhircore.engine.app.fakes.Faker
+import org.smartregister.fhircore.engine.configuration.ConfigurationRegistry
 import org.smartregister.fhircore.engine.configuration.app.ConfigService
 import org.smartregister.fhircore.engine.robolectric.RobolectricTest
 import org.smartregister.fhircore.engine.rule.CoroutineTestRule
@@ -38,6 +39,7 @@
 import org.smartregister.fhircore.engine.util.SharedPreferenceKey
 import org.smartregister.fhircore.engine.util.SharedPreferencesHelper
 import org.smartregister.fhircore.engine.util.extension.isIn
+import javax.inject.Inject
 
 @ExperimentalCoroutinesApi
 @HiltAndroidTest
@@ -51,12 +53,9 @@
 
   @Inject lateinit var configService: ConfigService
 
-<<<<<<< HEAD
-  @Inject lateinit var dispatcherProvider: DispatcherProvider
-=======
   @Inject lateinit var dispatcherProvider: DefaultDispatcherProvider
   private val configurationRegistry: ConfigurationRegistry = Faker.buildTestConfigurationRegistry()
->>>>>>> 79a34416
+  //@Inject lateinit var dispatcherProvider: DispatcherProvider
   private val fhirEngine = mockk<FhirEngine>()
   private lateinit var syncListenerManager: SyncListenerManager
   private lateinit var syncBroadcaster: SyncBroadcaster
@@ -69,15 +68,11 @@
     syncListenerManager =
       SyncListenerManager(
         configService = configService,
-<<<<<<< HEAD
-        sharedPreferencesHelper = sharedPreferencesHelper,
-        fhirEngine = fhirEngine,
-=======
-        configurationRegistry = configurationRegistry,
+        //configurationRegistry = configurationRegistry,
         sharedPreferencesHelper = sharedPreferencesHelper,
         context = ApplicationProvider.getApplicationContext(),
         dispatcherProvider = dispatcherProvider,
->>>>>>> 79a34416
+        fhirEngine = fhirEngine,
       )
 
     syncBroadcaster =
