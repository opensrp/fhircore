--- conflicted
+++ resolved
@@ -92,17 +92,16 @@
   @Test
   fun testSaveAndRetrievePin() = runBlocking {
     every { secureSharedPreference.get256RandomBytes() } returns byteArrayOf(-100, 0, 100, 101)
-<<<<<<< HEAD
     secureSharedPreference.saveSessionUsername("userName")
     val username = secureSharedPreference.retrieveSessionUsername()!!
-    secureSharedPreference.saveSessionPin(username, pin = "1234".toCharArray())
-=======
-
     val onSavedPinMock = mockk<() -> Unit>(relaxed = true)
-    secureSharedPreference.saveSessionPin(pin = "1234".toCharArray(), onSavedPin = onSavedPinMock)
+    secureSharedPreference.saveSessionPin(
+      username,
+      pin = "1234".toCharArray(),
+      onSavedPin = onSavedPinMock,
+    )
 
     verify { onSavedPinMock.invoke() }
->>>>>>> 662acfd5
     Assert.assertEquals(
       "1234".toCharArray().toPasswordHash(byteArrayOf(-100, 0, 100, 101)),
       secureSharedPreference.retrieveSessionUserPin(username),
@@ -116,18 +115,15 @@
     every { secureSharedPreference.get256RandomBytes() } returns byteArrayOf(-128, 100, 112, 127)
     secureSharedPreference.saveSessionUsername("userName")
     val username = secureSharedPreference.retrieveSessionUsername()!!
-    secureSharedPreference.saveSessionPin(username, pin = "6699".toCharArray())
-
-<<<<<<< HEAD
-    val retrievedSessionPin = secureSharedPreference.retrieveSessionUserPin(username)
-=======
     val onSavedPinMock = mockk<() -> Unit>(relaxed = true)
-    secureSharedPreference.saveSessionPin(pin = "6699".toCharArray(), onSavedPin = onSavedPinMock)
+    secureSharedPreference.saveSessionPin(
+      username,
+      pin = "6699".toCharArray(),
+      onSavedPin = onSavedPinMock,
+    )
 
     verify { onSavedPinMock.invoke() }
-
-    val retrievedSessionPin = secureSharedPreference.retrieveSessionPin()
->>>>>>> 662acfd5
+    val retrievedSessionPin = secureSharedPreference.retrieveSessionUserPin(username)
 
     Assert.assertEquals(
       "6699".toCharArray().toPasswordHash(byteArrayOf(-128, 100, 112, 127)),
