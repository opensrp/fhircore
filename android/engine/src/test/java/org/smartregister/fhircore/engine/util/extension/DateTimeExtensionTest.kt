/*
 * Copyright 2021 Ona Systems, Inc
 *
 * Licensed under the Apache License, Version 2.0 (the "License");
 * you may not use this file except in compliance with the License.
 * You may obtain a copy of the License at
 *
 *       http://www.apache.org/licenses/LICENSE-2.0
 *
 * Unless required by applicable law or agreed to in writing, software
 * distributed under the License is distributed on an "AS IS" BASIS,
 * WITHOUT WARRANTIES OR CONDITIONS OF ANY KIND, either express or implied.
 * See the License for the specific language governing permissions and
 * limitations under the License.
 */

package org.smartregister.fhircore.engine.util.extension

import java.text.SimpleDateFormat
import java.util.Calendar
import java.util.Locale
import org.apache.commons.lang3.time.DateUtils
import org.hl7.fhir.r4.model.DateType
import org.junit.Assert.assertEquals
import org.junit.Assert.assertFalse
import org.junit.Assert.assertNull
import org.junit.Assert.assertTrue
import org.junit.Test
import org.smartregister.fhircore.engine.robolectric.RobolectricTest

class DateTimeExtensionTest : RobolectricTest() {

  @Test
  fun testDateTypeAsDdMmmYyyyShouldReturnFormattedDate() {
    val date = DateType("2012-10-12").dateTimeValue().value

    val result = date.formatDate(SDF_DD_MMM_YYYY)

    assertEquals("12-Oct-2012", result)
  }

  @Test
  fun testDateTypePlusWeeksAsStringShouldAddWeeksAndReturnFormattedDate() {
    val date = DateType("2012-10-12")

    val formatted = date.plusWeeksAsString(2)

    assertTrue("2012-10-26".contentEquals(formatted))
  }

  @Test
  fun testDateTypePlusWeeksAsStringShouldAddMonthsAndReturnFormattedDate() {
    val date = DateType("2012-10-12")

    val formatted = date.plusMonthsAsString(3)

    assertTrue("2013-01-12".contentEquals(formatted))
  }

  @Test
  fun testDateAsMmmYyyyShouldReturnFormattedDate() {
    val date = DateUtils.parseDate("2022-02-02", "yyyy-MM-dd")

    val result = date.formatDate(SDF_MMM_YYYY)

    assertEquals("Feb-2022", result)
  }

  fun `SimpleDateFormat tryParse() should parse given date correctly`() {
    val dateFormat = SimpleDateFormat("yyyy-MMM-dd")

    val result = dateFormat.tryParse("2022-Feb-28")
    val calendarDate = result!!.calendar()

    assertEquals(2022, calendarDate.get(Calendar.YEAR))
    assertEquals(1, calendarDate.get(Calendar.MONTH)) // months are 0 indexed
    assertEquals(28, calendarDate.get(Calendar.DATE))
  }

  @Test
  fun `SimpleDateFormat tryParse() should parse given date with specified locale`() {
    val dateFormat = SimpleDateFormat("yyyy-MMM-dd", Locale.FRENCH)

    val result = dateFormat.tryParse("2022-févr.-28")
    val calendarDate = result!!.calendar()

    assertEquals(2022, calendarDate.get(Calendar.YEAR))
    assertEquals(1, calendarDate.get(Calendar.MONTH)) // months are 0 indexed
    assertEquals(28, calendarDate.get(Calendar.DATE))
  }

  @Test
  fun `SimpleDateFormat tryParse() with locale should parse given date of US locale`() {
    val dateFormat = SimpleDateFormat("yyyy-MMM-dd", Locale.FRENCH)

    val result = dateFormat.tryParse("2022-Feb-28")
    val calendarDate = Calendar.getInstance().apply { time = result }

    assertEquals(2022, calendarDate.get(Calendar.YEAR))
    assertEquals(1, calendarDate.get(Calendar.MONTH)) // months are 0 indexed
    assertEquals(28, calendarDate.get(Calendar.DATE))
  }

  @Test
  fun `SimpleDateFormat tryParse() should return null with invalid date`() {
    val dateFormat = SimpleDateFormat("yyyy-MMM-dd", Locale.FRENCH)

    val result = dateFormat.tryParse("2022-Fee-28")

    assertNull(result)
  }

  @Test
<<<<<<< HEAD
  fun `isSameMonthYear() should return true when month strings are exactly same format`() {
    val result = isSameMonthYear("Feb-2021", "Feb-2021")

    assertTrue(result)
  }

  @Test
  fun `isSameMonthYear() should return true when month strings are same with different format`() {
    val result = isSameMonthYear("Feb-2021", "2021-Feb")

    assertTrue(result)
  }

  @Test
  fun `isSameMonthYear() should return false when month strings are different with same format`() {
    val result = isSameMonthYear("Feb-2021", "Jan-2021")

    assertFalse(result)
  }

  @Test
  fun `isSameMonthYear() should return false when month strings are have different year with same format`() {
    val result = isSameMonthYear("Jan-2022", "Jan-2021")

    assertFalse(result)
  }

  @Test
  fun `isSameMonthYear() should return false when month strings are have different year with different format`() {
    val result = isSameMonthYear("Jan-2022", "2021-Jan")

    assertFalse(result)
  }

  @Test
  fun `isSameMonthYear() should return false when month strings have one with invalid format`() {
    val result = isSameMonthYear("Jan-21", "2021-Jan")

    assertFalse(result)
  }

  @Test
  fun `isSameMonthYear() should return false when month strings have both with invalid format`() {
    val result = isSameMonthYear("Jan-21", "2021-Ja")

    assertFalse(result)
  }

  @Test
=======
>>>>>>> b76736da
  fun testDatePlusYearsShouldAddYearsToDate() {
    val date = DateType("2010-10-12").value

    val added = date.plusYears(8).formatDate(SDF_YYYY_MM_DD)

    assertTrue("2018-10-12".contentEquals(added))
  }

  @Test
  fun testDateYearsPassedShouldReturnCorrectValue() {
    val date = Calendar.getInstance().apply { add(Calendar.YEAR, -9) }.time

    val years = date.yearsPassed()

    assertEquals(9, years)
  }

  @Test
  fun isTodayWithDateTodayShouldReturnTrue() {
    assertTrue(today().isToday())
  }

  @Test
  fun isTodayWithDateYesterdayShouldReturnFalse() {
    assertFalse(yesterday().isToday())
  }
}<|MERGE_RESOLUTION|>--- conflicted
+++ resolved
@@ -111,58 +111,6 @@
   }
 
   @Test
-<<<<<<< HEAD
-  fun `isSameMonthYear() should return true when month strings are exactly same format`() {
-    val result = isSameMonthYear("Feb-2021", "Feb-2021")
-
-    assertTrue(result)
-  }
-
-  @Test
-  fun `isSameMonthYear() should return true when month strings are same with different format`() {
-    val result = isSameMonthYear("Feb-2021", "2021-Feb")
-
-    assertTrue(result)
-  }
-
-  @Test
-  fun `isSameMonthYear() should return false when month strings are different with same format`() {
-    val result = isSameMonthYear("Feb-2021", "Jan-2021")
-
-    assertFalse(result)
-  }
-
-  @Test
-  fun `isSameMonthYear() should return false when month strings are have different year with same format`() {
-    val result = isSameMonthYear("Jan-2022", "Jan-2021")
-
-    assertFalse(result)
-  }
-
-  @Test
-  fun `isSameMonthYear() should return false when month strings are have different year with different format`() {
-    val result = isSameMonthYear("Jan-2022", "2021-Jan")
-
-    assertFalse(result)
-  }
-
-  @Test
-  fun `isSameMonthYear() should return false when month strings have one with invalid format`() {
-    val result = isSameMonthYear("Jan-21", "2021-Jan")
-
-    assertFalse(result)
-  }
-
-  @Test
-  fun `isSameMonthYear() should return false when month strings have both with invalid format`() {
-    val result = isSameMonthYear("Jan-21", "2021-Ja")
-
-    assertFalse(result)
-  }
-
-  @Test
-=======
->>>>>>> b76736da
   fun testDatePlusYearsShouldAddYearsToDate() {
     val date = DateType("2010-10-12").value
 
