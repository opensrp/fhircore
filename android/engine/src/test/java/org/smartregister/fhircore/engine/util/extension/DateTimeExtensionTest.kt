--- conflicted
+++ resolved
@@ -34,7 +34,7 @@
   fun testDateTypeAsDdMmmYyyyShouldReturnFormattedDate() {
     val date = DateType("2012-10-12").dateTimeValue().value
 
-    val result = date.asDdMmmYyyy()
+    val result = date.formatDate(SDF_DD_MMM_YYYY)
 
     assertEquals("12-Oct-2012", result)
   }
@@ -61,32 +61,11 @@
   fun testDateAsMmmYyyyShouldReturnFormattedDate() {
     val date = DateUtils.parseDate("2022-02-02", "yyyy-MM-dd")
 
-    val result = date.asMmmYyyy()
+    val result = date.formatDate(SDF_MMM_YYYY)
 
     assertEquals("Feb-2022", result)
   }
 
-  @Test
-<<<<<<< HEAD
-  fun `Date asMmm() should return correct formatted date`() {
-    val date = DateUtils.parseDate("2022-02-02", "yyyy-MM-dd")
-
-    val result = date.asMmm()
-
-    assertEquals("Feb", result)
-  }
-  @Test
-  fun `Date asMmmm() should return correct formatted date`() {
-    val date = DateUtils.parseDate("2022-03-02", "yyyy-MM-dd")
-
-    val result = date.asMmmm()
-
-    assertEquals("March", result)
-  }
-
-  @Test
-=======
->>>>>>> 84a06755
   fun `SimpleDateFormat tryParse() should parse given date correctly`() {
     val dateFormat = SimpleDateFormat("yyyy-MMM-dd")
 
@@ -184,7 +163,7 @@
   fun testDatePlusYearsShouldAddYearsToDate() {
     val date = DateType("2010-10-12").value
 
-    val added = date.plusYears(8).asYyyyMmDd()
+    val added = date.plusYears(8).formatDate(SDF_YYYY_MM_DD)
 
     assertTrue("2018-10-12".contentEquals(added))
   }
