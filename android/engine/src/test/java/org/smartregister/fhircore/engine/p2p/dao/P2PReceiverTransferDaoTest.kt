--- conflicted
+++ resolved
@@ -45,7 +45,6 @@
 import org.junit.Test
 import org.smartregister.fhircore.engine.app.fakes.Faker
 import org.smartregister.fhircore.engine.configuration.ConfigurationRegistry
-import org.smartregister.fhircore.engine.data.local.DefaultRepository
 import org.smartregister.fhircore.engine.robolectric.RobolectricTest
 import org.smartregister.fhircore.engine.util.DefaultDispatcherProvider
 import org.smartregister.p2p.sync.DataType
@@ -55,36 +54,17 @@
   private val jsonParser: IParser = FhirContext.forCached(FhirVersionEnum.R4).newJsonParser()
 
   private lateinit var p2PReceiverTransferDao: P2PReceiverTransferDao
-<<<<<<< HEAD
-  private lateinit var configurationRegistry: ConfigurationRegistry
-  private lateinit var defaultRepository: DefaultRepository
-  private lateinit var fhirEngine: FhirEngine
-=======
 
   private val configurationRegistry: ConfigurationRegistry = Faker.buildTestConfigurationRegistry()
 
   private val fhirEngine: FhirEngine = mockk()
 
->>>>>>> 820e07e6
   private val currentDate = Date()
 
   @Before
   fun setUp() {
-<<<<<<< HEAD
-    fhirEngine = mockk()
-    configurationRegistry = Faker.buildTestConfigurationRegistry()
-    defaultRepository = mockk()
-=======
->>>>>>> 820e07e6
     p2PReceiverTransferDao =
-      spyk(
-        P2PReceiverTransferDao(
-          fhirEngine,
-          DefaultDispatcherProvider(),
-          configurationRegistry,
-          defaultRepository
-        )
-      )
+      spyk(P2PReceiverTransferDao(fhirEngine, DefaultDispatcherProvider(), configurationRegistry))
   }
 
   @Test
@@ -118,11 +98,11 @@
     val expectedPatient = populateTestPatient()
     val jsonArray = populateTestJsonArray()
     val patientDataType = DataType(ResourceType.Patient.name, DataType.Filetype.JSON, 1)
-    coEvery { defaultRepository.addOrUpdate(any()) } just runs
+    coEvery { p2PReceiverTransferDao.addOrUpdate(any()) } just runs
     p2PReceiverTransferDao.receiveJson(patientDataType, jsonArray)
 
     val resourceSlot = slot<Resource>()
-    coVerify { defaultRepository.addOrUpdate(capture(resourceSlot)) }
+    coVerify { p2PReceiverTransferDao.addOrUpdate(capture(resourceSlot)) }
     val actualPatient = resourceSlot.captured as Patient
     Assert.assertEquals(expectedPatient.logicalId, actualPatient.logicalId)
     Assert.assertEquals(expectedPatient.birthDate, actualPatient.birthDate)
