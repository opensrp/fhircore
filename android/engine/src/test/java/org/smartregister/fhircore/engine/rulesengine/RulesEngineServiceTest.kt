/*
 * Copyright 2021-2024 Ona Systems, Inc
 *
 * Licensed under the Apache License, Version 2.0 (the "License");
 * you may not use this file except in compliance with the License.
 * You may obtain a copy of the License at
 *
 *       http://www.apache.org/licenses/LICENSE-2.0
 *
 * Unless required by applicable law or agreed to in writing, software
 * distributed under the License is distributed on an "AS IS" BASIS,
 * WITHOUT WARRANTIES OR CONDITIONS OF ANY KIND, either express or implied.
 * See the License for the specific language governing permissions and
 * limitations under the License.
 */

package org.smartregister.fhircore.engine.rulesengine

import com.google.android.fhir.search.Order
import dagger.hilt.android.testing.HiltAndroidRule
import dagger.hilt.android.testing.HiltAndroidTest
import java.text.SimpleDateFormat
import java.util.Date
import java.util.Locale
import javax.inject.Inject
import org.hl7.fhir.r4.model.CarePlan
import org.hl7.fhir.r4.model.Enumerations
import org.hl7.fhir.r4.model.MedicationRequest
import org.hl7.fhir.r4.model.Period
import org.hl7.fhir.r4.model.ResourceType
import org.hl7.fhir.r4.model.Task
import org.joda.time.DateTime
import org.junit.After
import org.junit.Assert
import org.junit.Before
import org.junit.Rule
import org.junit.Test
import org.smartregister.fhircore.engine.domain.model.RelatedResourceCount
import org.smartregister.fhircore.engine.domain.model.ServiceStatus
import org.smartregister.fhircore.engine.robolectric.RobolectricTest
import org.smartregister.fhircore.engine.util.extension.plusDays

@HiltAndroidTest
class RulesEngineServiceTest : RobolectricTest() {
  @get:Rule(order = 0) val hiltRule = HiltAndroidRule(this)

  @Inject lateinit var rulesFactory: RulesFactory
  private lateinit var rulesEngineService: RulesFactory.RulesEngineService
  private val tasks =
    listOf(
      Task().apply {
        id = "task1"
        description = "Issue bed net"
        executionPeriod = Period().apply { start = DateTime.now().minusDays(2).toDate() }
      },
      Task().apply {
        id = "task2"
        description = "Malaria vaccination"
        executionPeriod = Period().apply { start = DateTime.now().toDate() }
      },
      Task().apply {
        id = "task3"
        description = "Covid vaccination"
        executionPeriod = Period().apply { start = DateTime.now().minusDays(1).toDate() }
      },
    )

  @Before
  fun setUp() {
    hiltRule.inject()
    rulesEngineService = rulesFactory.RulesEngineService()
    Assert.assertNotNull(rulesEngineService)
  }

  @After
  fun tearDown() {
    Locale.setDefault(Locale.ENGLISH)
  }

  @Test
  fun testTranslateWithDefaultLocaleReturnsCorrectTranslatedString() {
    val templateString = "Vaccine status"

    val result = rulesEngineService.translate(templateString)

    Assert.assertEquals("Translated Vaccine status", result)
  }

  @Test
  fun testTranslateWithOtherLocaleReturnsCorrectTranslatedString() {
    val templateString = "Vaccine status"
    Locale.setDefault(Locale.FRENCH)

    val result = rulesEngineService.translate(templateString)

    Assert.assertEquals("Statut Vaccinal Traduit", result)
  }

  @Test
  fun testComputeTotalCountShouldReturnSumOfAllCounts() {
    val totalCount =
      rulesEngineService.computeTotalCount(
        listOf(
          RelatedResourceCount(relatedResourceType = ResourceType.Task, "abc", 20),
          RelatedResourceCount(relatedResourceType = ResourceType.Task, "zyx", 40),
          RelatedResourceCount(relatedResourceType = ResourceType.Task, "xyz", 40),
        ),
      )
    Assert.assertEquals(100, totalCount)

    Assert.assertEquals(0, rulesEngineService.computeTotalCount(emptyList()))
    Assert.assertEquals(0, rulesEngineService.computeTotalCount(null))
  }

  @Test
  fun testRetrieveCountShouldReturnExactCount() {
    val relatedResourceCounts =
      listOf(
        RelatedResourceCount(relatedResourceType = ResourceType.Task, "abc", 20),
        RelatedResourceCount(relatedResourceType = ResourceType.Task, "zyx", 40),
        RelatedResourceCount(relatedResourceType = ResourceType.Task, "xyz", 40),
      )
    val theCount = rulesEngineService.retrieveCount("xyz", relatedResourceCounts)
    Assert.assertEquals(40, theCount)

    Assert.assertEquals(0, rulesEngineService.retrieveCount("abz", relatedResourceCounts))
    Assert.assertEquals(0, rulesEngineService.retrieveCount("abc", emptyList()))
    Assert.assertEquals(0, rulesEngineService.retrieveCount("abc", null))
  }

  @Test
  fun testSortingResourcesShouldReturnListOfSortedResourcesInAscendingOrder() {
    val sortedResources =
      rulesEngineService.sortResources(
        tasks,
        "Task.description",
        Enumerations.DataType.STRING.name,
        Order.ASCENDING.name,
      )
    Assert.assertEquals(3, sortedResources?.size)
    Assert.assertTrue(
      listOf("Covid vaccination", "Issue bed net", "Malaria vaccination").sorted() ==
        sortedResources?.map { (it as Task).description },
    )
    val sortedByDateResources =
      rulesEngineService.sortResources(
        resources = tasks,
        fhirPathExpression = "Task.executionPeriod.start",
        dataType = Enumerations.DataType.DATETIME.name,
        order = Order.ASCENDING.name,
      )
    Assert.assertEquals(listOf("task1", "task3", "task2"), sortedByDateResources?.map { it.id })
  }

  @Test
  fun testSortingResourcesShouldReturnListOfSortedResourcesInDescendingOrder() {
    val sortedResources =
      rulesEngineService.sortResources(
        tasks,
        "Task.description",
        Enumerations.DataType.STRING.name,
        Order.DESCENDING.name,
      )
    Assert.assertEquals(3, sortedResources?.size)
    Assert.assertTrue(
      listOf("Covid vaccination", "Issue bed net", "Malaria vaccination").reversed() ==
        sortedResources?.map { (it as Task).description },
    )
    val sortedByDateResources =
      rulesEngineService.sortResources(
        tasks,
        "Task.executionPeriod.start",
        Enumerations.DataType.DATETIME.name,
        Order.DESCENDING.name,
      )
    Assert.assertEquals(
      listOf("task1", "task3", "task2").reversed(),
      sortedByDateResources?.map { it.id },
    )
  }

  @Test
<<<<<<< HEAD
  fun `generateMedicationServiceStatus() should return UPCOMING when Task#status is NULL`() {
    val medicationRequest =
      MedicationRequest().apply { status = MedicationRequest.MedicationRequestStatus.DRAFT }

    Assert.assertEquals(
      ServiceStatus.UPCOMING.name,
      rulesEngineService.generateMedicationServiceStatus(medicationRequest),
=======
  fun `generateTaskServiceStatus() should return en empty string when Task is NULL`() {
    Assert.assertEquals(
      "",
      rulesEngineService.generateTaskServiceStatus(null),
>>>>>>> c1864688
    )
  }

  @Test
  fun `generateTaskServiceStatus() should return UPCOMING when Task#status is NULL`() {
    val task = Task().apply { status = Task.TaskStatus.NULL }

    Assert.assertEquals(
      ServiceStatus.UPCOMING.name,
      rulesEngineService.generateTaskServiceStatus(task),
    )
  }

  @Test
  fun `generateTaskServiceStatus() should return UPCOMING when Task#status is Requested`() {
    val task = Task().apply { status = Task.TaskStatus.REQUESTED }

    Assert.assertEquals(
      ServiceStatus.UPCOMING.name,
      rulesEngineService.generateTaskServiceStatus(task),
    )
  }

  @Test
  fun `generateTaskServiceStatus() should return DUE when Task#status is READY`() {
    val task = Task().apply { status = Task.TaskStatus.READY }

    Assert.assertEquals(ServiceStatus.DUE.name, rulesEngineService.generateTaskServiceStatus(task))
  }

  @Test
  fun `generateTaskServiceStatus() should return INPROGRESS when Task#status is INPROGRESS`() {
    val task = Task().apply { status = Task.TaskStatus.INPROGRESS }

    Assert.assertEquals(
      ServiceStatus.IN_PROGRESS.name,
      rulesEngineService.generateTaskServiceStatus(task),
    )
  }

  @Test
  fun `generateTaskServiceStatus() should return COMPLETED when Task#status is COMPLETED`() {
    val task = Task().apply { status = Task.TaskStatus.COMPLETED }

    Assert.assertEquals(
      ServiceStatus.COMPLETED.name,
      rulesEngineService.generateTaskServiceStatus(task),
    )
  }

  @Test
  fun `generateTaskServiceStatus() should return EXPIRED when Task#status is CANCELLED`() {
    val task = Task().apply { status = Task.TaskStatus.CANCELLED }

    Assert.assertEquals(
      ServiceStatus.EXPIRED.name,
      rulesEngineService.generateTaskServiceStatus(task),
    )
  }

  @Test
  fun `generateTaskServiceStatus() should return FAILED when Task#status is FAILED`() {
    val task = Task().apply { status = Task.TaskStatus.FAILED }

    Assert.assertEquals(
      ServiceStatus.FAILED.name,
      rulesEngineService.generateTaskServiceStatus(task),
    )
  }

  @Test
  fun `generateTaskServiceStatus() should return OVERDUE when Task#executionPeriod#hasEnd() and Task#executionPeriod#end#before(today())`() {
    val sdf = SimpleDateFormat("dd/MM/yyyy")
    val startDate: Date? = sdf.parse("01/01/2023")
    val endDate: Date? = sdf.parse("01/02/2023")

    val task =
      Task().apply {
        status = Task.TaskStatus.INPROGRESS
        executionPeriod =
          Period().apply {
            start = startDate
            end = endDate
          }
      }

    Assert.assertEquals(
      ServiceStatus.OVERDUE.name,
      rulesEngineService.generateTaskServiceStatus(task),
    )
  }

  @Test
  fun `generateTaskServiceStatus() should not return OVERDUE when Task#executionPeriod#hasEnd() andTask#executionPeriod#end#before(today()) and Task#status is not INPROGRESS or READY`() {
    val sdf = SimpleDateFormat("dd/MM/yyyy")
    val startDate: Date? = sdf.parse("01/01/2023")
    val endDate: Date? = sdf.parse("01/02/2023")

    val task =
      Task().apply {
        status = Task.TaskStatus.REQUESTED
        executionPeriod =
          Period().apply {
            start = startDate
            end = endDate
          }
      }

    Assert.assertEquals(
      ServiceStatus.UPCOMING.name,
      rulesEngineService.generateTaskServiceStatus(task),
    )
  }

  @Test
  fun testFilterResourcesWithFhirPathExtraction() {
    val task =
      Task().apply {
        executionPeriod =
          Period().apply {
            start = DateTime.now().minusMonths(2).toDate() // 2 months ago
            end = DateTime.now().minusMonths(1).toDate() // Task to end after a month
          }
      }

    val resources =
      listOf(
        CarePlan().apply {
          period =
            Period().apply {
              start = DateTime.now().minusDays(1).toDate()
              end = DateTime.now().plusDays(1).toDate() // Ends tomorrow
            }
        },
        CarePlan().apply {
          period =
            Period().apply {
              start = DateTime.now().minusMonths(12).toDate()
              end = DateTime.now().minusMonths(6).toDate() // Ended 6 months ago
            }
        },
        CarePlan().apply {
          period =
            Period().apply {
              start = DateTime.now().minusMonths(3).toDate() // 3 months ago
              end = DateTime.now().minusMonths(2).toDate() // Ended 2 months ago
            }
        },
      )

    // Comparison will be in the format -> CarePlan.period.end >= Task.executionPeriod.start
    val filteredResources =
      rulesEngineService.filterResources(
        resources = resources,
        fhirPathExpression = "CarePlan.period.end",
        dataType = "DATETIME",
        value = task.executionPeriod.start,
        compareToResult = arrayOf(1, 0),
      )
    Assert.assertFalse(filteredResources.isNullOrEmpty())
    Assert.assertEquals(2, filteredResources?.size)
    Assert.assertEquals(
      resources[0].period.end,
      (filteredResources!!.first() as CarePlan).period.end,
    )
    Assert.assertEquals(resources[2].period.end, (filteredResources.last() as CarePlan).period.end)
  }
}<|MERGE_RESOLUTION|>--- conflicted
+++ resolved
@@ -180,7 +180,14 @@
   }
 
   @Test
-<<<<<<< HEAD
+  fun `generateTaskServiceStatus() should return en empty string when Task is NULL`() {
+    Assert.assertEquals(
+      "",
+      rulesEngineService.generateTaskServiceStatus(null),
+    )
+  }
+
+  @Test
   fun `generateMedicationServiceStatus() should return UPCOMING when Task#status is NULL`() {
     val medicationRequest =
       MedicationRequest().apply { status = MedicationRequest.MedicationRequestStatus.DRAFT }
@@ -188,12 +195,6 @@
     Assert.assertEquals(
       ServiceStatus.UPCOMING.name,
       rulesEngineService.generateMedicationServiceStatus(medicationRequest),
-=======
-  fun `generateTaskServiceStatus() should return en empty string when Task is NULL`() {
-    Assert.assertEquals(
-      "",
-      rulesEngineService.generateTaskServiceStatus(null),
->>>>>>> c1864688
     )
   }
 
