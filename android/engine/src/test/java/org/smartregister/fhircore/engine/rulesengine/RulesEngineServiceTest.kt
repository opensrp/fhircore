--- conflicted
+++ resolved
@@ -280,7 +280,6 @@
   }
 
   @Test
-<<<<<<< HEAD
   fun `generateListTaskServiceStatus() should return OVERDUE when list have Task#status is READY but date passed`() {
     val taskList = ArrayList<Task>()
     val task = Task().apply { status = Task.TaskStatus.REQUESTED }
@@ -385,7 +384,9 @@
       ServiceStatus.COMPLETED.name,
       rulesEngineService.generateListTaskServiceStatus(taskList),
     )
-=======
+  }
+
+  @Test
   fun testFilterResourcesWithFhirPathExtraction() {
     val task =
       Task().apply {
@@ -437,6 +438,5 @@
       (filteredResources!!.first() as CarePlan).period.end,
     )
     Assert.assertEquals(resources[2].period.end, (filteredResources.last() as CarePlan).period.end)
->>>>>>> 4f2f24b4
   }
 }