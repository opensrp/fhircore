/*
 * Copyright 2021-2024 Ona Systems, Inc
 *
 * Licensed under the Apache License, Version 2.0 (the "License");
 * you may not use this file except in compliance with the License.
 * You may obtain a copy of the License at
 *
 *       http://www.apache.org/licenses/LICENSE-2.0
 *
 * Unless required by applicable law or agreed to in writing, software
 * distributed under the License is distributed on an "AS IS" BASIS,
 * WITHOUT WARRANTIES OR CONDITIONS OF ANY KIND, either express or implied.
 * See the License for the specific language governing permissions and
 * limitations under the License.
 */

package org.smartregister.fhircore.engine.task

import android.content.Context
import android.util.Log
import androidx.test.core.app.ApplicationProvider
import androidx.work.Configuration
import androidx.work.ListenableWorker
import androidx.work.WorkerFactory
import androidx.work.WorkerParameters
import androidx.work.testing.SynchronousExecutor
import androidx.work.testing.TestListenableWorkerBuilder
import androidx.work.testing.WorkManagerTestInitHelper
import ca.uhn.fhir.parser.IParser
import com.google.android.fhir.FhirEngine
import com.google.android.fhir.get
import dagger.hilt.android.testing.HiltAndroidRule
import dagger.hilt.android.testing.HiltAndroidTest
import io.mockk.coEvery
import io.mockk.coVerify
import io.mockk.just
import io.mockk.mockk
import io.mockk.runs
import io.mockk.slot
import io.mockk.spyk
import java.util.Date
import java.util.UUID
import javax.inject.Inject
import kotlinx.coroutines.runBlocking
import kotlinx.coroutines.test.runTest
import org.hl7.fhir.r4.model.CarePlan
import org.hl7.fhir.r4.model.Period
import org.hl7.fhir.r4.model.Reference
import org.hl7.fhir.r4.model.ResourceType
import org.hl7.fhir.r4.model.ServiceRequest
import org.hl7.fhir.r4.model.Task
import org.joda.time.DateTime
import org.junit.Assert.assertEquals
import org.junit.Before
import org.junit.Rule
import org.junit.Test
import org.smartregister.fhircore.engine.app.fakes.Faker
import org.smartregister.fhircore.engine.configuration.ConfigurationRegistry
import org.smartregister.fhircore.engine.data.local.ContentCache
import org.smartregister.fhircore.engine.data.local.DefaultRepository
import org.smartregister.fhircore.engine.robolectric.RobolectricTest
import org.smartregister.fhircore.engine.rule.CoroutineTestRule
import org.smartregister.fhircore.engine.util.DispatcherProvider
import org.smartregister.fhircore.engine.util.extension.asReference
import org.smartregister.fhircore.engine.util.extension.plusDays
import org.smartregister.fhircore.engine.util.extension.plusMonths
import org.smartregister.fhircore.engine.util.extension.referenceValue

/** Created by Ephraim Kigamba - nek.eam@gmail.com on 24-11-2022. */
@HiltAndroidTest
class FhirResourceExpireWorkerTest : RobolectricTest() {

  @get:Rule(order = 0) val hiltRule = HiltAndroidRule(this)

  @get:Rule(order = 1) val coroutineTestRule = CoroutineTestRule()

  @Inject lateinit var fhirEngine: FhirEngine

  @Inject lateinit var dispatcherProvider: DispatcherProvider

  @Inject lateinit var parser: IParser

  @Inject lateinit var contentCache: ContentCache

  private val configurationRegistry: ConfigurationRegistry = Faker.buildTestConfigurationRegistry()
  private lateinit var defaultRepository: DefaultRepository

  val task =
    Task().apply {
      id = UUID.randomUUID().toString()
      status = Task.TaskStatus.READY
      executionPeriod =
        Period().apply {
          start = Date().plusMonths(-1)
          end = Date().plusDays(-1)
        }
      restriction =
        Task.TaskRestrictionComponent().apply {
          period = Period().apply { end = DateTime().plusDays(-2).toDate() }
        }
    }
  private val serviceRequest =
    ServiceRequest().apply {
      id = UUID.randomUUID().toString()
      status = ServiceRequest.ServiceRequestStatus.COMPLETED
    }

  private lateinit var fhirResourceUtil: FhirResourceUtil
  private lateinit var fhirResourceExpireWorker: FhirResourceExpireWorker

  @Before
  fun setup() {
    hiltRule.inject()

    defaultRepository =
      spyk(
        DefaultRepository(
          fhirEngine = fhirEngine,
          dispatcherProvider = dispatcherProvider,
          sharedPreferencesHelper = mockk(),
          configurationRegistry = configurationRegistry,
          configService = mockk(),
          configRulesExecutor = mockk(),
          fhirPathDataExtractor = mockk(),
          parser = parser,
          context = ApplicationProvider.getApplicationContext(),
<<<<<<< HEAD
          preferenceDataStore = mockk(),
=======
          contentCache = contentCache,
>>>>>>> 84ebc68f
        ),
      )

    fhirResourceUtil =
      FhirResourceUtil(
        ApplicationProvider.getApplicationContext(),
        defaultRepository,
        configurationRegistry,
      )

    initializeWorkManager()
    fhirResourceExpireWorker =
      TestListenableWorkerBuilder<FhirResourceExpireWorker>(
          ApplicationProvider.getApplicationContext(),
        )
        .setWorkerFactory(FhirResourceExpireJobWorkerFactory())
        .build()
    runBlocking { fhirEngine.create(serviceRequest, task) }
  }

  @Test
  fun doWorkShouldFetchTasksAndMarkAsExpired() {
    val result = runBlocking { fhirResourceExpireWorker.doWork() }

    assertEquals(ListenableWorker.Result.success(), result)
  }

  @Test
  fun `FhirResourceExpireWorker doWork task expires when past end no reference to careplan`() =
    runTest {
      fhirEngine.create(task)
      coEvery { defaultRepository.update(any()) } just runs
      val result = fhirResourceExpireWorker.startWork().get()
      val taskSlot = slot<Task>()
      coVerify { defaultRepository.update(capture(taskSlot)) }
      assertEquals(result, (ListenableWorker.Result.success()))
      val updatedTask = taskSlot.captured
      assertEquals(Task.TaskStatus.CANCELLED, updatedTask.status)
    }

  @Test
  fun `FhirResourceExpireWorker doWork task expires when past end found CarePlan was not found`() =
    runTest {
      task.basedOn = listOf(Reference().apply { reference = "CarePlan/123" })

      fhirEngine.create(task)
      coEvery { defaultRepository.update(any()) } just runs
      coEvery { fhirEngine.get(ResourceType.CarePlan, any()) } throws IllegalArgumentException()
      val result = fhirResourceExpireWorker.startWork().get()
      val taskSlot = slot<Task>()
      coVerify { defaultRepository.update(capture(taskSlot)) }
      assertEquals(result, (ListenableWorker.Result.success()))
      val updatedTask = taskSlot.captured
      assertEquals(Task.TaskStatus.CANCELLED, updatedTask.status)
    }

  @Test
  fun `FhirResourceExpireWorker doWork task expires when past end found CarePlan no reference to current task ID`() =
    runTest {
      val carePlanId = "1234"
      val taskReferencedInCarePlan =
        Task().apply {
          id = UUID.randomUUID().toString()
          status = Task.TaskStatus.READY
          executionPeriod =
            Period().apply {
              start = Date().plusMonths(-1)
              end = Date().plusDays(-1)
            }
          restriction =
            Task.TaskRestrictionComponent().apply {
              period = Period().apply { end = DateTime().plusDays(-2).toDate() }
            }
        }
      val carePlan =
        CarePlan().apply {
          id = carePlanId
          activity =
            listOf(
              CarePlan.CarePlanActivityComponent().apply {
                outcomeReference = listOf(taskReferencedInCarePlan.asReference())
              },
            )
          status = CarePlan.CarePlanStatus.ACTIVE
        }
      task.addBasedOn(Reference().apply { reference = carePlan.referenceValue() })
      fhirEngine.create(task, carePlan)
      coEvery { fhirEngine.get(ResourceType.CarePlan, carePlanId) } returns carePlan
      val result = fhirResourceExpireWorker.startWork().get()

      assertEquals(result, (ListenableWorker.Result.success()))
      val updatedCarePlan = fhirEngine.get<CarePlan>(carePlanId)
      assertEquals(CarePlan.CarePlanStatus.ACTIVE, updatedCarePlan.status)
      val updatedTask = fhirEngine.get<Task>(task.id)
      assertEquals(Task.TaskStatus.CANCELLED, updatedTask.status)
    }

  @Test
  fun `FhirResourceExpireWorker doWork task expires when past end found CarePlan and this is last task`() =
    runTest {
      val carePlanId = "123"
      val carePlan =
        CarePlan().apply {
          id = carePlanId
          activity =
            listOf(
              CarePlan.CarePlanActivityComponent().apply {
                outcomeReference = listOf(Reference().apply { reference = task.referenceValue() })
              },
            )
          status = CarePlan.CarePlanStatus.ACTIVE
        }
      task.basedOn = listOf(carePlan.asReference())
      fhirEngine.create(task, carePlan)

      val result = fhirResourceExpireWorker.startWork().get()
      coVerify { fhirEngine.get(ResourceType.CarePlan, carePlanId) }

      assertEquals(result, (ListenableWorker.Result.success()))
      val updatedCarePlan = fhirEngine.get<CarePlan>(carePlanId)
      assertEquals(CarePlan.CarePlanStatus.COMPLETED, updatedCarePlan.status)
      val updatedTask = fhirEngine.get<Task>(task.id)
      assertEquals(Task.TaskStatus.CANCELLED, updatedTask.status)
    }

  private fun initializeWorkManager() {
    val config: Configuration =
      Configuration.Builder()
        .setMinimumLoggingLevel(Log.DEBUG)
        .setExecutor(SynchronousExecutor())
        .build()

    // Initialize WorkManager for instrumentation tests.
    WorkManagerTestInitHelper.initializeTestWorkManager(
      ApplicationProvider.getApplicationContext(),
      config,
    )
  }

  inner class FhirResourceExpireJobWorkerFactory : WorkerFactory() {
    override fun createWorker(
      appContext: Context,
      workerClassName: String,
      workerParameters: WorkerParameters,
    ): ListenableWorker {
      return FhirResourceExpireWorker(
        context = appContext,
        workerParams = workerParameters,
        defaultRepository = defaultRepository,
        fhirResourceUtil = fhirResourceUtil,
        dispatcherProvider = dispatcherProvider,
      )
    }
  }
}<|MERGE_RESOLUTION|>--- conflicted
+++ resolved
@@ -124,11 +124,8 @@
           fhirPathDataExtractor = mockk(),
           parser = parser,
           context = ApplicationProvider.getApplicationContext(),
-<<<<<<< HEAD
           preferenceDataStore = mockk(),
-=======
           contentCache = contentCache,
->>>>>>> 84ebc68f
         ),
       )
 
