/*
 * Copyright 2021 Ona Systems, Inc
 *
 * Licensed under the Apache License, Version 2.0 (the "License");
 * you may not use this file except in compliance with the License.
 * You may obtain a copy of the License at
 *
 *       http://www.apache.org/licenses/LICENSE-2.0
 *
 * Unless required by applicable law or agreed to in writing, software
 * distributed under the License is distributed on an "AS IS" BASIS,
 * WITHOUT WARRANTIES OR CONDITIONS OF ANY KIND, either express or implied.
 * See the License for the specific language governing permissions and
 * limitations under the License.
 */

package org.smartregister.fhircore.engine.app

<<<<<<< HEAD
import android.app.Application
import android.os.Looper
import androidx.test.core.app.ApplicationProvider
import androidx.work.ExistingPeriodicWorkPolicy
import androidx.work.impl.WorkManagerImpl
import com.google.android.fhir.sync.FhirSyncWorker
import com.google.android.fhir.sync.SyncJob
import dagger.hilt.android.testing.HiltAndroidRule
=======
import androidx.test.core.app.ApplicationProvider
import androidx.work.ExistingPeriodicWorkPolicy
import androidx.work.impl.WorkManagerImpl
>>>>>>> c7e42c1e
import dagger.hilt.android.testing.HiltAndroidTest
import io.mockk.every
import io.mockk.mockk
import io.mockk.mockkObject
import io.mockk.verify
<<<<<<< HEAD
import javax.inject.Inject
import kotlinx.coroutines.runBlocking
import kotlinx.coroutines.test.runTest
import org.hl7.fhir.r4.model.ResourceType
import org.junit.Assert
import org.junit.Before
import org.junit.Rule
=======
>>>>>>> c7e42c1e
import org.junit.Test
import org.robolectric.util.ReflectionHelpers.setStaticField
<<<<<<< HEAD
import org.smartregister.fhircore.engine.configuration.ConfigurationRegistry
import org.smartregister.fhircore.engine.robolectric.RobolectricTest
import org.smartregister.fhircore.engine.sync.SyncBroadcaster
import org.smartregister.fhircore.engine.sync.SyncStrategy
import org.smartregister.fhircore.engine.task.FhirTaskPlanWorker
import org.smartregister.fhircore.engine.util.ApplicationUtil
import org.smartregister.fhircore.engine.util.SharedPreferencesHelper
import org.smartregister.fhircore.engine.util.extension.isIn
=======
import org.smartregister.fhircore.engine.robolectric.RobolectricTest
import org.smartregister.fhircore.engine.task.FhirTaskPlanWorker
>>>>>>> c7e42c1e

@HiltAndroidTest
class ConfigServiceTest : RobolectricTest() {

<<<<<<< HEAD
  @get:Rule var hiltRule = HiltAndroidRule(this)

  private var application: Application = ApplicationProvider.getApplicationContext()
  private val configService = AppConfigService(ApplicationProvider.getApplicationContext())
  @Inject lateinit var configurationRegistry: ConfigurationRegistry
  @Inject lateinit var sharedPreferencesHelper: SharedPreferencesHelper

  @Before
  fun setUp() {
    hiltRule.inject()
    mockkObject(ApplicationUtil)
    every { ApplicationUtil.application } returns application

    runBlocking { configurationRegistry.loadConfigurations("app/debug", application) }

    val careTeamIds = listOf("948", "372")
    sharedPreferencesHelper.write(SyncStrategy.CARETEAM.value, careTeamIds)
    val organizationIds = listOf("400", "105")
    sharedPreferencesHelper.write(SyncStrategy.ORGANIZATION.value, organizationIds)
    val locationIds = listOf("728", "899")
    sharedPreferencesHelper.write(SyncStrategy.LOCATION.value, locationIds)
  }

  @Test
  fun testLoadSyncParamsShouldLoadFromConfiguration() {
    val syncParam =
      configService.loadRegistrySyncParams(configurationRegistry, sharedPreferencesHelper)

    Assert.assertTrue(syncParam.isNotEmpty())

    val resourceTypes =
      arrayOf(
          ResourceType.CarePlan,
          ResourceType.Condition,
          ResourceType.Encounter,
          ResourceType.Group,
          ResourceType.Library,
          ResourceType.Measure,
          ResourceType.Observation,
          ResourceType.Patient,
          ResourceType.PlanDefinition,
          ResourceType.Questionnaire,
          ResourceType.QuestionnaireResponse,
          ResourceType.StructureMap,
          ResourceType.Task
        )
        .sorted()

    Assert.assertEquals(resourceTypes, syncParam.keys.toTypedArray().sorted())

    syncParam.keys.filter { it.isIn(ResourceType.Binary, ResourceType.StructureMap) }.forEach {
      Assert.assertTrue(syncParam[it]!!.containsKey("_count"))
    }

    syncParam.keys.filter { it.isIn(ResourceType.Patient) }.forEach {
      Assert.assertTrue(syncParam[it]!!.containsKey("organization"))
      Assert.assertTrue(syncParam[it]!!.containsKey("_count"))
    }

    syncParam.keys
      .filter {
        it.isIn(
          ResourceType.Encounter,
          ResourceType.Condition,
          ResourceType.MedicationRequest,
          ResourceType.Task,
          ResourceType.QuestionnaireResponse,
          ResourceType.Observation
        )
      }
      .forEach {
        Assert.assertTrue(syncParam[it]!!.containsKey("subject.organization"))
        Assert.assertTrue(syncParam[it]!!.containsKey("_count"))
      }

    syncParam.keys.filter { it.isIn(ResourceType.Questionnaire) }.forEach {
      Assert.assertTrue(syncParam[it]!!.containsKey("_count"))
    }
  }

  @Test
  fun testSchedulePeriodicSyncShouldPoll() = runTest {
    val syncJob = mockk<SyncJob>()
    val configurationRegistry = mockk<ConfigurationRegistry>()
    val syncBroadcaster = mockk<SyncBroadcaster>()

    every { syncJob.stateFlow() } returns mockk()
    every { syncJob.poll(any(), FhirSyncWorker::class.java) } returns mockk()
    coEvery { syncBroadcaster.sharedSyncStatus } returns mockk()

    configService.schedulePeriodicSync(syncJob, configurationRegistry, syncBroadcaster)
    shadowOf(Looper.getMainLooper()).idle()

    verify { syncJob.poll(any(), eq(FhirSyncWorker::class.java)) }
  }
=======
  private val configService = AppConfigService(ApplicationProvider.getApplicationContext())
>>>>>>> c7e42c1e

  @Test
  fun testSchedulePlanShouldEnqueueUniquePeriodicWork() {
    val workManager = mockk<WorkManagerImpl>()
    setStaticField(WorkManagerImpl::class.java, "sDelegatedInstance", workManager)

    every { workManager.enqueueUniquePeriodicWork(any(), any(), any()) } returns mockk()
    configService.scheduleFhirTaskPlanWorker(mockk())

    verify {
      workManager.enqueueUniquePeriodicWork(
        eq(FhirTaskPlanWorker.WORK_ID),
        eq(ExistingPeriodicWorkPolicy.REPLACE),
        any()
      )
    }
  }
}<|MERGE_RESOLUTION|>--- conflicted
+++ resolved
@@ -16,153 +16,22 @@
 
 package org.smartregister.fhircore.engine.app
 
-<<<<<<< HEAD
-import android.app.Application
-import android.os.Looper
 import androidx.test.core.app.ApplicationProvider
 import androidx.work.ExistingPeriodicWorkPolicy
 import androidx.work.impl.WorkManagerImpl
-import com.google.android.fhir.sync.FhirSyncWorker
-import com.google.android.fhir.sync.SyncJob
-import dagger.hilt.android.testing.HiltAndroidRule
-=======
-import androidx.test.core.app.ApplicationProvider
-import androidx.work.ExistingPeriodicWorkPolicy
-import androidx.work.impl.WorkManagerImpl
->>>>>>> c7e42c1e
 import dagger.hilt.android.testing.HiltAndroidTest
 import io.mockk.every
 import io.mockk.mockk
-import io.mockk.mockkObject
 import io.mockk.verify
-<<<<<<< HEAD
-import javax.inject.Inject
-import kotlinx.coroutines.runBlocking
-import kotlinx.coroutines.test.runTest
-import org.hl7.fhir.r4.model.ResourceType
-import org.junit.Assert
-import org.junit.Before
-import org.junit.Rule
-=======
->>>>>>> c7e42c1e
 import org.junit.Test
 import org.robolectric.util.ReflectionHelpers.setStaticField
-<<<<<<< HEAD
-import org.smartregister.fhircore.engine.configuration.ConfigurationRegistry
-import org.smartregister.fhircore.engine.robolectric.RobolectricTest
-import org.smartregister.fhircore.engine.sync.SyncBroadcaster
-import org.smartregister.fhircore.engine.sync.SyncStrategy
-import org.smartregister.fhircore.engine.task.FhirTaskPlanWorker
-import org.smartregister.fhircore.engine.util.ApplicationUtil
-import org.smartregister.fhircore.engine.util.SharedPreferencesHelper
-import org.smartregister.fhircore.engine.util.extension.isIn
-=======
 import org.smartregister.fhircore.engine.robolectric.RobolectricTest
 import org.smartregister.fhircore.engine.task.FhirTaskPlanWorker
->>>>>>> c7e42c1e
 
 @HiltAndroidTest
 class ConfigServiceTest : RobolectricTest() {
 
-<<<<<<< HEAD
-  @get:Rule var hiltRule = HiltAndroidRule(this)
-
-  private var application: Application = ApplicationProvider.getApplicationContext()
   private val configService = AppConfigService(ApplicationProvider.getApplicationContext())
-  @Inject lateinit var configurationRegistry: ConfigurationRegistry
-  @Inject lateinit var sharedPreferencesHelper: SharedPreferencesHelper
-
-  @Before
-  fun setUp() {
-    hiltRule.inject()
-    mockkObject(ApplicationUtil)
-    every { ApplicationUtil.application } returns application
-
-    runBlocking { configurationRegistry.loadConfigurations("app/debug", application) }
-
-    val careTeamIds = listOf("948", "372")
-    sharedPreferencesHelper.write(SyncStrategy.CARETEAM.value, careTeamIds)
-    val organizationIds = listOf("400", "105")
-    sharedPreferencesHelper.write(SyncStrategy.ORGANIZATION.value, organizationIds)
-    val locationIds = listOf("728", "899")
-    sharedPreferencesHelper.write(SyncStrategy.LOCATION.value, locationIds)
-  }
-
-  @Test
-  fun testLoadSyncParamsShouldLoadFromConfiguration() {
-    val syncParam =
-      configService.loadRegistrySyncParams(configurationRegistry, sharedPreferencesHelper)
-
-    Assert.assertTrue(syncParam.isNotEmpty())
-
-    val resourceTypes =
-      arrayOf(
-          ResourceType.CarePlan,
-          ResourceType.Condition,
-          ResourceType.Encounter,
-          ResourceType.Group,
-          ResourceType.Library,
-          ResourceType.Measure,
-          ResourceType.Observation,
-          ResourceType.Patient,
-          ResourceType.PlanDefinition,
-          ResourceType.Questionnaire,
-          ResourceType.QuestionnaireResponse,
-          ResourceType.StructureMap,
-          ResourceType.Task
-        )
-        .sorted()
-
-    Assert.assertEquals(resourceTypes, syncParam.keys.toTypedArray().sorted())
-
-    syncParam.keys.filter { it.isIn(ResourceType.Binary, ResourceType.StructureMap) }.forEach {
-      Assert.assertTrue(syncParam[it]!!.containsKey("_count"))
-    }
-
-    syncParam.keys.filter { it.isIn(ResourceType.Patient) }.forEach {
-      Assert.assertTrue(syncParam[it]!!.containsKey("organization"))
-      Assert.assertTrue(syncParam[it]!!.containsKey("_count"))
-    }
-
-    syncParam.keys
-      .filter {
-        it.isIn(
-          ResourceType.Encounter,
-          ResourceType.Condition,
-          ResourceType.MedicationRequest,
-          ResourceType.Task,
-          ResourceType.QuestionnaireResponse,
-          ResourceType.Observation
-        )
-      }
-      .forEach {
-        Assert.assertTrue(syncParam[it]!!.containsKey("subject.organization"))
-        Assert.assertTrue(syncParam[it]!!.containsKey("_count"))
-      }
-
-    syncParam.keys.filter { it.isIn(ResourceType.Questionnaire) }.forEach {
-      Assert.assertTrue(syncParam[it]!!.containsKey("_count"))
-    }
-  }
-
-  @Test
-  fun testSchedulePeriodicSyncShouldPoll() = runTest {
-    val syncJob = mockk<SyncJob>()
-    val configurationRegistry = mockk<ConfigurationRegistry>()
-    val syncBroadcaster = mockk<SyncBroadcaster>()
-
-    every { syncJob.stateFlow() } returns mockk()
-    every { syncJob.poll(any(), FhirSyncWorker::class.java) } returns mockk()
-    coEvery { syncBroadcaster.sharedSyncStatus } returns mockk()
-
-    configService.schedulePeriodicSync(syncJob, configurationRegistry, syncBroadcaster)
-    shadowOf(Looper.getMainLooper()).idle()
-
-    verify { syncJob.poll(any(), eq(FhirSyncWorker::class.java)) }
-  }
-=======
-  private val configService = AppConfigService(ApplicationProvider.getApplicationContext())
->>>>>>> c7e42c1e
 
   @Test
   fun testSchedulePlanShouldEnqueueUniquePeriodicWork() {
