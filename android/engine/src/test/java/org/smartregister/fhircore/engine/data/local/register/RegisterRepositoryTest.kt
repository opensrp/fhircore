/*
 * Copyright 2021 Ona Systems, Inc
 *
 * Licensed under the Apache License, Version 2.0 (the "License");
 * you may not use this file except in compliance with the License.
 * You may obtain a copy of the License at
 *
 *       http://www.apache.org/licenses/LICENSE-2.0
 *
 * Unless required by applicable law or agreed to in writing, software
 * distributed under the License is distributed on an "AS IS" BASIS,
 * WITHOUT WARRANTIES OR CONDITIONS OF ANY KIND, either express or implied.
 * See the License for the specific language governing permissions and
 * limitations under the License.
 */

package org.smartregister.fhircore.engine.data.local.register

import android.content.Context
import androidx.test.core.app.ApplicationProvider
import com.google.android.fhir.FhirEngine
import com.google.android.fhir.logicalId
import com.google.android.fhir.search.Search
import dagger.hilt.android.testing.HiltAndroidRule
import dagger.hilt.android.testing.HiltAndroidTest
import io.mockk.coEvery
import io.mockk.coVerify
import io.mockk.every
import io.mockk.mockk
import io.mockk.spyk
import io.mockk.verify
import javax.inject.Inject
import kotlinx.coroutines.runBlocking
import org.hl7.fhir.r4.model.CarePlan
import org.hl7.fhir.r4.model.Condition
import org.hl7.fhir.r4.model.Enumerations
import org.hl7.fhir.r4.model.Group
import org.hl7.fhir.r4.model.Immunization
import org.hl7.fhir.r4.model.Patient
import org.hl7.fhir.r4.model.Reference
import org.hl7.fhir.r4.model.Resource
import org.hl7.fhir.r4.model.ResourceType
import org.junit.Assert
import org.junit.Before
import org.junit.Rule
import org.junit.Test
import org.smartregister.fhircore.engine.app.fakes.Faker
import org.smartregister.fhircore.engine.configuration.ConfigurationRegistry
import org.smartregister.fhircore.engine.robolectric.RobolectricTest
import org.smartregister.fhircore.engine.rulesengine.RulesFactory
import org.smartregister.fhircore.engine.util.DefaultDispatcherProvider
import org.smartregister.fhircore.engine.util.SharedPreferencesHelper
import org.smartregister.fhircore.engine.util.fhirpath.FhirPathDataExtractor

@HiltAndroidTest
class RegisterRepositoryTest : RobolectricTest() {

  @get:Rule(order = 0) var hiltRule = HiltAndroidRule(this)

  var context: Context = ApplicationProvider.getApplicationContext()

  private val fhirEngine: FhirEngine = mockk()

  @Inject lateinit var rulesFactory: RulesFactory

  private val configurationRegistry: ConfigurationRegistry = Faker.buildTestConfigurationRegistry()

  private lateinit var registerRepository: RegisterRepository

  private val fhirPathDataExtractor: FhirPathDataExtractor = mockk()

<<<<<<< HEAD
  private val sharedPreferencesHelper: SharedPreferencesHelper = mockk()
=======
  private val patient = Faker.buildPatient("12345")
>>>>>>> 820e07e6

  @Before
  fun setUp() {
    hiltRule.inject()
    registerRepository =
      spyk(
        RegisterRepository(
          fhirEngine = fhirEngine,
          dispatcherProvider = DefaultDispatcherProvider(),
          configurationRegistry = configurationRegistry,
          rulesFactory = rulesFactory,
          fhirPathDataExtractor = fhirPathDataExtractor,
          sharedPreferencesHelper = sharedPreferencesHelper
        )
      )
    coEvery { fhirEngine.search<Immunization>(Search(type = ResourceType.Immunization)) } returns
      listOf(Immunization())
  }

  @Test
  fun loadRegisterDataGivenRelatedResourceHasNoFhirPathExpression() {
    coEvery {
      fhirEngine.search<Patient>(Search(type = ResourceType.Patient, count = 20, from = 20))
    } returns listOf(patient)

    runBlocking {
      val listResourceData = registerRepository.loadRegisterData(1, "patientRegister")
      val resourceData = listResourceData.first()

      Assert.assertEquals(1, listResourceData.size)
      Assert.assertEquals(ResourceType.Patient, resourceData.baseResource.resourceType)

      Assert.assertEquals(1, resourceData.relatedResourcesMap.values.first().size)
      Assert.assertEquals(
        ResourceType.Immunization,
        resourceData.relatedResourcesMap.values.first().first().resourceType
      )

      Assert.assertEquals("Nelson Mandela", resourceData.computedValuesMap["patientName"])
      Assert.assertEquals(
        Enumerations.AdministrativeGender.MALE.name.lowercase(),
        (resourceData.computedValuesMap["patientGender"] as String).lowercase()
      )
    }

    verify { registerRepository.retrieveRegisterConfiguration("patientRegister") }

    coVerify {
      fhirEngine.search<Patient>(Search(type = ResourceType.Patient, count = 20, from = 20))
    }

    coVerify { fhirEngine.search<Immunization>(Search(type = ResourceType.Immunization)) }
  }

  @Test
  fun loadRegisterDataGivenRelatedResourceHasFhirPathExpression() {
    val group =
      Group().apply {
        id = "12345"
        name = "Snow"
        active = true
        addMember().apply { entity = Reference("Patient/${patient.logicalId}") }
      }

    coEvery {
      fhirEngine.search<Group>(Search(type = ResourceType.Group, count = 20, from = 20))
    } returns listOf(group)

    every { fhirPathDataExtractor.extractData(group, "Group.member.entity") } returns
      listOf(Reference("Patient/12345"))

    coEvery { fhirEngine.get(type = ResourceType.Patient, "12345") } returns patient

    coEvery { fhirEngine.search<Condition>(Search(type = ResourceType.Condition)) } returns
      listOf(Condition())

    coEvery { fhirEngine.search<CarePlan>(Search(type = ResourceType.CarePlan)) } returns
      listOf(CarePlan())

    runBlocking {
      configurationRegistry.loadConfigurations("app/debug", context) { Assert.assertTrue(it) }
      val listResourceData = registerRepository.loadRegisterData(1, "householdRegister")
      val resourceData = listResourceData.first()

      Assert.assertEquals(1, listResourceData.size)
      Assert.assertEquals(ResourceType.Group, resourceData.baseResource.resourceType)

      Assert.assertEquals(1, resourceData.relatedResourcesMap.values.first().size)
      Assert.assertEquals(
        ResourceType.Patient,
        resourceData.relatedResourcesMap.values.first().first().resourceType
      )

      Assert.assertEquals("Snow", resourceData.computedValuesMap["familyName"])
    }

    verify { registerRepository.retrieveRegisterConfiguration("householdRegister") }

    coVerify { fhirEngine.search<Group>(Search(type = ResourceType.Group, count = 20, from = 20)) }

    verify { fhirPathDataExtractor.extractData(group, "Group.member.entity") }

    coVerify { fhirEngine.get(type = ResourceType.Patient, "12345") }

    coVerify { fhirEngine.search<Condition>(Search(type = ResourceType.Condition)) }

    coVerify { fhirEngine.search<CarePlan>(Search(type = ResourceType.CarePlan)) }
  }

  @Test
  fun loadProfileDataIsNotSupportedYet() {
    coEvery { fhirEngine.get(ResourceType.Patient, patient.id) } returns patient
    runBlocking {
      val profileData =
        registerRepository.loadProfileData(profileId = "patientProfile", resourceId = "12345")
      Assert.assertNotNull(profileData)
      Assert.assertTrue(profileData.computedValuesMap.containsKey(PATIENT_NAME))
      Assert.assertEquals("Nelson Mandela", profileData.computedValuesMap[PATIENT_NAME])
      Assert.assertTrue(profileData.computedValuesMap.containsKey(PATIENT_ID))
      Assert.assertEquals("12345", profileData.computedValuesMap[PATIENT_ID])
    }
  }

  @Test
  fun filterActiveGroupsReturnsOnlyActiveGroups() {
    val activeGroup =
      Group().apply {
        id = "12345"
        name = "Snow"
        active = true
        addMember().apply { entity = Reference("Patient/${patient.logicalId}") }
      }

    val inActiveGroup =
      Group().apply {
        id = "22222"
        name = "Mordor"
        active = false
        addMember().apply { entity = Reference("Patient/${patient.logicalId}") }
      }

    val search = Search(type = ResourceType.Group, count = 20, from = 20)
    coEvery { fhirEngine.search<Group>(search) } returns listOf(activeGroup, inActiveGroup)

    val actualGroups: List<Resource> = runBlocking {
      registerRepository.filterActiveGroups(search = search)
    }

    Assert.assertEquals(1, actualGroups.size)
    Assert.assertEquals("12345", actualGroups[0].id)
  }

  companion object {
    private const val PATIENT_NAME = "patientName"
    private const val PATIENT_ID = "patientId"
  }
}<|MERGE_RESOLUTION|>--- conflicted
+++ resolved
@@ -49,7 +49,6 @@
 import org.smartregister.fhircore.engine.robolectric.RobolectricTest
 import org.smartregister.fhircore.engine.rulesengine.RulesFactory
 import org.smartregister.fhircore.engine.util.DefaultDispatcherProvider
-import org.smartregister.fhircore.engine.util.SharedPreferencesHelper
 import org.smartregister.fhircore.engine.util.fhirpath.FhirPathDataExtractor
 
 @HiltAndroidTest
@@ -69,11 +68,7 @@
 
   private val fhirPathDataExtractor: FhirPathDataExtractor = mockk()
 
-<<<<<<< HEAD
-  private val sharedPreferencesHelper: SharedPreferencesHelper = mockk()
-=======
   private val patient = Faker.buildPatient("12345")
->>>>>>> 820e07e6
 
   @Before
   fun setUp() {
@@ -85,8 +80,7 @@
           dispatcherProvider = DefaultDispatcherProvider(),
           configurationRegistry = configurationRegistry,
           rulesFactory = rulesFactory,
-          fhirPathDataExtractor = fhirPathDataExtractor,
-          sharedPreferencesHelper = sharedPreferencesHelper
+          fhirPathDataExtractor = fhirPathDataExtractor
         )
       )
     coEvery { fhirEngine.search<Immunization>(Search(type = ResourceType.Immunization)) } returns
