/*
 * Copyright 2021-2023 Ona Systems, Inc
 *
 * Licensed under the Apache License, Version 2.0 (the "License");
 * you may not use this file except in compliance with the License.
 * You may obtain a copy of the License at
 *
 *       http://www.apache.org/licenses/LICENSE-2.0
 *
 * Unless required by applicable law or agreed to in writing, software
 * distributed under the License is distributed on an "AS IS" BASIS,
 * WITHOUT WARRANTIES OR CONDITIONS OF ANY KIND, either express or implied.
 * See the License for the specific language governing permissions and
 * limitations under the License.
 */

package org.smartregister.fhircore.engine.data.local.register

import android.content.Context
import androidx.test.core.app.ApplicationProvider
import com.google.android.fhir.FhirEngine
import com.google.android.fhir.logicalId
import com.google.android.fhir.search.Search
import dagger.hilt.android.testing.HiltAndroidRule
import dagger.hilt.android.testing.HiltAndroidTest
import io.mockk.coEvery
import io.mockk.coVerify
import io.mockk.every
import io.mockk.mockk
import io.mockk.spyk
import io.mockk.verify
import javax.inject.Inject
import kotlinx.coroutines.runBlocking
import kotlinx.coroutines.test.runTest
import org.hl7.fhir.r4.model.CarePlan
import org.hl7.fhir.r4.model.Condition
import org.hl7.fhir.r4.model.Group
import org.hl7.fhir.r4.model.Immunization
import org.hl7.fhir.r4.model.Observation
import org.hl7.fhir.r4.model.Patient
import org.hl7.fhir.r4.model.Reference
import org.hl7.fhir.r4.model.ResourceType
import org.junit.Assert
import org.junit.Before
import org.junit.Rule
import org.junit.Test
import org.smartregister.fhircore.engine.app.fakes.Faker
import org.smartregister.fhircore.engine.configuration.ConfigurationRegistry
<<<<<<< HEAD
import org.smartregister.fhircore.engine.configuration.app.ConfigService
import org.smartregister.fhircore.engine.configuration.register.RegisterCardConfig
import org.smartregister.fhircore.engine.configuration.view.ListOrientation
import org.smartregister.fhircore.engine.configuration.view.ListProperties
import org.smartregister.fhircore.engine.configuration.view.ListResource
import org.smartregister.fhircore.engine.configuration.view.ViewProperties
import org.smartregister.fhircore.engine.domain.model.ActionParameter
import org.smartregister.fhircore.engine.domain.model.ActionParameterType
import org.smartregister.fhircore.engine.domain.model.DataType
import org.smartregister.fhircore.engine.domain.model.ExtractedResource
import org.smartregister.fhircore.engine.domain.model.ResourceData
import org.smartregister.fhircore.engine.domain.model.RuleConfig
import org.smartregister.fhircore.engine.domain.model.ViewType
=======
>>>>>>> d8c7f5b6
import org.smartregister.fhircore.engine.robolectric.RobolectricTest
import org.smartregister.fhircore.engine.rulesengine.RulesFactory
import org.smartregister.fhircore.engine.util.DefaultDispatcherProvider
import org.smartregister.fhircore.engine.util.fhirpath.FhirPathDataExtractor

@HiltAndroidTest
class RegisterRepositoryTest : RobolectricTest() {

  @get:Rule(order = 0) var hiltRule = HiltAndroidRule(this)

  var context: Context = ApplicationProvider.getApplicationContext()

  private val fhirEngine: FhirEngine = mockk()

  @Inject lateinit var rulesFactory: RulesFactory

  private val configurationRegistry: ConfigurationRegistry = Faker.buildTestConfigurationRegistry()

  private lateinit var registerRepository: RegisterRepository

  private val fhirPathDataExtractor: FhirPathDataExtractor = mockk()

  private val patient = Faker.buildPatient("12345")

  @Before
  fun setUp() {
    hiltRule.inject()
    registerRepository =
      spyk(
        RegisterRepository(
          fhirEngine = fhirEngine,
          dispatcherProvider = DefaultDispatcherProvider(),
          sharedPreferencesHelper = mockk(),
          configurationRegistry = configurationRegistry,
          configService = mockk(),
          fhirPathDataExtractor = fhirPathDataExtractor
        )
      )
    coEvery { fhirEngine.search<Immunization>(Search(type = ResourceType.Immunization)) } returns
      listOf(Immunization())
  }

  @Test
  fun loadRegisterDataGivenRelatedResourceHasNoFhirPathExpression() {
    coEvery {
      fhirEngine.search<Patient>(Search(type = ResourceType.Patient, count = 10, from = 10))
    } returns listOf(patient)

    runBlocking {
      val listResourceData = registerRepository.loadRegisterData(1, "patientRegister")
      val resourceData = listResourceData.first()

      Assert.assertEquals(1, listResourceData.size)

      Assert.assertEquals(ResourceType.Patient, resourceData.resource.resourceType)
    }

    verify { registerRepository.retrieveRegisterConfiguration("patientRegister", emptyMap()) }

    coVerify {
      fhirEngine.search<Patient>(Search(type = ResourceType.Patient, count = 10, from = 10))
    }

    coVerify { fhirEngine.search<Immunization>(Search(type = ResourceType.Immunization)) }
  }

  @Test
  fun loadRegisterDataGivenRelatedResourceHasFhirPathExpression() {
    val group =
      Group().apply {
        id = "12345"
        name = "Snow"
        active = true
        addMember().apply { entity = Reference("Patient/${patient.logicalId}") }
      }

    coEvery {
      fhirEngine.search<Group>(Search(type = ResourceType.Group, count = 10, from = 10))
    } returns listOf(group)

    every { fhirPathDataExtractor.extractData(group, "Group.member.entity") } returns
      listOf(Reference("Patient/12345"))

    coEvery { fhirEngine.get(type = ResourceType.Patient, "12345") } returns patient

    coEvery { fhirEngine.search<Condition>(Search(type = ResourceType.Condition)) } returns
      listOf(Condition())

    coEvery { fhirEngine.search<CarePlan>(Search(type = ResourceType.CarePlan)) } returns
      listOf(CarePlan())

    runBlocking {
      configurationRegistry.loadConfigurations("app/debug", context) { Assert.assertTrue(it) }
      val listResourceData = registerRepository.loadRegisterData(1, "householdRegister")
      val resourceData = listResourceData.first()

      Assert.assertEquals(1, listResourceData.size)

      Assert.assertEquals(ResourceType.Group, resourceData.resource.resourceType)
    }

    verify { registerRepository.retrieveRegisterConfiguration("householdRegister", emptyMap()) }

    coVerify { fhirEngine.search<Group>(Search(type = ResourceType.Group, count = 10, from = 10)) }

    verify { fhirPathDataExtractor.extractData(group, "Group.member.entity") }

    coVerify { fhirEngine.get(type = ResourceType.Patient, "12345") }

    coVerify { fhirEngine.search<Condition>(Search(type = ResourceType.Condition)) }

    coVerify { fhirEngine.search<CarePlan>(Search(type = ResourceType.CarePlan)) }
  }

  @Test
  fun loadProfileDataIsNotSupportedYet() {
    coEvery { fhirEngine.get(ResourceType.Patient, patient.id) } returns patient
    runBlocking {
      val profileData =
        registerRepository.loadProfileData(profileId = "patientProfile", resourceId = "12345")
      Assert.assertNotNull(profileData)
      Assert.assertEquals(ResourceType.Patient, profileData.resource.resourceType)
    }
  }

  @Test
  fun loadRegisterDataGivenSecondaryResourcesAreConfigured() {
    val group =
      Group().apply {
        id = "1234567"
        name = "Paracetamol"
        active = true
      }

    coEvery { fhirEngine.search<Group>(Search(type = ResourceType.Group)) } returns listOf(group)

    coEvery { fhirEngine.search<Observation>(Search(type = ResourceType.Observation)) } returns
      listOf(Observation())

    coEvery {
      fhirEngine.search<Patient>(Search(type = ResourceType.Patient, count = 10, from = 10))
    } returns listOf(patient)

    runBlocking {
      val listResourceData = registerRepository.loadRegisterData(1, "patientRegisterSecondary")
    }

    coVerify { fhirEngine.search<Group>(Search(type = ResourceType.Group)) }

    coVerify { fhirEngine.search<Observation>(Search(type = ResourceType.Observation)) }
  }

  @Test
  fun loadProfileDataGivenSecondaryResourcesAreConfigured() {
    val group =
      Group().apply {
        id = "1234567"
        name = "Paracetamol"
        active = true
      }

    coEvery { fhirEngine.search<Group>(Search(type = ResourceType.Group)) } returns listOf(group)

    coEvery { fhirEngine.get(ResourceType.Patient, patient.id) } returns patient

    coEvery { fhirEngine.search<Observation>(Search(type = ResourceType.Observation)) } returns
      listOf(Observation())

    runBlocking {
      val profileData =
        registerRepository.loadProfileData(
          profileId = "patientProfileSecondary",
          resourceId = "12345"
        )
      Assert.assertNotNull(profileData)
    }

    coVerify { fhirEngine.search<Group>(Search(type = ResourceType.Group)) }

    coVerify { fhirEngine.search<Observation>(Search(type = ResourceType.Observation)) }
  }

  @Test
  fun countRegisterDataReturnsCorrectCount() {
    coEvery { fhirEngine.count(Search(type = ResourceType.Patient)) } returns 20

    runBlocking {
      val recordsCount = registerRepository.countRegisterData("patientRegister")

      Assert.assertEquals(20, recordsCount)
    }
  }
<<<<<<< HEAD

  @Test
  fun loadRegisterDataWithParamsReturnsFilteredResources() = runTest {
    val group =
      Group().apply {
        id = "1234567"
        name = "Paracetamol"
        active = true
      }
    val paramsList =
      arrayListOf(
        ActionParameter(
          key = "paramsName",
          paramType = ActionParameterType.PARAMDATA,
          value = "testing1",
          dataType = DataType.STRING,
          linkId = null
        ),
        ActionParameter(
          key = "paramName2",
          paramType = ActionParameterType.PARAMDATA,
          value = "testing2",
          dataType = DataType.INTEGER,
          linkId = null
        ),
        ActionParameter(
          key = "paramName3",
          paramType = ActionParameterType.PREPOPULATE,
          value = "testing3",
          dataType = DataType.INTEGER,
          linkId = null
        ),
      )
    val paramsMap =
      paramsList
        .filter { it.paramType == ActionParameterType.PARAMDATA && !it.value.isNullOrEmpty() }
        .associate { it.key to it.value }

    coEvery { fhirEngine.search<Group>(Search(type = ResourceType.Group)) } returns listOf(group)

    coEvery { fhirEngine.search<Observation>(Search(type = ResourceType.Observation)) } returns
      listOf(Observation())

    coEvery {
      fhirEngine.search<Patient>(Search(type = ResourceType.Patient, count = 10, from = 10))
    } returns listOf(patient)

    val result =
      registerRepository.loadRegisterData(1, "patientRegisterSecondary", paramsMap = paramsMap)

    coVerify { fhirEngine.search<Group>(Search(type = ResourceType.Group)) }

    coVerify { fhirEngine.search<Observation>(Search(type = ResourceType.Observation)) }
    Assert.assertNotNull(result.size)
  }

  @Test
  fun countRegisterDataWithParams() {
    val paramsList =
      arrayListOf(
        ActionParameter(
          key = "paramsName",
          paramType = ActionParameterType.PARAMDATA,
          value = "testing1",
          dataType = DataType.STRING,
          linkId = null
        ),
        ActionParameter(
          key = "paramName2",
          paramType = ActionParameterType.PARAMDATA,
          value = "testing2",
          dataType = DataType.INTEGER,
          linkId = null
        ),
      )
    paramsList
      .filter { it.paramType == ActionParameterType.PARAMDATA && !it.value.isNullOrEmpty() }
      .associate { it.key to it.value }
    val paramsMap = emptyMap<String, String>()
    coEvery { fhirEngine.count(Search(type = ResourceType.Patient)) } returns 20

    runBlocking {
      val recordsCount = registerRepository.countRegisterData("patientRegister", paramsMap)

      Assert.assertEquals(20, recordsCount)
    }
  }

  @Test
  fun testFilteredListResources() {
    val configService = mockk<ConfigService>()
    val configurationRegistry = mockk<ConfigurationRegistry>()
    val defaultDispatcherProvider = mockk<DefaultDispatcherProvider>()
    val sharedPreferencesHelper = mockk<SharedPreferencesHelper>()
    val spiedRegisterRepository =
      spyk(
        RegisterRepository(
          fhirEngine,
          defaultDispatcherProvider,
          sharedPreferencesHelper,
          configurationRegistry,
          configService,
          rulesFactory,
          fhirPathDataExtractor
        ),
        recordPrivateCalls = true
      )
    val relatedResourceMap = mockk<MutableMap<String, MutableList<Resource>>>()
    val listResource =
      ListResource(
        "readyTasks",
        "availableTasks",
        ResourceType.Task,
        "Task.reasonCode.coding[0].code = 'immunization_at_birth'"
      )
    val mutableListResource = every {
      spiedRegisterRepository["filteredListResources"](relatedResourceMap, listResource)
    }
    mutableListResource.answers { a -> Assertions.assertNotNull(a.fieldValueProvider) }
  }

  @Test
  fun testComputeListRulesWithListResourcesExecutesRulesCorrectly() {
    val views =
      listOf<ViewProperties>(
        ListProperties(
          resources =
            listOf(
              ListResource(
                id = "availablePlans",
                conditionalFhirPathExpression = "",
                relatedResourceId = "",
                relatedResources = emptyList(),
                resourceType = ResourceType.Task
              )
            ),
          registerCard =
            RegisterCardConfig(
              views = emptyList(),
              rules =
                listOf(
                  RuleConfig(
                    actions =
                      listOf("data.put('taskStatus', fhirPath.extractValue(Task, 'Task.status'))"),
                    condition = "true",
                    description = "",
                    name = "taskStatus"
                  )
                ),
            ),
          orientation = ListOrientation.VERTICAL,
          viewType = ViewType.LIST
        ),
      )
    val relatedResourceMap = mockk<MutableMap<String, MutableList<Resource>>>()
    val computedValuesMap = emptyMap<String, Any>()
    val resultMap = emptyMap<String, List<ResourceData>>()
    every {
      registerRepository.computeListRules(views, relatedResourceMap, computedValuesMap)
    } returns resultMap
    registerRepository.computeListRules(views, relatedResourceMap, computedValuesMap)
    verify { registerRepository.computeListRules(views, relatedResourceMap, computedValuesMap) }
    Assert.assertNotNull(resultMap)
  }

  @Test
  fun testComputeListRulesWithoutListResourcesExecutesRulesCorrectly() {
    val views =
      listOf<ViewProperties>(
        ListProperties(
          resources =
            listOf(
              ListResource(
                relatedResources =
                  listOf(
                    ExtractedResource(
                      resourceType = ResourceType.Task,
                      id = "relatedResource",
                      fhirPathExpression =
                        "data.put('conditionTitle', fhirPath.extractValue(Condition, \"Condition.where(clinicalStatus.coding.where(code = 'active').exists()).code.text\"))"
                    )
                  ),
                resourceType = ResourceType.Task,
                id = "availablePlans"
              )
            ),
          registerCard =
            RegisterCardConfig(
              views = emptyList(),
              rules =
                listOf(
                  RuleConfig(
                    actions =
                      listOf("data.put('taskStatus', fhirPath.extractValue(Task, 'Task.status'))"),
                    condition = "true",
                    description = "",
                    name = "taskStatus"
                  )
                ),
            ),
          orientation = ListOrientation.VERTICAL,
          viewType = ViewType.LIST,
        ),
      )
    val relatedResourceMap = mockk<MutableMap<String, MutableList<Resource>>>()
    val computedValuesMap = emptyMap<String, Any>()
    val resultMap = emptyMap<String, List<ResourceData>>()
    every {
      registerRepository.computeListRules(views, relatedResourceMap, computedValuesMap)
    } returns resultMap
    registerRepository.computeListRules(views, relatedResourceMap, computedValuesMap)
    verify { registerRepository.computeListRules(views, relatedResourceMap, computedValuesMap) }
    Assert.assertNotNull(resultMap)
  }

  companion object {
    private const val PATIENT_NAME = "patientName"
    private const val PATIENT_ID = "patientId"
  }
=======
>>>>>>> d8c7f5b6
}<|MERGE_RESOLUTION|>--- conflicted
+++ resolved
@@ -46,22 +46,9 @@
 import org.junit.Test
 import org.smartregister.fhircore.engine.app.fakes.Faker
 import org.smartregister.fhircore.engine.configuration.ConfigurationRegistry
-<<<<<<< HEAD
-import org.smartregister.fhircore.engine.configuration.app.ConfigService
-import org.smartregister.fhircore.engine.configuration.register.RegisterCardConfig
-import org.smartregister.fhircore.engine.configuration.view.ListOrientation
-import org.smartregister.fhircore.engine.configuration.view.ListProperties
-import org.smartregister.fhircore.engine.configuration.view.ListResource
-import org.smartregister.fhircore.engine.configuration.view.ViewProperties
 import org.smartregister.fhircore.engine.domain.model.ActionParameter
 import org.smartregister.fhircore.engine.domain.model.ActionParameterType
 import org.smartregister.fhircore.engine.domain.model.DataType
-import org.smartregister.fhircore.engine.domain.model.ExtractedResource
-import org.smartregister.fhircore.engine.domain.model.ResourceData
-import org.smartregister.fhircore.engine.domain.model.RuleConfig
-import org.smartregister.fhircore.engine.domain.model.ViewType
-=======
->>>>>>> d8c7f5b6
 import org.smartregister.fhircore.engine.robolectric.RobolectricTest
 import org.smartregister.fhircore.engine.rulesengine.RulesFactory
 import org.smartregister.fhircore.engine.util.DefaultDispatcherProvider
@@ -183,7 +170,7 @@
       val profileData =
         registerRepository.loadProfileData(profileId = "patientProfile", resourceId = "12345")
       Assert.assertNotNull(profileData)
-      Assert.assertEquals(ResourceType.Patient, profileData.resource.resourceType)
+      Assert.assertEquals(ResourceType.Patient, profileData?.resource?.resourceType)
     }
   }
 
@@ -254,8 +241,6 @@
       Assert.assertEquals(20, recordsCount)
     }
   }
-<<<<<<< HEAD
-
   @Test
   fun loadRegisterDataWithParamsReturnsFilteredResources() = runTest {
     val group =
@@ -342,138 +327,4 @@
       Assert.assertEquals(20, recordsCount)
     }
   }
-
-  @Test
-  fun testFilteredListResources() {
-    val configService = mockk<ConfigService>()
-    val configurationRegistry = mockk<ConfigurationRegistry>()
-    val defaultDispatcherProvider = mockk<DefaultDispatcherProvider>()
-    val sharedPreferencesHelper = mockk<SharedPreferencesHelper>()
-    val spiedRegisterRepository =
-      spyk(
-        RegisterRepository(
-          fhirEngine,
-          defaultDispatcherProvider,
-          sharedPreferencesHelper,
-          configurationRegistry,
-          configService,
-          rulesFactory,
-          fhirPathDataExtractor
-        ),
-        recordPrivateCalls = true
-      )
-    val relatedResourceMap = mockk<MutableMap<String, MutableList<Resource>>>()
-    val listResource =
-      ListResource(
-        "readyTasks",
-        "availableTasks",
-        ResourceType.Task,
-        "Task.reasonCode.coding[0].code = 'immunization_at_birth'"
-      )
-    val mutableListResource = every {
-      spiedRegisterRepository["filteredListResources"](relatedResourceMap, listResource)
-    }
-    mutableListResource.answers { a -> Assertions.assertNotNull(a.fieldValueProvider) }
-  }
-
-  @Test
-  fun testComputeListRulesWithListResourcesExecutesRulesCorrectly() {
-    val views =
-      listOf<ViewProperties>(
-        ListProperties(
-          resources =
-            listOf(
-              ListResource(
-                id = "availablePlans",
-                conditionalFhirPathExpression = "",
-                relatedResourceId = "",
-                relatedResources = emptyList(),
-                resourceType = ResourceType.Task
-              )
-            ),
-          registerCard =
-            RegisterCardConfig(
-              views = emptyList(),
-              rules =
-                listOf(
-                  RuleConfig(
-                    actions =
-                      listOf("data.put('taskStatus', fhirPath.extractValue(Task, 'Task.status'))"),
-                    condition = "true",
-                    description = "",
-                    name = "taskStatus"
-                  )
-                ),
-            ),
-          orientation = ListOrientation.VERTICAL,
-          viewType = ViewType.LIST
-        ),
-      )
-    val relatedResourceMap = mockk<MutableMap<String, MutableList<Resource>>>()
-    val computedValuesMap = emptyMap<String, Any>()
-    val resultMap = emptyMap<String, List<ResourceData>>()
-    every {
-      registerRepository.computeListRules(views, relatedResourceMap, computedValuesMap)
-    } returns resultMap
-    registerRepository.computeListRules(views, relatedResourceMap, computedValuesMap)
-    verify { registerRepository.computeListRules(views, relatedResourceMap, computedValuesMap) }
-    Assert.assertNotNull(resultMap)
-  }
-
-  @Test
-  fun testComputeListRulesWithoutListResourcesExecutesRulesCorrectly() {
-    val views =
-      listOf<ViewProperties>(
-        ListProperties(
-          resources =
-            listOf(
-              ListResource(
-                relatedResources =
-                  listOf(
-                    ExtractedResource(
-                      resourceType = ResourceType.Task,
-                      id = "relatedResource",
-                      fhirPathExpression =
-                        "data.put('conditionTitle', fhirPath.extractValue(Condition, \"Condition.where(clinicalStatus.coding.where(code = 'active').exists()).code.text\"))"
-                    )
-                  ),
-                resourceType = ResourceType.Task,
-                id = "availablePlans"
-              )
-            ),
-          registerCard =
-            RegisterCardConfig(
-              views = emptyList(),
-              rules =
-                listOf(
-                  RuleConfig(
-                    actions =
-                      listOf("data.put('taskStatus', fhirPath.extractValue(Task, 'Task.status'))"),
-                    condition = "true",
-                    description = "",
-                    name = "taskStatus"
-                  )
-                ),
-            ),
-          orientation = ListOrientation.VERTICAL,
-          viewType = ViewType.LIST,
-        ),
-      )
-    val relatedResourceMap = mockk<MutableMap<String, MutableList<Resource>>>()
-    val computedValuesMap = emptyMap<String, Any>()
-    val resultMap = emptyMap<String, List<ResourceData>>()
-    every {
-      registerRepository.computeListRules(views, relatedResourceMap, computedValuesMap)
-    } returns resultMap
-    registerRepository.computeListRules(views, relatedResourceMap, computedValuesMap)
-    verify { registerRepository.computeListRules(views, relatedResourceMap, computedValuesMap) }
-    Assert.assertNotNull(resultMap)
-  }
-
-  companion object {
-    private const val PATIENT_NAME = "patientName"
-    private const val PATIENT_ID = "patientId"
-  }
-=======
->>>>>>> d8c7f5b6
 }