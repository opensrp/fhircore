/*
 * Copyright 2021 Ona Systems, Inc
 *
 * Licensed under the Apache License, Version 2.0 (the "License");
 * you may not use this file except in compliance with the License.
 * You may obtain a copy of the License at
 *
 *       http://www.apache.org/licenses/LICENSE-2.0
 *
 * Unless required by applicable law or agreed to in writing, software
 * distributed under the License is distributed on an "AS IS" BASIS,
 * WITHOUT WARRANTIES OR CONDITIONS OF ANY KIND, either express or implied.
 * See the License for the specific language governing permissions and
 * limitations under the License.
 */

package org.smartregister.fhircore.engine.data.local.register

import android.content.Context
import androidx.test.core.app.ApplicationProvider
import com.google.android.fhir.FhirEngine
import com.google.android.fhir.logicalId
import com.google.android.fhir.search.Search
import dagger.hilt.android.testing.HiltAndroidRule
import dagger.hilt.android.testing.HiltAndroidTest
import io.mockk.coEvery
import io.mockk.coVerify
import io.mockk.every
import io.mockk.mockk
import io.mockk.spyk
import io.mockk.verify
import javax.inject.Inject
import kotlinx.coroutines.runBlocking
import org.hl7.fhir.r4.model.CarePlan
import org.hl7.fhir.r4.model.Condition
import org.hl7.fhir.r4.model.Enumerations
import org.hl7.fhir.r4.model.Group
import org.hl7.fhir.r4.model.Immunization
import org.hl7.fhir.r4.model.Patient
import org.hl7.fhir.r4.model.Reference
import org.hl7.fhir.r4.model.Resource
import org.hl7.fhir.r4.model.ResourceType
import org.junit.Assert
import org.junit.Before
import org.junit.Rule
import org.junit.Test
import org.smartregister.fhircore.engine.app.fakes.Faker
import org.smartregister.fhircore.engine.configuration.ConfigurationRegistry
import org.smartregister.fhircore.engine.robolectric.RobolectricTest
import org.smartregister.fhircore.engine.rulesengine.RulesFactory
import org.smartregister.fhircore.engine.util.DefaultDispatcherProvider
import org.smartregister.fhircore.engine.util.fhirpath.FhirPathDataExtractor

@HiltAndroidTest
class RegisterRepositoryTest : RobolectricTest() {

  @get:Rule(order = 0) var hiltRule = HiltAndroidRule(this)

  var context: Context = ApplicationProvider.getApplicationContext()

  private lateinit var fhirEngine: FhirEngine

  private lateinit var dispatcherProvider: DefaultDispatcherProvider

  @Inject lateinit var configurationRegistry: ConfigurationRegistry

  @Inject lateinit var rulesFactory: RulesFactory

  private lateinit var registerRepository: RegisterRepository

  private val patient = Faker.buildPatient("12345")

  private val fhirPathDataExtractor: FhirPathDataExtractor = mockk()

  @Before
  fun setUp() {
    hiltRule.inject()
    fhirEngine = mockk()
    dispatcherProvider = DefaultDispatcherProvider()
    registerRepository =
      spyk(
        RegisterRepository(
          fhirEngine = fhirEngine,
          dispatcherProvider = dispatcherProvider,
          configurationRegistry = configurationRegistry,
          rulesFactory = rulesFactory,
<<<<<<< HEAD
          sharedPreferencesHelper = mockk()
=======
          fhirPathDataExtractor = fhirPathDataExtractor
>>>>>>> c7e42c1e
        )
      )
    runBlocking {
      configurationRegistry.loadConfigurations("app/debug", context) { Assert.assertTrue(it) }
    }
    coEvery { fhirEngine.search<Immunization>(Search(type = ResourceType.Immunization)) } returns
      listOf(Immunization())
  }

  @Test
  fun loadRegisterDataGivenRelatedResourceHasNoFhirPathExpression() {
    coEvery {
      fhirEngine.search<Patient>(Search(type = ResourceType.Patient, count = 20, from = 20))
    } returns listOf(patient)

    runBlocking {
      val listResourceData = registerRepository.loadRegisterData(1, "patientRegister")
      val resourceData = listResourceData.first()

      Assert.assertEquals(1, listResourceData.size)
      Assert.assertEquals(ResourceType.Patient, resourceData.baseResource.resourceType)

      Assert.assertEquals(1, resourceData.relatedResourcesMap.values.first().size)
      Assert.assertEquals(
        ResourceType.Immunization,
        resourceData.relatedResourcesMap.values.first().first().resourceType
      )

      Assert.assertEquals("Nelson Mandela", resourceData.computedValuesMap["patientName"])
      Assert.assertEquals(
        Enumerations.AdministrativeGender.MALE.name.lowercase(),
        (resourceData.computedValuesMap["patientGender"] as String).lowercase()
      )
    }

    verify { registerRepository.retrieveRegisterConfiguration("patientRegister") }

    coVerify {
      fhirEngine.search<Patient>(Search(type = ResourceType.Patient, count = 20, from = 20))
    }

    coVerify { fhirEngine.search<Immunization>(Search(type = ResourceType.Immunization)) }
  }

  @Test
  fun loadRegisterDataGivenRelatedResourceHasFhirPathExpression() {
    val group =
      Group().apply {
        id = "12345"
        name = "Snow"
        active = true
        addMember().apply { entity = Reference("Patient/${patient.logicalId}") }
      }

    coEvery {
      fhirEngine.search<Group>(Search(type = ResourceType.Group, count = 20, from = 20))
    } returns listOf(group)

    every { fhirPathDataExtractor.extractData(group, "Group.member.entity") } returns
      listOf(Reference("Patient/12345"))

    coEvery { fhirEngine.get(type = ResourceType.Patient, "12345") } returns patient

    coEvery { fhirEngine.search<Condition>(Search(type = ResourceType.Condition)) } returns
      listOf(Condition())

    coEvery { fhirEngine.search<CarePlan>(Search(type = ResourceType.CarePlan)) } returns
      listOf(CarePlan())

    runBlocking {
      configurationRegistry.loadConfigurations("app/debug", context) { Assert.assertTrue(it) }
      val listResourceData = registerRepository.loadRegisterData(1, "householdRegister")
      val resourceData = listResourceData.first()

      Assert.assertEquals(1, listResourceData.size)
      Assert.assertEquals(ResourceType.Group, resourceData.baseResource.resourceType)

      Assert.assertEquals(1, resourceData.relatedResourcesMap.values.first().size)
      Assert.assertEquals(
        ResourceType.Patient,
        resourceData.relatedResourcesMap.values.first().first().resourceType
      )

      Assert.assertEquals("Snow", resourceData.computedValuesMap["familyName"])
    }

    verify { registerRepository.retrieveRegisterConfiguration("householdRegister") }

    coVerify { fhirEngine.search<Group>(Search(type = ResourceType.Group, count = 20, from = 20)) }

    verify { fhirPathDataExtractor.extractData(group, "Group.member.entity") }

    coVerify { fhirEngine.get(type = ResourceType.Patient, "12345") }

    coVerify { fhirEngine.search<Condition>(Search(type = ResourceType.Condition)) }

    coVerify { fhirEngine.search<CarePlan>(Search(type = ResourceType.CarePlan)) }
  }

  @Test
  fun loadProfileDataIsNotSupportedYet() {
    coEvery { fhirEngine.get(ResourceType.Patient, patient.id) } returns patient
    runBlocking {
      val profileData =
        registerRepository.loadProfileData(profileId = "patientProfile", resourceId = "12345")
      Assert.assertNotNull(profileData)
      Assert.assertTrue(profileData.computedValuesMap.containsKey(PATIENT_NAME))
      Assert.assertEquals("Nelson Mandela", profileData.computedValuesMap[PATIENT_NAME])
      Assert.assertTrue(profileData.computedValuesMap.containsKey(PATIENT_ID))
      Assert.assertEquals("12345", profileData.computedValuesMap[PATIENT_ID])
    }
  }

  @Test
  fun filterActiveGroupsReturnsOnlyActiveGroups() {
    val activeGroup =
      Group().apply {
        id = "12345"
        name = "Snow"
        active = true
        addMember().apply { entity = Reference("Patient/${patient.logicalId}") }
      }

    val inActiveGroup =
      Group().apply {
        id = "22222"
        name = "Mordor"
        active = false
        addMember().apply { entity = Reference("Patient/${patient.logicalId}") }
      }

    val search = Search(type = ResourceType.Group, count = 20, from = 20)
    coEvery { fhirEngine.search<Group>(search) } returns listOf(activeGroup, inActiveGroup)

    val actualGroups: List<Resource> = runBlocking {
      registerRepository.filterActiveGroups(search = search)
    }

    Assert.assertEquals(1, actualGroups.size)
    Assert.assertEquals("12345", actualGroups[0].id)
  }

  companion object {
    private const val PATIENT_NAME = "patientName"
    private const val PATIENT_ID = "patientId"
  }
}<|MERGE_RESOLUTION|>--- conflicted
+++ resolved
@@ -84,11 +84,7 @@
           dispatcherProvider = dispatcherProvider,
           configurationRegistry = configurationRegistry,
           rulesFactory = rulesFactory,
-<<<<<<< HEAD
-          sharedPreferencesHelper = mockk()
-=======
           fhirPathDataExtractor = fhirPathDataExtractor
->>>>>>> c7e42c1e
         )
       )
     runBlocking {
