/*
 * Copyright 2021 Ona Systems, Inc
 *
 * Licensed under the Apache License, Version 2.0 (the "License");
 * you may not use this file except in compliance with the License.
 * You may obtain a copy of the License at
 *
 *       http://www.apache.org/licenses/LICENSE-2.0
 *
 * Unless required by applicable law or agreed to in writing, software
 * distributed under the License is distributed on an "AS IS" BASIS,
 * WITHOUT WARRANTIES OR CONDITIONS OF ANY KIND, either express or implied.
 * See the License for the specific language governing permissions and
 * limitations under the License.
 */

package org.smartregister.fhircore.engine.auth

import android.accounts.Account
import android.accounts.AccountManager
import android.accounts.AccountManager.KEY_ACCOUNT_NAME
import android.accounts.AccountManager.KEY_ACCOUNT_TYPE
import android.accounts.AccountManager.KEY_AUTHTOKEN
import android.accounts.AccountManager.KEY_INTENT
import android.content.Intent
import androidx.arch.core.executor.testing.InstantTaskExecutorRule
import androidx.core.os.bundleOf
import androidx.test.core.app.ApplicationProvider
import dagger.hilt.android.testing.BindValue
import dagger.hilt.android.testing.HiltAndroidRule
import dagger.hilt.android.testing.HiltAndroidTest
import dagger.hilt.android.testing.HiltTestApplication
import io.mockk.every
import io.mockk.just
import io.mockk.mockk
import io.mockk.runs
import io.mockk.slot
import io.mockk.spyk
import io.mockk.verify
import java.util.Locale
import javax.inject.Inject
import kotlinx.coroutines.test.runBlockingTest
import org.junit.Assert
import org.junit.Before
import org.junit.Ignore
import org.junit.Rule
import org.junit.Test
import org.robolectric.Shadows.shadowOf
import org.robolectric.shadows.ShadowIntent
import org.smartregister.fhircore.engine.app.fakes.FakeModel
import org.smartregister.fhircore.engine.auth.AccountAuthenticator.Companion.AUTH_TOKEN_TYPE
import org.smartregister.fhircore.engine.auth.AccountAuthenticator.Companion.IS_NEW_ACCOUNT
import org.smartregister.fhircore.engine.configuration.app.ConfigService
import org.smartregister.fhircore.engine.data.remote.auth.OAuthService
import org.smartregister.fhircore.engine.data.remote.model.response.OAuthResponse
import org.smartregister.fhircore.engine.robolectric.RobolectricTest
import org.smartregister.fhircore.engine.ui.login.LoginActivity
import org.smartregister.fhircore.engine.util.DispatcherProvider
import org.smartregister.fhircore.engine.util.SecureSharedPreference
import org.smartregister.fhircore.engine.util.SharedPreferencesHelper
import org.smartregister.fhircore.engine.util.toSha1
import retrofit2.Call
import retrofit2.Response

@HiltAndroidTest
class AccountAuthenticatorTest : RobolectricTest() {

  @get:Rule val hiltRule = HiltAndroidRule(this)
  @get:Rule(order = 1) var instantTaskExecutorRule = InstantTaskExecutorRule()

  var accountManager: AccountManager = mockk()

  var oAuthService: OAuthService = mockk()

  @Inject lateinit var configService: ConfigService

  @BindValue var secureSharedPreference: SecureSharedPreference = mockk()

  @BindValue var tokenManagerService: TokenManagerService = mockk()

  @Inject lateinit var sharedPreference: SharedPreferencesHelper

  @Inject lateinit var dispatcherProvider: DispatcherProvider

  private lateinit var accountAuthenticator: AccountAuthenticator

  private val context = ApplicationProvider.getApplicationContext<HiltTestApplication>()

  private val authTokenType = "authTokenType"

  @Before
  fun setUp() {
    hiltRule.inject()
    accountAuthenticator =
      spyk(
        AccountAuthenticator(
          context = context,
          accountManager = accountManager,
<<<<<<< HEAD
          oAuthService = oAuthService,
          configurationRegistry = configurationRegistry,
=======
          oAuthService = spyk(oAuthService),
          configService = configService,
>>>>>>> 70066010
          secureSharedPreference = secureSharedPreference,
          tokenManagerService = tokenManagerService,
          sharedPreference = sharedPreference,
          dispatcherProvider = dispatcherProvider
        )
      )
  }

  @Test
  fun testThatAccountIsAddedWithCorrectConfigs() {

    val bundle =
      accountAuthenticator.addAccount(
        response = mockk(relaxed = true),
        accountType = configService.provideAuthConfiguration().accountType,
        authTokenType = authTokenType,
        requiredFeatures = emptyArray(),
        options = bundleOf()
      )
    Assert.assertNotNull(bundle)
    val parcelable = bundle.getParcelable<Intent>(KEY_INTENT)
    Assert.assertNotNull(parcelable)
    Assert.assertNotNull(parcelable!!.extras)
    Assert.assertEquals(
      configService.provideAuthConfiguration().accountType,
      parcelable.getStringExtra(KEY_ACCOUNT_TYPE)
    )

    Assert.assertTrue(parcelable.extras!!.containsKey(AUTH_TOKEN_TYPE))
    Assert.assertEquals(authTokenType, parcelable.getStringExtra(AUTH_TOKEN_TYPE))
    Assert.assertTrue(parcelable.extras!!.containsKey(IS_NEW_ACCOUNT))
    Assert.assertTrue(parcelable.extras!!.getBoolean(IS_NEW_ACCOUNT))
  }

  @Test
  fun testThatEditPropertiesIsNotNull() {
    Assert.assertNotNull(
      accountAuthenticator.editProperties(
        response = null,
        accountType = configService.provideAuthConfiguration().accountType
      )
    )
  }

  @Test
  fun testThatConfirmCredentialsIsNotNull() {
    Assert.assertNotNull(
      accountAuthenticator.confirmCredentials(
        response = mockk(relaxed = true),
        account = mockk(relaxed = true),
        options = bundleOf()
      )
    )
  }

  @Test
  fun testThatAuthTokenLabelIsCapitalized() {
    val capitalizedAuthToken = authTokenType.uppercase(Locale.ROOT)
    Assert.assertEquals(capitalizedAuthToken, accountAuthenticator.getAuthTokenLabel(authTokenType))
  }

  @Test
  fun testThatCredentialsAreUpdated() {

    val account = spyk(Account("newAccName", "newAccType"))

    val bundle =
      accountAuthenticator.updateCredentials(
        response = mockk(relaxed = true),
        account = account,
        authTokenType = authTokenType,
        options = bundleOf()
      )
    Assert.assertNotNull(bundle)
    val parcelable = bundle.getParcelable<Intent>(KEY_INTENT)
    Assert.assertNotNull(parcelable)
    Assert.assertNotNull(parcelable!!.extras)
    Assert.assertEquals(account.type, parcelable.getStringExtra(KEY_ACCOUNT_TYPE))
    Assert.assertEquals(account.name, parcelable.getStringExtra(KEY_ACCOUNT_NAME))
    Assert.assertTrue(parcelable.extras!!.containsKey(AUTH_TOKEN_TYPE))
    Assert.assertEquals(authTokenType, parcelable.getStringExtra(AUTH_TOKEN_TYPE))
  }

  @Test
  fun testGetAuthToken() {
    every { tokenManagerService.getLocalSessionToken() } returns null
    every { tokenManagerService.isTokenActive(any()) } returns false
    every { secureSharedPreference.retrieveCredentials() } returns AuthCredentials("abc", "123")
    every { accountManager.notifyAccountAuthenticated(any()) } returns false

    val account = spyk(Account("newAccName", "newAccType"))
    val authToken = accountAuthenticator.getAuthToken(mockk(), account, authTokenType, bundleOf())
    val parcelable = authToken.getParcelable<Intent>(KEY_INTENT)
    Assert.assertNotNull(authToken)
    Assert.assertNotNull(parcelable)
    Assert.assertTrue(parcelable!!.hasExtra(KEY_ACCOUNT_NAME))
    Assert.assertTrue(parcelable.hasExtra(KEY_ACCOUNT_TYPE))
    Assert.assertEquals(account.name, parcelable.getStringExtra(KEY_ACCOUNT_NAME))
    Assert.assertEquals(account.type, parcelable.getStringExtra(KEY_ACCOUNT_TYPE))
  }

  @Test
  fun testGetAuthTokenWhenAccessTokenIsNullShouldReturnValidAccount() {
    val emptySessionToken = null
    every { tokenManagerService.getLocalSessionToken() } returns emptySessionToken

    val accountManager = mockk<AccountManager>()
    val isAuthAcknowledged = true
    every { accountManager.notifyAccountAuthenticated(any()) } returns isAuthAcknowledged

    val accountAuthenticator =
      spyk(
        AccountAuthenticator(
          context = context,
          accountManager = accountManager,
          oAuthService = spyk(oAuthService),
          configService = configService,
          secureSharedPreference = secureSharedPreference,
          tokenManagerService = tokenManagerService,
          sharedPreference = sharedPreference,
          dispatcherProvider = dispatcherProvider
        )
      )

    val refreshToken = "refreshToken"
    every { accountAuthenticator.getRefreshToken() } returns refreshToken

    val newAccessToken = "newAccessToken"
    val refreshExpiresIn = 2
    val expiresIn = 1
    val scope = "scope"

    val oAuthResponse =
      OAuthResponse(
        accessToken = newAccessToken,
        tokenType = authTokenType,
        refreshToken = refreshToken,
        refreshExpiresIn = refreshExpiresIn,
        expiresIn = expiresIn,
        scope = scope
      )
    every { accountAuthenticator.refreshToken(any()) } returns oAuthResponse

    val account = Account("newAccName", "newAccType")
    val authToken = accountAuthenticator.getAuthToken(mockk(), account, authTokenType, bundleOf())

    val actualAccountName = authToken[KEY_ACCOUNT_NAME]
    val actualAccountType = authToken[KEY_ACCOUNT_TYPE]
    val actualAccountAuthToken = authToken[KEY_AUTHTOKEN]

    Assert.assertEquals(account.name, actualAccountName)
    Assert.assertEquals(account.type, actualAccountType)
    Assert.assertEquals(newAccessToken, actualAccountAuthToken)
  }

  @Test
  fun testGetAuthTokenWhenAccessTokenIsBlankAndNewTokenResponseIsNullShouldReturnValidAccountFromAuthActivity() {
    val emptySessionToken = ""
    every { tokenManagerService.getLocalSessionToken() } returns emptySessionToken

    val accountManager = mockk<AccountManager>()
    val isAuthAcknowledged = true
    every { accountManager.notifyAccountAuthenticated(any()) } returns isAuthAcknowledged

    val accountAuthenticator =
      spyk(
        AccountAuthenticator(
          context = context,
          accountManager = accountManager,
          oAuthService = spyk(oAuthService),
          configService = configService,
          secureSharedPreference = secureSharedPreference,
          tokenManagerService = tokenManagerService,
          sharedPreference = sharedPreference,
          dispatcherProvider = dispatcherProvider
        )
      )

    val refreshToken = "refreshToken"
    every { accountAuthenticator.getRefreshToken() } returns refreshToken

    val oAuthResponse = null
    every { accountAuthenticator.refreshToken(any()) } returns oAuthResponse

    val account = Account("newAccName", "newAccType")
    val authToken = accountAuthenticator.getAuthToken(mockk(), account, authTokenType, bundleOf())
    val parcelable = authToken.getParcelable<Intent>(KEY_INTENT)

    val actualAccountName = parcelable?.getStringExtra(KEY_ACCOUNT_NAME)
    val actualAccountType = parcelable?.getStringExtra(KEY_ACCOUNT_TYPE)

    Assert.assertNotNull(authToken)
    Assert.assertNotNull(parcelable)
    Assert.assertTrue(parcelable!!.hasExtra(KEY_ACCOUNT_NAME))
    Assert.assertTrue(parcelable.hasExtra(KEY_ACCOUNT_TYPE))
    Assert.assertEquals(account.name, actualAccountName)
    Assert.assertEquals(account.type, actualAccountType)
  }

  @Test
  fun testHasFeatures() {
    Assert.assertNotNull(accountAuthenticator.hasFeatures(mockk(), mockk(), arrayOf()))
  }

  @Test
  fun testGetUserInfo() {
    every { oAuthService.userInfo() } returns mockk()
    Assert.assertNotNull(accountAuthenticator.getUserInfo())
  }

  @Test
  fun testFetchToken() {
    val callMock = mockk<Call<OAuthResponse>>()
    val mockResponse = Response.success<OAuthResponse?>(mockk())
    every { callMock.execute() } returns mockResponse
    every { oAuthService.fetchToken(any()) } returns callMock
    val token =
      accountAuthenticator.fetchToken(
        FakeModel.authCredentials.username,
        FakeModel.authCredentials.password.toCharArray()
      )
    Assert.assertNotNull(token)
  }

  @Test
  @Ignore("Fix assertion")
  fun testRefreshToken() {
    val callMock = mockk<Call<OAuthResponse>>()
    val mockk = mockk<OAuthResponse>()
    val mockResponse = spyk(Response.success<OAuthResponse?>(mockk))
    every { callMock.execute() } returns mockResponse

    every { accountAuthenticator.oAuthService.fetchToken(any()) } returns callMock
    val token = accountAuthenticator.refreshToken(FakeModel.authCredentials.refreshToken!!)
    Assert.assertNotNull(token)
  }

  @Test
  fun testGetRefreshToken() {
    every { tokenManagerService.isTokenActive(any()) } returns false

    every { secureSharedPreference.retrieveCredentials() } returns null
    Assert.assertNull(accountAuthenticator.getRefreshToken())

    every { secureSharedPreference.retrieveCredentials() } returns
      AuthCredentials("abc", "123", null, null)
    Assert.assertNull(accountAuthenticator.getRefreshToken())
  }

  @Test
  fun testHasActiveSession() {
    every { tokenManagerService.getLocalSessionToken() } returns ""
    Assert.assertFalse(accountAuthenticator.hasActiveSession())
  }

  @Test
  fun testValidLocalCredentials() {
    every { secureSharedPreference.retrieveCredentials() } returns
      AuthCredentials("demo", "51r1K4l1".toSha1())

    Assert.assertTrue(accountAuthenticator.validLocalCredentials("demo", "51r1K4l1".toCharArray()))
    Assert.assertFalse(
      accountAuthenticator.validLocalCredentials("WrongUsername", "51r1K4l1".toCharArray())
    )
    Assert.assertFalse(
      accountAuthenticator.validLocalCredentials("demo", "WrongPassword".toCharArray())
    )
  }

  @Test
  fun testUpdateSession() {
    every { secureSharedPreference.retrieveCredentials() } returns
      AuthCredentials("abc", "123", null, null)
    every { secureSharedPreference.saveCredentials(any()) } just runs

    val successResponse: OAuthResponse = mockk()
    every { successResponse.accessToken } returns "newAccessToken"
    every { successResponse.refreshToken } returns "newRefreshToken"

    accountAuthenticator.updateSession(successResponse)

    val slot = slot<AuthCredentials>()

    verify { secureSharedPreference.retrieveCredentials() }
    verify { secureSharedPreference.saveCredentials(capture(slot)) }

    val retrieveCredentials = slot.captured
    Assert.assertNotNull(retrieveCredentials)
    Assert.assertEquals(successResponse.accessToken, retrieveCredentials.sessionToken)
    Assert.assertEquals(successResponse.refreshToken, retrieveCredentials.refreshToken)
  }

  @Test
  fun testLaunchLoginScreenShouldStartLoginActivity() {
    accountAuthenticator.launchLoginScreen()
    val startedIntent: Intent =
      shadowOf(ApplicationProvider.getApplicationContext<HiltTestApplication>()).nextStartedActivity
    val shadowIntent: ShadowIntent = shadowOf(startedIntent)
    Assert.assertEquals(LoginActivity::class.java, shadowIntent.intentClass)
  }

  @Test
  fun testLogoutShouldCleanSessionAndStartLoginActivity() = runBlockingTest {
    every { accountManager.clearPassword(any()) } just runs
    every { tokenManagerService.isTokenActive(any()) } returns true
    every { tokenManagerService.getActiveAccount() } returns Account("abc", "typ")
    every { secureSharedPreference.retrieveCredentials() } returns
      AuthCredentials("abc", "111", "mystoken", "myrtoken")
    every { secureSharedPreference.deleteSessionPin() } just runs
    every { secureSharedPreference.deleteSession() } just runs

    accountAuthenticator.logout()

    val startedIntent: Intent =
      shadowOf(ApplicationProvider.getApplicationContext<HiltTestApplication>()).nextStartedActivity
    val shadowIntent: ShadowIntent = shadowOf(startedIntent)
    Assert.assertEquals(LoginActivity::class.java, shadowIntent.intentClass)

    verify { oAuthService.logout(any(), any(), any()) }
    verify { accountManager.clearPassword(any()) }
    verify { tokenManagerService.getActiveAccount() }
    verify { secureSharedPreference.deleteSessionPin() }
    verify { secureSharedPreference.deleteSession() }
  }
}<|MERGE_RESOLUTION|>--- conflicted
+++ resolved
@@ -96,13 +96,8 @@
         AccountAuthenticator(
           context = context,
           accountManager = accountManager,
-<<<<<<< HEAD
-          oAuthService = oAuthService,
-          configurationRegistry = configurationRegistry,
-=======
           oAuthService = spyk(oAuthService),
           configService = configService,
->>>>>>> 70066010
           secureSharedPreference = secureSharedPreference,
           tokenManagerService = tokenManagerService,
           sharedPreference = sharedPreference,
