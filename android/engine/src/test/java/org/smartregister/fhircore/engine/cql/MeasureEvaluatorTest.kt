--- conflicted
+++ resolved
@@ -30,11 +30,7 @@
 import org.junit.Test
 import org.smartregister.fhircore.engine.util.FileUtil
 
-<<<<<<< HEAD
-@Ignore("need to fix OOM issue")
-=======
 @Ignore("Fix java.lang.OutOfMemoryError: Java heap space")
->>>>>>> 0cbf6b3b
 class MeasureEvaluatorTest {
 
   private var baseTestPathMeasureAssets: Path =
