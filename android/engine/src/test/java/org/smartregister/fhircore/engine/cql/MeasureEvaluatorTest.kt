/*
 * Copyright 2021 Ona Systems, Inc
 *
 * Licensed under the Apache License, Version 2.0 (the "License");
 * you may not use this file except in compliance with the License.
 * You may obtain a copy of the License at
 *
 *       http://www.apache.org/licenses/LICENSE-2.0
 *
 * Unless required by applicable law or agreed to in writing, software
 * distributed under the License is distributed on an "AS IS" BASIS,
 * WITHOUT WARRANTIES OR CONDITIONS OF ANY KIND, either express or implied.
 * See the License for the specific language governing permissions and
 * limitations under the License.
 */

package org.smartregister.fhircore.engine.cql

import ca.uhn.fhir.context.FhirContext
import ca.uhn.fhir.context.FhirVersionEnum
import java.io.ByteArrayInputStream
import java.io.File
import java.io.InputStream
import org.hl7.fhir.instance.model.api.IBaseBundle
import org.hl7.fhir.instance.model.api.IBaseResource
import org.junit.Assert
import org.junit.Ignore
import org.junit.Test
import org.smartregister.fhircore.engine.util.FileUtil

class MeasureEvaluatorTest {

  var baseTestPathMeasureAssets =
    System.getProperty("user.dir") +
      File.separator +
      "src" +
      File.separator +
      File.separator +
      "test/resources/cql/measureevaluator/"
  var patientAssetsDir = baseTestPathMeasureAssets + "first-contact"
  var libraryFilePath = "test/resources/cql/measureevaluator/library/ANCIND01-bundle.json"

  @Test
  @Ignore("Fails with 'java.lang.OutOfMemoryError: Java heap space' on local and CI as well")
  fun runMeasureEvaluate() {
    val fhirContext = FhirContext.forCached(FhirVersionEnum.R4)
    val parser = fhirContext.newJsonParser()!!

    val filePatientAssetDir = File(patientAssetsDir)
<<<<<<< HEAD
    val fileUtil = FileUtil()
    val fileListString = fileUtil.recurseFolders(filePatientAssetDir)
=======
    val fileListString = FileUtil.recurseFolders(filePatientAssetDir)
>>>>>>> 315798b3
    val patientResources: ArrayList<String> = ArrayList()
    for (f in fileListString) {
      patientResources.add(FileUtil.readJsonFile(f))
    }

    val resources = ArrayList<IBaseResource>()
    for (r in patientResources) {
      val patientDataStream: InputStream = ByteArrayInputStream(r.toByteArray())
      val patientData = parser.parseResource(patientDataStream) as IBaseBundle
      resources.add(patientData)
    }

<<<<<<< HEAD
    val resources = ArrayList<IBaseResource>()
    for (r in patientResources) {
      val patientDataStream: InputStream = ByteArrayInputStream(r.toByteArray())
      val patientData = parser.parseResource(patientDataStream) as IBaseBundle
      resources.add(patientData)
    }

    val libraryStream: InputStream =
      ByteArrayInputStream(fileUtil.readJsonFile(libraryFilePath).toByteArray())
=======
    val libraryStream: InputStream =
      ByteArrayInputStream(FileUtil.readJsonFile(libraryFilePath).toByteArray())
>>>>>>> 315798b3
    val library = parser.parseResource(libraryStream) as IBaseBundle

    val measureEvaluator = MeasureEvaluator()
    val measureReport =
      measureEvaluator.runMeasureEvaluate(
        resources,
        library,
        fhirContext,
        "http://fhir.org/guides/who/anc-cds/Measure/ANCIND01",
        "2020-01-01",
        "2020-01-31",
        "subject",
        "patient-charity-otala-1"
      )

    Assert.assertNotNull(measureReport)
  }
}<|MERGE_RESOLUTION|>--- conflicted
+++ resolved
@@ -47,12 +47,7 @@
     val parser = fhirContext.newJsonParser()!!
 
     val filePatientAssetDir = File(patientAssetsDir)
-<<<<<<< HEAD
-    val fileUtil = FileUtil()
-    val fileListString = fileUtil.recurseFolders(filePatientAssetDir)
-=======
     val fileListString = FileUtil.recurseFolders(filePatientAssetDir)
->>>>>>> 315798b3
     val patientResources: ArrayList<String> = ArrayList()
     for (f in fileListString) {
       patientResources.add(FileUtil.readJsonFile(f))
@@ -65,20 +60,8 @@
       resources.add(patientData)
     }
 
-<<<<<<< HEAD
-    val resources = ArrayList<IBaseResource>()
-    for (r in patientResources) {
-      val patientDataStream: InputStream = ByteArrayInputStream(r.toByteArray())
-      val patientData = parser.parseResource(patientDataStream) as IBaseBundle
-      resources.add(patientData)
-    }
-
-    val libraryStream: InputStream =
-      ByteArrayInputStream(fileUtil.readJsonFile(libraryFilePath).toByteArray())
-=======
     val libraryStream: InputStream =
       ByteArrayInputStream(FileUtil.readJsonFile(libraryFilePath).toByteArray())
->>>>>>> 315798b3
     val library = parser.parseResource(libraryStream) as IBaseBundle
 
     val measureEvaluator = MeasureEvaluator()
