/*
 * Copyright 2021 Ona Systems, Inc
 *
 * Licensed under the Apache License, Version 2.0 (the "License");
 * you may not use this file except in compliance with the License.
 * You may obtain a copy of the License at
 *
 *       http://www.apache.org/licenses/LICENSE-2.0
 *
 * Unless required by applicable law or agreed to in writing, software
 * distributed under the License is distributed on an "AS IS" BASIS,
 * WITHOUT WARRANTIES OR CONDITIONS OF ANY KIND, either express or implied.
 * See the License for the specific language governing permissions and
 * limitations under the License.
 */

package org.smartregister.fhircore.engine.util

import java.util.Date
import org.junit.Assert
import org.junit.Ignore
import org.junit.Test
import org.smartregister.fhircore.engine.util.DateUtils.getDate
import org.smartregister.fhircore.engine.util.DateUtils.makeItReadable
import org.smartregister.fhircore.engine.util.DateUtils.toHumanDisplay

class DateUtilsTest {

  @Test
  fun `addDays() should return correct date when given initialDate and daysToAdd`() {
    val finalDate = DateUtils.addDays("2020-04-05", 12)

    Assert.assertEquals("4-17-2020", finalDate)
  }

  @Test
  fun `addDays() should return correct date when given initialDate, daysToAdd and pattern`() {
    val finalDate =
      DateUtils.addDays("2020-03-10 01:23:00 AM", 12, dateTimeFormat = "yyyy-MM-dd h:mm:ss a")

    Assert.assertEquals("3-22-2020", finalDate)
  }

  @Ignore("Tests passing locally but failing assertion on ci")
  @Test
  fun `toHumanDisplay() should return Date in the correct format`() {
    val date = Date("Fri, 1 Oct 2021 13:30:00 GMT+5")
    val formattedDate = date.toHumanDisplay()
    Assert.assertEquals("Oct 1, 2021 1:30:00 PM", formattedDate)
  }
<<<<<<< HEAD
=======

>>>>>>> a6eb4fd8
  @Test
  fun testDateToStringFunction() {
    Assert.assertEquals("2020-03-10".getDate("yyyy-MM-dd").makeItReadable(), "10-Mar-2020")
  }
}<|MERGE_RESOLUTION|>--- conflicted
+++ resolved
@@ -48,10 +48,7 @@
     val formattedDate = date.toHumanDisplay()
     Assert.assertEquals("Oct 1, 2021 1:30:00 PM", formattedDate)
   }
-<<<<<<< HEAD
-=======
 
->>>>>>> a6eb4fd8
   @Test
   fun testDateToStringFunction() {
     Assert.assertEquals("2020-03-10".getDate("yyyy-MM-dd").makeItReadable(), "10-Mar-2020")
