/*
 * Copyright 2021-2023 Ona Systems, Inc
 *
 * Licensed under the Apache License, Version 2.0 (the "License");
 * you may not use this file except in compliance with the License.
 * You may obtain a copy of the License at
 *
 *       http://www.apache.org/licenses/LICENSE-2.0
 *
 * Unless required by applicable law or agreed to in writing, software
 * distributed under the License is distributed on an "AS IS" BASIS,
 * WITHOUT WARRANTIES OR CONDITIONS OF ANY KIND, either express or implied.
 * See the License for the specific language governing permissions and
 * limitations under the License.
 */

package org.smartregister.fhircore.engine.data.local

import android.app.Application
import androidx.test.core.app.ApplicationProvider
import com.google.android.fhir.FhirEngine
import com.google.android.fhir.db.ResourceNotFoundException
import com.google.android.fhir.get
import com.google.android.fhir.logicalId
import com.google.android.fhir.search.Search
import com.google.android.fhir.search.search
import com.google.gson.Gson
import dagger.hilt.android.testing.HiltAndroidRule
import dagger.hilt.android.testing.HiltAndroidTest
import io.mockk.coEvery
import io.mockk.coVerify
import io.mockk.every
import io.mockk.just
import io.mockk.mockk
import io.mockk.mockkStatic
import io.mockk.runs
import io.mockk.slot
import io.mockk.spyk
import io.mockk.unmockkStatic
import io.mockk.verify
import java.time.ZoneId
import java.util.Date
import javax.inject.Inject
import kotlinx.coroutines.ExperimentalCoroutinesApi
import kotlinx.coroutines.runBlocking
import kotlinx.coroutines.test.runTest
import org.hl7.fhir.r4.model.Address
import org.hl7.fhir.r4.model.CarePlan
import org.hl7.fhir.r4.model.Coding
import org.hl7.fhir.r4.model.Condition
import org.hl7.fhir.r4.model.ContactPoint
import org.hl7.fhir.r4.model.DataRequirement
import org.hl7.fhir.r4.model.DateTimeType
import org.hl7.fhir.r4.model.Enumerations
import org.hl7.fhir.r4.model.Group
import org.hl7.fhir.r4.model.HumanName
import org.hl7.fhir.r4.model.Organization
import org.hl7.fhir.r4.model.Patient
import org.hl7.fhir.r4.model.Procedure
import org.hl7.fhir.r4.model.Reference
import org.hl7.fhir.r4.model.RelatedPerson
import org.hl7.fhir.r4.model.Resource
import org.hl7.fhir.r4.model.ResourceType
import org.hl7.fhir.r4.model.ServiceRequest
import org.hl7.fhir.r4.model.StringType
import org.hl7.fhir.r4.model.Task
import org.joda.time.LocalDate
import org.junit.Assert
import org.junit.Before
import org.junit.Rule
import org.junit.Test
import org.smartregister.fhircore.engine.app.fakes.Faker
import org.smartregister.fhircore.engine.configuration.ConfigurationRegistry
import org.smartregister.fhircore.engine.configuration.app.ConfigService
import org.smartregister.fhircore.engine.configuration.profile.ManagingEntityConfig
import org.smartregister.fhircore.engine.domain.model.Code
import org.smartregister.fhircore.engine.domain.model.ResourceConfig
import org.smartregister.fhircore.engine.robolectric.RobolectricTest
import org.smartregister.fhircore.engine.rulesengine.ConfigRulesExecutor
import org.smartregister.fhircore.engine.util.DefaultDispatcherProvider
import org.smartregister.fhircore.engine.util.SharedPreferencesHelper
import org.smartregister.fhircore.engine.util.extension.asReference
import org.smartregister.fhircore.engine.util.extension.formatDate
import org.smartregister.fhircore.engine.util.extension.generateMissingId
import org.smartregister.fhircore.engine.util.extension.loadResource
import org.smartregister.fhircore.engine.util.extension.plusDays
import org.smartregister.fhircore.engine.util.extension.updateLastUpdated

@OptIn(ExperimentalCoroutinesApi::class)
@HiltAndroidTest
class DefaultRepositoryTest : RobolectricTest() {

  @get:Rule val hiltRule = HiltAndroidRule(this)

  private val application = ApplicationProvider.getApplicationContext<Application>()

  @Inject lateinit var gson: Gson
  private val configurationRegistry: ConfigurationRegistry = Faker.buildTestConfigurationRegistry()

  @Inject lateinit var configService: ConfigService
  private lateinit var dispatcherProvider: DefaultDispatcherProvider
  private lateinit var fhirEngine: FhirEngine
  private lateinit var sharedPreferenceHelper: SharedPreferencesHelper
  private lateinit var defaultRepository: DefaultRepository

  @Inject lateinit var configRulesExecutor: ConfigRulesExecutor
  private lateinit var spiedConfigService: ConfigService

  @Before
  fun setUp() {
    hiltRule.inject()
    dispatcherProvider = DefaultDispatcherProvider()
    fhirEngine = mockk(relaxUnitFun = true)
    sharedPreferenceHelper = SharedPreferencesHelper(application, gson)
    spiedConfigService = spyk(configService)
    defaultRepository =
      DefaultRepository(
        fhirEngine = fhirEngine,
        dispatcherProvider = dispatcherProvider,
        sharedPreferencesHelper = sharedPreferenceHelper,
        configurationRegistry = configurationRegistry,
        configService = spiedConfigService,
        configRulesExecutor = configRulesExecutor,
      )
  }

  @Test
  fun loadResourceShouldGetResourceUsingId() {
    val samplePatientId = "12345"
    val samplePatient: Patient = Patient().apply { id = samplePatientId }

    coEvery { fhirEngine.get<Patient>(any()) } answers { samplePatient }

    runBlocking {
      val actualPatient = defaultRepository.loadResource<Patient>(samplePatientId)
      Assert.assertEquals("12345", actualPatient?.id)
    }

    coVerify { fhirEngine.get<Patient>("12345") }
  }

  @Test
  fun loadResourceShouldGetResourceWithReference() = runTest {
    val sampleResource = Patient().apply { id = "123345677" }
    val sampleResourceReference = sampleResource.asReference()
    coEvery { fhirEngine.get(any(), sampleResource.logicalId) } answers { sampleResource }

    val result = defaultRepository.loadResource(sampleResourceReference)
    Assert.assertEquals(sampleResource, result)
    coVerify(exactly = 1) { fhirEngine.get(sampleResource.resourceType, sampleResource.logicalId) }
  }

  @Test
  fun loadResourceShouldGetResourceWithResourceTypeAndLogicalId() = runTest {
    val sampleResource = Patient().apply { id = "123345677" }
    coEvery { fhirEngine.get(any(), sampleResource.logicalId) } answers { sampleResource }

    val result = defaultRepository.loadResource(sampleResource.logicalId, ResourceType.Patient)
    Assert.assertEquals(sampleResource, result)
    coVerify(exactly = 1) { fhirEngine.get(sampleResource.resourceType, sampleResource.logicalId) }
  }

  @Test
  fun searchResourceForGivenReferenceShouldSearchCarePlanThatIsRelatedToAPatientUsingId() {
    val samplePatientId = "12345"

    coEvery { fhirEngine.search<CarePlan> {} } returns listOf(mockk())

    runBlocking {
      val actualCarePlans =
        defaultRepository.searchResourceFor<CarePlan>(
          subjectId = samplePatientId,
          subjectType = ResourceType.Patient,
          subjectParam = CarePlan.SUBJECT,
          filters = emptyList(),
        )
      Assert.assertEquals(1, actualCarePlans.size)
    }

    coVerify { fhirEngine.search<CarePlan> {} }
  }

  @Test
  fun searchResourceForGivenTokenShouldReturn1PatientUsingId() {
    val samplePatientId = "12345"

    coEvery { fhirEngine.search<Patient> {} } returns listOf(mockk())

    runBlocking {
      val actualPatients =
        defaultRepository.searchResourceFor<Patient>(
          token = Patient.RES_ID,
          subjectId = samplePatientId,
          subjectType = ResourceType.Patient,
          filters = emptyList(),
          configComputedRuleValues = emptyMap(),
        )
      Assert.assertEquals(1, actualPatients.size)
    }

    coVerify { fhirEngine.search<Patient> {} }
  }

  @Test
  fun searchShouldReturn1ConditionGivenConditionTypeDataRequirement() {
    coEvery { fhirEngine.search<Condition> {} } returns listOf(mockk())

    runBlocking {
      val actualPatients =
        defaultRepository.search(
          dataRequirement =
            DataRequirement().apply { type = Enumerations.ResourceType.CONDITION.toCode() },
        )
      Assert.assertEquals(1, actualPatients.size)
    }
  }

  @Test
  fun addOrUpdateShouldCallFhirEngineUpdateWhenResourceExists() {
    val patientId = "15672-9234"
    val patient: Patient =
      Patient().apply {
        id = patientId
        active = true
        birthDate = LocalDate.parse("1996-08-17").toDate()
        gender = Enumerations.AdministrativeGender.MALE
        address =
          listOf(
            Address().apply {
              city = "Lahore"
              country = "Pakistan"
            },
          )
        name =
          listOf(
            HumanName().apply {
              given = mutableListOf(StringType("Salman"))
              family = "Ali"
            },
          )
        telecom = listOf(ContactPoint().apply { value = "12345" })
      }

    val savedPatientSlot = slot<Patient>()

    coEvery { fhirEngine.get(any(), any()) } answers { patient }
    coEvery { fhirEngine.update(any()) } just runs

    // Call the function under test
    runBlocking { defaultRepository.addOrUpdate(resource = patient) }

    coVerify { fhirEngine.get(ResourceType.Patient, patientId) }
    coVerify { fhirEngine.update(capture(savedPatientSlot)) }

    savedPatientSlot.captured.run {
      Assert.assertEquals(patient.idElement.idPart, idElement.idPart)
      Assert.assertEquals(patient.active, active)
      Assert.assertEquals(patient.birthDate, birthDate)
      Assert.assertEquals(patient.telecom[0].value, telecom[0].value)
      Assert.assertEquals(patient.name[0].family, name[0].family)
      Assert.assertEquals(patient.name[0].given[0].value, name[0].given[0].value)
      Assert.assertEquals(patient.address[0].city, address[0].city)
      Assert.assertEquals(patient.address[0].country, address[0].country)
    }

    // verify exception scenario
    coEvery { fhirEngine.get(ResourceType.Patient, any()) } throws
      mockk<ResourceNotFoundException>()
    coEvery { fhirEngine.create(any()) } returns listOf()
    runBlocking { defaultRepository.addOrUpdate(resource = Patient()) }
    coVerify(exactly = 1) { fhirEngine.create(any()) }
  }

  @Test
  fun saveShouldCallResourceGenerateMissingId() {
    mockkStatic(Resource::generateMissingId)
    val resource = spyk(Patient())

    coEvery { fhirEngine.get(ResourceType.Patient, any()) } throws
      ResourceNotFoundException("Exce", "Exce")
    coEvery { fhirEngine.create(any()) } returns listOf()

    runBlocking { defaultRepository.create(true, resource) }

    verify { resource.generateMissingId() }

    unmockkStatic(Resource::generateMissingId)
  }

  @Test
  fun `create() should add Resource_meta_lastUpdated`() {
    mockkStatic(Resource::updateLastUpdated)
    val resource = spyk(Patient())

    coEvery { fhirEngine.create(any()) } returns listOf()
    Assert.assertNull(resource.meta.lastUpdated)

    runBlocking { defaultRepository.create(true, resource) }

    Assert.assertNotNull(resource.meta.lastUpdated)
    verify { resource.updateLastUpdated() }
    unmockkStatic(Resource::updateLastUpdated)
  }

  @Test
  fun testCreateShouldNotDuplicateMetaTagsWithSameSystemCode() {
    val system = "https://smartregister.org/location-tag-id"
    val code = "86453"
    val anotherCode = "10200"
    val coding = Coding(system, code, "Location")
    val anotherCoding = Coding(system, anotherCode, "Location")
    val resource = Patient().apply { meta.addTag(coding) }

    // Meta contains 1 tag with code 86453
    Assert.assertEquals(1, resource.meta.tag.size)
    val firstTag = resource.meta.tag.first()
    Assert.assertEquals(code, firstTag.code)
    Assert.assertEquals(system, firstTag.system)

    coEvery { fhirEngine.create(any()) } returns listOf(resource.id)
    every { spiedConfigService.provideResourceTags(sharedPreferenceHelper) } returns
      listOf(coding, anotherCoding)
    runBlocking { defaultRepository.create(true, resource) }

    // Expecting 2 tags; tag with code 86453 should not be duplicated.
    Assert.assertEquals(2, resource.meta.tag.size)
    Assert.assertNotNull(resource.meta.lastUpdated)
    Assert.assertNotNull(resource.meta.getTag(system, code))
  }

  @Test
  fun `update() should call Resource#updateLastUpdated and FhirEngine#update`() {
    mockkStatic(Resource::updateLastUpdated)
    val resource = spyk(Patient())

    coEvery { fhirEngine.update(any()) } just runs
    Assert.assertNull(resource.meta.lastUpdated)

    runBlocking { defaultRepository.update(resource) }

    Assert.assertNotNull(resource.meta.lastUpdated)
    verify { resource.updateLastUpdated() }
    coVerify { fhirEngine.update(resource) }
    unmockkStatic(Resource::updateLastUpdated)
  }

  @Test
  fun deleteShouldDeleteResourceFromEngine() = runTest {
    coEvery { fhirEngine.delete(any(), any()) } just runs
    val sampleResource = Patient().apply { id = "testid" }
    defaultRepository.delete(sampleResource)

    coVerify { fhirEngine.delete(sampleResource.resourceType, sampleResource.logicalId) }
  }

  @Test
  fun addOrUpdateShouldCallResourceGenerateMissingIdWhenResourceIdIsNull() {
    mockkStatic(Resource::generateMissingId)
    val resource = Patient()

    coEvery { fhirEngine.get(ResourceType.Patient, any()) } throws
      ResourceNotFoundException("Exce", "Exce")
    coEvery { fhirEngine.create(any()) } returns listOf()

    runBlocking { defaultRepository.addOrUpdate(resource = resource) }

    coVerify { resource.generateMissingId() }

    unmockkStatic(Resource::generateMissingId)
  }

  @Test
  fun loadManagingEntityShouldReturnPatient() {
    val group = Group().apply { managingEntity = Reference("RelatedPerson/12983") }

    val relatedPerson =
      RelatedPerson().apply {
        id = "12983"
        patient = Reference("Patient/12345")
      }
    coEvery { fhirEngine.search<RelatedPerson> {} } returns listOf(relatedPerson)

    val patient = Patient().apply { id = "12345" }
    coEvery { fhirEngine.search<Patient> {} } returns listOf(patient)

    runBlocking {
      val managingEntity = defaultRepository.loadManagingEntity(group, emptyMap())
      Assert.assertEquals("12345", managingEntity?.logicalId)
    }
  }

  @Test
  fun changeManagingEntityShouldVerifyFhirEngineCalls() {
    val patient =
      Patient().apply {
        id = "54321"
        addName().apply {
          addGiven("Sam")
          family = "Smith"
        }
        addTelecom().apply { value = "ssmith@mail.com" }
        addAddress().apply {
          district = "Mawar"
          city = "Jakarta"
        }
        gender = Enumerations.AdministrativeGender.MALE
      }
    val relatedPerson =
      RelatedPerson().apply {
        active = true
        name = patient.name
        birthDate = patient.birthDate
        telecom = patient.telecom
        address = patient.address
        gender = patient.gender
        this.patient = patient.asReference()
        id = "testRelatedPersonId"
      }

    val defaultRepositorySpy = spyk(defaultRepository)

    coEvery { fhirEngine.get<Patient>("54321") } returns patient

    coEvery { fhirEngine.get<RelatedPerson>("12983") } returns relatedPerson

    coEvery { fhirEngine.create(any()) } returns listOf()

    val group =
      Group().apply {
        id = "73847"
        managingEntity = Reference("RelatedPerson/12983")
        managingEntity.id = "33292"
      }
    coEvery { fhirEngine.get<Group>("73847") } returns group

    coEvery { fhirEngine.update(any()) } just runs

    coEvery { fhirEngine.get(relatedPerson.resourceType, relatedPerson.logicalId) } answers
      {
        relatedPerson
      }
    runBlocking {
      defaultRepositorySpy.changeManagingEntity(
        newManagingEntityId = "54321",
        groupId = "73847",
        ManagingEntityConfig(
          resourceType = ResourceType.Patient,
          relationshipCode =
            Code().apply {
              system = "http://hl7.org/fhir/ValueSet/relatedperson-relationshiptype"
              code = "99990006"
              display = "Family Head"
            },
        ),
      )
    }

    coVerify { fhirEngine.get<Patient>("54321") }

    coVerify { fhirEngine.get<Group>("73847") }

    coVerify { defaultRepositorySpy.addOrUpdate(resource = relatedPerson) }
  }

  @Test
  fun changeManagingEntityShouldVerifyFhirEngineCallsEvenWithAnOrganizationAsTheCurrentManagingEntity() {
    val patient =
      Patient().apply {
        id = "54321"
        addName().apply {
          addGiven("Sam")
          family = "Smith"
        }
        addTelecom().apply { value = "ssmith@mail.com" }
        addAddress().apply {
          district = "Mawar"
          city = "Jakarta"
        }
        gender = Enumerations.AdministrativeGender.MALE
      }
    val relatedPerson =
      RelatedPerson().apply {
        active = true
        name = patient.name
        birthDate = patient.birthDate
        telecom = patient.telecom
        address = patient.address
        gender = patient.gender
        this.patient = patient.asReference()
        id = "testRelatedPersonId"
      }

    val organization =
      Organization().apply {
        id = "12983"
        name = "Test Organization"
      }

    val defaultRepositorySpy = spyk(defaultRepository)

    coEvery { fhirEngine.get<Patient>("54321") } returns patient
    coEvery { fhirEngine.get<Organization>("12983") } returns organization
    coEvery { fhirEngine.get<RelatedPerson>(any()) } returns relatedPerson
    coEvery { fhirEngine.create(any()) } returns listOf()

    val group =
      Group().apply {
        id = "73847"
        managingEntity = Reference("Organization/12983")
        managingEntity.id = "33292"
      }
    coEvery { fhirEngine.get<Group>("73847") } returns group
    coEvery { fhirEngine.update(any()) } just runs

    runBlocking {
      defaultRepositorySpy.changeManagingEntity(
        newManagingEntityId = "54321",
        groupId = "73847",
        ManagingEntityConfig(
          resourceType = ResourceType.Patient,
          relationshipCode =
            Code().apply {
              system = "http://hl7.org/fhir/ValueSet/relatedperson-relationshiptype"
              code = "99990006"
              display = "Family Head"
            },
        ),
      )
    }

    coVerify { fhirEngine.get<Patient>("54321") }
    coVerify { fhirEngine.get<Group>("73847") }
    coVerify(inverse = true) { defaultRepositorySpy.addOrUpdate(resource = relatedPerson) }
  }

  @Test
  fun removeGroupGivenGroupAlreadyDeletedShouldThrowIllegalStateException() {
    val group =
      Group().apply {
        id = "73847"
        active = false
      }
    coEvery { fhirEngine.loadResource<Group>("73847") } returns group

    Assert.assertThrows(IllegalStateException::class.java) {
      runBlocking { defaultRepository.removeGroup(group.logicalId, false, emptyMap()) }
    }
  }

  @Test
  fun removeGroupShouldRemoveManagingEntityRelatedPerson() = runTest {
    val managingEntityRelatedPerson = RelatedPerson().apply { id = "testRelatedPersonId" }
    val defaultRepositorySpy =
      spyk(
        DefaultRepository(
          fhirEngine = fhirEngine,
          dispatcherProvider = dispatcherProvider,
          sharedPreferencesHelper = mockk(),
          configurationRegistry = mockk(),
          configService = mockk(),
          configRulesExecutor = mockk(),
        ),
      )
    coEvery { fhirEngine.search<RelatedPerson>(any<Search>()) } returns
      listOf(managingEntityRelatedPerson)
    coEvery { defaultRepositorySpy.delete(any()) } just runs
    coEvery { defaultRepositorySpy.addOrUpdate(resource = any()) } just runs
    val group =
      Group().apply {
        id = "testGroupId"
        active = true
        managingEntity = managingEntityRelatedPerson.asReference()
      }
    coEvery { fhirEngine.loadResource<Group>(group.id) } returns group

    defaultRepositorySpy.removeGroup(group.id, isDeactivateMembers = false, emptyMap())
    coVerify { defaultRepositorySpy.delete(managingEntityRelatedPerson) }
    Assert.assertFalse(group.active)
  }

  @Test
  fun removeGroupMemberShouldDeactivateGroupMember() = runTest {
    val memberId = "testMemberId"
    val patientMemberRep =
      Patient().apply {
        id = memberId
        active = true
      }
    val defaultRepositorySpy = spyk(defaultRepository)
    coEvery { defaultRepositorySpy.addOrUpdate(resource = any()) } just runs
    coEvery { fhirEngine.get(patientMemberRep.resourceType, memberId) } returns patientMemberRep

    defaultRepositorySpy.removeGroupMember(
      memberId,
      null,
<<<<<<< HEAD
      patientMemberRep.resourceType,
      emptyMap()
=======
      patientMemberRep.resourceType.name,
      emptyMap(),
>>>>>>> c7ef6237
    )
    Assert.assertFalse(patientMemberRep.active)
    coVerify { defaultRepositorySpy.addOrUpdate(resource = patientMemberRep) }
  }

  @Test
  fun removeGroupMemberShouldCatchResourceNotFoundException() = runTest {
    val memberId = "testMemberId"
    val patientMemberRep =
      Patient().apply {
        id = memberId
        active = true
      }
    val defaultRepositorySpy = spyk(defaultRepository)
    coEvery { defaultRepositorySpy.addOrUpdate(resource = any()) } just runs
    coEvery { fhirEngine.get(patientMemberRep.resourceType, memberId) }
      .throws(ResourceNotFoundException("type", "id"))

    defaultRepositorySpy.removeGroupMember(
      memberId,
      null,
<<<<<<< HEAD
      patientMemberRep.resourceType,
      emptyMap()
=======
      patientMemberRep.resourceType.name,
      emptyMap(),
>>>>>>> c7ef6237
    )
    Assert.assertTrue(patientMemberRep.active)
  }

  @Test
  fun testDeleteWithResourceId() = runTest {
    val fhirEngine: FhirEngine = mockk(relaxUnitFun = true)
    val defaultRepository =
      spyk(
        DefaultRepository(
          fhirEngine = fhirEngine,
          dispatcherProvider = dispatcherProvider,
          sharedPreferencesHelper = mockk(),
          configurationRegistry = mockk(),
          configService = mockk(),
          configRulesExecutor = mockk(),
        ),
      )

    defaultRepository.delete(resourceType = ResourceType.Patient, resourceId = "123")

    coVerify { fhirEngine.delete(any(), any()) }
  }

  @Test
  fun testRemoveGroupDeletesRelatedPersonAndUpdatesGroup() {
    defaultRepository = spyk(defaultRepository)
    val groupId = "73847"
    val patientId = "6745"
    val patient = Patient().setId(patientId)

    val group =
      Group().apply {
        id = groupId
        active = true
        member = mutableListOf(Group.GroupMemberComponent(Reference("Patient/$patientId")))
      }
    coEvery { fhirEngine.loadResource<Group>("73847") } returns group
    coEvery { fhirEngine.get(ResourceType.Patient, patientId) } returns patient

    val relatedPersonId = "1234"
    val relatedPerson = RelatedPerson().setId(relatedPersonId)
    @Suppress("UNCHECKED_CAST")
    coEvery { fhirEngine.search<RelatedPerson>(any<Search>()) } returns
      listOf(relatedPerson) as List<RelatedPerson>
    coEvery { defaultRepository.delete(any()) } just runs
    coEvery { defaultRepository.addOrUpdate(resource = any()) } just runs

    runBlocking { defaultRepository.removeGroup(groupId, true, emptyMap()) }

    coVerify { defaultRepository.delete(relatedPerson) }
    coVerify { defaultRepository.addOrUpdate(resource = patient) }
    coVerify { defaultRepository.addOrUpdate(resource = group) }
  }

  @Test
  fun removeGroupMemberDeletesRelatedPersonAndUpdatesGroup() {
    defaultRepository = spyk(defaultRepository)
    val groupId = "73847"
    val memberId = "6745"
    val groupMemberResourceType = ResourceType.Patient
    val patient =
      Patient().apply {
        id = memberId
        active = true
      }
    val relatedPersonId = "1234"
    val relatedPerson =
      RelatedPerson(Reference(patient).apply { id = memberId }).apply { id = relatedPersonId }

    val group =
      Group().apply {
        id = groupId
        active = true
        member = mutableListOf(Group.GroupMemberComponent(Reference("Patient/$memberId")))
        managingEntity = Reference("RelatedPerson/$relatedPersonId")
      }
    coEvery { fhirEngine.loadResource<Group>("73847") } returns group
    coEvery { fhirEngine.get(ResourceType.Patient, memberId) } returns patient

    coEvery { fhirEngine.search<RelatedPerson>(any<Search>()) } returns listOf(relatedPerson)
    coEvery { defaultRepository.delete(any()) } just runs
    coEvery { defaultRepository.addOrUpdate(resource = any()) } just runs

    runBlocking {
      defaultRepository.removeGroupMember(
        memberId = memberId,
        groupId = groupId,
        groupMemberResourceType = groupMemberResourceType,
        emptyMap(),
      )
    }

    coVerify { defaultRepository.delete(relatedPerson) }
    coVerify { defaultRepository.addOrUpdate(resource = group) }
  }

  @Test
  fun addOrUpdateShouldUpdateLastUpdatedToNow() {
    val date = Date()
    val patientId = "15672-9234"
    val patient: Patient =
      Patient().apply {
        meta.lastUpdated = date.plusDays(-20)
        id = "15672-9234"
        active = true
      }
    val savedPatientSlot = slot<Patient>()
    coEvery { fhirEngine.get(any(), any()) } answers { patient }
    coEvery { fhirEngine.update(any()) } just runs
    runBlocking { defaultRepository.addOrUpdate(resource = patient) }
    coVerify { fhirEngine.get(ResourceType.Patient, patientId) }
    coVerify { fhirEngine.update(capture(savedPatientSlot)) }
    Assert.assertEquals(
      date.formatDate("mm-dd-yyyy"),
      patient.meta.lastUpdated.formatDate("mm-dd-yyyy"),
    )
  }

  @Test
  fun testCloseResourceUpdatesCorrectTaskStatus() {
    val task =
      Task().apply {
        id = "37793d31-def5-40bd-a2e3-fdaf5a0ddc53"
        status = Task.TaskStatus.READY
      }
    coEvery { fhirEngine.update(any()) } just runs
    val taskSlot = slot<Task>()

    runBlocking {
      defaultRepository.closeResource(task, ResourceConfig(resource = ResourceType.CarePlan))
    }
    coVerify { fhirEngine.update(capture(taskSlot)) }
    Assert.assertEquals("37793d31-def5-40bd-a2e3-fdaf5a0ddc53", taskSlot.captured.id)
    Assert.assertEquals(Task.TaskStatus.CANCELLED, taskSlot.captured.status)
  }

  @Test
  fun testCloseResourceUpdatesCorrectCarePlanStatus() {
    val carePlan =
      CarePlan().apply {
        id = "37793d31-def5-40bd-a2e3-fdaf5a0ddc53"
        status = CarePlan.CarePlanStatus.DRAFT
      }
    coEvery { fhirEngine.update(any()) } just runs
    val carePlanSlot = slot<CarePlan>()

    runBlocking {
      defaultRepository.closeResource(carePlan, ResourceConfig(resource = ResourceType.CarePlan))
    }
    coVerify { fhirEngine.update(capture(carePlanSlot)) }
    Assert.assertEquals("37793d31-def5-40bd-a2e3-fdaf5a0ddc53", carePlanSlot.captured.id)
    Assert.assertEquals(CarePlan.CarePlanStatus.COMPLETED, carePlanSlot.captured.status)
  }

  @Test
  fun testUpdateResourcesRecursivelyClosesResource() {
    val carePlan =
      CarePlan().apply {
        id = "37793d31-def5-40bd-a2e3-fdaf5a0ddc53"
        status = CarePlan.CarePlanStatus.DRAFT
      }
    val patient =
      Patient().apply {
        id = "123345677"
        active = true
      }
    val resourceConfig = ResourceConfig(id = "carePlan-id", resource = carePlan.resourceType)
    coEvery { fhirEngine.search<Resource>(any<Search>()) } returns listOf(carePlan)

    runBlocking {
      defaultRepository.updateResourcesRecursively(
        resourceConfig = resourceConfig,
        subject = patient,
      )
    }

    val carePlanSlot = slot<CarePlan>()
    coVerify { fhirEngine.update(capture(carePlanSlot)) }
    Assert.assertEquals("37793d31-def5-40bd-a2e3-fdaf5a0ddc53", carePlanSlot.captured.id)
    Assert.assertEquals(CarePlan.CarePlanStatus.COMPLETED, carePlan.status)
  }

  @Test
  fun testCloseResourceUpdatesCorrectProcedureStatus() {
    val procedure =
      Procedure().apply {
        id = "37793d31-def5-40bd-a2e3-fdaf5a0ddc53"
        status = Procedure.ProcedureStatus.UNKNOWN
      }
    coEvery { fhirEngine.update(any()) } just runs
    val procedureSlot = slot<Procedure>()

    runBlocking {
      defaultRepository.closeResource(procedure, ResourceConfig(resource = ResourceType.Procedure))
    }
    coVerify { fhirEngine.update(capture(procedureSlot)) }
    Assert.assertEquals("37793d31-def5-40bd-a2e3-fdaf5a0ddc53", procedureSlot.captured.id)
    Assert.assertEquals(Procedure.ProcedureStatus.STOPPED, procedureSlot.captured.status)
  }

  @Test
  fun testCloseResourceUpdatesCorrectServiceRequestStatus() {
    val serviceRequest =
      ServiceRequest().apply {
        id = "37793d31-def5-40bd-a2e3-fdaf5a0ddc53"
        status = ServiceRequest.ServiceRequestStatus.ACTIVE
      }
    coEvery { fhirEngine.update(any()) } just runs
    val serviceRequestSlot = slot<ServiceRequest>()

    runBlocking {
      defaultRepository.closeResource(
        serviceRequest,
        ResourceConfig(resource = ResourceType.ServiceRequest),
      )
    }
    coVerify { fhirEngine.update(capture(serviceRequestSlot)) }
    Assert.assertEquals("37793d31-def5-40bd-a2e3-fdaf5a0ddc53", serviceRequestSlot.captured.id)
    Assert.assertEquals(
      ServiceRequest.ServiceRequestStatus.REVOKED,
      serviceRequestSlot.captured.status,
    )
  }

  @Test
  fun testCloseResourceUpdatesCorrectConditionStatus() {
    val condition =
      Condition().apply {
        id = "37793d31-def5-40bd-a2e3-fdaf5a0ddc53"
        clinicalStatus = null
      }
    coEvery { fhirEngine.update(any()) } just runs
    val conditionSlot = slot<Condition>()

    runBlocking {
      defaultRepository.closeResource(condition, ResourceConfig(resource = ResourceType.Condition))
    }
    coVerify { fhirEngine.update(capture(conditionSlot)) }
    val capturedCode = conditionSlot.captured.clinicalStatus.coding.first()
    Assert.assertEquals("37793d31-def5-40bd-a2e3-fdaf5a0ddc53", conditionSlot.captured.id)
    Assert.assertEquals("370996005", capturedCode.code)
    Assert.assertEquals("http://www.snomed.org/", capturedCode.system)
    Assert.assertEquals("resolved", capturedCode.display)
  }

  // TODO Refactor/Remove after https://github.com/opensrp/fhircore/issues/2488
  @Test
  fun testCloseResourceUpdatesCorrectConditionStatusForClosePNCCondition() {
    val condition =
      Condition().apply {
        id = "37793d31-def5-40bd-a2e3-fdaf5a0ddc53"
        clinicalStatus = null
        onset =
          DateTimeType(
            Date.from(
              java.time.LocalDate.now()
                .minusDays(30)
                .atStartOfDay(ZoneId.systemDefault())
                .toInstant(),
            ),
          )
      }
    coEvery { fhirEngine.update(any()) } just runs
    val conditionSlot = slot<Condition>()

    runBlocking {
      defaultRepository.closeResource(
        condition,
        ResourceConfig(
          id = DefaultRepository.PNC_CONDITION_TO_CLOSE_RESOURCE_ID,
          resource = ResourceType.Condition,
        ),
      )
    }
    coVerify { fhirEngine.update(capture(conditionSlot)) }
    val capturedCode = conditionSlot.captured.clinicalStatus.coding.first()
    Assert.assertEquals("37793d31-def5-40bd-a2e3-fdaf5a0ddc53", conditionSlot.captured.id)
    Assert.assertEquals("370996005", capturedCode.code)
    Assert.assertEquals("http://www.snomed.org/", capturedCode.system)
    Assert.assertEquals("resolved", capturedCode.display)
  }

  // TODO Refactor/Remove after https://github.com/opensrp/fhircore/issues/2488
  @Test
  fun testCloseResourceUpdatesCorrectConditionStatusForCloseSickChildCondition() {
    val condition =
      Condition().apply {
        id = "37793d31-def5-40bd-a2e3-fdaf5a0ddc53"
        clinicalStatus = null
        onset =
          DateTimeType(
            Date.from(
              java.time.LocalDate.now()
                .minusDays(30)
                .atStartOfDay(ZoneId.systemDefault())
                .toInstant(),
            ),
          )
      }
    coEvery { fhirEngine.update(any()) } just runs
    val conditionSlot = slot<Condition>()

    runBlocking {
      defaultRepository.closeResource(
        condition,
        ResourceConfig(
          id = DefaultRepository.SICK_CHILD_CONDITION_TO_CLOSE_RESOURCE_ID,
          resource = ResourceType.Condition,
        ),
      )
    }
    coVerify { fhirEngine.update(capture(conditionSlot)) }
    val capturedCode = conditionSlot.captured.clinicalStatus.coding.first()
    Assert.assertEquals("37793d31-def5-40bd-a2e3-fdaf5a0ddc53", conditionSlot.captured.id)
    Assert.assertEquals("370996005", capturedCode.code)
    Assert.assertEquals("http://www.snomed.org/", capturedCode.system)
    Assert.assertEquals("resolved", capturedCode.display)
  }

  @Test
  fun `createRemote() should correctly invoke FhirEngine#createRemote`() {
    val resource = spyk(Patient())
    coEvery { fhirEngine.createRemote(resource) } just runs

    runBlocking { defaultRepository.createRemote(false, resource) }

    coVerify { fhirEngine.createRemote(resource) }
  }
}<|MERGE_RESOLUTION|>--- conflicted
+++ resolved
@@ -591,15 +591,10 @@
     coEvery { fhirEngine.get(patientMemberRep.resourceType, memberId) } returns patientMemberRep
 
     defaultRepositorySpy.removeGroupMember(
-      memberId,
-      null,
-<<<<<<< HEAD
-      patientMemberRep.resourceType,
-      emptyMap()
-=======
-      patientMemberRep.resourceType.name,
-      emptyMap(),
->>>>>>> c7ef6237
+      memberId = memberId,
+      groupId = null,
+      groupMemberResourceType = patientMemberRep.resourceType,
+      configComputedRuleValues = emptyMap(),
     )
     Assert.assertFalse(patientMemberRep.active)
     coVerify { defaultRepositorySpy.addOrUpdate(resource = patientMemberRep) }
@@ -619,15 +614,10 @@
       .throws(ResourceNotFoundException("type", "id"))
 
     defaultRepositorySpy.removeGroupMember(
-      memberId,
-      null,
-<<<<<<< HEAD
-      patientMemberRep.resourceType,
-      emptyMap()
-=======
-      patientMemberRep.resourceType.name,
-      emptyMap(),
->>>>>>> c7ef6237
+      memberId = memberId,
+      groupId = null,
+      groupMemberResourceType = patientMemberRep.resourceType,
+      configComputedRuleValues = emptyMap(),
     )
     Assert.assertTrue(patientMemberRep.active)
   }
