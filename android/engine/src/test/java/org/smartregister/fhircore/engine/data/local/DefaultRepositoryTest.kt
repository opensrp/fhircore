/*
 * Copyright 2021-2024 Ona Systems, Inc
 *
 * Licensed under the Apache License, Version 2.0 (the "License");
 * you may not use this file except in compliance with the License.
 * You may obtain a copy of the License at
 *
 *       http://www.apache.org/licenses/LICENSE-2.0
 *
 * Unless required by applicable law or agreed to in writing, software
 * distributed under the License is distributed on an "AS IS" BASIS,
 * WITHOUT WARRANTIES OR CONDITIONS OF ANY KIND, either express or implied.
 * See the License for the specific language governing permissions and
 * limitations under the License.
 */

package org.smartregister.fhircore.engine.data.local

import android.app.Application
import androidx.test.core.app.ApplicationProvider
import ca.uhn.fhir.parser.IParser
import ca.uhn.fhir.rest.param.ParamPrefixEnum
import com.google.android.fhir.FhirEngine
import com.google.android.fhir.SearchResult
import com.google.android.fhir.datacapture.extensions.logicalId
import com.google.android.fhir.db.ResourceNotFoundException
import com.google.android.fhir.get
import com.google.gson.Gson
import dagger.hilt.android.testing.BindValue
import dagger.hilt.android.testing.HiltAndroidRule
import dagger.hilt.android.testing.HiltAndroidTest
import dagger.hilt.android.testing.HiltTestApplication
import io.mockk.coEvery
import io.mockk.coVerify
import io.mockk.every
import io.mockk.just
import io.mockk.mockk
import io.mockk.mockkStatic
import io.mockk.runs
import io.mockk.slot
import io.mockk.spyk
import io.mockk.unmockkStatic
import io.mockk.verify
import java.time.ZoneId
import java.util.Date
import javax.inject.Inject
import kotlin.time.Duration.Companion.seconds
import kotlinx.coroutines.runBlocking
import kotlinx.coroutines.test.runTest
import kotlinx.serialization.json.JsonPrimitive
import org.hl7.fhir.r4.model.Address
import org.hl7.fhir.r4.model.BooleanType
import org.hl7.fhir.r4.model.CarePlan
import org.hl7.fhir.r4.model.CodeableConcept
import org.hl7.fhir.r4.model.Coding
import org.hl7.fhir.r4.model.Condition
import org.hl7.fhir.r4.model.ContactPoint
import org.hl7.fhir.r4.model.DateTimeType
import org.hl7.fhir.r4.model.Encounter
import org.hl7.fhir.r4.model.Enumerations
import org.hl7.fhir.r4.model.Group
import org.hl7.fhir.r4.model.HumanName
import org.hl7.fhir.r4.model.Location
import org.hl7.fhir.r4.model.Organization
import org.hl7.fhir.r4.model.Patient
import org.hl7.fhir.r4.model.Period
import org.hl7.fhir.r4.model.Procedure
import org.hl7.fhir.r4.model.Reference
import org.hl7.fhir.r4.model.RelatedPerson
import org.hl7.fhir.r4.model.Resource
import org.hl7.fhir.r4.model.ResourceType
import org.hl7.fhir.r4.model.ServiceRequest
import org.hl7.fhir.r4.model.StringType
import org.hl7.fhir.r4.model.Task
import org.joda.time.LocalDate
import org.junit.Assert
import org.junit.Before
import org.junit.Rule
import org.junit.Test
import org.smartregister.fhircore.engine.app.AppConfigService
import org.smartregister.fhircore.engine.app.fakes.Faker
import org.smartregister.fhircore.engine.configuration.ConfigurationRegistry
import org.smartregister.fhircore.engine.configuration.UniqueIdAssignmentConfig
import org.smartregister.fhircore.engine.configuration.app.ConfigService
import org.smartregister.fhircore.engine.configuration.event.EventTriggerCondition
import org.smartregister.fhircore.engine.configuration.event.EventWorkflow
import org.smartregister.fhircore.engine.configuration.event.UpdateWorkflowValueConfig
import org.smartregister.fhircore.engine.configuration.profile.ManagingEntityConfig
import org.smartregister.fhircore.engine.data.local.DefaultRepository.Companion.PATIENT_CONDITION_RESOLVED_CODE
import org.smartregister.fhircore.engine.data.local.DefaultRepository.Companion.PATIENT_CONDITION_RESOLVED_DISPLAY
import org.smartregister.fhircore.engine.data.local.DefaultRepository.Companion.SNOMED_SYSTEM
import org.smartregister.fhircore.engine.domain.model.Code
import org.smartregister.fhircore.engine.domain.model.DataQuery
import org.smartregister.fhircore.engine.domain.model.FilterCriterionConfig
import org.smartregister.fhircore.engine.domain.model.KeyValueConfig
import org.smartregister.fhircore.engine.domain.model.ResourceConfig
import org.smartregister.fhircore.engine.domain.model.ResourceFilterExpression
import org.smartregister.fhircore.engine.domain.model.RuleConfig
import org.smartregister.fhircore.engine.robolectric.RobolectricTest
import org.smartregister.fhircore.engine.rulesengine.ConfigRulesExecutor
import org.smartregister.fhircore.engine.util.DefaultDispatcherProvider
import org.smartregister.fhircore.engine.util.SecureSharedPreference
import org.smartregister.fhircore.engine.util.SharedPreferencesHelper
import org.smartregister.fhircore.engine.util.extension.asReference
import org.smartregister.fhircore.engine.util.extension.formatDate
import org.smartregister.fhircore.engine.util.extension.generateMissingId
import org.smartregister.fhircore.engine.util.extension.loadResource
import org.smartregister.fhircore.engine.util.extension.plusDays
import org.smartregister.fhircore.engine.util.extension.updateLastUpdated
import org.smartregister.fhircore.engine.util.fhirpath.FhirPathDataExtractor

@HiltAndroidTest
class DefaultRepositoryTest : RobolectricTest() {

  @get:Rule val hiltRule = HiltAndroidRule(this)

  @Inject lateinit var gson: Gson

  @Inject lateinit var configRulesExecutor: ConfigRulesExecutor

  @Inject lateinit var fhirPathDataExtractor: FhirPathDataExtractor

  @Inject lateinit var fhirEngine: FhirEngine

  @Inject lateinit var parser: IParser

  @Inject lateinit var secureSharedPreference: SecureSharedPreference

  @BindValue
  val configService: ConfigService =
    spyk(AppConfigService(ApplicationProvider.getApplicationContext()))
  private val application = ApplicationProvider.getApplicationContext<Application>()
  private val configurationRegistry: ConfigurationRegistry = Faker.buildTestConfigurationRegistry()
  private val context = ApplicationProvider.getApplicationContext<HiltTestApplication>()
  private lateinit var dispatcherProvider: DefaultDispatcherProvider
  private lateinit var sharedPreferenceHelper: SharedPreferencesHelper
  private lateinit var defaultRepository: DefaultRepository

  @Before
  fun setUp() {
    hiltRule.inject()
<<<<<<< HEAD
    dispatcherProvider = DefaultDispatcherProvider()
    sharedPreferenceHelper = SharedPreferencesHelper(application, gson, secureSharedPreference)
=======
    sharedPreferenceHelper = SharedPreferencesHelper(application, gson)
    dispatcherProvider = DefaultDispatcherProvider()
>>>>>>> 6014982a
    defaultRepository =
      DefaultRepository(
        fhirEngine = fhirEngine,
        dispatcherProvider = dispatcherProvider,
        sharedPreferencesHelper = sharedPreferenceHelper,
        configurationRegistry = configurationRegistry,
        configService = configService,
        configRulesExecutor = configRulesExecutor,
        fhirPathDataExtractor = fhirPathDataExtractor,
        parser = parser,
        context = context,
      )
  }

  @Test
  fun loadResourceShouldGetResourceUsingId() {
    val samplePatientId = "12345"
    val samplePatient: Patient = Patient().apply { id = samplePatientId }

    coEvery { fhirEngine.get<Patient>(any()) } answers { samplePatient }

    runBlocking {
      val actualPatient = defaultRepository.loadResource<Patient>(samplePatientId)
      Assert.assertEquals("12345", actualPatient?.id)
    }

    coVerify { fhirEngine.get<Patient>("12345") }
  }

  @Test
  fun loadResourceShouldGetResourceWithReference() = runTest {
    val sampleResource = Patient().apply { id = "123345677" }
    val sampleResourceReference = sampleResource.asReference()
    coEvery { fhirEngine.get(any(), sampleResource.logicalId) } answers { sampleResource }

    val result = defaultRepository.loadResource(sampleResourceReference)
    Assert.assertEquals(sampleResource, result)
    coVerify(exactly = 1) { fhirEngine.get(sampleResource.resourceType, sampleResource.logicalId) }
  }

  @Test
  fun loadResourceShouldGetResourceWithResourceTypeAndLogicalId() = runTest {
    val sampleResource = Patient().apply { id = "123345677" }
    coEvery { fhirEngine.get(any(), sampleResource.logicalId) } answers { sampleResource }

    val result = defaultRepository.loadResource(sampleResource.logicalId, ResourceType.Patient)
    Assert.assertEquals(sampleResource, result)
    coVerify(exactly = 1) { fhirEngine.get(sampleResource.resourceType, sampleResource.logicalId) }
  }

  @Test
  fun searchResourceForGivenTokenShouldReturn1PatientUsingId() {
    val samplePatientId = "12345"
    coEvery { fhirEngine.search<Patient>(any()) } returns
      listOf(SearchResult(resource = Faker.buildPatient(id = samplePatientId), null, null))

    runBlocking {
      val actualPatients =
        defaultRepository.searchResourceFor<Patient>(
          token = Patient.RES_ID,
          subjectId = samplePatientId,
          subjectType = ResourceType.Patient,
          dataQueries = emptyList(),
          configComputedRuleValues = emptyMap(),
        )
      Assert.assertEquals(1, actualPatients.size)
    }

    coVerify { fhirEngine.search<Patient>(any()) }
  }

  @Test
  fun addOrUpdateShouldCallFhirEngineUpdateWhenResourceExists() {
    val patientId = "15672-9234"
    val patient: Patient =
      Patient().apply {
        id = patientId
        active = true
        birthDate = LocalDate.parse("1996-08-17").toDate()
        gender = Enumerations.AdministrativeGender.MALE
        address =
          listOf(
            Address().apply {
              city = "Lahore"
              country = "Pakistan"
            },
          )
        name =
          listOf(
            HumanName().apply {
              given = mutableListOf(StringType("Salman"))
              family = "Ali"
            },
          )
        telecom = listOf(ContactPoint().apply { value = "12345" })
      }

    val savedPatientSlot = slot<Patient>()

    coEvery { fhirEngine.get(any(), any()) } answers { patient }
    coEvery { fhirEngine.update(any()) } just runs

    // Call the function under test
    runBlocking { defaultRepository.addOrUpdate(resource = patient) }

    coVerify { fhirEngine.get(ResourceType.Patient, patientId) }
    coVerify { fhirEngine.update(capture(savedPatientSlot)) }

    savedPatientSlot.captured.run {
      Assert.assertEquals(patient.idElement.idPart, idElement.idPart)
      Assert.assertEquals(patient.active, active)
      Assert.assertEquals(patient.birthDate, birthDate)
      Assert.assertEquals(patient.telecom[0].value, telecom[0].value)
      Assert.assertEquals(patient.name[0].family, name[0].family)
      Assert.assertEquals(patient.name[0].given[0].value, name[0].given[0].value)
      Assert.assertEquals(patient.address[0].city, address[0].city)
      Assert.assertEquals(patient.address[0].country, address[0].country)
    }

    // verify exception scenario
    coEvery { fhirEngine.get(ResourceType.Patient, any()) } throws
      mockk<ResourceNotFoundException>()
    coEvery { fhirEngine.create(any()) } returns listOf()
    runBlocking { defaultRepository.addOrUpdate(resource = Patient()) }
    coVerify(exactly = 1) { fhirEngine.create(any()) }
  }

  @Test
  fun saveShouldCallResourceGenerateMissingId() {
    mockkStatic(Resource::generateMissingId)
    val resource = spyk(Patient())

    coEvery { fhirEngine.get(ResourceType.Patient, any()) } throws
      ResourceNotFoundException("Exce", "Exce")
    coEvery { fhirEngine.create(any()) } returns listOf()

    runBlocking { defaultRepository.create(true, resource) }

    verify { resource.generateMissingId() }

    unmockkStatic(Resource::generateMissingId)
  }

  @Test
  fun `create() should add Resource_meta_lastUpdated`() {
    mockkStatic(Resource::updateLastUpdated)
    val resource = spyk(Patient())

    coEvery { fhirEngine.create(any()) } returns listOf()
    Assert.assertNull(resource.meta.lastUpdated)

    runBlocking { defaultRepository.create(true, resource) }

    Assert.assertNotNull(resource.meta.lastUpdated)
    verify { resource.updateLastUpdated() }
    unmockkStatic(Resource::updateLastUpdated)
  }

  @Test
  fun testCreateShouldNotDuplicateMetaTagsWithSameSystemCode() {
    val system = "https://smartregister.org/location-tag-id"
    val coding = Coding(system, "86453", "Location")
    val anotherCoding = Coding(system, "10200", "Location")
    val resource = Patient().apply { meta.addTag(coding) }

    // Meta contains 1 tag with code 86453
    Assert.assertEquals(1, resource.meta.tag.size)
    val firstTag = resource.meta.tag.first()
    Assert.assertEquals("86453", firstTag.code)
    Assert.assertEquals(system, firstTag.system)

    coEvery { fhirEngine.create(any()) } returns listOf(resource.id)
    every { configService.provideResourceTags(sharedPreferenceHelper) } returns
      listOf(coding, anotherCoding)
    runBlocking { defaultRepository.create(true, resource) }

    // Expecting 2 tags; tag with code 86453 should not be duplicated.
    Assert.assertEquals(2, resource.meta.tag.size)
    Assert.assertNotNull(resource.meta.lastUpdated)
    Assert.assertNotNull(resource.meta.getTag(system, "86453"))
  }

  @Test
  fun `update() should call Resource#updateLastUpdated and FhirEngine#update`() {
    mockkStatic(Resource::updateLastUpdated)
    val resource = spyk(Patient())

    coEvery { fhirEngine.update(any()) } just runs
    Assert.assertNull(resource.meta.lastUpdated)

    runBlocking { defaultRepository.update(resource) }

    Assert.assertNotNull(resource.meta.lastUpdated)
    verify { resource.updateLastUpdated() }
    coVerify { fhirEngine.update(resource) }
    unmockkStatic(Resource::updateLastUpdated)
  }

  @Test
  fun deleteShouldDeleteResourceFromEngine() = runTest {
    coEvery { fhirEngine.delete(any(), any()) } just runs
    val sampleResource = Patient().apply { id = "testid" }
    defaultRepository.delete(sampleResource)

    coVerify { fhirEngine.delete(sampleResource.resourceType, sampleResource.logicalId) }
  }

  @Test
  fun addOrUpdateShouldCallResourceGenerateMissingIdWhenResourceIdIsNull() {
    mockkStatic(Resource::generateMissingId)
    val resource = Patient()

    coEvery { fhirEngine.get(ResourceType.Patient, any()) } throws
      ResourceNotFoundException("Exce", "Exce")
    coEvery { fhirEngine.create(any()) } returns listOf()

    runBlocking { defaultRepository.addOrUpdate(resource = resource) }

    coVerify { resource.generateMissingId() }

    unmockkStatic(Resource::generateMissingId)
  }

  @Test
  fun loadManagingEntityShouldReturnPatient() =
    runTest(timeout = 30.seconds) {
      val patient = Faker.buildPatient(id = "12345")

      val relatedPerson =
        RelatedPerson().apply {
          id = "12983"
          this.patient = Reference("Patient/12345")
        }

      val group =
        Group().apply {
          id = "groupId"
          managingEntity = relatedPerson.asReference()
        }

      // Add required resources to the database
      try {
        fhirEngine.create(patient, relatedPerson, group)
      } catch (exception: Throwable) {
        println(exception.localizedMessage)
      }

      val managingEntity = defaultRepository.loadManagingEntity(group)
      Assert.assertEquals("12345", managingEntity?.logicalId)
    }

  @Test
  fun changeManagingEntityShouldVerifyFhirEngineCalls() {
    val patient =
      Patient().apply {
        id = "54321"
        addName().apply {
          addGiven("Sam")
          family = "Smith"
        }
        addTelecom().apply { value = "ssmith@mail.com" }
        addAddress().apply {
          district = "Mawar"
          city = "Jakarta"
        }
        gender = Enumerations.AdministrativeGender.MALE
      }
    val relatedPerson =
      RelatedPerson().apply {
        active = true
        name = patient.name
        birthDate = patient.birthDate
        telecom = patient.telecom
        address = patient.address
        gender = patient.gender
        this.patient = patient.asReference()
        id = "testRelatedPersonId"
      }

    val defaultRepositorySpy = spyk(defaultRepository)

    coEvery { fhirEngine.get<Patient>("54321") } returns patient

    coEvery { fhirEngine.get<RelatedPerson>("12983") } returns relatedPerson

    coEvery { fhirEngine.create(any()) } returns listOf()

    val group =
      Group().apply {
        id = "73847"
        managingEntity = Reference("RelatedPerson/12983")
        managingEntity.id = "33292"
      }
    coEvery { fhirEngine.get<Group>("73847") } returns group

    coEvery { fhirEngine.update(any()) } just runs

    coEvery { fhirEngine.get(relatedPerson.resourceType, relatedPerson.logicalId) } answers
      {
        relatedPerson
      }
    runBlocking {
      defaultRepositorySpy.changeManagingEntity(
        newManagingEntityId = "54321",
        groupId = "73847",
        ManagingEntityConfig(
          resourceType = ResourceType.Patient,
          relationshipCode =
            Code().apply {
              system = "http://hl7.org/fhir/ValueSet/relatedperson-relationshiptype"
              code = "99990006"
              display = "Family Head"
            },
        ),
      )
    }

    coVerify { fhirEngine.get<Patient>("54321") }

    coVerify { fhirEngine.get<Group>("73847") }

    coVerify { defaultRepositorySpy.addOrUpdate(resource = relatedPerson) }
  }

  @Test
  fun changeManagingEntityShouldVerifyFhirEngineCallsEvenWithAnOrganizationAsTheCurrentManagingEntity() {
    val patient =
      Patient().apply {
        id = "54321"
        addName().apply {
          addGiven("Sam")
          family = "Smith"
        }
        addTelecom().apply { value = "ssmith@mail.com" }
        addAddress().apply {
          district = "Mawar"
          city = "Jakarta"
        }
        gender = Enumerations.AdministrativeGender.MALE
      }
    val relatedPerson =
      RelatedPerson().apply {
        active = true
        name = patient.name
        birthDate = patient.birthDate
        telecom = patient.telecom
        address = patient.address
        gender = patient.gender
        this.patient = patient.asReference()
        id = "testRelatedPersonId"
      }

    val organization =
      Organization().apply {
        id = "12983"
        name = "Test Organization"
      }

    val defaultRepositorySpy = spyk(defaultRepository)

    coEvery { fhirEngine.get<Patient>("54321") } returns patient
    coEvery { fhirEngine.get<Organization>("12983") } returns organization
    coEvery { fhirEngine.get<RelatedPerson>(any()) } returns relatedPerson
    coEvery { fhirEngine.create(any()) } returns listOf()

    val group =
      Group().apply {
        id = "73847"
        managingEntity = Reference("Organization/12983")
        managingEntity.id = "33292"
      }
    coEvery { fhirEngine.get<Group>("73847") } returns group
    coEvery { fhirEngine.update(any()) } just runs

    runBlocking {
      defaultRepositorySpy.changeManagingEntity(
        newManagingEntityId = "54321",
        groupId = "73847",
        ManagingEntityConfig(
          resourceType = ResourceType.Patient,
          relationshipCode =
            Code().apply {
              system = "http://hl7.org/fhir/ValueSet/relatedperson-relationshiptype"
              code = "99990006"
              display = "Family Head"
            },
        ),
      )
    }

    coVerify { fhirEngine.get<Patient>("54321") }
    coVerify { fhirEngine.get<Group>("73847") }
    coVerify(inverse = true) { defaultRepositorySpy.addOrUpdate(resource = relatedPerson) }
  }

  @Test
  fun removeGroupGivenGroupAlreadyDeletedShouldThrowIllegalStateException() {
    val group =
      Group().apply {
        id = "73847"
        active = false
      }
    coEvery { fhirEngine.loadResource<Group>("73847") } returns group

    Assert.assertThrows(IllegalStateException::class.java) {
      runBlocking { defaultRepository.removeGroup(group.logicalId, false, emptyMap()) }
    }
  }

  @Test
  fun removeGroupShouldRemoveManagingEntityRelatedPerson() = runTest {
    val managingEntityRelatedPerson = RelatedPerson().apply { id = "testRelatedPersonId" }
    val defaultRepositorySpy =
      spyk(
        DefaultRepository(
          fhirEngine = fhirEngine,
          dispatcherProvider = dispatcherProvider,
          sharedPreferencesHelper = mockk(),
          configurationRegistry = mockk(),
          configService = mockk(),
          configRulesExecutor = mockk(),
          fhirPathDataExtractor = fhirPathDataExtractor,
          parser = parser,
          context = context,
        ),
      )
    coEvery { fhirEngine.search<RelatedPerson>(any()) } returns
      listOf(SearchResult(resource = managingEntityRelatedPerson, null, null))
    coEvery { defaultRepositorySpy.delete(any()) } just runs
    coEvery { defaultRepositorySpy.addOrUpdate(resource = any()) } just runs
    val group =
      Group().apply {
        id = "testGroupId"
        active = true
        managingEntity = managingEntityRelatedPerson.asReference()
      }
    coEvery { fhirEngine.loadResource<Group>(group.id) } returns group

    defaultRepositorySpy.removeGroup(group.id, isDeactivateMembers = false, emptyMap())
    coVerify { defaultRepositorySpy.delete(managingEntityRelatedPerson) }
    Assert.assertFalse(group.active)
  }

  @Test
  fun removeGroupMemberShouldDeactivateGroupMember() = runTest {
    val memberId = "testMemberId"
    val patientMemberRep =
      Patient().apply {
        id = memberId
        active = true
      }
    val defaultRepositorySpy = spyk(defaultRepository)
    coEvery { defaultRepositorySpy.addOrUpdate(resource = any()) } just runs
    coEvery { fhirEngine.get(patientMemberRep.resourceType, memberId) } returns patientMemberRep

    defaultRepositorySpy.removeGroupMember(
      memberId = memberId,
      groupId = null,
      groupMemberResourceType = patientMemberRep.resourceType,
      configComputedRuleValues = emptyMap(),
    )
    Assert.assertFalse(patientMemberRep.active)
    coVerify { defaultRepositorySpy.addOrUpdate(resource = patientMemberRep) }
  }

  @Test
  fun removeGroupMemberShouldCatchResourceNotFoundException() = runTest {
    val memberId = "testMemberId"
    val patientMemberRep =
      Patient().apply {
        id = memberId
        active = true
      }
    val defaultRepositorySpy = spyk(defaultRepository)
    coEvery { defaultRepositorySpy.addOrUpdate(resource = any()) } just runs
    coEvery { fhirEngine.get(patientMemberRep.resourceType, memberId) }
      .throws(ResourceNotFoundException("type", "id"))

    defaultRepositorySpy.removeGroupMember(
      memberId = memberId,
      groupId = null,
      groupMemberResourceType = patientMemberRep.resourceType,
      configComputedRuleValues = emptyMap(),
    )
    Assert.assertTrue(patientMemberRep.active)
  }

  @Test
  fun testDeleteWithResourceId() = runTest {
    val fhirEngine: FhirEngine = mockk(relaxUnitFun = true)
    val defaultRepository =
      spyk(
        DefaultRepository(
          fhirEngine = fhirEngine,
          dispatcherProvider = dispatcherProvider,
          sharedPreferencesHelper = mockk(),
          configurationRegistry = mockk(),
          configService = mockk(),
          configRulesExecutor = mockk(),
          fhirPathDataExtractor = fhirPathDataExtractor,
          parser = parser,
          context = context,
        ),
      )

    defaultRepository.delete(resourceType = ResourceType.Patient, resourceId = "123")

    coVerify { fhirEngine.delete(any(), any()) }
  }

  @Test
  fun testRemoveGroupDeletesRelatedPersonAndUpdatesGroup() {
    defaultRepository = spyk(defaultRepository)
    val groupId = "73847"
    val patientId = "6745"
    val patient = Patient().setId(patientId)

    val group =
      Group().apply {
        id = groupId
        active = true
        member = mutableListOf(Group.GroupMemberComponent(Reference("Patient/$patientId")))
      }
    coEvery { fhirEngine.loadResource<Group>("73847") } returns group
    coEvery { fhirEngine.get(ResourceType.Patient, patientId) } returns patient

    val relatedPersonId = "1234"
    val relatedPerson = RelatedPerson().setId(relatedPersonId)
    coEvery { fhirEngine.search<RelatedPerson>(any()) } returns
      listOf(SearchResult(resource = relatedPerson as RelatedPerson, null, null))
    coEvery { defaultRepository.delete(any()) } just runs
    coEvery { defaultRepository.addOrUpdate(resource = any()) } just runs

    runBlocking { defaultRepository.removeGroup(groupId, true, emptyMap()) }

    coVerify { defaultRepository.delete(relatedPerson) }
    coVerify { defaultRepository.addOrUpdate(resource = patient) }
    coVerify { defaultRepository.addOrUpdate(resource = group) }
  }

  @Test
  fun removeGroupMemberDeletesRelatedPersonAndUpdatesGroup() {
    defaultRepository = spyk(defaultRepository)
    val groupId = "73847"
    val memberId = "6745"
    val groupMemberResourceType = ResourceType.Patient
    val patient =
      Patient().apply {
        id = memberId
        active = true
      }
    val relatedPersonId = "1234"
    val relatedPerson =
      RelatedPerson(Reference(patient).apply { id = memberId }).apply { id = relatedPersonId }

    val group =
      Group().apply {
        id = groupId
        active = true
        member = mutableListOf(Group.GroupMemberComponent(Reference("Patient/$memberId")))
        managingEntity = Reference("RelatedPerson/$relatedPersonId")
      }
    coEvery { fhirEngine.loadResource<Group>("73847") } returns group
    coEvery { fhirEngine.get(ResourceType.Patient, memberId) } returns patient

    coEvery { fhirEngine.search<RelatedPerson>(any()) } returns
      listOf(SearchResult(resource = relatedPerson, null, null))
    coEvery { defaultRepository.delete(any()) } just runs
    coEvery { defaultRepository.addOrUpdate(resource = any()) } just runs

    runBlocking {
      defaultRepository.removeGroupMember(
        memberId = memberId,
        groupId = groupId,
        groupMemberResourceType = groupMemberResourceType,
        emptyMap(),
      )
    }

    coVerify { defaultRepository.delete(relatedPerson) }
    coVerify { defaultRepository.addOrUpdate(resource = group) }
  }

  @Test
  fun addOrUpdateShouldUpdateLastUpdatedToNow() {
    val date = Date()
    val patientId = "15672-9234"
    val patient: Patient =
      Patient().apply {
        meta.lastUpdated = date.plusDays(-20)
        id = "15672-9234"
        active = true
      }
    val savedPatientSlot = slot<Patient>()
    coEvery { fhirEngine.get(any(), any()) } answers { patient }
    coEvery { fhirEngine.update(any()) } just runs
    runBlocking { defaultRepository.addOrUpdate(resource = patient) }
    coVerify { fhirEngine.get(ResourceType.Patient, patientId) }
    coVerify { fhirEngine.update(capture(savedPatientSlot)) }
    Assert.assertEquals(
      date.formatDate("mm-dd-yyyy"),
      patient.meta.lastUpdated.formatDate("mm-dd-yyyy"),
    )
  }

  @Test
  fun testCloseResourceUpdatesCorrectTaskStatus() {
    val task =
      Task().apply {
        id = "37793d31-def5-40bd-a2e3-fdaf5a0ddc53"
        status = Task.TaskStatus.READY
      }
    coEvery { fhirEngine.update(any()) } just runs
    val taskSlot = slot<Task>()

    val updatedValues =
      UpdateWorkflowValueConfig(
        jsonPathExpression = "Task.status",
        value = JsonPrimitive("cancelled"),
        resourceType = ResourceType.Task,
      )
    val eventWorkflow = EventWorkflow(updateValues = listOf(updatedValues))

    runBlocking { defaultRepository.closeResource(task, eventWorkflow) }
    coVerify { fhirEngine.update(capture(taskSlot)) }
    Assert.assertEquals("37793d31-def5-40bd-a2e3-fdaf5a0ddc53", taskSlot.captured.id)
    Assert.assertEquals(Task.TaskStatus.CANCELLED, taskSlot.captured.status)
  }

  @Test
  fun testCloseResourceUpdatesCorrectCarePlanStatus() {
    val carePlan =
      CarePlan().apply {
        id = "37793d31-def5-40bd-a2e3-fdaf5a0ddc53"
        status = CarePlan.CarePlanStatus.DRAFT
      }
    coEvery { fhirEngine.update(any()) } just runs
    val carePlanSlot = slot<CarePlan>()

    val updatedValues =
      UpdateWorkflowValueConfig(
        jsonPathExpression = "CarePlan.status",
        value = JsonPrimitive("completed"),
        resourceType = ResourceType.CarePlan,
      )
    val eventWorkflow = EventWorkflow(updateValues = listOf(updatedValues))

    runBlocking { defaultRepository.closeResource(carePlan, eventWorkflow) }
    coVerify { fhirEngine.update(capture(carePlanSlot)) }
    Assert.assertEquals("37793d31-def5-40bd-a2e3-fdaf5a0ddc53", carePlanSlot.captured.id)
    Assert.assertEquals(CarePlan.CarePlanStatus.COMPLETED, carePlanSlot.captured.status)
  }

  @Test
  fun testUpdateResourcesRecursivelyClosesFilteredResource() = runTest {
    val patient =
      Patient().apply {
        id = "123345677"
        active = true
      }

    val serviceRequest =
      ServiceRequest().apply {
        id = "37793d31-def5-40bd-a2e3-fdaf5a0ddc53"
        status = ServiceRequest.ServiceRequestStatus.DRAFT
        subject = patient.asReference()
      }

    val resourceConfig =
      ResourceConfig(id = "serviceRequest-id", resource = serviceRequest.resourceType)

    fhirEngine.create(patient, serviceRequest)

    val updatedValues =
      UpdateWorkflowValueConfig(
        jsonPathExpression = "ServiceRequest.status",
        value = JsonPrimitive("revoked"),
        resourceType = ResourceType.ServiceRequest,
      )
    val resourceFilterExpression =
      ResourceFilterExpression(
        conditionalFhirPathExpressions = listOf("ServiceRequest.status != 'completed'"),
        resourceType = ResourceType.ServiceRequest,
      )
    val eventWorkflow =
      EventWorkflow(
        updateValues = listOf(updatedValues),
        resourceFilterExpressions = listOf(resourceFilterExpression),
      )

    defaultRepository.updateResourcesRecursively(
      resourceConfig = resourceConfig,
      subject = patient,
      eventWorkflow = eventWorkflow,
    )

    val serviceRequestSlot = slot<ServiceRequest>()
    coVerify { fhirEngine.update(capture(serviceRequestSlot)) }
    Assert.assertEquals("37793d31-def5-40bd-a2e3-fdaf5a0ddc53", serviceRequestSlot.captured.id)
    Assert.assertEquals(
      ServiceRequest.ServiceRequestStatus.REVOKED,
      serviceRequestSlot.captured.status,
    )
  }

  @Test
  fun testUpdateResourcesRecursivelyDoesNotCloseFilteredOutResource() = runTest {
    val patient =
      Patient().apply {
        id = "123345677"
        active = true
      }

    val serviceRequest =
      ServiceRequest().apply {
        id = "37793d31-def5-40bd-a2e3-fdaf5a0ddc53"
        status = ServiceRequest.ServiceRequestStatus.COMPLETED
        subject = patient.asReference()
      }

    val resourceConfig =
      ResourceConfig(id = "serviceRequest-id", resource = serviceRequest.resourceType)

    fhirEngine.create(patient, serviceRequest)

    val updatedValues =
      UpdateWorkflowValueConfig(
        jsonPathExpression = "ServiceRequest.status",
        value = JsonPrimitive("revoked"),
        resourceType = ResourceType.ServiceRequest,
      )

    val resourceFilterExpression =
      ResourceFilterExpression(
        conditionalFhirPathExpressions = listOf("ServiceRequest.status != 'completed'"),
        resourceType = ResourceType.ServiceRequest,
      )
    val eventWorkflow =
      EventWorkflow(
        updateValues = listOf(updatedValues),
        resourceFilterExpressions = listOf(resourceFilterExpression),
      )

    defaultRepository.updateResourcesRecursively(
      resourceConfig = resourceConfig,
      subject = patient,
      eventWorkflow = eventWorkflow,
    )

    coVerify(exactly = 0) { fhirEngine.update(any()) }
  }

  @Test
  fun testNonCareplanRelatedResourcesUpdatedCorrectlyAndWithNoSpecifiedBaseResource() = runTest {
    val encounter =
      Encounter().apply {
        id = "test-Encounter"
        period = Period().apply { start = Date().plusDays(-2) }
        status = Encounter.EncounterStatus.INPROGRESS
        type =
          listOf(
            CodeableConcept().apply {
              coding =
                listOf(
                  Coding().apply {
                    system = "http://smartregister.org/"
                    code = "SVISIT"
                    display = "Service Point Visit"
                  },
                )
              text = "Service Point Visit"
            },
          )
      }
    val eventWorkflow =
      EventWorkflow(
        triggerConditions =
          listOf(
            EventTriggerCondition(
              eventResourceId = "encounterToBeClosed",
              matchAll = false,
              conditionalFhirPathExpressions =
                listOf(
                  "true",
                ),
            ),
          ),
        eventResources =
          listOf(
            ResourceConfig(
              id = "encounterToBeClosed",
              resource = ResourceType.Encounter,
              configRules = listOf(),
              dataQueries =
                listOf(
                  DataQuery(
                    paramName = "reason-code",
                    filterCriteria =
                      listOf(
                        FilterCriterionConfig.TokenFilterCriterionConfig(
                          dataType = Enumerations.DataType.CODEABLECONCEPT,
                          value = Code(system = "http://smartregister.org/", code = "SVISIT"),
                        ),
                      ),
                  ),
                ),
            ),
          ),
        updateValues =
          listOf(
            UpdateWorkflowValueConfig(
              jsonPathExpression = "Encounter.status",
              value = JsonPrimitive("finished"),
              resourceType = ResourceType.Encounter,
            ),
          ),
        resourceFilterExpressions =
          listOf(
            ResourceFilterExpression(
              conditionalFhirPathExpressions = listOf("Encounter.period.end < now()"),
              matchAll = true,
            ),
          ),
      )
    fhirEngine.create(encounter)
    defaultRepository.updateResourcesRecursively(
      resourceConfig = eventWorkflow.eventResources[0],
      eventWorkflow = eventWorkflow,
    )
    val resourceSlot = slot<Encounter>()
    val captured = resourceSlot.captured
    coVerify { fhirEngine.update(capture(resourceSlot)) }
    Assert.assertEquals("test-Encounter", captured.id)
    Assert.assertEquals(Encounter.EncounterStatus.FINISHED, captured.status)
  }

  @Test
  fun testUpdateResourcesRecursivelyClosesResource() = runTest {
    val patient =
      Patient().apply {
        id = "123345677"
        active = true
      }

    val carePlan =
      CarePlan().apply {
        id = "37793d31-def5-40bd-a2e3-fdaf5a0ddc53"
        status = CarePlan.CarePlanStatus.DRAFT
        subject = patient.asReference()
      }

    val resourceConfig = ResourceConfig(id = "carePlan-id", resource = carePlan.resourceType)

    fhirEngine.create(patient, carePlan)

    val updatedValues =
      UpdateWorkflowValueConfig(
        jsonPathExpression = "CarePlan.status",
        value = JsonPrimitive("completed"),
        resourceType = ResourceType.CarePlan,
      )
    val eventWorkflow = EventWorkflow(updateValues = listOf(updatedValues))
    defaultRepository.updateResourcesRecursively(
      resourceConfig = resourceConfig,
      subject = patient,
      eventWorkflow = eventWorkflow,
    )

    val carePlanSlot = slot<CarePlan>()
    coVerify { fhirEngine.update(capture(carePlanSlot)) }
    Assert.assertEquals("37793d31-def5-40bd-a2e3-fdaf5a0ddc53", carePlanSlot.captured.id)
    Assert.assertEquals(CarePlan.CarePlanStatus.COMPLETED, carePlanSlot.captured.status)
  }

  @Test
  fun testUpdateResources() = runTest {
    val patient =
      Patient().apply {
        id = "Patient/6c9553f4-f237-498c-b500-058883841d51"
        active = true
      }

    val carePlan =
      CarePlan().apply {
        id = "CarePlan/3e04863c-41cc-47a4-b57e-eb1cc4e00ef8"
        status = CarePlan.CarePlanStatus.ACTIVE
        subject = patient.asReference()
      }

    val resourceConfig =
      ResourceConfig(
        id = "carePlan-id",
        resource = carePlan.resourceType,
        configRules =
          listOf(
            RuleConfig(
              name = "patientId",
              condition = "true",
              actions =
                listOf(
                  "data.put('patientId', fhirPath.extractValue(Patient, 'Patient.id'))",
                ),
            ),
          ),
        dataQueries =
          listOf(
            DataQuery(
              paramName = "instantiates-canonical",
              filterCriteria =
                listOf(
                  FilterCriterionConfig.ReferenceFilterCriterionConfig(
                    dataType = Enumerations.DataType.REFERENCE,
                    value = "PlanDefinition/cd39380b-2359-4b98-8ab9-df7f90fe9392",
                  ),
                ),
            ),
            DataQuery(
              paramName = "subject",
              filterCriteria =
                listOf(
                  FilterCriterionConfig.ReferenceFilterCriterionConfig(
                    dataType = Enumerations.DataType.REFERENCE,
                    value = "patientId",
                  ),
                ),
            ),
          ),
      )

    fhirEngine.create(patient, carePlan)

    val updatedValues =
      UpdateWorkflowValueConfig(
        jsonPathExpression = "CarePlan.status",
        value = JsonPrimitive("completed"),
      )
    val eventWorkflow = EventWorkflow(updateValues = listOf(updatedValues))
    defaultRepository.updateResourcesRecursively(
      resourceConfig = resourceConfig,
      subject = patient,
      eventWorkflow = eventWorkflow,
    )

    val resourceSlot = slot<Resource>()
    val captured = resourceSlot.captured as CarePlan
    coVerify { fhirEngine.update(capture(resourceSlot)) }
    Assert.assertEquals("3e04863c-41cc-47a4-b57e-eb1cc4e00ef8", captured.logicalId)
    Assert.assertEquals(CarePlan.CarePlanStatus.COMPLETED, captured.status)
  }

  @Test
  fun testUpdateResourcesRecursively() = runTest {
    val patient =
      Patient().apply {
        id = "Patient/6c9553f4-f237-498c-b500-058883841d51"
        active = true
      }

    val task =
      Task().apply {
        id = "Task/e0bd5cd6-5a36-45c2-8c32-1dac77909179"
        status = Task.TaskStatus.READY
        `for` = patient.asReference()
        executionPeriod.end = Date(java.time.LocalDate.parse("2024-04-03").toEpochDay())
      }

    val resourceConfig =
      ResourceConfig(
        resource = task.resourceType,
        configRules =
          listOf(
            RuleConfig(
              name = "patientId",
              condition = "true",
              actions =
                listOf(
                  "data.put('patientId', fhirPath.extractValue(Patient, 'Patient.id'))",
                ),
            ),
            RuleConfig(
              name = "taskEnd",
              condition = "true",
              actions =
                listOf(
                  "data.put('taskEnd', fhirPath.extractValue(Task, 'Task.executionPeriod.end'))",
                ),
            ),
          ),
        dataQueries =
          listOf(
            DataQuery(
              paramName = "subject",
              filterCriteria =
                listOf(
                  FilterCriterionConfig.ReferenceFilterCriterionConfig(
                    dataType = Enumerations.DataType.REFERENCE,
                    computedRule = "patientId",
                  ),
                ),
            ),
            DataQuery(
              paramName = "period",
              filterCriteria =
                listOf(
                  FilterCriterionConfig.DateFilterCriterionConfig(
                    dataType = Enumerations.DataType.DATETIME,
                    valueAsDateTime = true,
                    computedRule = "2024-04-03",
                    value = "2024-04-03",
                    prefix = ParamPrefixEnum.LESSTHAN,
                  ),
                ),
            ),
          ),
      )

    fhirEngine.create(patient, task)

    val updatedValues =
      UpdateWorkflowValueConfig(
        jsonPathExpression = "Task.status",
        value = JsonPrimitive("completed"),
      )

    val eventWorkflow = EventWorkflow(updateValues = listOf(updatedValues))
    defaultRepository.updateResourcesRecursively(
      resourceConfig = resourceConfig,
      subject = patient,
      eventWorkflow = eventWorkflow,
    )

    val resourceSlot = slot<Resource>()
    val captured = resourceSlot.captured as Task
    coVerify { fhirEngine.update(capture(resourceSlot)) }
    Assert.assertEquals("e0bd5cd6-5a36-45c2-8c32-1dac77909179", captured.id)
    Assert.assertEquals(Task.TaskStatus.COMPLETED, captured.status)
  }

  @Test
  fun testFilterRelatedResourcesShouldReturnTrueIfProvidedExpressionEvaluatesToTrue() {
    val resourceConfig =
      ResourceConfig(
        resource = ResourceType.Task,
        filterFhirPathExpressions = listOf(KeyValueConfig("Task.status", "ready")),
      )
    val task =
      Task().apply {
        id = "37793d31-def5-40bd-a2e3-fdaf5a0ddc53"
        status = Task.TaskStatus.READY
      }
    val result = defaultRepository.filterRelatedResource(task, resourceConfig)
    Assert.assertTrue(result)
  }

  @Test
  fun testFilterRelatedResourcesShouldReturnFalseIfProvidedExpressionEvaluatesToFalse() {
    val resourceConfig =
      ResourceConfig(
        resource = ResourceType.Task,
        filterFhirPathExpressions = listOf(KeyValueConfig("Task.status", "cancelled")),
      )
    val task =
      Task().apply {
        id = "37793d31-def5-40bd-a2e3-fdaf5a0ddc53"
        status = Task.TaskStatus.READY
      }
    val result = defaultRepository.filterRelatedResource(task, resourceConfig)
    Assert.assertFalse(result)
  }

  @Test
  fun testFilterRelatedResourcesShouldReturnTrueIfExpressionIsNotProvided() {
    val resourceConfig = ResourceConfig(resource = ResourceType.Task)
    val task =
      Task().apply {
        id = "37793d31-def5-40bd-a2e3-fdaf5a0ddc53"
        status = Task.TaskStatus.READY
      }
    val result = defaultRepository.filterRelatedResource(task, resourceConfig)
    Assert.assertTrue(result)
  }

  @Test
  fun testCloseResourceUpdatesCorrectProcedureStatus() {
    val procedure =
      Procedure().apply {
        id = "37793d31-def5-40bd-a2e3-fdaf5a0ddc53"
        status = Procedure.ProcedureStatus.UNKNOWN
      }
    coEvery { fhirEngine.update(any()) } just runs
    val procedureSlot = slot<Procedure>()

    val updatedValues =
      UpdateWorkflowValueConfig(
        jsonPathExpression = "Procedure.status",
        value = JsonPrimitive("stopped"),
        resourceType = ResourceType.Procedure,
      )
    val eventWorkflow = EventWorkflow(updateValues = listOf(updatedValues))
    runBlocking { defaultRepository.closeResource(procedure, eventWorkflow) }
    coVerify { fhirEngine.update(capture(procedureSlot)) }
    Assert.assertEquals("37793d31-def5-40bd-a2e3-fdaf5a0ddc53", procedureSlot.captured.id)
    Assert.assertEquals(Procedure.ProcedureStatus.STOPPED, procedureSlot.captured.status)
  }

  @Test
  fun testCloseResourceUpdatesCorrectServiceRequestStatus() {
    val serviceRequest =
      ServiceRequest().apply {
        id = "37793d31-def5-40bd-a2e3-fdaf5a0ddc53"
        status = ServiceRequest.ServiceRequestStatus.ACTIVE
      }
    coEvery { fhirEngine.update(any()) } just runs
    val serviceRequestSlot = slot<ServiceRequest>()
    val updatedValues =
      UpdateWorkflowValueConfig(
        jsonPathExpression = "ServiceRequest.status",
        value = JsonPrimitive("revoked"),
        resourceType = ResourceType.ServiceRequest,
      )
    val eventWorkflow = EventWorkflow(updateValues = listOf(updatedValues))
    runBlocking {
      defaultRepository.closeResource(
        serviceRequest,
        eventWorkflow,
      )
    }
    coVerify { fhirEngine.update(capture(serviceRequestSlot)) }
    Assert.assertEquals("37793d31-def5-40bd-a2e3-fdaf5a0ddc53", serviceRequestSlot.captured.id)
    Assert.assertEquals(
      ServiceRequest.ServiceRequestStatus.REVOKED,
      serviceRequestSlot.captured.status,
    )
  }

  @Test
  fun testCloseResourceUpdatesCorrectConditionStatus() {
    val condition =
      Condition().apply {
        id = "37793d31-def5-40bd-a2e3-fdaf5a0ddc53"
        clinicalStatus =
          CodeableConcept().apply {
            coding =
              listOf(
                Coding().apply {
                  system = "sample system"
                  display = "sample display"
                  code = "sample code"
                },
              )
          }
      }
    coEvery { fhirEngine.update(any()) } just runs
    val conditionSlot = slot<Condition>()

    val updatedValueCode =
      UpdateWorkflowValueConfig(
        "Condition.clinicalStatus.coding[0].code",
        JsonPrimitive(PATIENT_CONDITION_RESOLVED_CODE),
        resourceType = ResourceType.Condition,
      )
    val updatedValueDisplay =
      UpdateWorkflowValueConfig(
        "Condition.clinicalStatus.coding[0].display",
        JsonPrimitive(PATIENT_CONDITION_RESOLVED_DISPLAY),
        resourceType = ResourceType.Condition,
      )
    val updatedValueSystem =
      UpdateWorkflowValueConfig(
        "Condition.clinicalStatus.coding[0].system",
        JsonPrimitive(SNOMED_SYSTEM),
        resourceType = ResourceType.Condition,
      )

    val eventWorkflow =
      EventWorkflow(
        updateValues = listOf(updatedValueCode, updatedValueDisplay, updatedValueSystem),
      )
    runBlocking { defaultRepository.closeResource(condition, eventWorkflow) }
    coVerify { fhirEngine.update(capture(conditionSlot)) }
    val capturedCode = conditionSlot.captured.clinicalStatus.coding.first()
    Assert.assertEquals("37793d31-def5-40bd-a2e3-fdaf5a0ddc53", conditionSlot.captured.id)
    Assert.assertEquals(PATIENT_CONDITION_RESOLVED_CODE, capturedCode.code)
    Assert.assertEquals(SNOMED_SYSTEM, capturedCode.system)
    Assert.assertEquals(PATIENT_CONDITION_RESOLVED_DISPLAY, capturedCode.display)
  }

  @Test
  fun testCloseResourceUpdatesRestOfTheResourcesWhenUpdatingOneResourceThrowsAnException() {
    val carePlan = CarePlan().apply { id = "37793d31-def5-40bd-a2e3-fdaf5a0ddc53" }
    coEvery { fhirEngine.update(any()) } just runs
    val carePlanSlot = slot<CarePlan>()

    val carePlanUpdatedValues =
      UpdateWorkflowValueConfig(
        jsonPathExpression = "CarePlan.status",
        value = JsonPrimitive("completed"),
        resourceType = ResourceType.CarePlan,
      )
    val carePlanEventWorkflow = EventWorkflow(updateValues = listOf(carePlanUpdatedValues))

    runBlocking { defaultRepository.closeResource(carePlan, carePlanEventWorkflow) }
    coVerify { fhirEngine.update(capture(carePlanSlot)) }
    Assert.assertEquals("37793d31-def5-40bd-a2e3-fdaf5a0ddc53", carePlanSlot.captured.id)
    Assert.assertNull(carePlanSlot.captured.status)

    val procedure =
      Procedure().apply {
        id = "37793d31-def5-40bd-a2e3-fdaf5a0ddc53"
        status = Procedure.ProcedureStatus.UNKNOWN
      }
    coEvery { fhirEngine.update(any()) } just runs
    val procedureSlot = slot<Procedure>()

    val updatedValues =
      UpdateWorkflowValueConfig(
        jsonPathExpression = "Procedure.status",
        value = JsonPrimitive("stopped"),
        resourceType = ResourceType.Procedure,
      )
    val eventWorkflow = EventWorkflow(updateValues = listOf(updatedValues))
    runBlocking { defaultRepository.closeResource(procedure, eventWorkflow) }
    coVerify { fhirEngine.update(capture(procedureSlot)) }
    Assert.assertEquals("37793d31-def5-40bd-a2e3-fdaf5a0ddc53", procedureSlot.captured.id)
    Assert.assertEquals(Procedure.ProcedureStatus.STOPPED, procedureSlot.captured.status)
  }

  // TODO Refactor/Remove after https://github.com/opensrp/fhircore/issues/2488
  @Test
  fun testCloseResourceUpdatesCorrectConditionStatusForClosePNCCondition() {
    val condition =
      Condition().apply {
        id = "37793d31-def5-40bd-a2e3-fdaf5a0ddc53"
        clinicalStatus =
          CodeableConcept().apply {
            coding =
              listOf(
                Coding().apply {
                  system = "sample system"
                  display = "sample display"
                  code = "sample code"
                },
              )
          }
        onset =
          DateTimeType(
            Date.from(
              java.time.LocalDate.now()
                .minusDays(30)
                .atStartOfDay(ZoneId.systemDefault())
                .toInstant(),
            ),
          )
      }
    coEvery { fhirEngine.update(any()) } just runs
    val conditionSlot = slot<Condition>()
    val updatedValueCode =
      UpdateWorkflowValueConfig(
        "Condition.clinicalStatus.coding[0].code",
        JsonPrimitive(PATIENT_CONDITION_RESOLVED_CODE),
        resourceType = ResourceType.Condition,
      )
    val updatedValueDisplay =
      UpdateWorkflowValueConfig(
        "Condition.clinicalStatus.coding[0].display",
        JsonPrimitive(PATIENT_CONDITION_RESOLVED_DISPLAY),
        resourceType = ResourceType.Condition,
      )
    val updatedValueSystem =
      UpdateWorkflowValueConfig(
        "Condition.clinicalStatus.coding[0].system",
        JsonPrimitive(SNOMED_SYSTEM),
        resourceType = ResourceType.Condition,
      )

    val eventWorkflow =
      EventWorkflow(
        updateValues = listOf(updatedValueCode, updatedValueDisplay, updatedValueSystem),
      )

    runBlocking {
      defaultRepository.closeResource(
        condition,
        eventWorkflow = eventWorkflow,
      )
    }
    coVerify { fhirEngine.update(capture(conditionSlot)) }
    val capturedCode = conditionSlot.captured.clinicalStatus.coding.first()
    Assert.assertEquals("37793d31-def5-40bd-a2e3-fdaf5a0ddc53", conditionSlot.captured.id)
    Assert.assertEquals(PATIENT_CONDITION_RESOLVED_CODE, capturedCode.code)
    Assert.assertEquals(SNOMED_SYSTEM, capturedCode.system)
    Assert.assertEquals(PATIENT_CONDITION_RESOLVED_DISPLAY, capturedCode.display)
  }

  // TODO Refactor/Remove after https://github.com/opensrp/fhircore/issues/2488
  @Test
  fun testCloseResourceUpdatesCorrectConditionStatusForCloseSickChildCondition() {
    val condition =
      Condition().apply {
        id = "37793d31-def5-40bd-a2e3-fdaf5a0ddc53"
        clinicalStatus =
          CodeableConcept().apply {
            coding =
              listOf(
                Coding().apply {
                  system = "sample system"
                  display = "sample display"
                  code = "sample code"
                },
              )
          }
        onset =
          DateTimeType(
            Date.from(
              java.time.LocalDate.now()
                .minusDays(30)
                .atStartOfDay(ZoneId.systemDefault())
                .toInstant(),
            ),
          )
      }
    coEvery { fhirEngine.update(any()) } just runs
    val conditionSlot = slot<Condition>()
    val updatedValueCode =
      UpdateWorkflowValueConfig(
        "Condition.clinicalStatus.coding[0].code",
        JsonPrimitive(PATIENT_CONDITION_RESOLVED_CODE),
        resourceType = ResourceType.Condition,
      )
    val updatedValueDisplay =
      UpdateWorkflowValueConfig(
        "Condition.clinicalStatus.coding[0].display",
        JsonPrimitive(PATIENT_CONDITION_RESOLVED_DISPLAY),
        resourceType = ResourceType.Condition,
      )
    val updatedValueSystem =
      UpdateWorkflowValueConfig(
        "Condition.clinicalStatus.coding[0].system",
        JsonPrimitive(SNOMED_SYSTEM),
        resourceType = ResourceType.Condition,
      )

    val eventWorkflow =
      EventWorkflow(
        updateValues = listOf(updatedValueCode, updatedValueDisplay, updatedValueSystem),
      )

    runBlocking {
      defaultRepository.closeResource(
        condition,
        eventWorkflow,
      )
    }
    coVerify { fhirEngine.update(capture(conditionSlot)) }
    val capturedCode = conditionSlot.captured.clinicalStatus.coding.first()
    Assert.assertEquals("37793d31-def5-40bd-a2e3-fdaf5a0ddc53", conditionSlot.captured.id)
    Assert.assertEquals(PATIENT_CONDITION_RESOLVED_CODE, capturedCode.code)
    Assert.assertEquals(SNOMED_SYSTEM, capturedCode.system)
    Assert.assertEquals(PATIENT_CONDITION_RESOLVED_DISPLAY, capturedCode.display)
  }

  @Test
  fun `createRemote() should correctly invoke FhirEngine#createRemote`() {
    val resource = spyk(Patient())
    coEvery { fhirEngine.create(resource, isLocalOnly = true) } returns listOf(resource.id)

    runBlocking { defaultRepository.createRemote(false, resource) }

    coVerify { fhirEngine.create(resource, isLocalOnly = true) }
  }

  @Test
  fun testRetrieveUniqueIdAssignmentResourceShouldReturnAResource() =
    runTest(timeout = 30.seconds) {
      val group1 =
        Group().apply {
          id = "grp1"
          addCharacteristic(
            Group.GroupCharacteristicComponent(
              CodeableConcept().apply { text = "phn" },
              CodeableConcept().apply { text = "1234" },
              BooleanType(true),
            ),
          )
          addCharacteristic(
            Group.GroupCharacteristicComponent(
              CodeableConcept().apply { text = "phn" },
              CodeableConcept().apply { text = "123456" },
              BooleanType(false),
            ),
          )
          active = true
          type = Group.GroupType.DEVICE
          name = "Unique IDs"
        }

      val group2 =
        Group().apply {
          id = "grp2"
          addCharacteristic(
            Group.GroupCharacteristicComponent(
              CodeableConcept().apply { text = "phn" },
              CodeableConcept().apply { text = "56789" },
              BooleanType(false),
            ),
          )
          active = false
          type = Group.GroupType.DEVICE
          name = "Unique IDs"
        }

      val uniqueIdAssignmentConfig =
        UniqueIdAssignmentConfig(
          linkId = "phn",
          idFhirPathExpression =
            "Group.characteristic.where(exclude=false and code.text='phn').first().value.text",
          readOnly = false,
          resource = ResourceType.Group,
          resourceFilterExpression =
            ResourceFilterExpression(
              conditionalFhirPathExpressions =
                listOf(
                  "Group.active = true and Group.type = 'device' and Group.name = 'Unique IDs'",
                ),
              matchAll = true,
            ),
        )

      fhirEngine.create(group1, group2)
      val resource =
        defaultRepository.retrieveUniqueIdAssignmentResource(uniqueIdAssignmentConfig, emptyMap())
      Assert.assertNotNull(resource)
      Assert.assertTrue(resource is Group)
      Assert.assertEquals("1234", (resource as Group).characteristic[0].valueCodeableConcept.text)
      Assert.assertFalse(resource.characteristic[1].exclude)
    }

  @Test
  fun testRetrieveFlattenedSubLocationsShouldReturnCorrectLocations() =
    runTest(timeout = 120.seconds) {
      val location1 = Location().apply { id = "loc1" }
      val location2 =
        Location().apply {
          id = "loc2"
          partOf = location1.asReference()
        }
      val location3 =
        Location().apply {
          id = "loc3"
          partOf = location1.asReference()
        }
      val location4 =
        Location().apply {
          id = "loc4"
          partOf = location3.asReference()
        }
      val location5 =
        Location().apply {
          id = "loc5"
          partOf = location4.asReference()
        }

      fhirEngine.create(location1, location2, location3, location4, location5, isLocalOnly = true)

      val location1SubLocations =
        defaultRepository.retrieveFlattenedSubLocations(location1.logicalId)
      Assert.assertEquals(5, location1SubLocations.size)
      Assert.assertEquals(location2.logicalId, location1SubLocations[1].logicalId)
      Assert.assertEquals(location3.logicalId, location1SubLocations[2].logicalId)
      Assert.assertEquals(location4.logicalId, location1SubLocations[3].logicalId)
      Assert.assertEquals(location5.logicalId, location1SubLocations[4].logicalId)

      val location4SubLocations =
        defaultRepository.retrieveFlattenedSubLocations(location4.logicalId)
      Assert.assertEquals(2, location4SubLocations.size)
      Assert.assertEquals(location5.logicalId, location4SubLocations.last().logicalId)
    }
}<|MERGE_RESOLUTION|>--- conflicted
+++ resolved
@@ -139,13 +139,8 @@
   @Before
   fun setUp() {
     hiltRule.inject()
-<<<<<<< HEAD
-    dispatcherProvider = DefaultDispatcherProvider()
-    sharedPreferenceHelper = SharedPreferencesHelper(application, gson, secureSharedPreference)
-=======
     sharedPreferenceHelper = SharedPreferencesHelper(application, gson)
     dispatcherProvider = DefaultDispatcherProvider()
->>>>>>> 6014982a
     defaultRepository =
       DefaultRepository(
         fhirEngine = fhirEngine,
