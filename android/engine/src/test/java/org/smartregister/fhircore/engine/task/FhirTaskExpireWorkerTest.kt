--- conflicted
+++ resolved
@@ -66,13 +66,10 @@
   @get:Rule(order = 1) val coroutineTestRule = CoroutineTestRule()
 
   private val fhirEngine: FhirEngine = mockk(relaxed = true)
-<<<<<<< HEAD
   @BindValue
   var fhirTaskExpireUtil: FhirTaskExpireUtil =
     FhirTaskExpireUtil(ApplicationProvider.getApplicationContext(), fhirEngine)
-=======
   private val defaultRepository: DefaultRepository = mockk(relaxed = true)
->>>>>>> 2f5dc2cf
   private lateinit var fhirTaskExpireWorker: FhirTaskExpireWorker
   private lateinit var tasks: List<Task>
 
