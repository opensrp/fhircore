/*
 * Copyright 2021-2024 Ona Systems, Inc
 *
 * Licensed under the Apache License, Version 2.0 (the "License");
 * you may not use this file except in compliance with the License.
 * You may obtain a copy of the License at
 *
 *       http://www.apache.org/licenses/LICENSE-2.0
 *
 * Unless required by applicable law or agreed to in writing, software
 * distributed under the License is distributed on an "AS IS" BASIS,
 * WITHOUT WARRANTIES OR CONDITIONS OF ANY KIND, either express or implied.
 * See the License for the specific language governing permissions and
 * limitations under the License.
 */

package org.smartregister.fhircore.engine.util.extension

import android.app.Application
import androidx.test.core.app.ApplicationProvider
import ca.uhn.fhir.context.FhirContext
import ca.uhn.fhir.context.FhirVersionEnum
import ca.uhn.fhir.parser.IParser
import com.google.android.fhir.datacapture.extensions.logicalId
import dagger.hilt.android.testing.HiltAndroidRule
import dagger.hilt.android.testing.HiltAndroidTest
import io.mockk.coEvery
import io.mockk.coVerify
import io.mockk.mockk
import java.math.BigDecimal
import java.text.SimpleDateFormat
import java.time.LocalDate
import java.time.ZoneId
import java.util.Calendar
import java.util.Date
import javax.inject.Inject
import kotlinx.coroutines.runBlocking
import org.hl7.fhir.r4.model.BooleanType
import org.hl7.fhir.r4.model.CodeableConcept
import org.hl7.fhir.r4.model.Coding
import org.hl7.fhir.r4.model.Condition
import org.hl7.fhir.r4.model.Consent
import org.hl7.fhir.r4.model.DateTimeType
import org.hl7.fhir.r4.model.Encounter
import org.hl7.fhir.r4.model.Enumerations
import org.hl7.fhir.r4.model.Extension
import org.hl7.fhir.r4.model.Group
import org.hl7.fhir.r4.model.HumanName
import org.hl7.fhir.r4.model.Location
import org.hl7.fhir.r4.model.Observation
import org.hl7.fhir.r4.model.Patient
import org.hl7.fhir.r4.model.Period
import org.hl7.fhir.r4.model.Quantity
import org.hl7.fhir.r4.model.Questionnaire
import org.hl7.fhir.r4.model.QuestionnaireResponse
import org.hl7.fhir.r4.model.Reference
import org.hl7.fhir.r4.model.RelatedPerson
import org.hl7.fhir.r4.model.StringType
import org.hl7.fhir.r4.model.Task
import org.hl7.fhir.r4.model.Timing
import org.hl7.fhir.r4.model.UriType
import org.json.JSONObject
import org.junit.Assert
import org.junit.Before
import org.junit.Rule
import org.junit.Test
import org.smartregister.fhircore.engine.R
import org.smartregister.fhircore.engine.configuration.LinkIdConfig
import org.smartregister.fhircore.engine.configuration.LinkIdType
import org.smartregister.fhircore.engine.configuration.QuestionnaireConfig
import org.smartregister.fhircore.engine.data.local.DefaultRepository
import org.smartregister.fhircore.engine.domain.model.RepositoryResourceData
import org.smartregister.fhircore.engine.robolectric.RobolectricTest
import org.smartregister.fhircore.engine.util.fhirpath.FhirPathDataExtractor

@HiltAndroidTest
class ResourceExtensionTest : RobolectricTest() {

  @get:Rule(order = 0) val hiltAndroidRule = HiltAndroidRule(this)

  @Inject lateinit var fhirPathDataExtractor: FhirPathDataExtractor

  private val context = ApplicationProvider.getApplicationContext<Application>()

  @Before
  fun setUp() {
    hiltAndroidRule.inject()
  }

  @Test
  fun `JSONObject#updateFrom() should ignore nulls and update fields`() {
    val originalObject = JSONObject()
    originalObject.put("property1", "ValueProperty1")
    originalObject.put("property2", "ValueProperty2")
    originalObject.put("prop3", "Medical")
    originalObject.put("prop4", "VP4")
    originalObject.putOpt("prop5", null)

    val updatedObject = JSONObject()
    updatedObject.put("prop3", "ValueProp3")
    updatedObject.put("prop4", null as Any?)
    updatedObject.put("prop5", "ValueProp5")

    originalObject.updateFrom(updatedObject)

    Assert.assertEquals("ValueProp3", originalObject.get("prop3"))
    Assert.assertEquals("VP4", originalObject.get("prop4"))
    Assert.assertEquals("ValueProp5", originalObject.get("prop5"))
  }

  @Test
  fun `Resource#updateFrom() should ignore nulls`() {
    var patient =
      Patient().apply {
        active = true
        gender = Enumerations.AdministrativeGender.FEMALE
        name.apply {
          add(
            HumanName().apply {
              family = "Doe"
              given = listOf(StringType("John"))
            },
          )
        }
      }

    val updatedPatient =
      Patient().apply {
        deceased = BooleanType(true)
        birthDate = Date()
        gender = null
        name.apply {
          add(
            HumanName().apply {
              family = "Kamau"
              given = listOf(StringType("Andrew"))
            },
          )
        }
      }

    patient = patient.updateFrom(updatedPatient)

    Assert.assertNotNull(patient.birthDate)
    Assert.assertEquals(
      BooleanType(true).booleanValue(),
      (patient.deceased as BooleanType).booleanValue(),
    )
    Assert.assertEquals("Kamau", patient.name[0].family)
    Assert.assertEquals("Andrew", patient.name[0].given[0].value)
  }

  @Test
  fun `Resource#updateFrom() should preserve previous patient's meta tags`() {
    var patient =
      Patient().apply {
        active = true
        gender = Enumerations.AdministrativeGender.FEMALE
        meta.tag.apply {
          val codingList = arrayListOf<Coding>()
          codingList.add(Coding("abc", "xyz", "hello"))
          codingList.add(Coding("abc2", "xyz2", "hello2"))
          addAll(codingList)
        }
        name.apply {
          add(
            HumanName().apply {
              family = "Doe"
              given = listOf(StringType("John"))
            },
          )
        }
      }

    val updatedPatient =
      Patient().apply {
        deceased = BooleanType(true)
        birthDate = Date()
        gender = null
        name.apply {
          add(
            HumanName().apply {
              family = "Kamau"
              given = listOf(StringType("Andrew"))
            },
          )
        }
      }

    patient = patient.updateFrom(updatedPatient)

    Assert.assertNotNull(patient.birthDate)
    Assert.assertEquals(
      BooleanType(true).booleanValue(),
      (patient.deceased as BooleanType).booleanValue(),
    )
    Assert.assertEquals("Kamau", patient.name[0].family)
    Assert.assertEquals("Andrew", patient.name[0].given[0].value)
    Assert.assertEquals("hello", patient.meta.tag[0].display)
    Assert.assertEquals("hello2", patient.meta.tag[1].display)
  }

  @Test
  fun `Resource#updateFrom() should preserve previous patient's extensions`() {
    val extensionVal = Extension()
    val extensionVal2 = Extension()
    extensionVal.apply { this.urlElement = UriType("hello") }
    extensionVal2.apply { this.urlElement = UriType("hello2") }

    val extensionList = arrayListOf<Extension>()

    extensionList.add(extensionVal)
    extensionList.add(extensionVal2)

    var patient =
      Patient().apply {
        active = true
        gender = Enumerations.AdministrativeGender.FEMALE
        extension.apply { addAll(extensionList) }
        name.apply {
          add(
            HumanName().apply {
              family = "Doe"
              given = listOf(StringType("John"))
            },
          )
        }
      }

    val updatedPatient =
      Patient().apply {
        deceased = BooleanType(true)
        birthDate = Date()
        gender = null
        name.apply {
          add(
            HumanName().apply {
              family = "Kamau"
              given = listOf(StringType("Andrew"))
            },
          )
        }
      }

    patient = patient.updateFrom(updatedPatient)

    Assert.assertNotNull(patient.birthDate)
    Assert.assertEquals(
      BooleanType(true).booleanValue(),
      (patient.deceased as BooleanType).booleanValue(),
    )
    Assert.assertEquals("Kamau", patient.name[0].family)
    Assert.assertEquals("Andrew", patient.name[0].given[0].value)
    Assert.assertEquals(2, patient.extension.size)
  }

  @Test
  fun `Resource#updateFrom() should preserve updated patient's extensions`() {
    val extensionVal = Extension()
    val extensionVal2 = Extension()
    extensionVal.apply { this.urlElement = UriType("hello") }
    extensionVal2.apply { this.urlElement = UriType("hello2") }

    val extensionList = arrayListOf<Extension>()

    extensionList.add(extensionVal)
    extensionList.add(extensionVal2)

    var patient =
      Patient().apply {
        active = true
        gender = Enumerations.AdministrativeGender.FEMALE
        name.apply {
          add(
            HumanName().apply {
              family = "Doe"
              given = listOf(StringType("John"))
            },
          )
        }
      }

    val updatedPatient =
      Patient().apply {
        deceased = BooleanType(true)
        birthDate = Date()
        gender = null

        extension.apply { addAll(extensionList) }
        name.apply {
          add(
            HumanName().apply {
              family = "Kamau"
              given = listOf(StringType("Andrew"))
            },
          )
        }
      }

    patient = patient.updateFrom(updatedPatient)

    Assert.assertNotNull(patient.birthDate)
    Assert.assertEquals(
      BooleanType(true).booleanValue(),
      (patient.deceased as BooleanType).booleanValue(),
    )
    Assert.assertEquals("Kamau", patient.name[0].family)
    Assert.assertEquals("Andrew", patient.name[0].given[0].value)
    Assert.assertEquals(2, patient.extension.size)
  }

  @Test
  fun `Resource#updateFrom() should preserve both resource's extensions`() {
    val extensionVal = Extension()
    val extensionVal2 = Extension()
    extensionVal.apply { this.urlElement = UriType("hello") }
    extensionVal2.apply { this.urlElement = UriType("hello2") }

    val extensionList1 = arrayListOf<Extension>()
    val extensionList2 = arrayListOf<Extension>()

    extensionList1.add(extensionVal)
    extensionList2.add(extensionVal2)
    var patient =
      Patient().apply {
        active = true
        gender = Enumerations.AdministrativeGender.FEMALE
        extension.apply { addAll(extensionList1) }
        name.apply {
          add(
            HumanName().apply {
              family = "Doe"
              given = listOf(StringType("John"))
            },
          )
        }
      }

    val updatedPatient =
      Patient().apply {
        deceased = BooleanType(true)
        birthDate = Date()
        gender = null
        extension.apply { addAll(extensionList2) }
        name.apply {
          add(
            HumanName().apply {
              family = "Kamau"
              given = listOf(StringType("Andrew"))
            },
          )
        }
      }

    patient = patient.updateFrom(updatedPatient)

    Assert.assertNotNull(patient.birthDate)
    Assert.assertEquals(
      BooleanType(true).booleanValue(),
      (patient.deceased as BooleanType).booleanValue(),
    )
    Assert.assertEquals("Kamau", patient.name[0].family)
    Assert.assertEquals("Andrew", patient.name[0].given[0].value)
    Assert.assertEquals(2, patient.extension.size)
  }

  @Test
  fun `Resource#updateFrom() should preserve updated resource's meta tags`() {
    var patient =
      Patient().apply {
        active = true
        gender = Enumerations.AdministrativeGender.FEMALE
        name.apply {
          add(
            HumanName().apply {
              family = "Doe"
              given = listOf(StringType("John"))
            },
          )
        }
      }

    val updatedPatient =
      Patient().apply {
        deceased = BooleanType(true)
        birthDate = Date()
        gender = Enumerations.AdministrativeGender.FEMALE
        meta.tag.apply {
          val codingList = arrayListOf<Coding>()
          codingList.add(Coding("abc", "xyz", "hello"))
          codingList.add(Coding("abc2", "xyz2", "hello2"))
          addAll(codingList)
        }
        name.apply {
          add(
            HumanName().apply {
              family = "Kamau"
              given = listOf(StringType("Andrew"))
            },
          )
        }
      }

    patient = patient.updateFrom(updatedPatient)

    Assert.assertNotNull(patient.birthDate)
    Assert.assertEquals(
      BooleanType(true).booleanValue(),
      (patient.deceased as BooleanType).booleanValue(),
    )
    Assert.assertEquals("Kamau", patient.name[0].family)
    Assert.assertEquals("Andrew", patient.name[0].given[0].value)
    Assert.assertEquals("hello", patient.meta.tag[0].display)
    Assert.assertEquals("hello2", patient.meta.tag[1].display)
  }

  @Test
  fun `Resource#updateFrom() should preserve meta tags of both resources`() {
    var patient =
      Patient().apply {
        active = true
        gender = Enumerations.AdministrativeGender.FEMALE
        meta.tag.apply {
          val codingList = arrayListOf<Coding>()
          codingList.add(Coding("abc3", "xyz3", "hello3"))
          addAll(codingList)
        }
        name.apply {
          add(
            HumanName().apply {
              family = "Doe"
              given = listOf(StringType("John"))
            },
          )
        }
      }

    val updatedPatient =
      Patient().apply {
        deceased = BooleanType(true)
        birthDate = Date()
        gender = Enumerations.AdministrativeGender.FEMALE
        meta.tag.apply {
          val codingList = arrayListOf<Coding>()
          codingList.add(Coding("abc", "xyz", "hello"))
          codingList.add(Coding("abc2", "xyz2", "hello2"))
          addAll(codingList)
        }
        name.apply {
          add(
            HumanName().apply {
              family = "Kamau"
              given = listOf(StringType("Andrew"))
            },
          )
        }
      }

    patient = patient.updateFrom(updatedPatient)

    Assert.assertNotNull(patient.birthDate)
    Assert.assertEquals(
      BooleanType(true).booleanValue(),
      (patient.deceased as BooleanType).booleanValue(),
    )
    Assert.assertEquals("Kamau", patient.name[0].family)
    Assert.assertEquals("Andrew", patient.name[0].given[0].value)
    Assert.assertEquals(3, patient.meta.tag.size)
  }

  @Test
  fun `QuestionnaireResponse#deleteRelatedResources() should call defaultRepository#deleteResource for resources in contained`() {
    val patient = Patient()
    val relatedPerson = RelatedPerson()
    val observation = Observation()
    val questionnaireResponse =
      QuestionnaireResponse().apply { contained = listOf(patient, relatedPerson, observation) }

    val defaultRepository = mockk<DefaultRepository>()

    coEvery { defaultRepository.delete(any()) } returns Unit

    runBlocking { questionnaireResponse.deleteRelatedResources(defaultRepository) }

    coVerify { defaultRepository.delete(patient) }
    coVerify { defaultRepository.delete(relatedPerson) }
    coVerify { defaultRepository.delete(observation) }
  }

  @Test
  fun `QuestionnaireResponse#retainMetadata() should call retain details from previous QR`() {
    val id = "qrId"
    val authoredDate = Date()
    val versionId = "5"
    val author = Reference()
    val oldQr =
      QuestionnaireResponse().apply {
        setId(id)
        authored = authoredDate
        setAuthor(author)
        meta.apply { setVersionId(versionId) }
      }
    val questionnaireResponse = QuestionnaireResponse()

    questionnaireResponse.retainMetadata(oldQr)

    Assert.assertEquals(id, oldQr.id)
    Assert.assertEquals(author, oldQr.author)
    Assert.assertEquals(authoredDate, oldQr.authored)
    Assert.assertEquals("6", oldQr.meta.versionId)
    Assert.assertNotNull(oldQr.meta.lastUpdated)
  }

  @Test
  fun `QuestionnaireResponse#getEncounterId() should return logicalId`() {
    val questionnaireResponse =
      QuestionnaireResponse().apply { contained = listOf(Encounter().apply { id = "1234" }) }

    val id = questionnaireResponse.getEncounterId()

    Assert.assertEquals("1234", id)
  }

  @Test
  fun `QuestionnaireResponse#getEncounterId() replace# should return logicalId`() {
    val questionnaireResponse =
      QuestionnaireResponse().apply { contained = listOf(Encounter().apply { id = "#1234" }) }

    val id = questionnaireResponse.getEncounterId()

    Assert.assertEquals("1234", id)
  }

  @Test
  fun `QuestionnaireResponse#getEncounterId() Id null should return empty id`() {
    val questionnaireResponse = QuestionnaireResponse().apply { contained = listOf(Encounter()) }

    val id = questionnaireResponse.getEncounterId()

    Assert.assertEquals("", id)
  }

  @Test
  fun `Resource#generateMissingId() should generate Id if empty`() {
    val resource = Patient()
    resource.id = "1"

    resource.generateMissingId()
    Assert.assertEquals("1", resource.logicalId)

    resource.id = null
    resource.generateMissingId()
    Assert.assertNotEquals("1", resource.logicalId)
    Assert.assertFalse(resource.logicalId.isEmpty())
  }

  @Test
  fun `Type#valueToString() should return string representation`() {
    Assert.assertEquals("", null.valueToString())
    Assert.assertEquals("12345", StringType("12345").valueToString())
    Assert.assertEquals("true", BooleanType(true).valueToString())
    Assert.assertEquals(Date().makeItReadable(), DateTimeType(Date()).valueToString())
    Assert.assertEquals("d", Coding("s", "c", "d").valueToString())
    Assert.assertEquals("c", Coding().apply { code = "c" }.valueToString())
    Assert.assertEquals(
      "d",
      CodeableConcept().apply { addCoding(Coding("s", "c", "d")) }.valueToString(),
    )
    Assert.assertEquals(
      "3.4",
      Quantity()
        .apply {
          this.value = BigDecimal.valueOf(3.4)
          this.unit = "G"
        }
        .valueToString(),
    )
    Assert.assertEquals(
      "8 Week (s)",
      Timing()
        .apply {
          repeat.period = BigDecimal(8.0)
          repeat.periodUnit = Timing.UnitsOfTime.WK
        }
        .valueToString(),
    )
    Assert.assertEquals("Doe", HumanName().apply { family = "Doe" }.valueToString())
    Assert.assertEquals(
      "John Doe",
      HumanName()
        .apply {
          given = listOf(StringType("John"))
          family = "Doe"
        }
        .valueToString(),
    )
    Assert.assertEquals("John", StringType("John").valueToString())
  }

  @Test
  fun `Resource#generateReferenceValue() should return correct reference`() {
    val resource = Patient().apply { id = "123456" }

    Assert.assertEquals("Patient/123456", resource.referenceValue())
  }

  @Test
  fun `Type valueToString() should return string representation`() {
    Assert.assertEquals("12345", StringType("12345").valueToString())
    Assert.assertEquals("true", BooleanType(true).valueToString())
    Assert.assertEquals(Date().makeItReadable(), DateTimeType(Date()).valueToString())
    Assert.assertEquals("d", Coding("s", "c", "d").valueToString())
    Assert.assertEquals(
      "d",
      CodeableConcept().apply { addCoding(Coding("s", "c", "d")) }.valueToString(),
    )
    Assert.assertEquals(
      "3.4",
      Quantity()
        .apply {
          this.value = BigDecimal.valueOf(3.4)
          this.unit = "G"
        }
        .valueToString(),
    )
  }

  @Test
  fun `Resource generateReferenceValue() should return correct reference`() {
    val resource = Patient().apply { id = "123456" }

    Assert.assertEquals("Patient/123456", resource.referenceValue())
  }

  @Test
  fun `Patient referenceParamForCondition() should return correct reference param`() {
    val result = Patient().referenceParamForCondition()

    Assert.assertEquals(Condition.PATIENT, result)
  }

  @Test
  fun `Encounter referenceParamForCondition() should return correct reference param`() {
    val result = Encounter().referenceParamForCondition()

    Assert.assertEquals(Condition.ENCOUNTER, result)
  }

  @Test
  fun `Patient referenceParamForObservation() should return correct reference param`() {
    val result = Patient().referenceParamForObservation()

    Assert.assertEquals(Observation.PATIENT, result)
  }

  @Test
  fun `Encounter referenceParamForObservation() should return correct reference param`() {
    val result = Encounter().referenceParamForObservation()

    Assert.assertEquals(Observation.ENCOUNTER, result)
  }

  @Test
  fun `QuestionnaireResponse referenceParamForObservation() should return correct reference param`() {
    val result = QuestionnaireResponse().referenceParamForObservation()

    Assert.assertEquals(Observation.FOCUS, result)
  }

  @Test
  fun `isValidResourceType() should return true if resource type is valid`() {
    Assert.assertTrue(isValidResourceType("Patient"))
    Assert.assertTrue(isValidResourceType("Group"))
  }

  @Test
  fun `isValidResourceType() should return false if resource type is not valid`() {
    Assert.assertFalse(isValidResourceType("Client"))
    Assert.assertFalse(isValidResourceType("Manufacturer"))
    Assert.assertFalse(isValidResourceType(""))
  }

  @Test
  fun logicalIdFromFhirPathExtractedIdReturnsCorrectValue() {
    val logicalId = "Group/0acda8c9-3fa3-40ae-abcd-7d1fba7098b4/_history/2"
    Assert.assertEquals("0acda8c9-3fa3-40ae-abcd-7d1fba7098b4", logicalId.extractLogicalIdUuid())
    val otherLogicalId = "Group/0acda8c9-3fa3-40ae-abcd-7d1fba7098b4"
    Assert.assertEquals(
      "0acda8c9-3fa3-40ae-abcd-7d1fba7098b4",
      otherLogicalId.extractLogicalIdUuid(),
    )
  }

  @Test
  fun extractResourceIdReturnsCorrectValue() {
    val structureMapId = "http://my-structuremap-url/fhir/StructureMap/123456".extractResourceId()
    Assert.assertEquals("123456", structureMapId)
  }

  @Test
  fun `prepareQuestionsForReadingOrEditing should set readOnly to true when passed`() {
    val questionnaire = Questionnaire()
    questionnaire.item.add(Questionnaire.QuestionnaireItemComponent().apply { linkId = "1" })
    questionnaire.item.add(
      Questionnaire.QuestionnaireItemComponent().apply {
        linkId = "2"
        type = Questionnaire.QuestionnaireItemType.GROUP
      },
    )
    questionnaire.item.prepareQuestionsForReadingOrEditing("", true)

    Assert.assertTrue(questionnaire.item[0].readOnly)
    Assert.assertFalse(questionnaire.item[1].readOnly)
  }

  @Test
  fun `prepareQuestionsForReadingOrEditing should set readOnly correctly when true not passed`() {
    val questionnaire = Questionnaire()
    questionnaire.item.add(Questionnaire.QuestionnaireItemComponent().apply { linkId = "1" })
    questionnaire.item.add(
      Questionnaire.QuestionnaireItemComponent().apply {
        linkId = "2"
        readOnly = true
      },
    )
    questionnaire.item.add(Questionnaire.QuestionnaireItemComponent().apply { linkId = "3" })
    questionnaire.item.prepareQuestionsForReadingOrEditing("", readOnlyLinkIds = listOf("3"))

    Assert.assertFalse(questionnaire.item[0].readOnly)
    Assert.assertTrue(questionnaire.item[1].readOnly)
    Assert.assertTrue(questionnaire.item[2].readOnly)
  }

  @Test
  fun testFilterByExpression() {
    val tasks =
      listOf(
        RepositoryResourceData(
          resource =
            Task().apply {
              id = "Task/task1"
              description = "New Task"
              status = Task.TaskStatus.READY
              executionPeriod =
                Period().apply {
                  start = Date().plusMonths(-1)
                  end = Date().plusDays(-1)
                }
              addBasedOn(Reference("care1"))
            },
        ),
        RepositoryResourceData(
          resource =
            Task().apply {
              id = "Task/task2"
              description = "Another task"
              status = Task.TaskStatus.READY
              executionPeriod =
                Period().apply {
                  start = Date().plusMonths(-1)
                  end = Date().plusDays(-1)
                }
              addBasedOn(Reference("CarePlan/care2"))
            },
        ),
      )

    // Task with malformed basedOn references
    val filteredTasks =
      tasks.filterByFhirPathExpression(
        fhirPathDataExtractor = fhirPathDataExtractor,
        conditionalFhirPathExpressions =
          listOf("Task.basedOn[0].reference.startsWith('CarePlan').not()"),
        matchAll = true,
      )

    Assert.assertTrue(filteredTasks.isNotEmpty())
    Assert.assertEquals(filteredTasks.first().resource.logicalId, tasks.first().resource.logicalId)

    // Task with correct basedOn references
    val filteredTasks2 =
      tasks.filterByFhirPathExpression(
        fhirPathDataExtractor = fhirPathDataExtractor,
        conditionalFhirPathExpressions = listOf("Task.basedOn[0].reference.startsWith('CarePlan')"),
        matchAll = true,
      )

    Assert.assertTrue(filteredTasks2.isNotEmpty())
    Assert.assertEquals(filteredTasks2.first().resource.logicalId, tasks.last().resource.logicalId)
  }

  @Test
  fun testAppendRelatedEntityLocationUpdatesResourceMetadataTag() {
    val group =
      Group().apply {
        id = "grp1"
        meta.addTag(Coding("http://system254.url", "123", "Sample code"))
      }
    val theLinkId = "someLinkId"
    val locationId = "awesome-location-uuid"
    val questionnaireResponse =
      QuestionnaireResponse().apply {
        id = "qr1"
        addItem(
          QuestionnaireResponse.QuestionnaireResponseItemComponent(StringType(theLinkId)).apply {
            addAnswer(
              QuestionnaireResponse.QuestionnaireResponseItemAnswerComponent().apply {
                setValue(StringType(locationId))
              },
            )
          },
        )
      }
    val questionnaireConfig =
      QuestionnaireConfig(
        id = "someQuestionnaire",
        linkIds =
          listOf(
            LinkIdConfig(linkId = theLinkId, LinkIdType.LOCATION),
          ),
      )

    group.appendRelatedEntityLocation(questionnaireResponse, questionnaireConfig, context)

    Assert.assertEquals(2, group.meta.tag.size)

    val firstMetaTag = group.meta.tag.firstOrNull()
    Assert.assertNotNull(firstMetaTag)
    Assert.assertEquals("http://system254.url", firstMetaTag?.system)
    Assert.assertEquals("123", firstMetaTag?.code)

    val lastMetaTag = group.meta.tag.lastOrNull()
    Assert.assertNotNull(lastMetaTag)
    Assert.assertEquals(
      context.getString(
        org.smartregister.fhircore.engine.R.string.sync_strategy_related_entity_location_system,
      ),
      lastMetaTag?.system,
    )
    Assert.assertEquals(locationId, lastMetaTag?.code)
  }

  @Test
  fun `test Organization Info Appended on Encounter Resource`() {
    val encounter = Encounter().apply { this.id = "123456" }
    encounter.appendOrganizationInfo(listOf("Organization/12345"))
    Assert.assertEquals("Organization/12345", encounter.serviceProvider.reference)
  }

  @Test
  fun `test Organization Info Appended on Location Resource`() {
    val location = Location().apply { this.id = "123456" }
    location.appendOrganizationInfo(listOf("Organization/12345"))
    Assert.assertEquals("Organization/12345", location.managingOrganization.reference)
  }

  @Test
  fun `test Organization Info Appended on Group Resource`() {
    val group = Group().apply { this.id = "123456" }
    group.appendOrganizationInfo(listOf("Organization/12345"))
    Assert.assertEquals("Organization/12345", group.managingEntity.reference)
  }

  @Test
  fun `test Organization Info Appended on Patient Resource`() {
    val patient = Patient().apply { this.id = "123456" }
    patient.appendOrganizationInfo(listOf("Organization/12345"))
    Assert.assertEquals("Organization/12345", patient.managingOrganization.reference)
  }

  @Test
<<<<<<< HEAD
=======
  fun `test Organization Info Appended on Consent Resource`() {
    val consent = Consent().apply { this.id = "123456" }
    consent.appendOrganizationInfo(listOf("Organization/12345"))
    Assert.assertEquals("Organization/12345", consent.organization.first().reference)
  }

  @Test
>>>>>>> c1864688
  fun `prepareQuestionsForEditing should set readOnly correctly when readOnlyLinkIds passed`() {
    val questionnaire = Questionnaire()
    questionnaire.item.add(Questionnaire.QuestionnaireItemComponent().apply { linkId = "1" })
    questionnaire.item.add(Questionnaire.QuestionnaireItemComponent().apply { linkId = "2" })
    questionnaire.item.add(Questionnaire.QuestionnaireItemComponent().apply { linkId = "3" })
    questionnaire.item.prepareQuestionsForEditing("", readOnlyLinkIds = listOf("1", "3"))

    Assert.assertTrue(questionnaire.item[0].readOnly)
    Assert.assertFalse(questionnaire.item[1].readOnly)
    Assert.assertTrue(questionnaire.item[2].readOnly)
  }
<<<<<<< HEAD
=======

  @Test
  fun testExtractGenderShouldReturnMaleStringWhenPatientGenderIsMale() {
    val patient = Patient().apply { gender = Enumerations.AdministrativeGender.MALE }

    Assert.assertEquals(
      (ApplicationProvider.getApplicationContext() as Application).getString(R.string.male),
      patient.extractGender(ApplicationProvider.getApplicationContext()),
    )
  }

  @Test
  fun testExtractGenderShouldReturnMaleStringWhenRelatedPersonGenderIsMale() {
    val relatedPerson = RelatedPerson().apply { gender = Enumerations.AdministrativeGender.MALE }

    Assert.assertEquals(
      (ApplicationProvider.getApplicationContext() as Application).getString(R.string.male),
      relatedPerson.extractGender(ApplicationProvider.getApplicationContext()),
    )
  }

  @Test
  fun testExtractGenderShouldReturnFemaleStringWhenPatientGenderIsFemale() {
    val patient = Patient().apply { gender = Enumerations.AdministrativeGender.FEMALE }

    Assert.assertEquals(
      (ApplicationProvider.getApplicationContext() as Application).getString(R.string.female),
      patient.extractGender(ApplicationProvider.getApplicationContext()),
    )
  }

  @Test
  fun testExtractGenderShouldReturnOtherStringWhenPatientGenderIsOther() {
    val patient = Patient().apply { gender = Enumerations.AdministrativeGender.OTHER }

    val applicationContext = (ApplicationProvider.getApplicationContext() as Application)

    Assert.assertEquals(
      applicationContext.getString(R.string.other),
      patient.extractGender(applicationContext),
    )
  }

  @Test
  fun testExtractGenderShouldReturnUnknownStringWhenPatientGenderIsUnknown() {
    val patient = Patient().apply { gender = Enumerations.AdministrativeGender.UNKNOWN }

    Assert.assertEquals(
      (ApplicationProvider.getApplicationContext() as Application).getString(R.string.unknown),
      patient.extractGender(ApplicationProvider.getApplicationContext()),
    )
  }

  @Test
  fun testExtractGenderShouldReturnNullWhenPatientGenderIsNull() {
    val patient = Patient().apply { gender = Enumerations.AdministrativeGender.NULL }

    Assert.assertEquals("", patient.extractGender(ApplicationProvider.getApplicationContext()))
  }

  @Test
  fun testExtractGenderShouldReturnNullWhenResourceDoesNotHaveGenderField() {
    val resource = Task()

    Assert.assertEquals("", resource.extractGender(ApplicationProvider.getApplicationContext()))
  }

  @Test
  fun testTranslateMaleGender() {
    val patient = Patient().apply { gender = Enumerations.AdministrativeGender.MALE }
    Assert.assertEquals(
      "Male",
      patient.gender.translateGender(ApplicationProvider.getApplicationContext()),
    )
  }

  @Test
  fun testTranslateFemaleGender() {
    val patient = Patient().apply { gender = Enumerations.AdministrativeGender.FEMALE }
    Assert.assertEquals(
      "Female",
      patient.gender.translateGender(ApplicationProvider.getApplicationContext()),
    )
  }

  @Test
  fun testTranslateGenderReturnsUnknownWhenValeIsNotMaleOrFemale() {
    val patient = Patient().apply { gender = Enumerations.AdministrativeGender.OTHER }
    Assert.assertEquals(
      "Unknown",
      patient.gender.translateGender(ApplicationProvider.getApplicationContext()),
    )
  }

  private fun getDateFromDaysAgo(daysAgo: Long, localDateNow: LocalDate = LocalDate.now()): Date {
    val localDate = localDateNow.minusDays(daysAgo)
    return Date.from(localDate.atStartOfDay(ZoneId.systemDefault()).toInstant())
  }

  @Test
  fun testGetAgeString() {
    val expectedAge = "1y"
    Assert.assertEquals(
      expectedAge,
      calculateAge(
        getDateFromDaysAgo(365, LocalDate.of(2023, 4, 4)),
        context,
        LocalDate.of(2023, 4, 4),
      ),
    )

    val expectedAge2 = "1y 1m"
    // passing days value for 1y 1m
    Assert.assertEquals(
      expectedAge2,
      calculateAge(
        getDateFromDaysAgo(399, LocalDate.of(2023, 4, 4)),
        context,
        LocalDate.of(2023, 4, 4),
      ),
    )

    val expectedAge3 = "1y"
    // passing days value for 1y 1w
    Assert.assertEquals(
      expectedAge3,
      calculateAge(
        getDateFromDaysAgo(372, LocalDate.of(2023, 4, 4)),
        context,
        LocalDate.of(2023, 4, 4),
      ),
    )

    val expectedAge4 = "1m"
    Assert.assertEquals(
      expectedAge4,
      calculateAge(
        getDateFromDaysAgo(32, LocalDate.of(2023, 4, 4)),
        context,
        LocalDate.of(2023, 4, 4),
      ),
    )

    val expectedAge6 = "1w"
    Assert.assertEquals(
      expectedAge6,
      calculateAge(
        getDateFromDaysAgo(7, LocalDate.of(2023, 4, 4)),
        context,
        LocalDate.of(2023, 4, 4),
      ),
    )

    val expectedAge7 = "1w 2d"
    Assert.assertEquals(
      expectedAge7,
      calculateAge(
        getDateFromDaysAgo(9, LocalDate.of(2023, 4, 4)),
        context,
        LocalDate.of(2023, 4, 4),
      ),
    )

    val expectedAge8 = "3d"
    Assert.assertEquals(
      expectedAge8,
      calculateAge(
        getDateFromDaysAgo(3, LocalDate.of(2023, 4, 4)),
        context,
        LocalDate.of(2023, 4, 4),
      ),
    )

    val expectedAge9 = "1y 2m"
    Assert.assertEquals(
      expectedAge9,
      calculateAge(
        getDateFromDaysAgo(450, LocalDate.of(2023, 4, 4)),
        context,
        LocalDate.of(2023, 4, 4),
      ),
    )

    val expectedAge10 = "40y 3m"
    Assert.assertNotEquals(
      expectedAge10,
      calculateAge(
        getDateFromDaysAgo(14700, LocalDate.of(2023, 4, 4)),
        context,
        LocalDate.of(2023, 4, 4),
      ),
    )

    val expectedAge11 = "40y"
    Assert.assertEquals(
      expectedAge11,
      calculateAge(
        getDateFromDaysAgo(14700, LocalDate.of(2023, 4, 4)),
        context,
        LocalDate.of(2023, 4, 4),
      ),
    )

    val expectedAge12 = "0d"
    // if difference b/w current date and DOB is O from extractAge extension
    Assert.assertEquals(
      expectedAge12,
      calculateAge(
        getDateFromDaysAgo(0, LocalDate.of(2023, 4, 4)),
        context,
        LocalDate.of(2023, 4, 4),
      ),
    )

    val expectedAge13 = "1y 6m"
    // passing days value for 1y 6m
    Assert.assertEquals(
      expectedAge13,
      calculateAge(
        getDateFromDaysAgo(550, LocalDate.of(2023, 4, 4)),
        context,
        LocalDate.of(2023, 4, 4),
      ),
    )

    val expectedAge14 = "5y"
    // passing days value for 5y
    Assert.assertEquals(
      expectedAge14,
      calculateAge(
        getDateFromDaysAgo(1826, LocalDate.of(2023, 4, 4)),
        context,
        LocalDate.of(2023, 4, 4),
      ),
    )
  }

  @Test
  fun testGetAgeStringFor49DayPeriod() {
    val expectedAge5 = "1m 3w"
    Assert.assertEquals(
      expectedAge5,
      calculateAge(
        getDateFromDaysAgo(49, LocalDate.of(2023, 4, 4)),
        context,
        LocalDate.of(2023, 4, 4),
      ),
    )
  }

  @Test
  fun testExtractAgeReturnsCorrectDateStringForAPatient() {
    val patient =
      Patient().apply { birthDate = Calendar.getInstance().apply { add(Calendar.YEAR, -19) }.time }

    Assert.assertEquals("19y", patient.extractAge(context))
  }

  @Test
  fun testExtractAgeReturnsCorrectDateStringForARelatedPerson() {
    val relatedPerson =
      RelatedPerson().apply {
        birthDate = Calendar.getInstance().apply { add(Calendar.YEAR, -21) }.time
      }

    Assert.assertEquals("21y", relatedPerson.extractAge(context))
  }

  @Test
  fun testExtractAgeShouldReturnAnEmptyStringWhenResourceDoesNotHaveBirthDate() {
    val resource = Task()

    Assert.assertEquals("", resource.extractAge(context))
  }

  @Test
  fun testExtractAgeShouldReturnAgeStringFromDaysWhenPatientHasBirthDate() {
    val currentDate = LocalDate.now()
    val oneYearAgo = currentDate.minusYears(1)

    val calendar =
      Calendar.getInstance().apply {
        timeInMillis = oneYearAgo.atStartOfDay(ZoneId.systemDefault()).toInstant().toEpochMilli()
      }

    val patient = Patient().apply { birthDate = calendar.time }
    Assert.assertEquals("1y", patient.extractAge(context))
  }

  @Test
  fun extractBirthDateReturnsCorrectDateWhenResourceIsPatientAndHasAValidBirthDate() {
    val resource = Patient().setBirthDate(org.joda.time.LocalDate.parse("2015-10-03").toDate())

    Assert.assertEquals(
      "03/10/2015",
      resource.extractBirthDate()?.let { SimpleDateFormat("dd/MM/yyyy").format(it) },
    )
  }

  @Test
  fun extractBirthDateReturnsCorrectDateWhenResourceIsRelatedPersonAndHasAValidBirthDate() {
    val resource =
      RelatedPerson().setBirthDate(org.joda.time.LocalDate.parse("2015-10-03").toDate())

    Assert.assertEquals(
      "03/10/2015",
      resource.extractBirthDate()?.let { SimpleDateFormat("dd/MM/yyyy").format(it) },
    )
  }

  @Test
  fun extractBirthDateReturnsNullWhenResourceDoesNotHaveABirthDateField() {
    val resource = Task()

    Assert.assertNull(resource.extractBirthDate())
  }
>>>>>>> c1864688
}<|MERGE_RESOLUTION|>--- conflicted
+++ resolved
@@ -18,9 +18,6 @@
 
 import android.app.Application
 import androidx.test.core.app.ApplicationProvider
-import ca.uhn.fhir.context.FhirContext
-import ca.uhn.fhir.context.FhirVersionEnum
-import ca.uhn.fhir.parser.IParser
 import com.google.android.fhir.datacapture.extensions.logicalId
 import dagger.hilt.android.testing.HiltAndroidRule
 import dagger.hilt.android.testing.HiltAndroidTest
@@ -869,8 +866,6 @@
   }
 
   @Test
-<<<<<<< HEAD
-=======
   fun `test Organization Info Appended on Consent Resource`() {
     val consent = Consent().apply { this.id = "123456" }
     consent.appendOrganizationInfo(listOf("Organization/12345"))
@@ -878,7 +873,6 @@
   }
 
   @Test
->>>>>>> c1864688
   fun `prepareQuestionsForEditing should set readOnly correctly when readOnlyLinkIds passed`() {
     val questionnaire = Questionnaire()
     questionnaire.item.add(Questionnaire.QuestionnaireItemComponent().apply { linkId = "1" })
@@ -890,8 +884,6 @@
     Assert.assertFalse(questionnaire.item[1].readOnly)
     Assert.assertTrue(questionnaire.item[2].readOnly)
   }
-<<<<<<< HEAD
-=======
 
   @Test
   fun testExtractGenderShouldReturnMaleStringWhenPatientGenderIsMale() {
@@ -1208,5 +1200,4 @@
 
     Assert.assertNull(resource.extractBirthDate())
   }
->>>>>>> c1864688
 }