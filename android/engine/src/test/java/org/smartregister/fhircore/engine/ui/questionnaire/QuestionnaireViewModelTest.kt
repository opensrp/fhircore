--- conflicted
+++ resolved
@@ -111,11 +111,7 @@
     every { sharedPreferencesHelper.read(USER_INFO_SHARED_PREFERENCE_KEY, null) } returns
       getUserInfo().encodeJson()
 
-<<<<<<< HEAD
-    defaultRepo = spyk(DefaultRepository(fhirEngine, DefaultDispatcherProvider(), mockk()))
-=======
     defaultRepo = spyk(DefaultRepository(fhirEngine, TestDispatcher()))
->>>>>>> f84325f9
     val configurationRegistry = mockk<ConfigurationRegistry>()
     every { configurationRegistry.appId } returns "appId"
     questionnaireViewModel =
