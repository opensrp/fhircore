/*
 * Copyright 2021 Ona Systems, Inc
 *
 * Licensed under the Apache License, Version 2.0 (the "License");
 * you may not use this file except in compliance with the License.
 * You may obtain a copy of the License at
 *
 *       http://www.apache.org/licenses/LICENSE-2.0
 *
 * Unless required by applicable law or agreed to in writing, software
 * distributed under the License is distributed on an "AS IS" BASIS,
 * WITHOUT WARRANTIES OR CONDITIONS OF ANY KIND, either express or implied.
 * See the License for the specific language governing permissions and
 * limitations under the License.
 */

package org.smartregister.fhircore.engine.ui.questionnaire

import android.app.Application
import androidx.arch.core.executor.testing.InstantTaskExecutorRule
import androidx.test.core.app.ApplicationProvider
import com.google.android.fhir.FhirEngine
import com.google.android.fhir.datacapture.mapping.ResourceMapper
import com.google.android.fhir.datacapture.utilities.SimpleWorkerContextProvider
import com.google.android.fhir.logicalId
import io.mockk.coEvery
import io.mockk.coVerify
import io.mockk.every
import io.mockk.mockk
import io.mockk.mockkObject
import io.mockk.mockkStatic
import io.mockk.slot
import io.mockk.spyk
import io.mockk.unmockkObject
import kotlinx.coroutines.runBlocking
import org.hl7.fhir.r4.context.SimpleWorkerContext
import org.hl7.fhir.r4.model.Bundle
import org.hl7.fhir.r4.model.CanonicalType
import org.hl7.fhir.r4.model.CodeableConcept
import org.hl7.fhir.r4.model.Coding
import org.hl7.fhir.r4.model.Expression
import org.hl7.fhir.r4.model.Extension
import org.hl7.fhir.r4.model.Patient
import org.hl7.fhir.r4.model.Questionnaire
import org.hl7.fhir.r4.model.QuestionnaireResponse
import org.hl7.fhir.r4.model.StructureMap
import org.junit.Assert
import org.junit.Before
import org.junit.Ignore
import org.junit.Rule
import org.junit.Test
import org.robolectric.util.ReflectionHelpers
import org.smartregister.fhircore.engine.data.local.DefaultRepository
import org.smartregister.fhircore.engine.robolectric.RobolectricTest
import org.smartregister.fhircore.engine.rule.CoroutineTestRule
import org.smartregister.fhircore.engine.util.FormConfigUtil

class QuestionnaireViewModelTest : RobolectricTest() {

  private lateinit var fhirEngine: FhirEngine
  private lateinit var questionnaireViewModel: QuestionnaireViewModel
  private lateinit var context: Application
  private lateinit var defaultRepo: DefaultRepository

  @get:Rule var instantTaskExecutorRule = InstantTaskExecutorRule()
  @get:Rule var coroutineRule = CoroutineTestRule()

  @Before
  fun setUp() {
    context = ApplicationProvider.getApplicationContext()

    fhirEngine = mockk()
    coEvery { fhirEngine.save(any()) } answers {}
    coEvery { fhirEngine.update(any()) } answers {}

    defaultRepo = spyk(DefaultRepository(fhirEngine))
    coEvery { defaultRepo.save(any()) } returns Unit
    coEvery { defaultRepo.addOrUpdate(any()) } returns Unit

    questionnaireViewModel = spyk(QuestionnaireViewModel(context))
    ReflectionHelpers.setField(questionnaireViewModel, "defaultRepository", defaultRepo)
  }

  @Test
  fun testLoadQuestionnaireShouldCallFhirEngine() {
    coEvery { fhirEngine.load(Questionnaire::class.java, "12345") } returns
      Questionnaire().apply { id = "12345" }
    val result = runBlocking { questionnaireViewModel.loadQuestionnaire("12345") }
    Assert.assertEquals("12345", result!!.logicalId)
  }

  @Test
  fun testGetQuestionnaireConfigShouldLoadRightConfig() {
    mockkObject(FormConfigUtil)
    every { FormConfigUtil.loadConfig(any(), any()) } returns
      listOf(
        QuestionnaireConfig("my-form", "My Form", "0001"),
        QuestionnaireConfig("patient-registration", "Add Patient", "1903")
      )

    val result = runBlocking {
      questionnaireViewModel.getQuestionnaireConfig("patient-registration")
    }
    Assert.assertEquals("patient-registration", result.form)
    Assert.assertEquals("Add Patient", result.title)
    Assert.assertEquals("1903", result.identifier)

    unmockkObject(FormConfigUtil)
  }

  @Test
  fun testExtractAndSaveResourcesWithTargetStructureMapShouldCallExtractionService() {
    mockkObject(ResourceMapper)

    coEvery { fhirEngine.load(StructureMap::class.java, any()) } returns StructureMap()
    coEvery { ResourceMapper.extract(any(), any(), any(), any()) } returns
      Bundle().apply { addEntry().apply { this.resource = Patient().apply { id = "123456" } } }

    val questionnaire =
      Questionnaire().apply {
        addUseContext().apply {
          code = Coding().apply { code = "focus" }
          value = CodeableConcept().apply { addCoding().apply { code = "1234567" } }
        }
        addExtension(
          "http://hl7.org/fhir/uv/sdc/StructureDefinition/sdc-questionnaire-targetStructureMap",
          CanonicalType("1234")
        )
      }

    questionnaireViewModel.extractAndSaveResources(
      "12345",
      context,
      questionnaire,
      QuestionnaireResponse()
    )

    coVerify { defaultRepo.save(any()) }
    coVerify { ResourceMapper.extract(any(), any(), any(), any(), any()) }

    unmockkObject(ResourceMapper)
  }

  @Test
<<<<<<< HEAD
  @Ignore("TO DO Fix failing test")
  fun testExtractAndSaveResourcesWithExtrcationExtensionAndNullResourceShouldAssignTags() {
    mockkObject(ResourceMapper)
    mockkStatic(SimpleWorkerContextProvider::class)

    coEvery { fhirEngine.load(StructureMap::class.java, any()) } returns StructureMap()
    coEvery { ResourceMapper.extract(any(), any(), any(), any()) } returns
      Bundle().apply { addEntry().apply { this.resource = Patient().apply { id = "123456" } } }
    // coEvery { SimpleWorkerContextProvider.loadSimpleWorkerContext(mockk()) } returns
    // SimpleWorkerContext()

=======
  fun testExtractAndSaveResourcesWithExtractionExtensionAndNullResourceShouldAssignTags() {
>>>>>>> a6eb4fd8
    val questionnaire =
      Questionnaire().apply {
        addUseContext().apply {
          code = Coding().apply { code = "focus" }
          value = CodeableConcept().apply { addCoding().apply { code = "1234567" } }
        }
        addExtension(
          Extension(
            "http://hl7.org/fhir/uv/sdc/StructureDefinition/sdc-questionnaire-itemExtractionContext",
            Expression().apply {
              language = "application/x-fhir-query"
              expression = "Patient"
              name = "Patient"
            }
          )
        )
      }

    ReflectionHelpers.setField(
      SimpleWorkerContextProvider,
      "simpleWorkerContext",
      mockk<SimpleWorkerContext>()
    )

    questionnaireViewModel.extractAndSaveResources(
      null,
      context,
      questionnaire,
      QuestionnaireResponse()
    )

    val patientSlot = slot<Patient>()

<<<<<<< HEAD
    coVerify { ResourceMapper.extract(any(), any(), any(), any(), any()) }
    coVerify { defaultRepo.addOrUpdate(capture(patientSlot)) }

    Assert.assertEquals("1234567", patientSlot.captured.meta.tagFirstRep.code)

    unmockkObject(ResourceMapper)
    unmockkObject(SimpleWorkerContextProvider)
=======
    coVerify { defaultRepo.addOrUpdate(capture(patientSlot)) }

    Assert.assertEquals("1234567", patientSlot.captured.meta.tagFirstRep.code)
>>>>>>> a6eb4fd8
  }

  @Test
  fun testExtractAndSaveResourcesWithResourceIdShouldSaveQuestionnaireResponse() {
    val questionnaireResponseSlot = slot<QuestionnaireResponse>()
    val questionnaire =
      Questionnaire().apply {
        addUseContext().apply {
          code = Coding().apply { code = "focus" }
          value = CodeableConcept().apply { addCoding().apply { code = "1234567" } }
        }
      }

    questionnaireViewModel.extractAndSaveResources(
      "12345",
      context,
      questionnaire,
      QuestionnaireResponse()
    )

    coVerify { defaultRepo.save(capture(questionnaireResponseSlot)) }

    Assert.assertEquals(
      "12345",
      questionnaireResponseSlot.captured.subject.reference.replace("Patient/", "")
    )
    Assert.assertEquals("1234567", questionnaireResponseSlot.captured.meta.tagFirstRep.code)
  }
}<|MERGE_RESOLUTION|>--- conflicted
+++ resolved
@@ -142,21 +142,7 @@
   }
 
   @Test
-<<<<<<< HEAD
-  @Ignore("TO DO Fix failing test")
-  fun testExtractAndSaveResourcesWithExtrcationExtensionAndNullResourceShouldAssignTags() {
-    mockkObject(ResourceMapper)
-    mockkStatic(SimpleWorkerContextProvider::class)
-
-    coEvery { fhirEngine.load(StructureMap::class.java, any()) } returns StructureMap()
-    coEvery { ResourceMapper.extract(any(), any(), any(), any()) } returns
-      Bundle().apply { addEntry().apply { this.resource = Patient().apply { id = "123456" } } }
-    // coEvery { SimpleWorkerContextProvider.loadSimpleWorkerContext(mockk()) } returns
-    // SimpleWorkerContext()
-
-=======
   fun testExtractAndSaveResourcesWithExtractionExtensionAndNullResourceShouldAssignTags() {
->>>>>>> a6eb4fd8
     val questionnaire =
       Questionnaire().apply {
         addUseContext().apply {
@@ -175,12 +161,6 @@
         )
       }
 
-    ReflectionHelpers.setField(
-      SimpleWorkerContextProvider,
-      "simpleWorkerContext",
-      mockk<SimpleWorkerContext>()
-    )
-
     questionnaireViewModel.extractAndSaveResources(
       null,
       context,
@@ -190,19 +170,12 @@
 
     val patientSlot = slot<Patient>()
 
-<<<<<<< HEAD
-    coVerify { ResourceMapper.extract(any(), any(), any(), any(), any()) }
     coVerify { defaultRepo.addOrUpdate(capture(patientSlot)) }
 
     Assert.assertEquals("1234567", patientSlot.captured.meta.tagFirstRep.code)
 
     unmockkObject(ResourceMapper)
     unmockkObject(SimpleWorkerContextProvider)
-=======
-    coVerify { defaultRepo.addOrUpdate(capture(patientSlot)) }
-
-    Assert.assertEquals("1234567", patientSlot.captured.meta.tagFirstRep.code)
->>>>>>> a6eb4fd8
   }
 
   @Test
