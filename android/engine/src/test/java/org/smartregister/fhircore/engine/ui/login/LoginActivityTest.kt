/*
 * Copyright 2021 Ona Systems, Inc
 *
 * Licensed under the Apache License, Version 2.0 (the "License");
 * you may not use this file except in compliance with the License.
 * You may obtain a copy of the License at
 *
 *       http://www.apache.org/licenses/LICENSE-2.0
 *
 * Unless required by applicable law or agreed to in writing, software
 * distributed under the License is distributed on an "AS IS" BASIS,
 * WITHOUT WARRANTIES OR CONDITIONS OF ANY KIND, either express or implied.
 * See the License for the specific language governing permissions and
 * limitations under the License.
 */

package org.smartregister.fhircore.engine.ui.login

import android.content.Context
import android.os.Looper
import androidx.appcompat.app.AppCompatActivity
import androidx.arch.core.executor.testing.InstantTaskExecutorRule
import androidx.test.core.app.ApplicationProvider
import dagger.hilt.android.testing.HiltAndroidRule
import dagger.hilt.android.testing.HiltAndroidTest
<<<<<<< HEAD
import io.mockk.coEvery
import io.mockk.mockk
import io.mockk.spyk
import io.mockk.verify
import javax.inject.Inject
=======
import org.junit.After
>>>>>>> cadabf89
import org.junit.Assert
import org.junit.Before
import org.junit.Ignore
import org.junit.Rule
import org.junit.Test
import org.robolectric.Robolectric
import org.robolectric.Shadows
import org.robolectric.android.controller.ActivityController
import org.smartregister.fhircore.engine.R
import org.smartregister.fhircore.engine.configuration.view.loginViewConfigurationOf
import org.smartregister.fhircore.engine.robolectric.RobolectricTest
import org.smartregister.fhircore.engine.rule.CoroutineTestRule

@HiltAndroidTest
class LoginActivityTest : RobolectricTest() {

  @get:Rule(order = 0) val hiltRule = HiltAndroidRule(this)

  @get:Rule(order = 1) val coroutineTestRule = CoroutineTestRule()

  @get:Rule(order = 2) val instantTaskExecutorRule = InstantTaskExecutorRule()

  private lateinit var loginActivityController: ActivityController<LoginActivity>

  private lateinit var loginActivity: LoginActivity

  @Before
  fun setUp() {
    hiltRule.inject()
    ApplicationProvider.getApplicationContext<Context>().apply { setTheme(R.style.AppTheme) }
    loginActivityController = Robolectric.buildActivity(LoginActivity::class.java).create()
    loginActivity = loginActivityController.get()
  }

  @After
  fun tearDown() {
    Shadows.shadowOf(Looper.getMainLooper()).idle()
    loginActivityController.destroy()
  }

  @Test
  fun testConfigureViewsShouldUpdateViewConfigurations() {
    loginActivity.configureViews(loginViewConfigurationOf(enablePin = true))
    Assert.assertTrue(loginActivity.loginViewModel.loginViewConfiguration.value!!.enablePin)
  }

<<<<<<< HEAD
  override fun getActivity(): Activity {
    return loginActivity
=======
  @Test
  @Ignore("Fix NullPointerException")
  fun testLaunchPadShouldStartNewIntent() {
    loginActivity.loginViewModel.launchDialPad.postValue("01122212122")
    val startedIntent = Shadows.shadowOf(loginActivity).nextStartedActivity
    val shadowIntent = Shadows.shadowOf(startedIntent)
    Assert.assertNotNull(shadowIntent)
>>>>>>> cadabf89
  }

  class TestLoginService : LoginService {
    override lateinit var loginActivity: AppCompatActivity

    override fun navigateToHome() {}
  }
}<|MERGE_RESOLUTION|>--- conflicted
+++ resolved
@@ -16,80 +16,130 @@
 
 package org.smartregister.fhircore.engine.ui.login
 
+import android.app.Activity
+import android.app.Application
 import android.content.Context
-import android.os.Looper
+import android.content.Intent
 import androidx.appcompat.app.AppCompatActivity
-import androidx.arch.core.executor.testing.InstantTaskExecutorRule
 import androidx.test.core.app.ApplicationProvider
+import dagger.hilt.android.testing.BindValue
 import dagger.hilt.android.testing.HiltAndroidRule
 import dagger.hilt.android.testing.HiltAndroidTest
-<<<<<<< HEAD
 import io.mockk.coEvery
 import io.mockk.mockk
 import io.mockk.spyk
 import io.mockk.verify
 import javax.inject.Inject
-=======
-import org.junit.After
->>>>>>> cadabf89
 import org.junit.Assert
 import org.junit.Before
-import org.junit.Ignore
 import org.junit.Rule
 import org.junit.Test
 import org.robolectric.Robolectric
 import org.robolectric.Shadows
-import org.robolectric.android.controller.ActivityController
 import org.smartregister.fhircore.engine.R
-import org.smartregister.fhircore.engine.configuration.view.loginViewConfigurationOf
-import org.smartregister.fhircore.engine.robolectric.RobolectricTest
-import org.smartregister.fhircore.engine.rule.CoroutineTestRule
+import org.smartregister.fhircore.engine.auth.AccountAuthenticator
+import org.smartregister.fhircore.engine.configuration.ConfigurationRegistry
+import org.smartregister.fhircore.engine.data.local.DefaultRepository
+import org.smartregister.fhircore.engine.data.remote.fhir.resource.FhirResourceDataSource
+import org.smartregister.fhircore.engine.data.remote.fhir.resource.FhirResourceService
+import org.smartregister.fhircore.engine.robolectric.ActivityRobolectricTest
+import org.smartregister.fhircore.engine.ui.pin.PinSetupActivity
+import org.smartregister.fhircore.engine.util.APP_ID_KEY
+import org.smartregister.fhircore.engine.util.DefaultDispatcherProvider
+import org.smartregister.fhircore.engine.util.SharedPreferencesHelper
 
 @HiltAndroidTest
-class LoginActivityTest : RobolectricTest() {
-
-  @get:Rule(order = 0) val hiltRule = HiltAndroidRule(this)
-
-  @get:Rule(order = 1) val coroutineTestRule = CoroutineTestRule()
-
-  @get:Rule(order = 2) val instantTaskExecutorRule = InstantTaskExecutorRule()
-
-  private lateinit var loginActivityController: ActivityController<LoginActivity>
+class LoginActivityTest : ActivityRobolectricTest() {
 
   private lateinit var loginActivity: LoginActivity
+
+  @get:Rule var hiltRule = HiltAndroidRule(this)
+
+  @Inject lateinit var sharedPreferencesHelper: SharedPreferencesHelper
+
+  @BindValue val repository: DefaultRepository = mockk()
+
+  lateinit var configurationRegistry: ConfigurationRegistry
+
+  @BindValue lateinit var loginViewModel: LoginViewModel
+
+  private val accountAuthenticator: AccountAuthenticator = mockk()
+
+  private val application = ApplicationProvider.getApplicationContext<Application>()
+
+  private val resourceService: FhirResourceService = mockk()
+
+  private lateinit var loginService: LoginService
+
+  private lateinit var fhirResourceDataSource: FhirResourceDataSource
 
   @Before
   fun setUp() {
     hiltRule.inject()
+
     ApplicationProvider.getApplicationContext<Context>().apply { setTheme(R.style.AppTheme) }
-    loginActivityController = Robolectric.buildActivity(LoginActivity::class.java).create()
-    loginActivity = loginActivityController.get()
-  }
 
-  @After
-  fun tearDown() {
-    Shadows.shadowOf(Looper.getMainLooper()).idle()
-    loginActivityController.destroy()
+    coEvery { accountAuthenticator.hasActivePin() } returns false
+
+    fhirResourceDataSource = FhirResourceDataSource(resourceService)
+
+    loginViewModel =
+      LoginViewModel(
+        accountAuthenticator = accountAuthenticator,
+        dispatcher = DefaultDispatcherProvider(),
+        sharedPreferences = sharedPreferencesHelper,
+        fhirResourceDataSource = fhirResourceDataSource,
+        configurationRegistry = configurationRegistry
+      )
+
+    loginActivity =
+      spyk(Robolectric.buildActivity(LoginActivity::class.java).create().resume().get())
+
+    configurationRegistry =
+      ConfigurationRegistry(
+        ApplicationProvider.getApplicationContext<Context>(),
+        fhirResourceDataSource,
+        sharedPreferencesHelper,
+        DefaultDispatcherProvider(),
+        repository
+      )
+
+    loginActivity.configurationRegistry = configurationRegistry
+    sharedPreferencesHelper.write(APP_ID_KEY, "default")
+    loginService = loginActivity.loginService
   }
 
   @Test
-  fun testConfigureViewsShouldUpdateViewConfigurations() {
-    loginActivity.configureViews(loginViewConfigurationOf(enablePin = true))
-    Assert.assertTrue(loginActivity.loginViewModel.loginViewConfiguration.value!!.enablePin)
+  fun testNavigateToHomeShouldVerifyExpectedIntent() {
+    loginViewModel.navigateToHome()
+    verify { loginService.navigateToHome() }
   }
 
-<<<<<<< HEAD
+  @Test
+  fun testNavigateToHomeShouldVerifyExpectedIntentWhenPinExists() {
+    coEvery { accountAuthenticator.hasActivePin() } returns true
+    loginViewModel.navigateToHome()
+    verify { loginService.navigateToHome() }
+  }
+
+  @Test
+  fun testNavigateToHomeShouldVerifyExpectedIntentWhenForcedLogin() {
+    coEvery { accountAuthenticator.hasActivePin() } returns false
+    loginViewModel.navigateToHome()
+
+    verify { loginService.navigateToHome() }
+  }
+
+  @Test
+  fun testNavigateToPinSetupShouldVerifyExpectedIntent() {
+    loginViewModel.navigateToHome()
+    val expectedIntent = Intent(getActivity(), PinSetupActivity::class.java)
+    val actualIntent = Shadows.shadowOf(application).nextStartedActivity
+    Assert.assertEquals(expectedIntent.component, actualIntent.component)
+  }
+
   override fun getActivity(): Activity {
     return loginActivity
-=======
-  @Test
-  @Ignore("Fix NullPointerException")
-  fun testLaunchPadShouldStartNewIntent() {
-    loginActivity.loginViewModel.launchDialPad.postValue("01122212122")
-    val startedIntent = Shadows.shadowOf(loginActivity).nextStartedActivity
-    val shadowIntent = Shadows.shadowOf(startedIntent)
-    Assert.assertNotNull(shadowIntent)
->>>>>>> cadabf89
   }
 
   class TestLoginService : LoginService {
