/*
 * Copyright 2021 Ona Systems, Inc
 *
 * Licensed under the Apache License, Version 2.0 (the "License");
 * you may not use this file except in compliance with the License.
 * You may obtain a copy of the License at
 *
 *       http://www.apache.org/licenses/LICENSE-2.0
 *
 * Unless required by applicable law or agreed to in writing, software
 * distributed under the License is distributed on an "AS IS" BASIS,
 * WITHOUT WARRANTIES OR CONDITIONS OF ANY KIND, either express or implied.
 * See the License for the specific language governing permissions and
 * limitations under the License.
 */

package org.smartregister.fhircore.engine.ui.login

import android.app.Activity
<<<<<<< HEAD
import com.google.android.fhir.FhirEngine
=======
import androidx.test.core.app.ApplicationProvider
>>>>>>> de560fcf
import dagger.hilt.android.testing.BindValue
import dagger.hilt.android.testing.HiltAndroidRule
import dagger.hilt.android.testing.HiltAndroidTest
import io.mockk.mockk
import io.mockk.spyk
import io.mockk.verify
import org.junit.Before
import org.junit.Rule
import org.junit.Test
import org.robolectric.Robolectric
import org.smartregister.fhircore.engine.auth.AccountAuthenticator
import org.smartregister.fhircore.engine.robolectric.ActivityRobolectricTest
import org.smartregister.fhircore.engine.util.DefaultDispatcherProvider

@HiltAndroidTest
class LoginActivityTest : ActivityRobolectricTest() {

  private lateinit var loginActivity: LoginActivity

  @get:Rule var hiltRule = HiltAndroidRule(this)

  val accountAuthenticator = mockk<AccountAuthenticator>()

  lateinit var loginService: LoginService

  val fhirEngine = spyk<FhirEngine>()

  @BindValue
  val loginViewModel =
    LoginViewModel(
<<<<<<< HEAD
      fhirEngine = fhirEngine,
      syncJob = mockk(),
      fhirResourceDataSource = mockk(),
      configurationRegistry = mockk(),
      dispatcher = DefaultDispatcherProvider(),
      accountAuthenticator = accountAuthenticator,
      sharedPreferences = mockk()
=======
      accountAuthenticator,
      DefaultDispatcherProvider(),
      mockk(),
      ApplicationProvider.getApplicationContext()
>>>>>>> de560fcf
    )

  @Before
  fun setUp() {
    hiltRule.inject()
    loginActivity =
      spyk(Robolectric.buildActivity(LoginActivity::class.java).create().resume().get())
    loginService = loginActivity.loginService
  }

  @Test
  fun testNavigateToHomeShouldVerifyExpectedIntent() {
    loginViewModel.navigateToHome()

    verify { loginService.navigateToHome() }
  }

  override fun getActivity(): Activity {
    return loginActivity
  }

  class TestLoginService : LoginService {

    override lateinit var loginActivity: LoginActivity

    override fun navigateToHome() {}
  }
}<|MERGE_RESOLUTION|>--- conflicted
+++ resolved
@@ -17,11 +17,8 @@
 package org.smartregister.fhircore.engine.ui.login
 
 import android.app.Activity
-<<<<<<< HEAD
 import com.google.android.fhir.FhirEngine
-=======
 import androidx.test.core.app.ApplicationProvider
->>>>>>> de560fcf
 import dagger.hilt.android.testing.BindValue
 import dagger.hilt.android.testing.HiltAndroidRule
 import dagger.hilt.android.testing.HiltAndroidTest
@@ -52,7 +49,6 @@
   @BindValue
   val loginViewModel =
     LoginViewModel(
-<<<<<<< HEAD
       fhirEngine = fhirEngine,
       syncJob = mockk(),
       fhirResourceDataSource = mockk(),
@@ -60,12 +56,8 @@
       dispatcher = DefaultDispatcherProvider(),
       accountAuthenticator = accountAuthenticator,
       sharedPreferences = mockk()
-=======
-      accountAuthenticator,
-      DefaultDispatcherProvider(),
-      mockk(),
+    ,
       ApplicationProvider.getApplicationContext()
->>>>>>> de560fcf
     )
 
   @Before
