/*
 * Copyright 2021 Ona Systems, Inc
 *
 * Licensed under the Apache License, Version 2.0 (the "License");
 * you may not use this file except in compliance with the License.
 * You may obtain a copy of the License at
 *
 *       http://www.apache.org/licenses/LICENSE-2.0
 *
 * Unless required by applicable law or agreed to in writing, software
 * distributed under the License is distributed on an "AS IS" BASIS,
 * WITHOUT WARRANTIES OR CONDITIONS OF ANY KIND, either express or implied.
 * See the License for the specific language governing permissions and
 * limitations under the License.
 */

package org.smartregister.fhircore.engine.ui.login

import android.app.Activity
import android.app.Application
import android.content.Context
import android.content.Intent
import androidx.appcompat.app.AppCompatActivity
import androidx.test.core.app.ApplicationProvider
import com.google.android.fhir.FhirEngine
import dagger.hilt.android.testing.BindValue
import dagger.hilt.android.testing.HiltAndroidRule
import dagger.hilt.android.testing.HiltAndroidTest
import io.mockk.coEvery
import io.mockk.mockk
import io.mockk.spyk
import io.mockk.verify
import javax.inject.Inject
import org.junit.Assert
import org.junit.Before
import org.junit.Rule
import org.junit.Test
import org.robolectric.Robolectric
import org.robolectric.Shadows
import org.smartregister.fhircore.engine.R
import org.smartregister.fhircore.engine.auth.AccountAuthenticator
import org.smartregister.fhircore.engine.configuration.ConfigurationRegistry
import org.smartregister.fhircore.engine.configuration.view.loginViewConfigurationOf
import org.smartregister.fhircore.engine.robolectric.ActivityRobolectricTest
import org.smartregister.fhircore.engine.ui.pin.PinSetupActivity
import org.smartregister.fhircore.engine.util.DefaultDispatcherProvider
import org.smartregister.fhircore.engine.util.FORCE_LOGIN_VIA_USERNAME
import org.smartregister.fhircore.engine.util.SharedPreferencesHelper

@HiltAndroidTest
class LoginActivityTest : ActivityRobolectricTest() {

  private lateinit var loginActivity: LoginActivity

  @get:Rule var hiltRule = HiltAndroidRule(this)

  val accountAuthenticator = mockk<AccountAuthenticator>()

  lateinit var loginService: LoginService

<<<<<<< HEAD
  val fhirEngine = spyk<FhirEngine>()
=======
  @BindValue val sharedPreferencesHelper: SharedPreferencesHelper = mockk()

  private val application = ApplicationProvider.getApplicationContext<Application>()

  @Inject lateinit var configurationRegistry: ConfigurationRegistry
>>>>>>> 6b6e001c

  @BindValue
  val loginViewModel =
    LoginViewModel(
<<<<<<< HEAD
      fhirEngine = fhirEngine,
      syncJob = mockk(),
      fhirResourceDataSource = mockk(),
      configurationRegistry = mockk(),
      dispatcher = DefaultDispatcherProvider(),
      accountAuthenticator = accountAuthenticator,
      sharedPreferences = mockk(),
      practitionerDetailsUtils = mockk(),
      app = ApplicationProvider.getApplicationContext()
=======
      accountAuthenticator,
      DefaultDispatcherProvider(),
      sharedPreferencesHelper,
      ApplicationProvider.getApplicationContext()
>>>>>>> 6b6e001c
    )

  @Before
  fun setUp() {
    hiltRule.inject()
    ApplicationProvider.getApplicationContext<Context>().apply { setTheme(R.style.AppTheme) }
    coEvery { accountAuthenticator.hasActivePin() } returns false
    coEvery { sharedPreferencesHelper.read(FORCE_LOGIN_VIA_USERNAME, false) } returns false
    coEvery { sharedPreferencesHelper.read("shared_pref_theme", "") } returns ""
    coEvery { sharedPreferencesHelper.write(FORCE_LOGIN_VIA_USERNAME, false) } returns Unit
    coEvery { accountAuthenticator.launchLoginScreen() } returns Unit
    configurationRegistry.loadAppConfigurations("appId", accountAuthenticator) {}
    loginActivity =
      spyk(Robolectric.buildActivity(LoginActivity::class.java).create().resume().get())
    loginService = loginActivity.loginService
  }

  @Test
  fun testNavigateToHomeShouldVerifyExpectedIntent() {
    loginViewModel.navigateToHome()

    verify { loginService.navigateToHome() }
  }

  @Test
  fun testNavigateToPinSetupShouldVerifyExpectedIntent() {
    val loginConfig = loginViewConfigurationOf(enablePin = true)
    loginViewModel.updateViewConfigurations(loginConfig)
    loginViewModel.navigateToHome()
    val expectedIntent = Intent(getActivity(), PinSetupActivity::class.java)
    val actualIntent = Shadows.shadowOf(application).nextStartedActivity
    Assert.assertEquals(expectedIntent.component, actualIntent.component)
  }

  @Test
  fun testGetApplicationConfiguration() {
    Assert.assertNotNull(loginActivity.getApplicationConfiguration())
  }

  override fun getActivity(): Activity {
    return loginActivity
  }

  class TestLoginService : LoginService {
    override lateinit var loginActivity: AppCompatActivity
    override fun navigateToHome() {}
  }
}<|MERGE_RESOLUTION|>--- conflicted
+++ resolved
@@ -58,20 +58,17 @@
 
   lateinit var loginService: LoginService
 
-<<<<<<< HEAD
   val fhirEngine = spyk<FhirEngine>()
-=======
+
   @BindValue val sharedPreferencesHelper: SharedPreferencesHelper = mockk()
 
   private val application = ApplicationProvider.getApplicationContext<Application>()
 
   @Inject lateinit var configurationRegistry: ConfigurationRegistry
->>>>>>> 6b6e001c
 
   @BindValue
   val loginViewModel =
     LoginViewModel(
-<<<<<<< HEAD
       fhirEngine = fhirEngine,
       syncJob = mockk(),
       fhirResourceDataSource = mockk(),
@@ -80,13 +77,7 @@
       accountAuthenticator = accountAuthenticator,
       sharedPreferences = mockk(),
       practitionerDetailsUtils = mockk(),
-      app = ApplicationProvider.getApplicationContext()
-=======
-      accountAuthenticator,
-      DefaultDispatcherProvider(),
-      sharedPreferencesHelper,
-      ApplicationProvider.getApplicationContext()
->>>>>>> 6b6e001c
+      app = ApplicationProvider.getApplicationContext(),
     )
 
   @Before
