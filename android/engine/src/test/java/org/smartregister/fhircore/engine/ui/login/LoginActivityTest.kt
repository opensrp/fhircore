/*
 * Copyright 2021 Ona Systems, Inc
 *
 * Licensed under the Apache License, Version 2.0 (the "License");
 * you may not use this file except in compliance with the License.
 * You may obtain a copy of the License at
 *
 *       http://www.apache.org/licenses/LICENSE-2.0
 *
 * Unless required by applicable law or agreed to in writing, software
 * distributed under the License is distributed on an "AS IS" BASIS,
 * WITHOUT WARRANTIES OR CONDITIONS OF ANY KIND, either express or implied.
 * See the License for the specific language governing permissions and
 * limitations under the License.
 */

package org.smartregister.fhircore.engine.ui.login

import android.app.Activity
import android.app.Application
import android.content.Context
import android.content.Intent
import androidx.appcompat.app.AppCompatActivity
import androidx.arch.core.executor.testing.InstantTaskExecutorRule
import androidx.test.core.app.ApplicationProvider
import dagger.hilt.android.testing.BindValue
import dagger.hilt.android.testing.HiltAndroidRule
import dagger.hilt.android.testing.HiltAndroidTest
import io.mockk.coEvery
import io.mockk.every
import io.mockk.mockk
import io.mockk.spyk
import io.mockk.verify
import javax.inject.Inject
import kotlinx.coroutines.ExperimentalCoroutinesApi
import org.junit.Assert
import org.junit.Before
import org.junit.Rule
import org.junit.Test
import org.robolectric.Robolectric
import org.robolectric.Shadows
import org.smartregister.fhircore.engine.R
import org.smartregister.fhircore.engine.app.fakes.Faker
import org.smartregister.fhircore.engine.auth.AccountAuthenticator
import org.smartregister.fhircore.engine.configuration.ConfigurationRegistry
import org.smartregister.fhircore.engine.data.local.DefaultRepository
import org.smartregister.fhircore.engine.robolectric.ActivityRobolectricTest
import org.smartregister.fhircore.engine.rule.CoroutineTestRule
import org.smartregister.fhircore.engine.ui.pin.PinSetupActivity
import org.smartregister.fhircore.engine.util.SharedPreferenceKey
import org.smartregister.fhircore.engine.util.SharedPreferencesHelper

@ExperimentalCoroutinesApi
@HiltAndroidTest
class LoginActivityTest : ActivityRobolectricTest() {

  private lateinit var loginActivity: LoginActivity

  @get:Rule(order = 1) var hiltRule = HiltAndroidRule(this)

  @get:Rule(order = 2) val coroutineTestRule: CoroutineTestRule = CoroutineTestRule()

  @get:Rule(order = 3) val instantTaskExecutorRule = InstantTaskExecutorRule()

  @Inject lateinit var sharedPreferencesHelper: SharedPreferencesHelper

  @BindValue val repository: DefaultRepository = mockk()

<<<<<<< HEAD
  @BindValue
  var configurationRegistry: ConfigurationRegistry = Faker.buildTestConfigurationRegistry()

=======
>>>>>>> 820e07e6
  @BindValue var accountAuthenticator: AccountAuthenticator = mockk()

  @BindValue lateinit var loginViewModel: LoginViewModel

  private val configurationRegistry: ConfigurationRegistry = Faker.buildTestConfigurationRegistry()

  private val application = ApplicationProvider.getApplicationContext<Application>()

  private lateinit var loginService: LoginService

  @Before
  fun setUp() {
    hiltRule.inject()

    ApplicationProvider.getApplicationContext<Context>().apply { setTheme(R.style.AppTheme) }

    coEvery { accountAuthenticator.hasActivePin() } returns false
    coEvery { accountAuthenticator.hasActiveSession() } returns true

    loginViewModel =
<<<<<<< HEAD
      LoginViewModel(
        accountAuthenticator = accountAuthenticator,
        dispatcher = coroutineTestRule.testDispatcherProvider,
        sharedPreferences = sharedPreferencesHelper,
        configurationRegistry = configurationRegistry,
        defaultRepository = mockk()
=======
      spyk(
        LoginViewModel(
          fhirEngine = mockk(),
          accountAuthenticator = accountAuthenticator,
          dispatcher = coroutineTestRule.testDispatcherProvider,
          sharedPreferences = sharedPreferencesHelper,
          configurationRegistry = configurationRegistry
        )
>>>>>>> 820e07e6
      )
  }

  @Test
  fun testNavigateToHomeShouldVerifyExpectedIntent() {
    every { loginViewModel.isPinEnabled() } returns false
    initLoginActivity()
    loginViewModel.navigateToHome()
    verify { loginService.navigateToHome() }
  }

  @Test
  fun testNavigateToHomeShouldVerifyExpectedIntentWhenPinExists() {
    initLoginActivity()
    coEvery { accountAuthenticator.hasActivePin() } returns true
    loginViewModel.navigateToHome()
    verify { loginService.navigateToPinLogin(false) }
  }

  @Test
  fun testNavigateToHomeShouldVerifyExpectedIntentWhenForcedLogin() {
    coEvery { accountAuthenticator.hasActivePin() } returns false
    every { loginViewModel.isPinEnabled() } returns false
    initLoginActivity()
    loginViewModel.navigateToHome()

    verify { loginService.navigateToHome() }
  }

  @Test
  fun testNavigateToPinSetupShouldVerifyExpectedIntent() {
    initLoginActivity()
    loginViewModel.navigateToHome()
    val expectedIntent = Intent(getActivity(), PinSetupActivity::class.java)
    val actualIntent = Shadows.shadowOf(application).nextStartedActivity
    Assert.assertEquals(expectedIntent.component, actualIntent.component)
  }

  override fun getActivity(): Activity {
    return loginActivity
  }

  class TestLoginService : LoginService {
    override lateinit var loginActivity: AppCompatActivity

    override fun navigateToHome() {}
  }

  private fun initLoginActivity() {
    val controller = Robolectric.buildActivity(LoginActivity::class.java)
    loginActivity = controller.create().resume().get()

    loginActivity.configurationRegistry = configurationRegistry
    sharedPreferencesHelper.write(SharedPreferenceKey.APP_ID.name, "default")
    loginService = loginActivity.loginService
  }
}<|MERGE_RESOLUTION|>--- conflicted
+++ resolved
@@ -66,12 +66,6 @@
 
   @BindValue val repository: DefaultRepository = mockk()
 
-<<<<<<< HEAD
-  @BindValue
-  var configurationRegistry: ConfigurationRegistry = Faker.buildTestConfigurationRegistry()
-
-=======
->>>>>>> 820e07e6
   @BindValue var accountAuthenticator: AccountAuthenticator = mockk()
 
   @BindValue lateinit var loginViewModel: LoginViewModel
@@ -92,14 +86,6 @@
     coEvery { accountAuthenticator.hasActiveSession() } returns true
 
     loginViewModel =
-<<<<<<< HEAD
-      LoginViewModel(
-        accountAuthenticator = accountAuthenticator,
-        dispatcher = coroutineTestRule.testDispatcherProvider,
-        sharedPreferences = sharedPreferencesHelper,
-        configurationRegistry = configurationRegistry,
-        defaultRepository = mockk()
-=======
       spyk(
         LoginViewModel(
           fhirEngine = mockk(),
@@ -108,7 +94,6 @@
           sharedPreferences = sharedPreferencesHelper,
           configurationRegistry = configurationRegistry
         )
->>>>>>> 820e07e6
       )
   }
 
