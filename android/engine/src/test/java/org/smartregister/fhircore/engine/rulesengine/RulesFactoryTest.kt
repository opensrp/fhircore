/*
 * Copyright 2021 Ona Systems, Inc
 *
 * Licensed under the Apache License, Version 2.0 (the "License");
 * you may not use this file except in compliance with the License.
 * You may obtain a copy of the License at
 *
 *       http://www.apache.org/licenses/LICENSE-2.0
 *
 * Unless required by applicable law or agreed to in writing, software
 * distributed under the License is distributed on an "AS IS" BASIS,
 * WITHOUT WARRANTIES OR CONDITIONS OF ANY KIND, either express or implied.
 * See the License for the specific language governing permissions and
 * limitations under the License.
 */

package org.smartregister.fhircore.engine.rulesengine

import com.google.android.fhir.logicalId
import dagger.hilt.android.testing.HiltAndroidRule
import dagger.hilt.android.testing.HiltAndroidTest
import io.mockk.every
import io.mockk.just
import io.mockk.mockk
import io.mockk.runs
import io.mockk.slot
import io.mockk.spyk
import io.mockk.verify
import java.util.Date
import javax.inject.Inject
import org.hl7.fhir.r4.model.Address
import org.hl7.fhir.r4.model.CarePlan
import org.hl7.fhir.r4.model.ContactPoint
import org.hl7.fhir.r4.model.Enumerations
import org.hl7.fhir.r4.model.HumanName
import org.hl7.fhir.r4.model.Identifier
import org.hl7.fhir.r4.model.Meta
import org.hl7.fhir.r4.model.Patient
import org.hl7.fhir.r4.model.Reference
import org.hl7.fhir.r4.model.Resource
import org.hl7.fhir.r4.model.StringType
import org.jeasy.rules.api.Facts
import org.jeasy.rules.api.Rules
import org.jeasy.rules.core.DefaultRulesEngine
import org.joda.time.LocalDate
import org.junit.Assert
import org.junit.Before
import org.junit.Rule
import org.junit.Test
import org.robolectric.util.ReflectionHelpers
import org.smartregister.fhircore.engine.app.fakes.Faker
import org.smartregister.fhircore.engine.configuration.ConfigurationRegistry
import org.smartregister.fhircore.engine.domain.model.RuleConfig
import org.smartregister.fhircore.engine.robolectric.RobolectricTest
import org.smartregister.fhircore.engine.util.fhirpath.FhirPathDataExtractor

@HiltAndroidTest
class RulesFactoryTest : RobolectricTest() {

  @get:Rule(order = 0) val hiltAndroidRule = HiltAndroidRule(this)

  @Inject lateinit var fhirPathDataExtractor: FhirPathDataExtractor

  private val rulesEngine = mockk<DefaultRulesEngine>()

  private lateinit var configurationRegistry: ConfigurationRegistry

  private lateinit var rulesFactory: RulesFactory

  private lateinit var rulesEngineService: RulesFactory.RulesEngineService

  @Before
  fun setUp() {
<<<<<<< HEAD
    configurationRegistry = Faker.buildTestConfigurationRegistry()
    fhirPathDataExtractor = mockk(relaxed = true)
    rulesEngine = mockk()
    rulesFactory = spyk(RulesFactory(configurationRegistry = configurationRegistry))
=======
    hiltAndroidRule.inject()
    configurationRegistry = Faker.buildTestConfigurationRegistry(mockk())
    rulesFactory = spyk(RulesFactory(configurationRegistry, fhirPathDataExtractor))
>>>>>>> c7e42c1e
    rulesEngineService = rulesFactory.RulesEngineService()
  }

  @Test
  fun initPopulatesFactsWithDataAndFhirPathValues() {
    val facts = ReflectionHelpers.getField<Facts>(rulesFactory, "facts")
    Assert.assertEquals(3, facts.asMap().size)
    Assert.assertNotNull(facts.get("data"))
    Assert.assertNotNull(facts.get("fhirPath"))
    Assert.assertNotNull(facts.get("service"))
  }

  @Test
  fun beforeEvaluateReturnsTrue() {
    Assert.assertTrue(rulesFactory.beforeEvaluate(mockk(), mockk()))
  }

  @Test
  fun fireRuleCallsRulesEngineFireWithCorrectRulesAndFacts() {

    val baseResource = populateTestPatient()
    val relatedResourcesMap: Map<String, List<Resource>> = emptyMap()
    val ruleConfig =
      RuleConfig(
        name = "patientName",
        description = "Retrieve patient name",
        actions = listOf("data.put('familyName', fhirPath.extractValue(Group, 'Group.name'))")
      )
    val ruleConfigs = listOf(ruleConfig)

    ReflectionHelpers.setField(rulesFactory, "rulesEngine", rulesEngine)
    every { rulesEngine.fire(any(), any()) } just runs
    rulesFactory.fireRule(
      ruleConfigs = ruleConfigs,
      baseResource = baseResource,
      relatedResourcesMap = relatedResourcesMap
    )

    val factsSlot = slot<Facts>()
    val rulesSlot = slot<Rules>()
    verify { rulesEngine.fire(capture(rulesSlot), capture(factsSlot)) }

    val capturedBaseResource = factsSlot.captured.get<Patient>(baseResource.resourceType.name)
    Assert.assertEquals(baseResource.logicalId, capturedBaseResource.logicalId)
    Assert.assertTrue(capturedBaseResource.active)
    Assert.assertEquals(baseResource.birthDate, capturedBaseResource.birthDate)
    Assert.assertEquals(baseResource.name[0].given, capturedBaseResource.name[0].given)
    Assert.assertEquals(
      baseResource.address[0].city,
      capturedBaseResource.address[0].city,
    )

    val capturedRule = rulesSlot.captured.first()
    Assert.assertEquals(ruleConfig.name, capturedRule.name)
    Assert.assertEquals(ruleConfig.description, capturedRule.description)
  }

  @Test
  fun retrieveRelatedResourcesReturnsCorrectResource() {
    populateFactsWithResources()
    val result =
      rulesEngineService.retrieveRelatedResources(
        resource = populateTestPatient(),
        relatedResourceType = "CarePlan",
        fhirPathExpression = "CarePlan.subject.reference"
      )
    Assert.assertEquals(1, result.size)
    Assert.assertEquals("CarePlan", result[0].resourceType.name)
    Assert.assertEquals("careplan-1", result[0].logicalId)
  }

  @Test
  fun retrieveParentResourcesReturnsCorrectResource() {
    populateFactsWithResources()
    val result =
      rulesEngineService.retrieveParentResource(
        childResource = populateCarePlan(),
        parentResourceType = "Patient",
        fhirPathExpression = "CarePlan.subject.reference"
      )
    Assert.assertEquals("Patient", result!!.resourceType.name)
    Assert.assertEquals("patient-1", result.logicalId)
  }
  private fun populateFactsWithResources() {
    val carePlanRelatedResource = mutableListOf(populateCarePlan())
    val patientRelatedResource = mutableListOf(populateTestPatient())
    val facts = ReflectionHelpers.getField<Facts>(rulesFactory, "facts")
    facts.apply {
      put(carePlanRelatedResource[0].resourceType.name, carePlanRelatedResource)
      put(patientRelatedResource[0].resourceType.name, patientRelatedResource)
    }
    ReflectionHelpers.setField(rulesFactory, "facts", facts)
  }

  private fun populateTestPatient(): Patient {
    val patientId = "patient-1"
    val patient: Patient =
      Patient().apply {
        id = patientId
        active = true
        birthDate = LocalDate.parse("1999-10-03").toDate()
        gender = Enumerations.AdministrativeGender.MALE
        address =
          listOf(
            Address().apply {
              city = "Nairobi"
              country = "Kenya"
            }
          )
        name =
          listOf(
            HumanName().apply {
              given = mutableListOf(StringType("Kiptoo"))
              family = "Maina"
            }
          )
        telecom = listOf(ContactPoint().apply { value = "12345" })
        meta = Meta().apply { lastUpdated = Date() }
      }
    return patient
  }

  private fun populateCarePlan(): CarePlan {
    val carePlan: CarePlan =
      CarePlan().apply {
        id = "careplan-1"
        identifier =
          mutableListOf(
            Identifier().apply {
              use = Identifier.IdentifierUse.OFFICIAL
              value = "value-1"
            }
          )
        subject = Reference().apply { reference = "Patient/patient-1" }
      }
    return carePlan
  }
}<|MERGE_RESOLUTION|>--- conflicted
+++ resolved
@@ -71,16 +71,9 @@
 
   @Before
   fun setUp() {
-<<<<<<< HEAD
-    configurationRegistry = Faker.buildTestConfigurationRegistry()
-    fhirPathDataExtractor = mockk(relaxed = true)
-    rulesEngine = mockk()
-    rulesFactory = spyk(RulesFactory(configurationRegistry = configurationRegistry))
-=======
     hiltAndroidRule.inject()
     configurationRegistry = Faker.buildTestConfigurationRegistry(mockk())
     rulesFactory = spyk(RulesFactory(configurationRegistry, fhirPathDataExtractor))
->>>>>>> c7e42c1e
     rulesEngineService = rulesFactory.RulesEngineService()
   }
 
