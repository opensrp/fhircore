--- conflicted
+++ resolved
@@ -17,10 +17,7 @@
 package org.smartregister.fhircore.engine.rulesengine
 
 import androidx.test.core.app.ApplicationProvider
-<<<<<<< HEAD
-=======
 import ca.uhn.fhir.context.FhirContext
->>>>>>> c1864688
 import com.google.android.fhir.datacapture.extensions.logicalId
 import dagger.hilt.android.testing.HiltAndroidRule
 import dagger.hilt.android.testing.HiltAndroidTest
@@ -111,11 +108,8 @@
           fhirPathDataExtractor = fhirPathDataExtractor,
           dispatcherProvider = dispatcherProvider,
           locationService = locationService,
-<<<<<<< HEAD
-=======
           fhirContext = fhirContext,
           defaultRepository = defaultRepository,
->>>>>>> c1864688
         ),
       )
     rulesEngineService = rulesFactory.RulesEngineService()
