--- conflicted
+++ resolved
@@ -30,11 +30,7 @@
 import org.smartregister.fhircore.engine.datastore.mockdata.PractitionerDetails
 import org.smartregister.fhircore.engine.datastore.mockdata.UserInfo
 import org.smartregister.fhircore.engine.robolectric.RobolectricTest
-<<<<<<< HEAD
-import org.smartregister.fhircore.engine.rulesengine.services.LocationCoordinates
-=======
 import org.smartregister.fhircore.engine.rulesengine.services.LocationCoordinate
->>>>>>> 2235e8c3
 
 @HiltAndroidTest
 internal class ProtoDataStoreTest : RobolectricTest() {
@@ -92,11 +88,7 @@
 
   @Test
   fun testReadLocationCoordinates() {
-<<<<<<< HEAD
-    val expectedPreferencesValue = LocationCoordinates()
-=======
     val expectedPreferencesValue = LocationCoordinate()
->>>>>>> 2235e8c3
     runTest {
       protoDataStore.locationCoordinates.map { dataStoreValue ->
         assert(dataStoreValue == expectedPreferencesValue)
@@ -106,11 +98,7 @@
 
   @Test
   fun testWriteLocationCoordinates() {
-<<<<<<< HEAD
-    val valueToWrite = LocationCoordinates(37.7749, -122.4194, 0.0, Instant.now())
-=======
     val valueToWrite = LocationCoordinate(37.7749, -122.4194, 0.0, Instant.now())
->>>>>>> 2235e8c3
     runTest {
       protoDataStore.writeLocationCoordinates(valueToWrite)
       protoDataStore.locationCoordinates.map { assert(it == valueToWrite) }
