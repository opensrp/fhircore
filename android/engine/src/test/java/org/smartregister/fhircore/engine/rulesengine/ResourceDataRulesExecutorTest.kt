--- conflicted
+++ resolved
@@ -88,11 +88,8 @@
           fhirPathDataExtractor = fhirPathDataExtractor,
           dispatcherProvider = dispatcherProvider,
           locationService = locationService,
-<<<<<<< HEAD
-=======
           fhirContext = fhirContext,
           defaultRepository = defaultRepository,
->>>>>>> c1864688
         ),
       )
     resourceDataRulesExecutor = ResourceDataRulesExecutor(rulesFactory)
