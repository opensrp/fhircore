/*
 * Copyright 2021 Ona Systems, Inc
 *
 * Licensed under the Apache License, Version 2.0 (the "License");
 * you may not use this file except in compliance with the License.
 * You may obtain a copy of the License at
 *
 *       http://www.apache.org/licenses/LICENSE-2.0
 *
 * Unless required by applicable law or agreed to in writing, software
 * distributed under the License is distributed on an "AS IS" BASIS,
 * WITHOUT WARRANTIES OR CONDITIONS OF ANY KIND, either express or implied.
 * See the License for the specific language governing permissions and
 * limitations under the License.
 */

package org.smartregister.fhircore.engine.util.extension

import android.app.Application
import androidx.test.core.app.ApplicationProvider
import ca.uhn.fhir.rest.gclient.IParam
import com.google.android.fhir.FhirEngine
import com.google.android.fhir.db.ResourceNotFoundException
import com.google.android.fhir.logicalId
import com.google.android.fhir.search.Order
import com.google.android.fhir.search.Search
import com.google.android.fhir.search.filter.StringParamFilterCriterion
import com.google.android.fhir.search.filter.TokenParamFilterCriterion
import io.mockk.coEvery
import io.mockk.coVerify
import io.mockk.every
import io.mockk.mockk
import io.mockk.mockkStatic
import io.mockk.slot
import io.mockk.unmockkStatic
import java.util.Calendar
import java.util.UUID
import kotlinx.coroutines.runBlocking
import org.hl7.fhir.r4.model.Condition
import org.hl7.fhir.r4.model.DateTimeType
import org.hl7.fhir.r4.model.DateType
import org.hl7.fhir.r4.model.Immunization
import org.hl7.fhir.r4.model.Patient
import org.hl7.fhir.r4.model.RelatedPerson
import org.hl7.fhir.r4.model.ResourceType
import org.junit.Assert
import org.junit.Test
import org.robolectric.util.ReflectionHelpers
<<<<<<< HEAD
import org.smartregister.fhircore.engine.data.remote.fhir.resource.FhirResourceDataSource
import org.smartregister.fhircore.engine.domain.util.PaginationConstant
=======
import org.smartregister.fhircore.engine.cql.FhirOperatorDecorator
import org.smartregister.fhircore.engine.data.domain.util.PaginationUtil
>>>>>>> cad25be1
import org.smartregister.fhircore.engine.robolectric.RobolectricTest
import org.smartregister.fhircore.engine.util.SharedPreferencesHelper

class ApplicationExtensionTest : RobolectricTest() {

  @Test
  fun `FhirEngine#loadPatientImmunizations() should return null when immunizations not found and ResourceNotFoundException is thrown`() {
    val fhirEngine = mockk<FhirEngine>()
    val patientId = "8912"

    coEvery { fhirEngine.search<Immunization>(any()) } throws
      ResourceNotFoundException(
        "resource not found",
        "immunizations for patient $patientId not found"
      )

    val immunizations: List<Immunization>?
    runBlocking { immunizations = fhirEngine.loadPatientImmunizations(patientId) }

    Assert.assertNull(immunizations)
  }

  @Test
  fun `FhirEngine#loadRelatedPersons() should return null when related persons not found and ResourceNotFoundException is thrown`() {
    val fhirEngine = mockk<FhirEngine>()
    val patientId = "8912"

    coEvery { fhirEngine.search<RelatedPerson>(any()) } throws
      ResourceNotFoundException(
        "resource not found",
        "RelatedPersons for patient $patientId not found"
      )

    val relatedPersons: List<RelatedPerson>?
    runBlocking { relatedPersons = fhirEngine.loadRelatedPersons(patientId) }

    Assert.assertNull(relatedPersons)
  }

  @Test
  fun `FhirEngine#loadResource() should call load and return resources`() {
    val fhirEngine = mockk<FhirEngine>()
    val patientId = "patient-john-doe"
    val patient2 = Patient().apply { id = patientId }

    coEvery { fhirEngine.get(ResourceType.Patient, patientId) } returns patient2

    val patient: Patient?
    runBlocking { patient = fhirEngine.loadResource(patientId) }

    coVerify { fhirEngine.get(ResourceType.Patient, patientId) }
    Assert.assertEquals(patient2, patient)
    Assert.assertEquals(patient2.id, patient!!.id)
  }

  @Test
  fun `FhirEngine#loadResource() should return null when resource not found and ResourceNotFoundException is thrown`() {
    val fhirEngine = mockk<FhirEngine>()
    val patientId = "patient-john-doe"
    coEvery { fhirEngine.get(ResourceType.Patient, patientId) } throws
      ResourceNotFoundException("Patient not found", "Patient with id $patientId was not found")

    val patient: Patient?
    runBlocking { patient = fhirEngine.loadResource(patientId) }

    coVerify { fhirEngine.get(ResourceType.Patient, patientId) }
    Assert.assertNull(patient)
  }

  @Test
  fun `FhirEngine#countActivePatients() should call count with filter Patient#active`() {
    val fhirEngine = mockk<FhirEngine>()
    val expectedPatientCount = 2398L
    val captureSlot = slot<Search>()
    coEvery { fhirEngine.count(capture(captureSlot)) } returns expectedPatientCount

    val patientsCount: Long?
    runBlocking { patientsCount = fhirEngine.countActivePatients() }

    coVerify { fhirEngine.count(any()) }
    val search = captureSlot.captured
    val tokenFilterParamCriterion: MutableList<Any> =
      ReflectionHelpers.getField(search, "tokenFilterCriteria")
    val tokenFilters: MutableList<TokenParamFilterCriterion> =
      ReflectionHelpers.getField(tokenFilterParamCriterion[0], "filters")
    Assert.assertEquals(Patient.ACTIVE, tokenFilters[0].parameter)
    Assert.assertEquals(expectedPatientCount, patientsCount)
  }

  @Test
  fun `FhirEngine#searchActivePatients() should call search with filter Patient#active`() {
    val fhirEngine = mockk<FhirEngine>()
    val captureSlot = slot<Search>()
    val patient1 = Patient().apply { id = "patient-john-doe" }
    val patient2 = Patient().apply { id = "patient-mary-joe" }
    val expectedPatientList = listOf(patient1, patient2)
    coEvery { fhirEngine.search<Patient>(capture(captureSlot)) } returns expectedPatientList

    val patientsList: List<Patient>
    runBlocking { patientsList = fhirEngine.searchActivePatients("", 0, false) }

    coVerify { fhirEngine.search<Patient>(any()) }
    val search = captureSlot.captured
    val tokenFilterParamCriterion: MutableList<Any> =
      ReflectionHelpers.getField(search, "tokenFilterCriteria")
    val tokenFilters: MutableList<TokenParamFilterCriterion> =
      ReflectionHelpers.getField(tokenFilterParamCriterion[0], "filters")
    Assert.assertEquals(Patient.ACTIVE, tokenFilters[0].parameter)
    Assert.assertEquals(expectedPatientList, patientsList)
  }

  @Test
  fun `FhirEngine#searchActivePatients() should call search and sort results by name`() {
    val fhirEngine = mockk<FhirEngine>()
    val captureSlot = slot<Search>()
    val expectedPatientList = listOf<Patient>()
    coEvery { fhirEngine.search<Patient>(capture(captureSlot)) } returns expectedPatientList

    runBlocking { fhirEngine.searchActivePatients("", 0, false) }

    coVerify { fhirEngine.search<Patient>(any()) }
    val search = captureSlot.captured
    Assert.assertEquals(Patient.NAME, ReflectionHelpers.getField(search, "sort") as IParam)
    Assert.assertEquals(Order.ASCENDING, ReflectionHelpers.getField(search, "order") as Order)
  }

  @Test
  fun `FhirEngine#searchActivePatients() should call search and filter results by query when given query`() {
    val fhirEngine = mockk<FhirEngine>()
    val captureSlot = slot<Search>()
    val expectedPatientList = listOf<Patient>()
    coEvery { fhirEngine.search<Patient>(capture(captureSlot)) } returns expectedPatientList

    runBlocking { fhirEngine.searchActivePatients("be", 0, false) }

    coVerify { fhirEngine.search<Patient>(any()) }
    val search = captureSlot.captured
    val stringFilterParamCriterion: MutableList<Any> =
      ReflectionHelpers.getField(search, "stringFilterCriteria")
    val stringFilters: MutableList<StringParamFilterCriterion> =
      ReflectionHelpers.getField(stringFilterParamCriterion[0], "filters")
    Assert.assertEquals(Patient.NAME, stringFilters[0].parameter)
    Assert.assertEquals("be", stringFilters[0].value)
  }

  @Test
  fun `FhirEngine#searchActivePatients() should call search and set correct count when page is 0`() {
    val fhirEngine = mockk<FhirEngine>()
    val captureSlot = slot<Search>()
    val expectedPatientList = listOf<Patient>()
    coEvery { fhirEngine.search<Patient>(capture(captureSlot)) } returns expectedPatientList

    runBlocking { fhirEngine.searchActivePatients("", 0, false) }

    coVerify { fhirEngine.search<Patient>(any()) }
    val search = captureSlot.captured
    Assert.assertEquals(PaginationConstant.DEFAULT_PAGE_SIZE, search.count)
    Assert.assertEquals(0, search.from)
  }

  @Test
  fun `FhirEngine#searchActivePatients() should call search and set correct count when page is 3`() {
    val fhirEngine = mockk<FhirEngine>()
    val captureSlot = slot<Search>()
    val expectedPatientList = listOf<Patient>()
    coEvery { fhirEngine.search<Patient>(capture(captureSlot)) } returns expectedPatientList

    runBlocking { fhirEngine.searchActivePatients("", 3, false) }

    coVerify { fhirEngine.search<Patient>(any()) }
    val search = captureSlot.captured
    Assert.assertEquals(PaginationConstant.DEFAULT_PAGE_SIZE, search.count)
    Assert.assertEquals(PaginationConstant.DEFAULT_PAGE_SIZE * 3, search.from)
  }

  @Test
  fun `FhirEngine#searchActivePatients() should call search and countActivePatients with filter Patient#active when param loadAll is true`() {
    mockkStatic(FhirEngine::countActivePatients)

    val fhirEngine = mockk<FhirEngine>()
    val captureSlot = slot<Search>()
    val patient1 = Patient().apply { id = "patient-john-doe" }
    val patient2 = Patient().apply { id = "patient-mary-joe" }
    val expectedPatientList = listOf(patient1, patient2)
    coEvery { fhirEngine.search<Patient>(capture(captureSlot)) } returns expectedPatientList
    coEvery { fhirEngine.countActivePatients() } returns 923L

    val patientsList: List<Patient>
    runBlocking { patientsList = fhirEngine.searchActivePatients("", 0, true) }

    coVerify { fhirEngine.search<Patient>(any()) }
    coVerify { fhirEngine.countActivePatients() }
    val search = captureSlot.captured
    val tokenFilterParamCriterion: MutableList<Any> =
      ReflectionHelpers.getField(search, "tokenFilterCriteria")
    val tokenFilters: MutableList<TokenParamFilterCriterion> =
      ReflectionHelpers.getField(tokenFilterParamCriterion[0], "filters")
    Assert.assertEquals(Patient.ACTIVE, tokenFilters[0].parameter)
    Assert.assertEquals(expectedPatientList, patientsList)

    unmockkStatic(FhirEngine::countActivePatients)
  }

  @Test
  fun `Context#loadResourceTemplate()`() {
    val context = ApplicationProvider.getApplicationContext<Application>()
    val dateOnset = DateType(Calendar.getInstance().time).format()
    val conditionData =
      mapOf(
        "#Id" to UUID.randomUUID().toString(),
        "#RefPatient" to "Patient/88a98d-234",
        "#RefCondition" to "Condition/ref-condition-id",
        "#RefEpisodeOfCare" to "EpisodeOfCare/ref-episode-of-case",
        "#RefEncounter" to "Encounter/ref-encounter-id",
        "#RefGoal" to "Goal/ref-goal-id",
        "#RefCareTeam" to "CareTeam/325",
        "#RefPractitioner" to "Practitioner/399",
        "#RefDateOnset" to dateOnset
      )

    val condition =
      context.loadResourceTemplate(
        "pregnancy_condition_template.json",
        Condition::class.java,
        conditionData
      )

    Assert.assertEquals(conditionData["#Id"], condition.logicalId)
    Assert.assertEquals(conditionData["#RefPatient"], condition.subject.reference)
    Assert.assertEquals(
      conditionData["#RefDateOnset"],
      condition.onsetDateTimeType.toHumanDisplay()
    )
  }

  @Test
  fun `FhirEngine#dateTimeTypeFormat()`() {
    val dateTimeTypeObject = Calendar.getInstance()
    dateTimeTypeObject.set(Calendar.YEAR, 2010)
    dateTimeTypeObject.set(Calendar.MONTH, 1)
    dateTimeTypeObject.set(Calendar.DAY_OF_YEAR, 1)
    // dateTimeTypeObject.set(Calendar.HOUR, 1)
    // dateTimeTypeObject.set(Calendar.MINUTE, 1)
    // dateTimeTypeObject.set(Calendar.MILLISECOND, 1)
    // dateTimeTypeObject.set(Calendar.ZONE_OFFSET, 1)
    // dateTimeTypeObject.set(Calendar.DST_OFFSET, 1)
    val expectedDateTimeFormat = "2010-01-01"
    Assert.assertEquals(
      expectedDateTimeFormat,
      DateTimeType(dateTimeTypeObject).format().split("T")[0]
    )
  }

  @Test
  fun `FhirEngine#loadCqlLibraryBundle()`() {

    val context = ApplicationProvider.getApplicationContext<Application>()
    val fhirEngine = mockk<FhirEngine>()
    val fhirOperatorDecorator: FhirOperatorDecorator = mockk()
    val sharedPreferencesHelper: SharedPreferencesHelper = mockk()
    val measureResourceBundleUrl = "measure/ANCIND01-bundle.json"

    val prefsDataKey = SharedPreferencesHelper.MEASURE_RESOURCES_LOADED
    every { sharedPreferencesHelper.read(prefsDataKey, any<String>()) } returns ""
    every { sharedPreferencesHelper.write(prefsDataKey, any<String>()) } returns Unit
    coEvery { fhirOperatorDecorator.loadLib(any()) } returns Unit
    coEvery { fhirEngine.create(any()) } returns listOf()

    runBlocking {
      fhirEngine.loadCqlLibraryBundle(
        context = context,
        fhirOperator = fhirOperatorDecorator,
        sharedPreferencesHelper = sharedPreferencesHelper,
        resourcesBundlePath = measureResourceBundleUrl
      )
    }

    Assert.assertNotNull(sharedPreferencesHelper.read(prefsDataKey, ""))
  }
}<|MERGE_RESOLUTION|>--- conflicted
+++ resolved
@@ -26,6 +26,7 @@
 import com.google.android.fhir.search.Search
 import com.google.android.fhir.search.filter.StringParamFilterCriterion
 import com.google.android.fhir.search.filter.TokenParamFilterCriterion
+import com.google.android.fhir.workflow.FhirOperator
 import io.mockk.coEvery
 import io.mockk.coVerify
 import io.mockk.every
@@ -46,13 +47,7 @@
 import org.junit.Assert
 import org.junit.Test
 import org.robolectric.util.ReflectionHelpers
-<<<<<<< HEAD
-import org.smartregister.fhircore.engine.data.remote.fhir.resource.FhirResourceDataSource
 import org.smartregister.fhircore.engine.domain.util.PaginationConstant
-=======
-import org.smartregister.fhircore.engine.cql.FhirOperatorDecorator
-import org.smartregister.fhircore.engine.data.domain.util.PaginationUtil
->>>>>>> cad25be1
 import org.smartregister.fhircore.engine.robolectric.RobolectricTest
 import org.smartregister.fhircore.engine.util.SharedPreferencesHelper
 
@@ -311,20 +306,20 @@
 
     val context = ApplicationProvider.getApplicationContext<Application>()
     val fhirEngine = mockk<FhirEngine>()
-    val fhirOperatorDecorator: FhirOperatorDecorator = mockk()
+    val fhirOperator: FhirOperator = mockk()
     val sharedPreferencesHelper: SharedPreferencesHelper = mockk()
     val measureResourceBundleUrl = "measure/ANCIND01-bundle.json"
 
     val prefsDataKey = SharedPreferencesHelper.MEASURE_RESOURCES_LOADED
     every { sharedPreferencesHelper.read(prefsDataKey, any<String>()) } returns ""
     every { sharedPreferencesHelper.write(prefsDataKey, any<String>()) } returns Unit
-    coEvery { fhirOperatorDecorator.loadLib(any()) } returns Unit
+    coEvery { fhirOperator.loadLib(any()) } returns Unit
     coEvery { fhirEngine.create(any()) } returns listOf()
 
     runBlocking {
       fhirEngine.loadCqlLibraryBundle(
         context = context,
-        fhirOperator = fhirOperatorDecorator,
+        fhirOperator = fhirOperator,
         sharedPreferencesHelper = sharedPreferencesHelper,
         resourcesBundlePath = measureResourceBundleUrl
       )
