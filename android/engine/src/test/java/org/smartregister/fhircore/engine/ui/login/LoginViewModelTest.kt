/*
 * Copyright 2021 Ona Systems, Inc
 *
 * Licensed under the Apache License, Version 2.0 (the "License");
 * you may not use this file except in compliance with the License.
 * You may obtain a copy of the License at
 *
 *       http://www.apache.org/licenses/LICENSE-2.0
 *
 * Unless required by applicable law or agreed to in writing, software
 * distributed under the License is distributed on an "AS IS" BASIS,
 * WITHOUT WARRANTIES OR CONDITIONS OF ANY KIND, either express or implied.
 * See the License for the specific language governing permissions and
 * limitations under the License.
 */

package org.smartregister.fhircore.engine.ui.login

import android.app.Application
import androidx.arch.core.executor.testing.InstantTaskExecutorRule
import androidx.test.core.app.ApplicationProvider
import io.mockk.every
import io.mockk.mockk
import io.mockk.spyk
import io.mockk.verify
import kotlinx.coroutines.ExperimentalCoroutinesApi
import kotlinx.coroutines.test.runBlockingTest
import okhttp3.ResponseBody
import okhttp3.internal.http.RealResponseBody
import org.junit.After
import org.junit.Assert
import org.junit.Before
import org.junit.BeforeClass
import org.junit.Rule
import org.junit.Test
import org.smartregister.fhircore.engine.auth.AuthenticationService
import org.smartregister.fhircore.engine.configuration.app.ConfigurableApplication
import org.smartregister.fhircore.engine.configuration.view.loginViewConfigurationOf
import org.smartregister.fhircore.engine.data.remote.model.response.UserInfo
import org.smartregister.fhircore.engine.robolectric.RobolectricTest
import org.smartregister.fhircore.engine.rule.CoroutineTestRule
import org.smartregister.fhircore.engine.shadow.FakeKeyStore
import org.smartregister.fhircore.engine.util.USER_INFO_SHARED_PREFERENCE_KEY
<<<<<<< HEAD
=======
import org.smartregister.fhircore.engine.util.extension.decodeJson
>>>>>>> 609a25d0
import org.smartregister.fhircore.engine.util.extension.encodeJson
import retrofit2.Response

@ExperimentalCoroutinesApi
internal class LoginViewModelTest : RobolectricTest() {

  @get:Rule val coroutineTestRule: CoroutineTestRule = CoroutineTestRule()

  @get:Rule val instantTaskExecutorRule = InstantTaskExecutorRule()

  private val application: Application = ApplicationProvider.getApplicationContext()

  private lateinit var loginViewModel: LoginViewModel

  private lateinit var configurableApplication: ConfigurableApplication

  private lateinit var authenticationService: AuthenticationService

  companion object {
    @JvmStatic
    @BeforeClass
    fun resetMocks() {
      FakeKeyStore.setup
    }
  }

  @Before
  fun setUp() {
    configurableApplication = application as ConfigurableApplication
    authenticationService = spyk(configurableApplication.authenticationService)
    loginViewModel =
      spyk(
        objToCopy =
          LoginViewModel(
            application = ApplicationProvider.getApplicationContext(),
            authenticationService = authenticationService,
            loginViewConfiguration = loginViewConfigurationOf(),
            dispatcher = coroutineTestRule.testDispatcherProvider
          ),
        recordPrivateCalls = true
      )
  }

  @After
  fun tearDown() {
    // Reset defaults after every test
    loginViewModel.run {
      updateViewConfigurations(loginViewConfigurationOf())
      onUsernameUpdated("")
      onPasswordUpdated("")
    }
  }

  @Test
  fun testLoginUserNavigateToHomeWithActiveSession() =
    coroutineTestRule.runBlockingTest {
      every { authenticationService.hasActiveSession() } returns true
      every { authenticationService.skipLogin() } returns true

      loginViewModel.loginUser()

      // Navigate home is set to true
      Assert.assertNotNull(loginViewModel.navigateToHome.value)
      Assert.assertTrue(loginViewModel.navigateToHome.value!!)
    }

  @Test
  fun testLoginUserShouldTryLoadActiveWithNonActiveSession() =
    coroutineTestRule.runBlockingTest {
      every { authenticationService.hasActiveSession() } returns false
      every { authenticationService.skipLogin() } returns false

      loginViewModel.loginUser()

      verify { authenticationService.loadActiveAccount(any(), any()) }
    }

  @Test
  fun testThatViewModelIsInitialized() {
    Assert.assertNotNull(loginViewModel)
  }

  @Test
  fun testOnPasswordChanged() {
    val newPassword = "NewP455W0rd"
    loginViewModel.onPasswordUpdated(newPassword)
    Assert.assertNotNull(loginViewModel.password.value)
    Assert.assertEquals(newPassword, loginViewModel.password.value)
  }

  @Test
  fun testOnUsernameChanged() {
    val username = "username"
    loginViewModel.onUsernameUpdated(username)
    Assert.assertNotNull(loginViewModel.username.value)
    Assert.assertEquals(username, loginViewModel.username.value)
  }

  @Test
  fun testApplicationConfiguration() {
    val coolAppName = "Cool App"
    val versionCode = 4
    val versionName = "0.1.0-preview"
    loginViewModel.updateViewConfigurations(
      loginViewConfigurationOf(
        applicationName = coolAppName,
        applicationVersion = versionName,
        applicationVersionCode = versionCode
      )
    )
    Assert.assertNotNull(loginViewModel.loginViewConfiguration.value)
    Assert.assertEquals(coolAppName, loginViewModel.loginViewConfiguration.value?.applicationName)
    Assert.assertEquals(
      versionCode,
      loginViewModel.loginViewConfiguration.value?.applicationVersionCode
    )
    Assert.assertEquals(
      versionName,
      loginViewModel.loginViewConfiguration.value?.applicationVersion
    )
  }

  @Test
  fun testResponseBodyHandlerWithSuccessfulResponse() {
    val realResponseBody = spyk(RealResponseBody("", 10, spyk()))
    val userResponse = UserInfo("G6PD")
    every { realResponseBody.string() } returns userResponse.encodeJson()
    val response: Response<ResponseBody> = spyk(Response.success(realResponseBody))
    loginViewModel.responseBodyHandler.handleResponse(spyk(), response)

    // Shared preference saved G6PD
<<<<<<< HEAD
    Assert.assertEquals(
      userResponse.encodeJson(),
      loginViewModel.sharedPreferences.read(USER_INFO_SHARED_PREFERENCE_KEY, null)
    )
=======
    val userInfo =
      loginViewModel
        .sharedPreferences
        .read(USER_INFO_SHARED_PREFERENCE_KEY, null)
        ?.decodeJson<UserInfo>()
    Assert.assertEquals(userResponse.questionnairePublisher, userInfo?.questionnairePublisher)
>>>>>>> 609a25d0
    Assert.assertNotNull(loginViewModel.showProgressBar.value)
    Assert.assertFalse(loginViewModel.showProgressBar.value!!)
  }

  @Test
  fun testResponseBodyHandlerWithFailedResponse() {
    val errorMessage = "We have a problem"
    loginViewModel.responseBodyHandler.handleFailure(spyk(), IllegalStateException(errorMessage))
    // Login error shared
    Assert.assertNotNull(loginViewModel.loginError.value)
    Assert.assertTrue(loginViewModel.loginError.value!!.isNotEmpty())
    Assert.assertEquals(errorMessage, loginViewModel.loginError.value)
    Assert.assertNotNull(loginViewModel.showProgressBar.value)
    Assert.assertFalse(loginViewModel.showProgressBar.value!!)
  }

  @Test
  fun testOauthResponseHandlerWithFailureWithSuccessfulPreviousLogin() {
    // set username = 'demo' and password = 'Amani123' for local login
    loginViewModel.onUsernameUpdated("demo")
    loginViewModel.onPasswordUpdated("Amani123")

    every { authenticationService.validLocalCredentials(any(), any()) } returns true

    val errorMessage = "We have a problem login you in"
    loginViewModel.oauthResponseHandler.handleFailure(spyk(), IllegalStateException(errorMessage))

    // Direct user to register screen instead
    Assert.assertNotNull(loginViewModel.navigateToHome.value)
    Assert.assertTrue(loginViewModel.navigateToHome.value!!)
  }

  @Test
  fun testOauthResponseHandlerWithFailureWithFailedPreviousLogin() {
    // set username = 'demo' and password = 'Amani123' for local login
    loginViewModel.onUsernameUpdated("demo")
    loginViewModel.onPasswordUpdated("Amani123")

    val errorMessage = "We have a problem login you in"
    loginViewModel.oauthResponseHandler.handleFailure(spyk(), IllegalStateException(errorMessage))

    // Show error message
    Assert.assertNotNull(loginViewModel.loginError.value)
    Assert.assertTrue(loginViewModel.loginError.value!!.isNotEmpty())
    Assert.assertEquals(errorMessage, loginViewModel.loginError.value)
    Assert.assertNotNull(loginViewModel.showProgressBar.value)
    Assert.assertFalse(loginViewModel.showProgressBar.value!!)
  }

  @Test
  fun testAttemptRemoteLoginTrimsWhiteSpaceForCredentialsEntered() =
    coroutineTestRule.runBlockingTest {
      val username = "test "
      val password = "Test123"

      every { loginViewModel.username.value } returns username
      every { loginViewModel.password.value } returns password

      every { authenticationService.fetchToken(any(), any()) } returns mockk(relaxed = true)

      loginViewModel.attemptRemoteLogin()

      verify { authenticationService.fetchToken("test", "Test123".toCharArray()) }
    }
}<|MERGE_RESOLUTION|>--- conflicted
+++ resolved
@@ -41,10 +41,7 @@
 import org.smartregister.fhircore.engine.rule.CoroutineTestRule
 import org.smartregister.fhircore.engine.shadow.FakeKeyStore
 import org.smartregister.fhircore.engine.util.USER_INFO_SHARED_PREFERENCE_KEY
-<<<<<<< HEAD
-=======
 import org.smartregister.fhircore.engine.util.extension.decodeJson
->>>>>>> 609a25d0
 import org.smartregister.fhircore.engine.util.extension.encodeJson
 import retrofit2.Response
 
@@ -176,19 +173,12 @@
     loginViewModel.responseBodyHandler.handleResponse(spyk(), response)
 
     // Shared preference saved G6PD
-<<<<<<< HEAD
-    Assert.assertEquals(
-      userResponse.encodeJson(),
-      loginViewModel.sharedPreferences.read(USER_INFO_SHARED_PREFERENCE_KEY, null)
-    )
-=======
     val userInfo =
       loginViewModel
         .sharedPreferences
         .read(USER_INFO_SHARED_PREFERENCE_KEY, null)
         ?.decodeJson<UserInfo>()
     Assert.assertEquals(userResponse.questionnairePublisher, userInfo?.questionnairePublisher)
->>>>>>> 609a25d0
     Assert.assertNotNull(loginViewModel.showProgressBar.value)
     Assert.assertFalse(loginViewModel.showProgressBar.value!!)
   }
