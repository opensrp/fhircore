/*
 * Copyright 2021 Ona Systems, Inc
 *
 * Licensed under the Apache License, Version 2.0 (the "License");
 * you may not use this file except in compliance with the License.
 * You may obtain a copy of the License at
 *
 *       http://www.apache.org/licenses/LICENSE-2.0
 *
 * Unless required by applicable law or agreed to in writing, software
 * distributed under the License is distributed on an "AS IS" BASIS,
 * WITHOUT WARRANTIES OR CONDITIONS OF ANY KIND, either express or implied.
 * See the License for the specific language governing permissions and
 * limitations under the License.
 */

package org.smartregister.fhircore.engine.ui.login

import androidx.arch.core.executor.testing.InstantTaskExecutorRule
import dagger.hilt.android.testing.HiltAndroidRule
import dagger.hilt.android.testing.HiltAndroidTest
import io.mockk.every
import io.mockk.just
import io.mockk.runs
import io.mockk.spyk
import io.mockk.verify
import javax.inject.Inject
import kotlinx.coroutines.ExperimentalCoroutinesApi
import org.junit.After
import org.junit.Assert
import org.junit.Before
import org.junit.Rule
import org.junit.Test
import org.robolectric.annotation.Config
import org.smartregister.fhircore.engine.app.fakes.FakeModel.authCredentials
import org.smartregister.fhircore.engine.auth.AccountAuthenticator
import org.smartregister.fhircore.engine.data.remote.model.response.OAuthResponse
import org.smartregister.fhircore.engine.robolectric.AccountManagerShadow
import org.smartregister.fhircore.engine.robolectric.RobolectricTest
import org.smartregister.fhircore.engine.rule.CoroutineTestRule
import org.smartregister.fhircore.engine.util.DispatcherProvider
import org.smartregister.fhircore.engine.util.SecureSharedPreference
import org.smartregister.fhircore.engine.util.SharedPreferencesHelper
import retrofit2.Call
import retrofit2.Response

@ExperimentalCoroutinesApi
@HiltAndroidTest
@Config(shadows = [AccountManagerShadow::class])
internal class LoginViewModelTest : RobolectricTest() {

  @get:Rule(order = 0) val hiltRule = HiltAndroidRule(this)

  @get:Rule(order = 1) val instantTaskExecutorRule = InstantTaskExecutorRule()

  @get:Rule(order = 2) val coroutineTestRule: CoroutineTestRule = CoroutineTestRule()

  @Inject lateinit var accountAuthenticator: AccountAuthenticator

  @Inject lateinit var dispatcherProvider: DispatcherProvider

  @Inject lateinit var sharedPreferencesHelper: SharedPreferencesHelper

  @Inject lateinit var secureSharedPreference: SecureSharedPreference

  private lateinit var loginViewModel: LoginViewModel

  private lateinit var accountAuthenticatorSpy: AccountAuthenticator

  @Before
  fun setUp() {
    hiltRule.inject()
    // Spy needed to control interaction with the real injected dependency
    accountAuthenticatorSpy = spyk(accountAuthenticator)

    loginViewModel =
      LoginViewModel(
        accountAuthenticator = accountAuthenticatorSpy,
        dispatcher = dispatcherProvider,
        sharedPreferences = sharedPreferencesHelper
      )
  }

  @After
  fun tearDown() {
    accountAuthenticatorSpy.secureSharedPreference.deleteCredentials()
  }

  @Test
  fun testAttemptLocalLoginWithCorrectCredentials() {
    // Simulate saving of credentials prior to login
    accountAuthenticatorSpy.secureSharedPreference.saveCredentials(authCredentials)

    // Provide username and password (The saved password is hashed, actual one is needed)
    loginViewModel.run {
      onUsernameUpdated(authCredentials.username)
      onPasswordUpdated("51r1K4l1")
    }

    val successfulLocalLogin = loginViewModel.attemptLocalLogin()
    Assert.assertTrue(successfulLocalLogin)
  }

  @Test
<<<<<<< HEAD
  fun testAttemptLocalLoginWithWrongCredentials() {
    // Simulate saving of credentials prior to login
    accountAuthenticatorSpy.secureSharedPreference.saveCredentials(authCredentials)

    // Provide username and password (The saved password is hashed, actual one is needed)
    loginViewModel.run {
      onUsernameUpdated("hello")
      onPasswordUpdated("51r1K4l1")
    }

    val successfulLocalLogin = loginViewModel.attemptLocalLogin()
    Assert.assertFalse(successfulLocalLogin)
  }

  @Test
  fun testAttemptLocalLoginWithNewUser() {

    // Provide username and password (The saved password is hashed, actual one is needed)
    loginViewModel.run {
      onUsernameUpdated("demo")
      onPasswordUpdated("51r1K4l1")
    }

    val callMock = spyk<Call<OAuthResponse>>()

    every { callMock.enqueue(any()) } just runs

    every { accountAuthenticatorSpy.fetchToken(any(), any()) } returns callMock

    loginViewModel.attemptRemoteLogin()

    // Login error is reset
    Assert.assertNotNull(loginViewModel.loginError.value)
    Assert.assertTrue(loginViewModel.loginError.value!!.isEmpty())

    // Show progress bar active
    Assert.assertNotNull(loginViewModel.showProgressBar.value)
    Assert.assertTrue(loginViewModel.showProgressBar.value!!)

    verify { accountAuthenticatorSpy.fetchToken(any(), any()) }
  }

  @Test
  fun testOauthResponseHandlerHandleSuccessfulResponse() {

    // Provide username and password (The saved password is hashed, actual one is needed)
    loginViewModel.run {
      onUsernameUpdated("demo")
      onPasswordUpdated("51r1K4l1")
    }

    val callMock = spyk<Call<OAuthResponse>>()

    val mockResponse: Response<OAuthResponse> =
      Response.success(
        OAuthResponse(
          accessToken = authCredentials.sessionToken,
          tokenType = "openid email profile",
          refreshToken = authCredentials.refreshToken,
          scope = "openid"
        )
      )

    loginViewModel.oauthResponseHandler.handleResponse(call = callMock, response = mockResponse)

    // Show progress bar inactive
    Assert.assertNotNull(loginViewModel.showProgressBar.value)
    Assert.assertFalse(loginViewModel.showProgressBar.value!!)

    // New user credentials added
    val retrieveCredentials = secureSharedPreference.retrieveCredentials()
    Assert.assertNotNull(retrieveCredentials)
    Assert.assertEquals(authCredentials.username, retrieveCredentials!!.username)
    Assert.assertEquals(authCredentials.sessionToken, retrieveCredentials.sessionToken)
=======
  fun testForgotPasswordLoadsContact() {
    loginViewModel.forgotPassword()
    Assert.assertEquals("tel:0123456789", loginViewModel.launchDialPad.value)
  }

  @Test
  fun testAttemptRemoteLoginWithCredentialsCallsAccountAuthenticator() {

    // Provide username and password
    loginViewModel.run {
      onUsernameUpdated("testUser")
      onPasswordUpdated("51r1K4l1")
    }

    loginViewModel.attemptRemoteLogin()

    Assert.assertEquals("", loginViewModel.loginError.value)
    loginViewModel.showProgressBar.value?.let { Assert.assertTrue(it) }
    verify { accountAuthenticatorSpy.fetchToken("testUser", "51r1K4l1".toCharArray()) }
>>>>>>> 13c0eb52
  }
}<|MERGE_RESOLUTION|>--- conflicted
+++ resolved
@@ -102,7 +102,6 @@
   }
 
   @Test
-<<<<<<< HEAD
   fun testAttemptLocalLoginWithWrongCredentials() {
     // Simulate saving of credentials prior to login
     accountAuthenticatorSpy.secureSharedPreference.saveCredentials(authCredentials)
@@ -177,7 +176,9 @@
     Assert.assertNotNull(retrieveCredentials)
     Assert.assertEquals(authCredentials.username, retrieveCredentials!!.username)
     Assert.assertEquals(authCredentials.sessionToken, retrieveCredentials.sessionToken)
-=======
+  }
+
+  @Test
   fun testForgotPasswordLoadsContact() {
     loginViewModel.forgotPassword()
     Assert.assertEquals("tel:0123456789", loginViewModel.launchDialPad.value)
@@ -197,6 +198,5 @@
     Assert.assertEquals("", loginViewModel.loginError.value)
     loginViewModel.showProgressBar.value?.let { Assert.assertTrue(it) }
     verify { accountAuthenticatorSpy.fetchToken("testUser", "51r1K4l1".toCharArray()) }
->>>>>>> 13c0eb52
   }
 }