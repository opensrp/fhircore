--- conflicted
+++ resolved
@@ -41,7 +41,6 @@
 import org.hl7.fhir.r4.model.CareTeam
 import org.hl7.fhir.r4.model.Location
 import org.hl7.fhir.r4.model.Organization
-import org.hl7.fhir.r4.model.ResourceType
 import org.hl7.fhir.r4.model.StringType
 import org.junit.After
 import org.junit.Assert
@@ -53,8 +52,6 @@
 import org.smartregister.fhircore.engine.app.fakes.Faker.authCredentials
 import org.smartregister.fhircore.engine.auth.AccountAuthenticator
 import org.smartregister.fhircore.engine.configuration.ConfigurationRegistry
-import org.smartregister.fhircore.engine.configuration.app.ConfigService
-import org.smartregister.fhircore.engine.data.local.DefaultRepository
 import org.smartregister.fhircore.engine.data.remote.fhir.resource.FhirResourceDataSource
 import org.smartregister.fhircore.engine.data.remote.fhir.resource.FhirResourceService
 import org.smartregister.fhircore.engine.data.remote.model.response.OAuthResponse
@@ -86,8 +83,6 @@
 
   @Inject lateinit var accountAuthenticator: AccountAuthenticator
 
-  @Inject lateinit var configService: ConfigService
-
   @Inject lateinit var sharedPreferencesHelper: SharedPreferencesHelper
 
   @Inject lateinit var secureSharedPreference: SecureSharedPreference
@@ -105,8 +100,6 @@
   private lateinit var fhirResourceDataSource: FhirResourceDataSource
 
   private val application = ApplicationProvider.getApplicationContext<Application>()
-
-  private val defaultRepository: DefaultRepository = mockk()
 
   @Before
   fun setUp() {
@@ -120,12 +113,11 @@
 
     loginViewModel =
       LoginViewModel(
+        fhirEngine = mockk(),
         accountAuthenticator = accountAuthenticatorSpy,
         dispatcher = coroutineTestRule.testDispatcherProvider,
         sharedPreferences = sharedPreferencesHelper,
-        configurationRegistry = configurationRegistry,
-        defaultRepository = defaultRepository,
-        configService = configService
+        configurationRegistry = configurationRegistry
       )
   }
 
@@ -275,12 +267,11 @@
 
     val viewModel =
       LoginViewModel(
+        fhirEngine = fhirEngine,
         configurationRegistry = configurationRegistry,
         accountAuthenticator = accountAuthenticator,
         dispatcher = dispatcher,
-        sharedPreferences = sharedPreferences,
-        defaultRepository = defaultRepository,
-        configService = configService
+        sharedPreferences = sharedPreferences
       )
 
     val sampleKeycloakUserDetails =
@@ -329,33 +320,43 @@
 
     Assert.assertEquals(
       "John",
-<<<<<<< HEAD
-      sharedPreferences.read<PractitionerDetails>(ResourceType.Practitioner.name)
-        ?.userDetail
-=======
       sharedPreferences.read<KeycloakUserDetails>(
           key = SharedPreferenceKey.USER_DETAILS.name,
           decodeWithGson = true
         )
->>>>>>> 820e07e6
         ?.userBioData
         ?.givenName
         ?.value
     )
 
-    Assert.assertEquals(1, sharedPreferences.read<List<String>>(ResourceType.CareTeam.name)?.size)
-
     Assert.assertEquals(
       1,
-      sharedPreferences.read<List<String>>(ResourceType.Organization.name)?.size
-    )
-
-    Assert.assertEquals(1, sharedPreferences.read<List<String>>(ResourceType.Location.name)?.size)
+      sharedPreferences.read<List<String>>(
+          SharedPreferenceKey.PRACTITIONER_DETAILS_CARE_TEAM_IDS.name
+        )
+        ?.size
+    )
 
     Assert.assertEquals(
       1,
       sharedPreferences.read<List<String>>(
-          SharedPreferenceKey.PRACTITIONER_LOCATION_HIERARCHIES.name
+          SharedPreferenceKey.PRACTITIONER_DETAILS_ORGANIZATION_IDS.name
+        )
+        ?.size
+    )
+
+    Assert.assertEquals(
+      1,
+      sharedPreferences.read<List<String>>(
+          SharedPreferenceKey.PRACTITIONER_DETAILS_LOCATION_IDS.name
+        )
+        ?.size
+    )
+
+    Assert.assertEquals(
+      1,
+      sharedPreferences.read<List<String>>(
+          SharedPreferenceKey.PRACTITIONER_DETAILS_LOCATION_HIERARCHIES.name
         )
         ?.size
     )
@@ -385,12 +386,11 @@
 
     val viewModel =
       LoginViewModel(
+        fhirEngine = fhirEngine,
         configurationRegistry = configurationRegistry,
         accountAuthenticator = accountAuthenticator,
         dispatcher = dispatcher,
-        sharedPreferences = sharedPreferences,
-        defaultRepository = defaultRepository,
-        configService = configService
+        sharedPreferences = sharedPreferences
       )
 
     val sampleKeycloakUserDetails =
@@ -417,33 +417,43 @@
 
     Assert.assertEquals(
       "John",
-<<<<<<< HEAD
-      sharedPreferences.read<PractitionerDetails>(ResourceType.Practitioner.name)
-        ?.userDetail
-=======
       sharedPreferences.read<KeycloakUserDetails>(
           key = SharedPreferenceKey.USER_DETAILS.name,
           decodeWithGson = true
         )
->>>>>>> 820e07e6
         ?.userBioData
         ?.givenName
         ?.value
     )
 
-    Assert.assertEquals(0, sharedPreferences.read<List<String>>(ResourceType.CareTeam.name)?.size)
-
     Assert.assertEquals(
       0,
-      sharedPreferences.read<List<String>>(ResourceType.Organization.name)?.size
-    )
-
-    Assert.assertEquals(0, sharedPreferences.read<List<String>>(ResourceType.Location.name)?.size)
+      sharedPreferences.read<List<String>>(
+          SharedPreferenceKey.PRACTITIONER_DETAILS_CARE_TEAM_IDS.name
+        )
+        ?.size
+    )
 
     Assert.assertEquals(
       0,
       sharedPreferences.read<List<String>>(
-          SharedPreferenceKey.PRACTITIONER_LOCATION_HIERARCHIES.name
+          SharedPreferenceKey.PRACTITIONER_DETAILS_ORGANIZATION_IDS.name
+        )
+        ?.size
+    )
+
+    Assert.assertEquals(
+      0,
+      sharedPreferences.read<List<String>>(
+          SharedPreferenceKey.PRACTITIONER_DETAILS_LOCATION_IDS.name
+        )
+        ?.size
+    )
+
+    Assert.assertEquals(
+      0,
+      sharedPreferences.read<List<String>>(
+          SharedPreferenceKey.PRACTITIONER_DETAILS_LOCATION_HIERARCHIES.name
         )
         ?.size
     )
