/*
 * Copyright 2021 Ona Systems, Inc
 *
 * Licensed under the Apache License, Version 2.0 (the "License");
 * you may not use this file except in compliance with the License.
 * You may obtain a copy of the License at
 *
 *       http://www.apache.org/licenses/LICENSE-2.0
 *
 * Unless required by applicable law or agreed to in writing, software
 * distributed under the License is distributed on an "AS IS" BASIS,
 * WITHOUT WARRANTIES OR CONDITIONS OF ANY KIND, either express or implied.
 * See the License for the specific language governing permissions and
 * limitations under the License.
 */

package org.smartregister.fhircore.engine.ui.login

import android.accounts.Account
import android.app.Application
import androidx.arch.core.executor.testing.InstantTaskExecutorRule
import androidx.test.core.app.ApplicationProvider
import com.google.gson.Gson
import dagger.hilt.android.testing.HiltAndroidRule
import dagger.hilt.android.testing.HiltAndroidTest
import io.mockk.coEvery
import io.mockk.coVerify
import io.mockk.every
import io.mockk.just
import io.mockk.mockk
import io.mockk.mockkObject
import io.mockk.runs
import io.mockk.spyk
import io.mockk.verify
import java.io.IOException
import java.net.UnknownHostException
import javax.inject.Inject
import kotlinx.coroutines.ExperimentalCoroutinesApi
import kotlinx.coroutines.runBlocking
import org.hl7.fhir.r4.model.Bundle
import org.hl7.fhir.r4.model.CareTeam
import org.hl7.fhir.r4.model.Location
import org.hl7.fhir.r4.model.Organization
import org.hl7.fhir.r4.model.StringType
import org.junit.After
import org.junit.Assert
import org.junit.Before
import org.junit.Rule
import org.junit.Test
import org.robolectric.annotation.Config
import org.robolectric.util.ReflectionHelpers
import org.smartregister.fhircore.engine.app.fakes.Faker.authCredentials
import org.smartregister.fhircore.engine.auth.AccountAuthenticator
import org.smartregister.fhircore.engine.configuration.ConfigurationRegistry
import org.smartregister.fhircore.engine.data.local.DefaultRepository
import org.smartregister.fhircore.engine.data.remote.fhir.resource.FhirResourceDataSource
import org.smartregister.fhircore.engine.data.remote.fhir.resource.FhirResourceService
import org.smartregister.fhircore.engine.data.remote.model.response.OAuthResponse
import org.smartregister.fhircore.engine.robolectric.AccountManagerShadow
import org.smartregister.fhircore.engine.robolectric.RobolectricTest
import org.smartregister.fhircore.engine.rule.CoroutineTestRule
import org.smartregister.fhircore.engine.sync.SyncStrategy
import org.smartregister.fhircore.engine.util.ApplicationUtil
import org.smartregister.fhircore.engine.util.DefaultDispatcherProvider
import org.smartregister.fhircore.engine.util.SecureSharedPreference
import org.smartregister.fhircore.engine.util.SharedPreferenceKey
import org.smartregister.fhircore.engine.util.SharedPreferencesHelper
import org.smartregister.model.location.LocationHierarchy
import org.smartregister.model.practitioner.FhirPractitionerDetails
import org.smartregister.model.practitioner.KeycloakUserDetails
import org.smartregister.model.practitioner.PractitionerDetails
import org.smartregister.model.practitioner.UserBioData
import retrofit2.Call
import retrofit2.Response

@ExperimentalCoroutinesApi
@HiltAndroidTest
@Config(shadows = [AccountManagerShadow::class])
internal class LoginViewModelTest : RobolectricTest() {

  @get:Rule(order = 0) val hiltRule = HiltAndroidRule(this)

  @get:Rule(order = 1) val instantTaskExecutorRule = InstantTaskExecutorRule()

  @get:Rule(order = 2) val coroutineTestRule: CoroutineTestRule = CoroutineTestRule()

  @Inject lateinit var accountAuthenticator: AccountAuthenticator

  @Inject lateinit var sharedPreferencesHelper: SharedPreferencesHelper

  @Inject lateinit var secureSharedPreference: SecureSharedPreference

  @Inject lateinit var configurationRegistry: ConfigurationRegistry

  @Inject lateinit var gson: Gson

  lateinit var defaultRepository: DefaultRepository

  private lateinit var loginViewModel: LoginViewModel

  private lateinit var accountAuthenticatorSpy: AccountAuthenticator

  private val resourceService: FhirResourceService = mockk()

  private lateinit var fhirResourceDataSource: FhirResourceDataSource

  private val application = ApplicationProvider.getApplicationContext<Application>()

  @Before
  fun setUp() {
    hiltRule.inject()
    mockkObject(ApplicationUtil)
    every { ApplicationUtil.application } returns application

    // Spy needed to control interaction with the real injected dependency
    accountAuthenticatorSpy = spyk(accountAuthenticator)

    every { accountAuthenticatorSpy.accountManager.accounts } returns
      arrayOf(Account("demo", ApplicationProvider.getApplicationContext<Application>().packageName))
    fhirResourceDataSource = spyk(FhirResourceDataSource(resourceService))

    defaultRepository = mockk()

    loginViewModel =
      LoginViewModel(
        accountAuthenticator = accountAuthenticatorSpy,
        dispatcher = coroutineTestRule.testDispatcherProvider,
        sharedPreferences = sharedPreferencesHelper,
        configurationRegistry = configurationRegistry,
        defaultRepository = defaultRepository
      )
  }

  @After
  fun tearDown() {
    accountAuthenticatorSpy.secureSharedPreference.deleteCredentials()
  }

  @Test
  fun testAttemptLocalLoginWithCorrectCredentials() {
    // Simulate saving of credentials prior to login
    accountAuthenticatorSpy.secureSharedPreference.saveCredentials(authCredentials)

    // Provide username and password (The saved password is hashed, actual one is needed)
    loginViewModel.run {
      onUsernameUpdated(authCredentials.username)
      onPasswordUpdated("51r1K4l1")
    }

    val successfulLocalLogin = loginViewModel.attemptLocalLogin()
    Assert.assertTrue(successfulLocalLogin)
  }

  @Test
  fun testAttemptLocalLoginWithWrongCredentials() {
    // Simulate saving of credentials prior to login
    accountAuthenticatorSpy.secureSharedPreference.saveCredentials(authCredentials)

    // Provide username and password (The saved password is hashed, actual one is needed)
    loginViewModel.run {
      onUsernameUpdated("hello")
      onPasswordUpdated("51r1K4l1")
    }

    val successfulLocalLogin = loginViewModel.attemptLocalLogin()
    Assert.assertFalse(successfulLocalLogin)
  }

  @Test
  fun testAttemptLocalLoginWithNewUser() {

    // Provide username and password (The saved password is hashed, actual one is needed)
    loginViewModel.run {
      onUsernameUpdated("demo")
      onPasswordUpdated("51r1K4l1")
    }

    val callMock = spyk<Call<OAuthResponse>>()

    every { callMock.enqueue(any()) } just runs

    every { accountAuthenticatorSpy.fetchToken(any(), any()) } returns callMock

    loginViewModel.attemptRemoteLogin()

    // Login error is reset to null
    Assert.assertNull(loginViewModel.loginErrorState.value)

    // Show progress bar active
    Assert.assertNotNull(loginViewModel.showProgressBar.value)
    Assert.assertTrue(loginViewModel.showProgressBar.value!!)

    verify { accountAuthenticatorSpy.fetchToken(any(), any()) }
  }

  @Test
  fun testOauthResponseHandlerHandleSuccessfulResponse() {

    // Provide username and password (The saved password is hashed, actual one is needed)
    loginViewModel.run {
      onUsernameUpdated("demo")
      onPasswordUpdated("51r1K4l1")
    }

    val callMock = spyk<Call<OAuthResponse>>()

    val mockResponse: Response<OAuthResponse> =
      Response.success(
        OAuthResponse(
          accessToken = authCredentials.sessionToken,
          tokenType = "openid email profile",
          refreshToken = authCredentials.refreshToken,
          scope = "openid"
        )
      )

    loginViewModel.oauthResponseHandler.handleResponse(call = callMock, response = mockResponse)

    // Show progress bar inactive
    Assert.assertNotNull(loginViewModel.showProgressBar.value)
    Assert.assertFalse(loginViewModel.showProgressBar.value!!)

    // New user credentials added
    val retrieveCredentials = secureSharedPreference.retrieveCredentials()
    Assert.assertNotNull(retrieveCredentials)
    Assert.assertEquals(authCredentials.username, retrieveCredentials!!.username)
    Assert.assertEquals(authCredentials.sessionToken, retrieveCredentials.sessionToken)
  }

  @Test
  fun testForgotPasswordLoadsContact() {
    loginViewModel.forgotPassword()
    Assert.assertEquals("tel:0123456789", loginViewModel.launchDialPad.value)
  }

  @Test
  fun testAttemptRemoteLoginWithCredentialsCallsAccountAuthenticator() {

    // Provide username and password
    loginViewModel.run {
      onUsernameUpdated("testUser")
      onPasswordUpdated("51r1K4l1")
    }

    loginViewModel.attemptRemoteLogin()

    Assert.assertEquals(null, loginViewModel.loginErrorState.value)
    loginViewModel.showProgressBar.value?.let { Assert.assertTrue(it) }
    verify { accountAuthenticatorSpy.fetchToken("testUser", "51r1K4l1".toCharArray()) }
  }

  @Test
  fun testHandleErrorMessageShouldVerifyExpectedMessage() {

    ReflectionHelpers.callInstanceMethod<Any>(
      loginViewModel,
      "handleErrorMessage",
      ReflectionHelpers.ClassParameter(Throwable::class.java, UnknownHostException())
    )
    Assert.assertEquals(LoginErrorState.UNKNOWN_HOST, loginViewModel.loginErrorState.value)

    ReflectionHelpers.callInstanceMethod<Any>(
      loginViewModel,
      "handleErrorMessage",
      ReflectionHelpers.ClassParameter(Throwable::class.java, IOException())
    )
    Assert.assertEquals(LoginErrorState.INVALID_CREDENTIALS, loginViewModel.loginErrorState.value)
  }

  @Test
  fun savePractitionerDetailsWithProperPayload() {
    val configurationRegistry = mockk<ConfigurationRegistry>()
    val accountAuthenticator = mockk<AccountAuthenticator>()
    val dispatcher = DefaultDispatcherProvider()
    val sharedPreferences = SharedPreferencesHelper(application, gson)

    val viewModel =
      LoginViewModel(
        configurationRegistry = configurationRegistry,
        accountAuthenticator = accountAuthenticator,
        dispatcher = dispatcher,
        sharedPreferences = sharedPreferences,
        defaultRepository = defaultRepository
      )

    val sampleKeycloakUserDetails =
      KeycloakUserDetails().apply {
        id = "12345"
        userBioData = UserBioData().apply { givenName = StringType("John") }
      }
    val sampleCareTeam = CareTeam().apply { id = "1" }
    val sampleOrganization = Organization().apply { id = "12" }
    val sampleLocation = Location().apply { id = "123" }
    val sampleLocationHierarchy = LocationHierarchy().apply { id = "1234" }

    val samplePractitionerDetails =
      PractitionerDetails().apply {
        id = "94859"
        userDetail = sampleKeycloakUserDetails
        fhirPractitionerDetails =
          FhirPractitionerDetails().apply {
            careTeams = listOf(sampleCareTeam)
            organizations = listOf(sampleOrganization)
            locations = listOf(sampleLocation)
            locationHierarchyList = listOf(sampleLocationHierarchy)
          }
      }

    val bundle =
      Bundle().apply {
        entry = listOf(Bundle.BundleEntryComponent().apply { resource = samplePractitionerDetails })
      }

    coEvery {
      defaultRepository.create(
        *samplePractitionerDetails.fhirPractitionerDetails.careTeams.toTypedArray()
      )
    } returns listOf("1")

    coEvery {
      defaultRepository.create(
        *samplePractitionerDetails.fhirPractitionerDetails.organizations.toTypedArray()
      )
    } returns listOf("12")

    coEvery {
      defaultRepository.create(
        *samplePractitionerDetails.fhirPractitionerDetails.locations.toTypedArray()
      )
    } returns listOf("123")

    runBlocking { viewModel.savePractitionerDetails(bundle) }

    Assert.assertEquals(
      "John",
<<<<<<< HEAD
      sharedPreferences.read<KeycloakUserDetails>(SyncStrategy.PRACTITIONER.value)
=======
      sharedPreferences.read<PractitionerDetails>(
          SharedPreferenceKey.PRACTITIONER_DETAILS_USER_DETAIL.name
        )
        ?.userDetail
>>>>>>> c7e42c1e
        ?.userBioData
        ?.givenName
        ?.value
    )

    Assert.assertEquals(1, sharedPreferences.read<List<String>>(SyncStrategy.CARETEAM.value)?.size)

    Assert.assertEquals(
      1,
      sharedPreferences.read<List<String>>(SyncStrategy.ORGANIZATION.value)?.size
    )

    Assert.assertEquals(1, sharedPreferences.read<List<String>>(SyncStrategy.LOCATION.value)?.size)

    Assert.assertEquals(
      1,
      sharedPreferences.read<List<String>>(
          SharedPreferenceKey.PRACTITIONER_LOCATION_HIERARCHIES.name
        )
        ?.size
    )

    coVerify {
      defaultRepository.create(
        *samplePractitionerDetails.fhirPractitionerDetails.careTeams.toTypedArray()
      )
    }

    coVerify {
      defaultRepository.create(
        *samplePractitionerDetails.fhirPractitionerDetails.organizations.toTypedArray()
      )
    }

    coVerify {
      defaultRepository.create(
        *samplePractitionerDetails.fhirPractitionerDetails.locations.toTypedArray()
      )
    }
  }

  @Test
  fun savePractitionerDetailsWhenFhirPractitionerDetailsIsNull() {
    val configurationRegistry = mockk<ConfigurationRegistry>()
    val accountAuthenticator = mockk<AccountAuthenticator>()
    val dispatcher = DefaultDispatcherProvider()
    val sharedPreferences = SharedPreferencesHelper(application, gson)

    val viewModel =
      LoginViewModel(
        configurationRegistry = configurationRegistry,
        accountAuthenticator = accountAuthenticator,
        dispatcher = dispatcher,
        sharedPreferences = sharedPreferences,
        defaultRepository = defaultRepository
      )

    val sampleKeycloakUserDetails =
      KeycloakUserDetails().apply {
        id = "12345"
        userBioData = UserBioData().apply { givenName = StringType("John") }
      }

    val samplePractitionerDetails =
      PractitionerDetails().apply {
        id = "94859"
        userDetail = sampleKeycloakUserDetails
        fhirPractitionerDetails = FhirPractitionerDetails()
      }

    val bundle =
      Bundle().apply {
        entry = listOf(Bundle.BundleEntryComponent().apply { resource = samplePractitionerDetails })
      }

    coEvery { defaultRepository.create(*emptyArray()) } returns listOf()

    runBlocking { viewModel.savePractitionerDetails(bundle) }

    Assert.assertEquals(
      "John",
<<<<<<< HEAD
      sharedPreferences.read<KeycloakUserDetails>(SyncStrategy.PRACTITIONER.value)
=======
      sharedPreferences.read<PractitionerDetails>(
          SharedPreferenceKey.PRACTITIONER_DETAILS_USER_DETAIL.name
        )
        ?.userDetail
>>>>>>> c7e42c1e
        ?.userBioData
        ?.givenName
        ?.value
    )

    Assert.assertEquals(0, sharedPreferences.read<List<String>>(SyncStrategy.CARETEAM.value)?.size)

    Assert.assertEquals(
      0,
      sharedPreferences.read<List<String>>(SyncStrategy.ORGANIZATION.value)?.size
    )

    Assert.assertEquals(0, sharedPreferences.read<List<String>>(SyncStrategy.LOCATION.value)?.size)

    Assert.assertEquals(
      0,
      sharedPreferences.read<List<String>>(
          SharedPreferenceKey.PRACTITIONER_LOCATION_HIERARCHIES.name
        )
        ?.size
    )

    coVerify(exactly = 3) { defaultRepository.create(*emptyArray()) }
  }
}<|MERGE_RESOLUTION|>--- conflicted
+++ resolved
@@ -20,6 +20,7 @@
 import android.app.Application
 import androidx.arch.core.executor.testing.InstantTaskExecutorRule
 import androidx.test.core.app.ApplicationProvider
+import com.google.android.fhir.FhirEngine
 import com.google.gson.Gson
 import dagger.hilt.android.testing.HiltAndroidRule
 import dagger.hilt.android.testing.HiltAndroidTest
@@ -28,7 +29,6 @@
 import io.mockk.every
 import io.mockk.just
 import io.mockk.mockk
-import io.mockk.mockkObject
 import io.mockk.runs
 import io.mockk.spyk
 import io.mockk.verify
@@ -52,15 +52,12 @@
 import org.smartregister.fhircore.engine.app.fakes.Faker.authCredentials
 import org.smartregister.fhircore.engine.auth.AccountAuthenticator
 import org.smartregister.fhircore.engine.configuration.ConfigurationRegistry
-import org.smartregister.fhircore.engine.data.local.DefaultRepository
 import org.smartregister.fhircore.engine.data.remote.fhir.resource.FhirResourceDataSource
 import org.smartregister.fhircore.engine.data.remote.fhir.resource.FhirResourceService
 import org.smartregister.fhircore.engine.data.remote.model.response.OAuthResponse
 import org.smartregister.fhircore.engine.robolectric.AccountManagerShadow
 import org.smartregister.fhircore.engine.robolectric.RobolectricTest
 import org.smartregister.fhircore.engine.rule.CoroutineTestRule
-import org.smartregister.fhircore.engine.sync.SyncStrategy
-import org.smartregister.fhircore.engine.util.ApplicationUtil
 import org.smartregister.fhircore.engine.util.DefaultDispatcherProvider
 import org.smartregister.fhircore.engine.util.SecureSharedPreference
 import org.smartregister.fhircore.engine.util.SharedPreferenceKey
@@ -94,8 +91,6 @@
 
   @Inject lateinit var gson: Gson
 
-  lateinit var defaultRepository: DefaultRepository
-
   private lateinit var loginViewModel: LoginViewModel
 
   private lateinit var accountAuthenticatorSpy: AccountAuthenticator
@@ -109,9 +104,6 @@
   @Before
   fun setUp() {
     hiltRule.inject()
-    mockkObject(ApplicationUtil)
-    every { ApplicationUtil.application } returns application
-
     // Spy needed to control interaction with the real injected dependency
     accountAuthenticatorSpy = spyk(accountAuthenticator)
 
@@ -119,15 +111,13 @@
       arrayOf(Account("demo", ApplicationProvider.getApplicationContext<Application>().packageName))
     fhirResourceDataSource = spyk(FhirResourceDataSource(resourceService))
 
-    defaultRepository = mockk()
-
     loginViewModel =
       LoginViewModel(
+        fhirEngine = mockk(),
         accountAuthenticator = accountAuthenticatorSpy,
         dispatcher = coroutineTestRule.testDispatcherProvider,
         sharedPreferences = sharedPreferencesHelper,
-        configurationRegistry = configurationRegistry,
-        defaultRepository = defaultRepository
+        configurationRegistry = configurationRegistry
       )
   }
 
@@ -269,6 +259,7 @@
 
   @Test
   fun savePractitionerDetailsWithProperPayload() {
+    val fhirEngine = mockk<FhirEngine>()
     val configurationRegistry = mockk<ConfigurationRegistry>()
     val accountAuthenticator = mockk<AccountAuthenticator>()
     val dispatcher = DefaultDispatcherProvider()
@@ -276,11 +267,11 @@
 
     val viewModel =
       LoginViewModel(
+        fhirEngine = fhirEngine,
         configurationRegistry = configurationRegistry,
         accountAuthenticator = accountAuthenticator,
         dispatcher = dispatcher,
-        sharedPreferences = sharedPreferences,
-        defaultRepository = defaultRepository
+        sharedPreferences = sharedPreferences
       )
 
     val sampleKeycloakUserDetails =
@@ -312,78 +303,82 @@
       }
 
     coEvery {
-      defaultRepository.create(
-        *samplePractitionerDetails.fhirPractitionerDetails.careTeams.toTypedArray()
-      )
+      fhirEngine.create(*samplePractitionerDetails.fhirPractitionerDetails.careTeams.toTypedArray())
     } returns listOf("1")
 
     coEvery {
-      defaultRepository.create(
+      fhirEngine.create(
         *samplePractitionerDetails.fhirPractitionerDetails.organizations.toTypedArray()
       )
     } returns listOf("12")
 
     coEvery {
-      defaultRepository.create(
-        *samplePractitionerDetails.fhirPractitionerDetails.locations.toTypedArray()
-      )
+      fhirEngine.create(*samplePractitionerDetails.fhirPractitionerDetails.locations.toTypedArray())
     } returns listOf("123")
 
     runBlocking { viewModel.savePractitionerDetails(bundle) }
 
     Assert.assertEquals(
       "John",
-<<<<<<< HEAD
-      sharedPreferences.read<KeycloakUserDetails>(SyncStrategy.PRACTITIONER.value)
-=======
       sharedPreferences.read<PractitionerDetails>(
           SharedPreferenceKey.PRACTITIONER_DETAILS_USER_DETAIL.name
         )
         ?.userDetail
->>>>>>> c7e42c1e
         ?.userBioData
         ?.givenName
         ?.value
     )
 
-    Assert.assertEquals(1, sharedPreferences.read<List<String>>(SyncStrategy.CARETEAM.value)?.size)
-
     Assert.assertEquals(
       1,
-      sharedPreferences.read<List<String>>(SyncStrategy.ORGANIZATION.value)?.size
-    )
-
-    Assert.assertEquals(1, sharedPreferences.read<List<String>>(SyncStrategy.LOCATION.value)?.size)
+      sharedPreferences.read<List<String>>(
+          SharedPreferenceKey.PRACTITIONER_DETAILS_CARE_TEAM_IDS.name
+        )
+        ?.size
+    )
 
     Assert.assertEquals(
       1,
       sharedPreferences.read<List<String>>(
-          SharedPreferenceKey.PRACTITIONER_LOCATION_HIERARCHIES.name
+          SharedPreferenceKey.PRACTITIONER_DETAILS_ORGANIZATION_IDS.name
+        )
+        ?.size
+    )
+
+    Assert.assertEquals(
+      1,
+      sharedPreferences.read<List<String>>(
+          SharedPreferenceKey.PRACTITIONER_DETAILS_LOCATION_IDS.name
+        )
+        ?.size
+    )
+
+    Assert.assertEquals(
+      1,
+      sharedPreferences.read<List<String>>(
+          SharedPreferenceKey.PRACTITIONER_DETAILS_LOCATION_HIERARCHIES.name
         )
         ?.size
     )
 
     coVerify {
-      defaultRepository.create(
-        *samplePractitionerDetails.fhirPractitionerDetails.careTeams.toTypedArray()
-      )
+      fhirEngine.create(*samplePractitionerDetails.fhirPractitionerDetails.careTeams.toTypedArray())
     }
 
     coVerify {
-      defaultRepository.create(
+      fhirEngine.create(
         *samplePractitionerDetails.fhirPractitionerDetails.organizations.toTypedArray()
       )
     }
 
     coVerify {
-      defaultRepository.create(
-        *samplePractitionerDetails.fhirPractitionerDetails.locations.toTypedArray()
-      )
+      fhirEngine.create(*samplePractitionerDetails.fhirPractitionerDetails.locations.toTypedArray())
     }
   }
 
   @Test
   fun savePractitionerDetailsWhenFhirPractitionerDetailsIsNull() {
+    val fhirEngine = mockk<FhirEngine>()
     val configurationRegistry = mockk<ConfigurationRegistry>()
     val accountAuthenticator = mockk<AccountAuthenticator>()
     val dispatcher = DefaultDispatcherProvider()
@@ -391,11 +386,11 @@
 
     val viewModel =
       LoginViewModel(
+        fhirEngine = fhirEngine,
         configurationRegistry = configurationRegistry,
         accountAuthenticator = accountAuthenticator,
         dispatcher = dispatcher,
-        sharedPreferences = sharedPreferences,
-        defaultRepository = defaultRepository
+        sharedPreferences = sharedPreferences
       )
 
     val sampleKeycloakUserDetails =
@@ -416,42 +411,53 @@
         entry = listOf(Bundle.BundleEntryComponent().apply { resource = samplePractitionerDetails })
       }
 
-    coEvery { defaultRepository.create(*emptyArray()) } returns listOf()
+    coEvery { fhirEngine.create(*emptyArray()) } returns listOf()
 
     runBlocking { viewModel.savePractitionerDetails(bundle) }
 
     Assert.assertEquals(
       "John",
-<<<<<<< HEAD
-      sharedPreferences.read<KeycloakUserDetails>(SyncStrategy.PRACTITIONER.value)
-=======
       sharedPreferences.read<PractitionerDetails>(
           SharedPreferenceKey.PRACTITIONER_DETAILS_USER_DETAIL.name
         )
         ?.userDetail
->>>>>>> c7e42c1e
         ?.userBioData
         ?.givenName
         ?.value
     )
 
-    Assert.assertEquals(0, sharedPreferences.read<List<String>>(SyncStrategy.CARETEAM.value)?.size)
-
     Assert.assertEquals(
       0,
-      sharedPreferences.read<List<String>>(SyncStrategy.ORGANIZATION.value)?.size
-    )
-
-    Assert.assertEquals(0, sharedPreferences.read<List<String>>(SyncStrategy.LOCATION.value)?.size)
+      sharedPreferences.read<List<String>>(
+          SharedPreferenceKey.PRACTITIONER_DETAILS_CARE_TEAM_IDS.name
+        )
+        ?.size
+    )
 
     Assert.assertEquals(
       0,
       sharedPreferences.read<List<String>>(
-          SharedPreferenceKey.PRACTITIONER_LOCATION_HIERARCHIES.name
-        )
-        ?.size
-    )
-
-    coVerify(exactly = 3) { defaultRepository.create(*emptyArray()) }
+          SharedPreferenceKey.PRACTITIONER_DETAILS_ORGANIZATION_IDS.name
+        )
+        ?.size
+    )
+
+    Assert.assertEquals(
+      0,
+      sharedPreferences.read<List<String>>(
+          SharedPreferenceKey.PRACTITIONER_DETAILS_LOCATION_IDS.name
+        )
+        ?.size
+    )
+
+    Assert.assertEquals(
+      0,
+      sharedPreferences.read<List<String>>(
+          SharedPreferenceKey.PRACTITIONER_DETAILS_LOCATION_HIERARCHIES.name
+        )
+        ?.size
+    )
+
+    coVerify(exactly = 3) { fhirEngine.create(*emptyArray()) }
   }
 }