/*
 * Copyright 2021 Ona Systems, Inc
 *
 * Licensed under the Apache License, Version 2.0 (the "License");
 * you may not use this file except in compliance with the License.
 * You may obtain a copy of the License at
 *
 *       http://www.apache.org/licenses/LICENSE-2.0
 *
 * Unless required by applicable law or agreed to in writing, software
 * distributed under the License is distributed on an "AS IS" BASIS,
 * WITHOUT WARRANTIES OR CONDITIONS OF ANY KIND, either express or implied.
 * See the License for the specific language governing permissions and
 * limitations under the License.
 */

package org.smartregister.fhircore.engine.app.fakes

import androidx.test.platform.app.InstrumentationRegistry
import io.mockk.coEvery
import io.mockk.mockk
import io.mockk.spyk
import java.util.Calendar
import java.util.Date
import kotlinx.coroutines.runBlocking
import org.hl7.fhir.r4.model.Bundle
import org.hl7.fhir.r4.model.DateType
import org.hl7.fhir.r4.model.Enumerations
import org.hl7.fhir.r4.model.Patient
import org.hl7.fhir.r4.model.StringType
import org.smartregister.fhircore.engine.auth.AuthCredentials
import org.smartregister.fhircore.engine.configuration.ConfigurationRegistry
<<<<<<< HEAD
=======
import org.smartregister.fhircore.engine.data.local.DefaultRepository
import org.smartregister.fhircore.engine.data.remote.fhir.resource.FhirResourceDataSource
import org.smartregister.fhircore.engine.data.remote.fhir.resource.FhirResourceService
>>>>>>> 820e07e6
import org.smartregister.fhircore.engine.util.toSha1

object Faker {

  private const val APP_DEBUG = "app/debug"

  val authCredentials =
    AuthCredentials(
      username = "demo",
      password = "51r1K4l1".toSha1(),
      sessionToken = "49fad390491a5b547d0f782309b6a5b33f7ac087",
      refreshToken = "USrAgmSf5MJ8N_RLQODa7rZ3zNs1Sj1GkSIsTsb4n-Y"
    )

<<<<<<< HEAD
  fun buildTestConfigurationRegistry(): ConfigurationRegistry {
    val configurationRegistry =
      spyk(
        ConfigurationRegistry(
          fhirEngine = mockk(),
          fhirResourceDataSource = mockk(),
=======
  fun buildTestConfigurationRegistry(
    defaultRepository: DefaultRepository = mockk()
  ): ConfigurationRegistry {

    val fhirResourceService = mockk<FhirResourceService>()
    val fhirResourceDataSource = spyk(FhirResourceDataSource(fhirResourceService))
    coEvery { fhirResourceService.getResource(any()) } returns Bundle()

    val configurationRegistry =
      spyk(
        ConfigurationRegistry(
          fhirResourceDataSource = fhirResourceDataSource,
>>>>>>> 820e07e6
          sharedPreferencesHelper = mockk(),
          dispatcherProvider = mockk()
        )
      )

    runBlocking {
      configurationRegistry.loadConfigurations(
        appId = APP_DEBUG,
        context = InstrumentationRegistry.getInstrumentation().targetContext
      ) {}
    }

    return configurationRegistry
  }

  fun buildPatient(
    id: String = "sampleId",
    family: String = "Mandela",
    given: String = "Nelson",
    age: Int = 78,
    gender: Enumerations.AdministrativeGender = Enumerations.AdministrativeGender.MALE
  ): Patient {
    return Patient().apply {
      this.id = id
      this.active = true
      this.identifierFirstRep.value = id
      this.addName().apply {
        this.family = family
        this.given.add(StringType(given))
      }
      this.gender = gender
      this.birthDate = DateType(Date()).apply { add(Calendar.YEAR, -age) }.dateTimeValue().value

      this.addAddress().apply {
        district = "Dist 1"
        city = "City 1"
      }
    }
  }
}<|MERGE_RESOLUTION|>--- conflicted
+++ resolved
@@ -30,12 +30,9 @@
 import org.hl7.fhir.r4.model.StringType
 import org.smartregister.fhircore.engine.auth.AuthCredentials
 import org.smartregister.fhircore.engine.configuration.ConfigurationRegistry
-<<<<<<< HEAD
-=======
 import org.smartregister.fhircore.engine.data.local.DefaultRepository
 import org.smartregister.fhircore.engine.data.remote.fhir.resource.FhirResourceDataSource
 import org.smartregister.fhircore.engine.data.remote.fhir.resource.FhirResourceService
->>>>>>> 820e07e6
 import org.smartregister.fhircore.engine.util.toSha1
 
 object Faker {
@@ -50,14 +47,6 @@
       refreshToken = "USrAgmSf5MJ8N_RLQODa7rZ3zNs1Sj1GkSIsTsb4n-Y"
     )
 
-<<<<<<< HEAD
-  fun buildTestConfigurationRegistry(): ConfigurationRegistry {
-    val configurationRegistry =
-      spyk(
-        ConfigurationRegistry(
-          fhirEngine = mockk(),
-          fhirResourceDataSource = mockk(),
-=======
   fun buildTestConfigurationRegistry(
     defaultRepository: DefaultRepository = mockk()
   ): ConfigurationRegistry {
@@ -70,9 +59,9 @@
       spyk(
         ConfigurationRegistry(
           fhirResourceDataSource = fhirResourceDataSource,
->>>>>>> 820e07e6
           sharedPreferencesHelper = mockk(),
-          dispatcherProvider = mockk()
+          dispatcherProvider = mockk(),
+          repository = defaultRepository
         )
       )
 
