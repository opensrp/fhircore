/*
 * Copyright 2021-2024 Ona Systems, Inc
 *
 * Licensed under the Apache License, Version 2.0 (the "License");
 * you may not use this file except in compliance with the License.
 * You may obtain a copy of the License at
 *
 *       http://www.apache.org/licenses/LICENSE-2.0
 *
 * Unless required by applicable law or agreed to in writing, software
 * distributed under the License is distributed on an "AS IS" BASIS,
 * WITHOUT WARRANTIES OR CONDITIONS OF ANY KIND, either express or implied.
 * See the License for the specific language governing permissions and
 * limitations under the License.
 */

package org.smartregister.fhircore.engine.configuration

import android.content.Context
import androidx.test.core.app.ApplicationProvider
import ca.uhn.fhir.context.FhirContext
import ca.uhn.fhir.parser.IParser
import com.google.android.fhir.FhirEngine
import com.google.android.fhir.SearchResult
import com.google.android.fhir.datacapture.extensions.logicalId
import com.google.android.fhir.db.ResourceNotFoundException
import com.google.android.fhir.search.Search
import dagger.hilt.android.testing.HiltAndroidRule
import dagger.hilt.android.testing.HiltAndroidTest
import dagger.hilt.android.testing.HiltTestApplication
import io.mockk.coEvery
import io.mockk.coVerify
import io.mockk.mockk
import io.mockk.spyk
import javax.inject.Inject
import kotlinx.coroutines.runBlocking
import kotlinx.coroutines.test.runTest
import kotlinx.serialization.json.Json
import okhttp3.RequestBody
import org.hl7.fhir.r4.model.Binary
import org.hl7.fhir.r4.model.Bundle
import org.hl7.fhir.r4.model.Bundle.BundleEntryComponent
import org.hl7.fhir.r4.model.Composition
import org.hl7.fhir.r4.model.Composition.SectionComponent
import org.hl7.fhir.r4.model.Enumerations
import org.hl7.fhir.r4.model.Identifier
import org.hl7.fhir.r4.model.ListResource
import org.hl7.fhir.r4.model.Reference
import org.hl7.fhir.r4.model.Resource
import org.hl7.fhir.r4.model.ResourceType
import org.hl7.fhir.r4.model.StructureMap
import org.junit.Assert
import org.junit.Assert.assertEquals
import org.junit.Assert.assertNotNull
import org.junit.Assert.assertThrows
import org.junit.Assert.assertTrue
import org.junit.Before
import org.junit.Rule
import org.junit.Test
import org.smartregister.fhircore.engine.app.fakes.Faker
import org.smartregister.fhircore.engine.configuration.ConfigurationRegistry.Companion.MANIFEST_PROCESSOR_BATCH_SIZE
import org.smartregister.fhircore.engine.configuration.ConfigurationRegistry.Companion.PAGINATION_NEXT
import org.smartregister.fhircore.engine.configuration.app.ApplicationConfiguration
import org.smartregister.fhircore.engine.configuration.app.ConfigService
import org.smartregister.fhircore.engine.configuration.register.RegisterConfiguration
import org.smartregister.fhircore.engine.data.remote.fhir.resource.FhirResourceDataSource
import org.smartregister.fhircore.engine.data.remote.fhir.resource.FhirResourceService
import org.smartregister.fhircore.engine.domain.model.ActionParameter
import org.smartregister.fhircore.engine.domain.model.ActionParameterType
import org.smartregister.fhircore.engine.robolectric.RobolectricTest
import org.smartregister.fhircore.engine.rule.CoroutineTestRule
import org.smartregister.fhircore.engine.util.DispatcherProvider
import org.smartregister.fhircore.engine.util.KnowledgeManagerUtil
import org.smartregister.fhircore.engine.util.SharedPreferenceKey
import org.smartregister.fhircore.engine.util.SharedPreferencesHelper
import org.smartregister.fhircore.engine.util.extension.getPayload
import org.smartregister.fhircore.engine.util.extension.second

@HiltAndroidTest
class ConfigurationRegistryTest : RobolectricTest() {
  @get:Rule(order = 0) val hiltRule = HiltAndroidRule(this)

  @get:Rule(order = 1) val coroutineRule = CoroutineTestRule()

  @Inject lateinit var fhirEngine: FhirEngine

  @Inject lateinit var dispatcherProvider: DispatcherProvider

  @Inject lateinit var sharedPreferencesHelper: SharedPreferencesHelper

  @Inject lateinit var configService: ConfigService

  @Inject lateinit var json: Json

  @Inject lateinit var fhirContext: FhirContext

  private val context: Context = ApplicationProvider.getApplicationContext()
  private val fhirResourceService = mockk<FhirResourceService>()
  private lateinit var fhirResourceDataSource: FhirResourceDataSource
  private lateinit var configRegistry: ConfigurationRegistry

  @Before
  @kotlinx.coroutines.ExperimentalCoroutinesApi
  fun setUp() {
    hiltRule.inject()
    fhirResourceDataSource = spyk(FhirResourceDataSource(fhirResourceService))
    configRegistry =
      ConfigurationRegistry(
        fhirEngine = fhirEngine,
        fhirResourceDataSource = fhirResourceDataSource,
        sharedPreferencesHelper = sharedPreferencesHelper,
        dispatcherProvider = dispatcherProvider,
        configService = configService,
        json = json,
        context = ApplicationProvider.getApplicationContext<HiltTestApplication>(),
      )
  }

  @Test
  fun testRetrieveResourceBundleConfigurationReturnsNull() {
    configRegistry.configsJsonMap["stringsEn"] = "name.title=Mr." + "gender.male=Male"
    val resource = configRegistry.retrieveResourceBundleConfiguration("nonexistent")
    Assert.assertNull(resource)
  }

  @Test
  fun testRetrieveResourceBundleConfigurationMissingVariantReturnsBaseResourceBundle() {
    configRegistry.configsJsonMap["strings"] = "name.title=Mr.\n" + "gender.male=Male"
    val resource = configRegistry.retrieveResourceBundleConfiguration("strings_en")
    assertNotNull(resource)
    assertEquals("Mr.", resource?.getString("name.title"))
    assertEquals("Male", resource?.getString("gender.male"))
  }

  @Test
  fun testRetrieveResourceBundleConfigurationReturnsCorrectBundle() {
    configRegistry.configsJsonMap["stringsSw"] = "name.title=Bwana.\n" + "gender.male=Kijana"
    val resource = configRegistry.retrieveResourceBundleConfiguration("strings_sw")
    assertNotNull(resource)
    assertEquals("Bwana.", resource?.getString("name.title"))
    assertEquals("Kijana", resource?.getString("gender.male"))
  }

  @Test
  fun testRetrieveResourceBundleConfigurationWithLocaleVariantReturnsCorrectBundle() {
    configRegistry.configsJsonMap["stringsSw"] = "name.title=Bwana.\n" + "gender.male=Kijana"
    val resource = configRegistry.retrieveResourceBundleConfiguration("strings_sw_KE")
    assertNotNull(resource)
    assertEquals("Bwana.", resource?.getString("name.title"))
    assertEquals("Kijana", resource?.getString("gender.male"))
  }

  @Test
  fun testRetrieveConfigurationParseTemplate() {
    val appId = "idOfApp"
    configRegistry.configsJsonMap[ConfigType.Application.name] =
      """{"appId": "$appId", "configType" : "application"}"""
    val appConfig =
      configRegistry.retrieveConfiguration<ApplicationConfiguration>(ConfigType.Application)
    assertEquals(appId, appConfig.appId)
  }

  @Test
  @kotlinx.coroutines.ExperimentalCoroutinesApi
  fun testRetrieveConfigurationParseTemplateMultiConfig() {
    val appId = "idOfApp"
    val id = "register"
    configRegistry.configsJsonMap[id] =
      """{ 
           "appId": "$appId", 
           "id": "$id", 
           "configType": "register", 
           "fhirResource": {
              "baseResource": { 
                "resource": "Patient"
              }
            }
        }
            """
        .trimMargin()
    val registerConfig =
      configRegistry.retrieveConfiguration<RegisterConfiguration>(ConfigType.Register, id)
    assertEquals(appId, registerConfig.appId)
    assertEquals(id, registerConfig.id)
  }

  @Test
  @kotlinx.coroutines.ExperimentalCoroutinesApi
  fun testRetrieveConfigurationParseTemplateMultiConfigConfigId() {
    val appId = "idOfApp"
    val id = "register"
    val configId = "idOfConfig"
    configRegistry.configsJsonMap[configId] =
      """
        {
          "appId": "$appId",
          "id": "$id",
          "configType" : "register",
          "fhirResource": {
            "baseResource": {
              "resource": "Patient"
            }
          }
        }
            """
        .trimIndent()
    val registerConfig =
      configRegistry.retrieveConfiguration<RegisterConfiguration>(
        configType = ConfigType.Register,
        configId = configId,
      )
    assertTrue(configRegistry.configCacheMap.containsKey(configId))
    assertEquals(appId, registerConfig.appId)
    assertEquals(id, registerConfig.id)
  }

  @Test
  @kotlinx.coroutines.ExperimentalCoroutinesApi
  fun testRetrieveConfigurationPassParamsMap() {
    val appId = "idOfApp"
    val id = "register"
    val paramAppId = "idOfAppParam"
    val paramId = "registerParam"
    val configId = "idOfConfig"
    configRegistry.configsJsonMap[configId] =
      """
        {
          "appId": "@{$appId}",
          "id": "@{$id}",
          "configType": "register",
          "fhirResource": {
            "baseResource": {
              "resource": "Patient"
            }
          }
        }
            """
        .trimIndent()
    val registerConfig =
      configRegistry.retrieveConfiguration<RegisterConfiguration>(
        ConfigType.Register,
        configId,
        mapOf(appId to paramAppId, id to paramId),
      )
    assertTrue(configRegistry.configCacheMap.containsKey(configId))
    assertEquals(paramAppId, registerConfig.appId)
    assertEquals(paramId, registerConfig.id)
  }

  @Test
  @kotlinx.coroutines.ExperimentalCoroutinesApi
  fun testRetrieveConfigurationParseResource() {
    Assert.assertThrows(
      "Configuration MUST be a template",
      IllegalArgumentException::class.java,
    ) {
      configRegistry.retrieveConfiguration<ApplicationConfiguration>(ConfigType.Sync)
    }
  }

  @Test
  @kotlinx.coroutines.ExperimentalCoroutinesApi
  fun testFetchNonWorkflowConfigResourcesNoAppId() {
    runTest {
      configRegistry.fetchNonWorkflowConfigResources()
      coVerify(inverse = true) { fhirEngine.search<Composition>(any()) }
    }
  }

  @Test
  @kotlinx.coroutines.ExperimentalCoroutinesApi
  fun testFetchNonWorkflowConfigResourcesAppIdExists() {
    coEvery { fhirEngine.search<Composition>(any()) } returns listOf()
    val appId = "theAppId"
    configRegistry.sharedPreferencesHelper.write(SharedPreferenceKey.APP_ID.name, appId)
    coEvery {
      fhirResourceDataSource.getResource("Composition?identifier=theAppId&_count=200")
    } returns Bundle().apply { addEntry().resource = Composition() }

    runTest { configRegistry.fetchNonWorkflowConfigResources() }

    coVerify(inverse = true) { fhirEngine.create(any()) }
  }

  @Test
  @kotlinx.coroutines.ExperimentalCoroutinesApi
  fun testFetchNonWorkflowConfigResourcesHasComposition() {
    val appId = "theAppId"
    val composition = Composition().apply { identifier = Identifier().apply { value = appId } }
    coEvery { fhirEngine.search<Composition>(any()) } returns
      listOf(
        SearchResult(
          resource = composition,
          included = null,
          revIncluded = null,
        ),
      )
    configRegistry.sharedPreferencesHelper.write(SharedPreferenceKey.APP_ID.name, appId)
    coEvery {
      fhirResourceDataSource.getResource("Composition?identifier=theAppId&_count=200")
    } returns Bundle().apply { addEntry().resource = composition }

    runTest { configRegistry.fetchNonWorkflowConfigResources() }

    coVerify(inverse = true) { fhirEngine.create(any()) }
  }

  @Test
  @kotlinx.coroutines.ExperimentalCoroutinesApi
  fun testFetchNonWorkflowConfigResourcesEmptyBundle() {
    val appId = "theAppId"
    val composition =
      Composition().apply {
        id = "composition-id-1"
        identifier = Identifier().apply { value = appId }
        section =
          listOf(
            SectionComponent().apply { focus.reference = ResourceType.Questionnaire.name },
          )
      }
    configRegistry.sharedPreferencesHelper.write(SharedPreferenceKey.APP_ID.name, appId)
    coEvery { fhirEngine.create(composition) } returns listOf(composition.id)
    coEvery { fhirEngine.search<Composition>(Search(composition.resourceType)) } returns
      listOf(
        SearchResult(resource = composition, null, null),
      )
    coEvery { fhirResourceDataSource.post(any(), any()) } returns Bundle()
    coEvery {
      fhirResourceDataSource.getResource("Composition?identifier=theAppId&_count=200")
    } returns Bundle().apply { addEntry().resource = composition }

    runTest {
      configRegistry.fhirEngine.create(composition)
      configRegistry.fetchNonWorkflowConfigResources()
    }

    val requestPathArgumentSlot = mutableListOf<Resource>()

    coVerify(exactly = 1) { fhirEngine.create(capture(requestPathArgumentSlot)) }
    assertEquals("composition-id-1", requestPathArgumentSlot.first().id)
    assertEquals(ResourceType.Composition, requestPathArgumentSlot.first().resourceType)
  }

  @Test
  @kotlinx.coroutines.ExperimentalCoroutinesApi
  fun testFetchNonWorkflowConfigResourcesBundle() = runTest {
    val appId = "theAppId"
    val patient = Faker.buildPatient()
    val composition =
      Composition().apply {
        identifier = Identifier().apply { value = appId }
        section =
          listOf(
            SectionComponent().apply { focus.reference = ResourceType.Questionnaire.name },
          )
      }
    configRegistry.sharedPreferencesHelper.write(SharedPreferenceKey.APP_ID.name, appId)
    fhirEngine.create(composition) // Add composition to database instead of mocking
    coEvery { fhirResourceDataSource.post(any(), any()) } returns
      Bundle().apply { entry = listOf(BundleEntryComponent().apply { resource = patient }) }
    coEvery { fhirEngine.get(patient.resourceType, patient.logicalId) } returns patient
    coEvery { fhirEngine.update(any()) } returns Unit

    runTest {
      configRegistry.fhirEngine.create(composition)
      configRegistry.fetchNonWorkflowConfigResources()
    }

    coVerify { fhirEngine.get(patient.resourceType, patient.logicalId) }
  }

  // Backward compatibility for NON-PROXY version
  @Test
  @kotlinx.coroutines.ExperimentalCoroutinesApi
  fun testFetchNonWorkflowConfigResourcesBundleListResourceProxyBackwardCompatible() = runTest {
    val appId = "theAppId"
    val focusReference = ResourceType.Questionnaire.name
    val resourceKey = "resourceKey"
    val resourceId = "resourceId"
    val testListId = "test-list-id"
    val listResource =
      ListResource().apply {
        id = "test-list-id"
        entry =
          listOf(
            ListResource.ListEntryComponent().apply {
              item = Reference().apply { reference = "$resourceKey/$resourceId" }
            },
          )
      }
    val bundle =
      Bundle().apply { entry = listOf(BundleEntryComponent().apply { resource = listResource }) }

    val composition =
      Composition().apply {
        identifier = Identifier().apply { value = appId }
        section =
          listOf(
            SectionComponent().apply { focus.reference = "${ResourceType.List.name}/$testListId" },
          )
      }
    configRegistry.sharedPreferencesHelper.write(SharedPreferenceKey.APP_ID.name, appId)
    fhirEngine.create(composition)

    coEvery { fhirResourceDataSource.getResource("$focusReference?_id=$focusReference") } returns
      bundle

    coEvery {
      fhirResourceDataSource.getResource("$resourceKey?_id=$resourceId&_count=200")
    } returns bundle
    coEvery { fhirResourceDataSource.getResource(any()) } returns bundle
    coEvery {
      fhirResourceDataSource.getResource("Composition?identifier=theAppId&_count=200")
    } returns Bundle().apply { addEntry().resource = composition }

    configRegistry.fhirEngine.create(composition)
    configRegistry.setNonProxy(true)
    configRegistry.fetchNonWorkflowConfigResources()

    val createdResourceArgumentSlot = mutableListOf<Resource>()

    coVerify { configRegistry.createOrUpdateRemote(capture(createdResourceArgumentSlot)) }
    assertEquals(
      "test-list-id",
      createdResourceArgumentSlot.filterIsInstance<ListResource>().first().id,
    )
    coVerify { fhirResourceDataSource.getResource("$resourceKey?_id=$resourceId&_count=200") }
    coEvery { fhirResourceDataSource.getResource("$focusReference?_id=$focusReference") }
  }

  @Test
  @kotlinx.coroutines.ExperimentalCoroutinesApi
  fun testAddOrUpdate() {
    // when does not exist
    val patient = Faker.buildPatient()
    coEvery { fhirEngine.get(patient.resourceType, patient.logicalId) } returns patient
    coEvery { fhirEngine.update(any()) } returns Unit

    runTest {
      val previousLastUpdate = patient.meta.lastUpdated
      configRegistry.addOrUpdate(patient)
      Assert.assertNotEquals(previousLastUpdate, patient.meta.lastUpdated)
    }

    // when exists
    runTest {
      val previousLastUpdate = patient.meta.lastUpdated
      configRegistry.addOrUpdate(patient)
      Assert.assertNotEquals(previousLastUpdate, patient.meta.lastUpdated)
    }
  }

  @Test
  @kotlinx.coroutines.ExperimentalCoroutinesApi
  fun testAddOrUpdateCatchesResourceNotFound() {
    val patient = Faker.buildPatient()
    coEvery {
      fhirEngine.get(
        patient.resourceType,
        patient.logicalId,
      )
    } throws ResourceNotFoundException("", "")
    coEvery { fhirEngine.create(any(), isLocalOnly = true) } returns listOf(patient.id)

    runTest {
      val previousLastUpdate = patient.meta.lastUpdated
      configRegistry.addOrUpdate(patient)
      Assert.assertNotEquals(previousLastUpdate, patient.meta.lastUpdated)
    }

    coVerify(inverse = true) { fhirEngine.update(any()) }
    coVerify { fhirEngine.create(patient, isLocalOnly = true) }
  }

  @Test
  @kotlinx.coroutines.ExperimentalCoroutinesApi
  fun testCreate() {
    val patient = Faker.buildPatient()
    coEvery { fhirEngine.create(patient, isLocalOnly = true) } returns listOf(patient.id)

    runTest {
      configRegistry.createOrUpdateRemote(patient)
      coVerify { fhirEngine.create(patient, isLocalOnly = true) }
    }
  }

  @Test
  @kotlinx.coroutines.ExperimentalCoroutinesApi
  fun testLoadConfigurationsNoLoadFromAssetsAppIdNotFound() {
    val appId = "the app id"
    coEvery { fhirEngine.search<Composition>(any()) } returns listOf()
    runTest { configRegistry.loadConfigurations(appId, context) }

    assertTrue(configRegistry.configsJsonMap.isEmpty())
  }

  @Test
  @kotlinx.coroutines.ExperimentalCoroutinesApi
  fun testLoadConfigurationsNoLoadFromAssetsAppIdFound() {
    val appId = "the app id"
    val composition = Composition().apply { section = listOf() }
    coEvery { fhirEngine.search<Composition>(any()) } returns
      listOf(
        SearchResult(
          resource = composition,
          null,
          null,
        ),
      )
    runTest { configRegistry.loadConfigurations(appId, context) }

    assertTrue(configRegistry.configsJsonMap.isEmpty())
  }

  @Test
  @kotlinx.coroutines.ExperimentalCoroutinesApi
  fun testLoadConfigurationsNoLoadFromAssetsSectionComponent() {
    val appId = "the app id"
    val composition = Composition().apply { section = listOf(SectionComponent()) }
    coEvery { fhirEngine.search<Composition>(any()) } returns
      listOf(
        SearchResult(
          resource = composition,
          null,
          null,
        ),
      )
    runTest { configRegistry.loadConfigurations(appId, context) }

    assertTrue(configRegistry.configsJsonMap.isEmpty())
  }

  @Test
  @kotlinx.coroutines.ExperimentalCoroutinesApi
  fun testLoadConfigurationsNoLoadFromAssetsSectionComponentWithSection() {
    val appId = "the app id"
    val composition =
      Composition().apply {
        section =
          listOf(
            SectionComponent().apply {
              id = "outer"
              section = listOf(SectionComponent().apply { id = "inner" })
              focus =
                Reference().apply {
                  identifier = Identifier().apply { id = "identifierId" }
                  reference = "referenceId"
                }
            },
          )
      }
    coEvery { fhirEngine.search<Composition>(any()) } returns
      listOf(
        SearchResult(
          resource = composition,
          null,
          null,
        ),
      )
    runTest { configRegistry.loadConfigurations(appId, context) }

    assertTrue(configRegistry.configsJsonMap.isEmpty())
  }

  @Test
  @kotlinx.coroutines.ExperimentalCoroutinesApi
  fun testLoadConfigurationsNoLoadFromAssetsAppConfig() {
    val appId = "the app id"
    val referenceId = "referenceId"
    val composition =
      Composition().apply {
        section =
          listOf(
            SectionComponent().apply {
              id = "outer"
              section = listOf(SectionComponent().apply { id = "inner" })
              focus =
                Reference().apply {
                  identifier =
                    Identifier().apply {
                      id = "theFocusId"
                      value = "value"
                    }
                  reference = "Binary/$referenceId"
                }
            },
          )
      }
    coEvery { fhirEngine.search<Composition>(any()) } returns
      listOf(
        SearchResult(
          resource = composition,
          null,
          null,
        ),
      )
    coEvery {
      fhirEngine.get(
        ResourceType.Binary,
        referenceId,
      )
    } returns Binary().apply { content = ByteArray(0) }
    runTest { configRegistry.loadConfigurations(appId, context) }

    Assert.assertFalse(configRegistry.configsJsonMap.isEmpty())
  }

  @Test
  @kotlinx.coroutines.ExperimentalCoroutinesApi
  fun testLoadConfigurationsNoLoadFromAssetsIconConfig() {
    val appId = "the app id"
    val referenceId = "referenceId"
    val composition =
      Composition().apply {
        section =
          listOf(
            SectionComponent().apply {
              id = "outer"
              section = listOf(SectionComponent().apply { id = "inner" })
              focus =
                Reference().apply {
                  identifier =
                    Identifier().apply {
                      id = "theFocusId"
                      value = "${ConfigurationRegistry.ICON_PREFIX}more"
                    }
                  reference = "Binary/$referenceId"
                }
            },
          )
      }
    coEvery { fhirEngine.search<Composition>(any()) } returns
      listOf(
        SearchResult(
          resource = composition,
          null,
          null,
        ),
      )

    runTest { configRegistry.loadConfigurations(appId, context) }

    coVerify(inverse = true) { fhirEngine.get(ResourceType.Binary, referenceId) }
    assertTrue(configRegistry.configsJsonMap.isEmpty())
  }

  @Test
  fun testRetrieveConfigurationUpdatesTheConfigCacheMap() {
    configRegistry.configsJsonMap[ConfigType.Application.name] =
      """{"appId": "thisApp", "configType": "application"}"""

    // First time reading the configCacheMap not yet populated
    Assert.assertFalse(configRegistry.configCacheMap.containsKey(ConfigType.Application.name))
    val applicationConfiguration =
      configRegistry.retrieveConfiguration<ApplicationConfiguration>(
        configType = ConfigType.Application,
      )

    assertNotNull(applicationConfiguration)
    assertEquals("thisApp", applicationConfiguration.appId)
    assertNotNull(ConfigType.Application.name, applicationConfiguration.configType)
    // Config cache map now contains application config
    assertTrue(configRegistry.configCacheMap.containsKey(ConfigType.Application.name))

    val anotherApplicationConfig =
      configRegistry.retrieveConfiguration<ApplicationConfiguration>(
        configType = ConfigType.Application,
      )
    assertTrue(configRegistry.configCacheMap.containsKey(ConfigType.Application.name))
    assertNotNull(anotherApplicationConfig)
    assertEquals("thisApp", anotherApplicationConfig.appId)
    assertNotNull(ConfigType.Application.name, anotherApplicationConfig.configType)
  }

  @Test
  fun testRetrieveConfigurationWithParamsCachesTheSecondTime() {
    configRegistry.configsJsonMap[ConfigType.Application.name] =
      """{"appId": "thisApp", "configType": "application"}"""
    val paramsList =
      arrayListOf(
        ActionParameter(
          key = "paramsName",
          paramType = ActionParameterType.PARAMDATA,
          value = "testing1",
          dataType = Enumerations.DataType.STRING,
          linkId = null,
        ),
        ActionParameter(
          key = "paramName2",
          paramType = ActionParameterType.PARAMDATA,
          value = "testing2",
          dataType = Enumerations.DataType.STRING,
          linkId = null,
        ),
        ActionParameter(
          key = "paramName3",
          paramType = ActionParameterType.PREPOPULATE,
          value = "testing3",
          dataType = Enumerations.DataType.STRING,
          linkId = null,
        ),
      )
    val paramsMap =
      paramsList
        .asSequence()
        .filter { it.paramType == ActionParameterType.PARAMDATA && it.value.isNotEmpty() }
        .associate { it.key to it.value }

    // First time reading the configCacheMap not yet populated
    Assert.assertFalse(configRegistry.configCacheMap.containsKey(ConfigType.Application.name))
    val applicationConfiguration =
      configRegistry.retrieveConfiguration<ApplicationConfiguration>(
        configType = ConfigType.Application,
        paramsMap = paramsMap,
      )

    assertNotNull(applicationConfiguration)
    assertEquals("thisApp", applicationConfiguration.appId)
    assertNotNull(ConfigType.Application.name, applicationConfiguration.configType)
    // Config cache map now contains application config

    val anotherApplicationConfig =
      configRegistry.retrieveConfiguration<ApplicationConfiguration>(
        configType = ConfigType.Application,
      )
    assertNotNull(anotherApplicationConfig)
    assertTrue(configRegistry.configCacheMap.containsKey(ConfigType.Application.name))
  }

  @Test
  fun testFetchNonWorkflowConfigResourcesProcessesManifestEntriesInChunks() = runTest {
    val appId = "theAppId"
    val compositionSections = mutableListOf<SectionComponent>()

    for (i in 1..MANIFEST_PROCESSOR_BATCH_SIZE + 1) { // We need more than the MAX batch size
      compositionSections.add(
        SectionComponent().apply { focus.reference = "${ResourceType.StructureMap.name}/id-$i" },
      )
    }

    assertEquals(21, compositionSections.size)

    val composition =
      Composition().apply {
        identifier = Identifier().apply { value = appId }
        section = compositionSections
      }
    configRegistry.sharedPreferencesHelper.write(SharedPreferenceKey.APP_ID.name, appId)

    // Add composition to database
    fhirEngine.create(composition)

    coEvery { fhirResourceDataSource.post(any(), any()) } returns Bundle()

    runTest { configRegistry.fetchNonWorkflowConfigResources() }

    val urlArgumentSlot = mutableListOf<String>()
    val requestPathArgumentSlot = mutableListOf<RequestBody>()

    coVerify(exactly = 2) {
      fhirResourceDataSource.post(capture(urlArgumentSlot), capture(requestPathArgumentSlot))
    }

    assertEquals(2, requestPathArgumentSlot.size)
    assertEquals(
      "{\"resourceType\":\"Bundle\",\"type\":\"batch\",\"entry\":[{\"request\":{\"method\":\"GET\",\"url\":\"StructureMap/id-1\"}},{\"request\":{\"method\":\"GET\",\"url\":\"StructureMap/id-2\"}},{\"request\":{\"method\":\"GET\",\"url\":\"StructureMap/id-3\"}},{\"request\":{\"method\":\"GET\",\"url\":\"StructureMap/id-4\"}},{\"request\":{\"method\":\"GET\",\"url\":\"StructureMap/id-5\"}},{\"request\":{\"method\":\"GET\",\"url\":\"StructureMap/id-6\"}},{\"request\":{\"method\":\"GET\",\"url\":\"StructureMap/id-7\"}},{\"request\":{\"method\":\"GET\",\"url\":\"StructureMap/id-8\"}},{\"request\":{\"method\":\"GET\",\"url\":\"StructureMap/id-9\"}},{\"request\":{\"method\":\"GET\",\"url\":\"StructureMap/id-10\"}},{\"request\":{\"method\":\"GET\",\"url\":\"StructureMap/id-11\"}},{\"request\":{\"method\":\"GET\",\"url\":\"StructureMap/id-12\"}},{\"request\":{\"method\":\"GET\",\"url\":\"StructureMap/id-13\"}},{\"request\":{\"method\":\"GET\",\"url\":\"StructureMap/id-14\"}},{\"request\":{\"method\":\"GET\",\"url\":\"StructureMap/id-15\"}},{\"request\":{\"method\":\"GET\",\"url\":\"StructureMap/id-16\"}},{\"request\":{\"method\":\"GET\",\"url\":\"StructureMap/id-17\"}},{\"request\":{\"method\":\"GET\",\"url\":\"StructureMap/id-18\"}},{\"request\":{\"method\":\"GET\",\"url\":\"StructureMap/id-19\"}},{\"request\":{\"method\":\"GET\",\"url\":\"StructureMap/id-20\"}}]}",
      requestPathArgumentSlot.first().getPayload(),
    )
    assertEquals(
      "{\"resourceType\":\"Bundle\",\"type\":\"batch\",\"entry\":[{\"request\":{\"method\":\"GET\",\"url\":\"StructureMap/id-21\"}}]}",
      requestPathArgumentSlot.last().getPayload(),
    )
  }

  @Test
  fun testThatNextIsInvokedWhenItExistsInABundleLink() {
    val appId = "theAppId"
    val compositionSections = mutableListOf<SectionComponent>()
    compositionSections.add(
      SectionComponent().apply { focus.reference = "${ResourceType.List.name}/46464" },
    )

    val iParser: IParser = FhirContext.forR4Cached().newJsonParser()
    val listJson =
      context.assets.open("sample_commodities_list_bundle.json").bufferedReader().use {
        it.readText()
      }
    val listResource = iParser.parseResource(listJson) as Bundle

    val composition =
      Composition().apply {
        id = "composition-id-1"
        identifier = Identifier().apply { value = appId }
        section = compositionSections
      }

    val bundle =
      Bundle().apply {
        entry = listOf(BundleEntryComponent().setResource(listResource))
        link.add(
          Bundle.BundleLinkComponent().apply {
            relation = PAGINATION_NEXT
            url = "List?_id=46464&_page=2&_count=200"
          },
        )
      }
    val nextPageUrlLink = bundle.getLink(PAGINATION_NEXT).url

    val finalBundle =
      Bundle().apply { entry = listOf(BundleEntryComponent().setResource(listResource)) }

    configRegistry.sharedPreferencesHelper.write(SharedPreferenceKey.APP_ID.name, appId)

    runBlocking { fhirEngine.create(composition) }
    coEvery {
      fhirResourceDataSource.getResource("Composition?identifier=theAppId&_count=200")
    } returns Bundle().apply { addEntry().resource = composition }

    coEvery {
      fhirResourceDataSource.getResourceWithGatewayModeHeader(
        "list-entries",
        "List?_id=46464&_page=1&_count=200",
      )
    } returns bundle

    coEvery {
      fhirResourceDataSource.getResourceWithGatewayModeHeader(
        "list-entries",
        nextPageUrlLink,
      )
    } returns finalBundle

    runBlocking { configRegistry.fetchNonWorkflowConfigResources() }

    coVerify {
      fhirResourceDataSource.getResourceWithGatewayModeHeader(
        "list-entries",
        nextPageUrlLink,
      )
    }
  }

  @Test
  fun testFetchNonWorkflowConfigListResourcesPersistsActualListEntryResources() = runTest {
    val appId = "theAppId"
    val compositionSections = mutableListOf<SectionComponent>()
    compositionSections.add(
      SectionComponent().apply { focus.reference = "${ResourceType.List.name}/46464" },
    )

    val iParser: IParser = FhirContext.forR4Cached().newJsonParser()
    val listJson =
      context.assets.open("sample_commodities_list_bundle.json").bufferedReader().use {
        it.readText()
      }
    val listResource = iParser.parseResource(listJson) as Bundle

    val composition =
      Composition().apply {
        id = "composition-id-1"
        identifier = Identifier().apply { value = appId }
        section = compositionSections
      }

    val nextPageUrl = "List?_id=46464&_page=2&_count=200"
    configRegistry.sharedPreferencesHelper.write(SharedPreferenceKey.APP_ID.name, appId)

    fhirEngine.create(composition)

    coEvery {
      fhirResourceDataSource.getResource("Composition?identifier=theAppId&_count=200")
    } returns Bundle().apply { addEntry().resource = composition }

    coEvery {
      fhirResourceDataSource.getResourceWithGatewayModeHeader(
        "list-entries",
        "List?_id=46464&_page=1&_count=200",
      )
    } returns
      Bundle().apply {
        entry = listOf(BundleEntryComponent().setResource(listResource))
        link.add(
          Bundle.BundleLinkComponent().apply {
            relation = PAGINATION_NEXT
            url = nextPageUrl
          },
        )
      }

    coEvery {
      fhirResourceDataSource.getResourceWithGatewayModeHeader(
        "list-entries",
        nextPageUrl,
      )
    } returns
      Bundle().apply {
        entry = listOf(BundleEntryComponent().setResource(listResource))
        link.add(
          Bundle.BundleLinkComponent().apply { relation = PAGINATION_NEXT },
        )
      }
    coEvery {
      fhirResourceDataSource.getResource(
        "List?_id=46464&_page=1&_count=200",
      )
    }
    coEvery {
      fhirEngine.get(
        any(),
        any(),
      )
    } throws ResourceNotFoundException(ResourceType.Group.name, "some-id")

    coEvery { fhirEngine.create(any(), isLocalOnly = true) } returns listOf()

    configRegistry.fetchNonWorkflowConfigResources()

    val requestPathArgumentSlot = mutableListOf<Resource>()

    coVerify(exactly = 5) {
      fhirEngine.create(capture(requestPathArgumentSlot), isLocalOnly = true)
    }

    assertEquals(5, requestPathArgumentSlot.size)

    assertEquals("Group/1000001", requestPathArgumentSlot.first().id)
    assertEquals(ResourceType.Group, requestPathArgumentSlot.first().resourceType)

    assertEquals("Group/2000001", requestPathArgumentSlot.second().id)
    assertEquals(ResourceType.Group, requestPathArgumentSlot.second().resourceType)

    assertEquals("composition-id-1", requestPathArgumentSlot.last().id)
    assertEquals(ResourceType.Composition, requestPathArgumentSlot.last().resourceType)
  }

  @Test
  fun testFetchNonWorkflowConfigListResourcesNestedBundlePersistsActualListEntryResources() =
    runTest {
      val appId = "theAppId"
      val compositionSections = mutableListOf<SectionComponent>()
      compositionSections.add(
        SectionComponent().apply { focus.reference = "${ResourceType.List.name}/46464" },
      )

      val iParser: IParser = FhirContext.forR4Cached().newJsonParser()
      val listJson =
        context.assets.open("sample_commodities_list_bundle.json").bufferedReader().use {
          it.readText()
        }
      val listResource = iParser.parseResource(listJson) as Bundle

      val composition =
        Composition().apply {
          id = "composition-id-1"
          identifier = Identifier().apply { value = appId }
          section = compositionSections
        }
      configRegistry.sharedPreferencesHelper.write(SharedPreferenceKey.APP_ID.name, appId)

      fhirEngine.create(composition)

      coEvery {
        fhirResourceDataSource.getResource("Composition?identifier=theAppId&_count=200")
      } returns Bundle().apply { addEntry().resource = composition }

      coEvery {
        fhirResourceDataSource.getResourceWithGatewayModeHeader(
          "list-entries",
          "List?_id=46464&_page=1&_count=200",
        )
      } returns
        Bundle().apply {
          entry =
            listOf(
              BundleEntryComponent()
                .setResource(
                  Bundle().apply {
                    entry =
                      listOf(
                        BundleEntryComponent().setResource(listResource),
                      )
                  },
                ),
            )
          link.add(
            Bundle.BundleLinkComponent().apply { relation = PAGINATION_NEXT },
          )
        }

      coEvery {
        fhirEngine.get(
          any(),
          any(),
        )
      } throws ResourceNotFoundException(ResourceType.Group.name, "some-id-not-found")

      coEvery { fhirEngine.create(any(), isLocalOnly = true) } returns listOf()

      configRegistry.fetchNonWorkflowConfigResources()

      val requestPathArgumentSlot = mutableListOf<Resource>()

      coVerify(exactly = 4) {
        fhirEngine.create(capture(requestPathArgumentSlot), isLocalOnly = true)
      }

      assertEquals(4, requestPathArgumentSlot.size)

      assertEquals("Bundle/the-commodities-bundle-id", requestPathArgumentSlot.first().id)
      assertEquals(ResourceType.Bundle, requestPathArgumentSlot.first().resourceType)

      assertEquals("Group/1000001", requestPathArgumentSlot.second().id)
      assertEquals(ResourceType.Group, requestPathArgumentSlot.second().resourceType)

      assertEquals("Group/2000001", requestPathArgumentSlot[2].id)
      assertEquals(ResourceType.Group, requestPathArgumentSlot[2].resourceType)

      assertEquals("composition-id-1", requestPathArgumentSlot.last().id)
      assertEquals(ResourceType.Composition, requestPathArgumentSlot.last().resourceType)
    }

  @Test
  fun writeToFileWithMetadataResourceWithNameShouldCreateFileWithResourceName() {
    val parser = fhirContext.newJsonParser()
    val resource = StructureMap().apply { id = "structuremap-id-1" }
    val resultFile =
      KnowledgeManagerUtil.writeToFile(
        configService = configService,
        metadataResource = resource,
        context = context,
<<<<<<< HEAD
        filePath =
=======
        subFilePath =
>>>>>>> 22a080be
          "${KnowledgeManagerUtil.KNOWLEDGE_MANAGER_ASSETS_SUBFOLDER}/${resource.resourceType}/${resource.idElement.idPart}.json",
      )
    assertNotNull(resultFile)
    assertEquals(
      resource.logicalId,
      (parser.parseResource(resultFile.readText()) as StructureMap).logicalId,
    )
  }

  @Test
  fun testPopulateConfigurationsMapShouldAddResourcesToDatabase() {
    runBlocking {
      val appId = "app"
      val questionnaireId = "3440"

      // Verify questionnaire does not exist
      assertThrows(ResourceNotFoundException::class.java) {
        runBlocking { fhirEngine.get(ResourceType.Questionnaire, questionnaireId) }
      }

      configRegistry.populateConfigurationsMap(context, Composition(), true, appId) {}

      // Confirm configs/app/resources/sample_questionnaire.json was added to the database
      val questionnaire = fhirEngine.get(ResourceType.Questionnaire, questionnaireId)
      assertTrue(configRegistry.configsJsonMap.isNotEmpty())
      assertNotNull(questionnaire)
      assertEquals(questionnaireId, questionnaire.logicalId)
    }
  }
}<|MERGE_RESOLUTION|>--- conflicted
+++ resolved
@@ -1028,11 +1028,7 @@
         configService = configService,
         metadataResource = resource,
         context = context,
-<<<<<<< HEAD
-        filePath =
-=======
         subFilePath =
->>>>>>> 22a080be
           "${KnowledgeManagerUtil.KNOWLEDGE_MANAGER_ASSETS_SUBFOLDER}/${resource.resourceType}/${resource.idElement.idPart}.json",
       )
     assertNotNull(resultFile)
