--- conflicted
+++ resolved
@@ -32,15 +32,10 @@
 import dagger.hilt.android.testing.HiltTestApplication
 import io.mockk.coEvery
 import io.mockk.coVerify
-<<<<<<< HEAD
-import io.mockk.mockk
-import io.mockk.spyk
-=======
 import io.mockk.every
 import io.mockk.mockk
 import io.mockk.spyk
 import java.io.File
->>>>>>> 5d72b3e8
 import java.net.URL
 import javax.inject.Inject
 import kotlinx.coroutines.test.runTest
@@ -61,10 +56,7 @@
 import org.junit.Before
 import org.junit.Rule
 import org.junit.Test
-<<<<<<< HEAD
-=======
 import org.mockito.ArgumentMatchers
->>>>>>> 5d72b3e8
 import org.smartregister.fhircore.engine.OpenSrpApplication
 import org.smartregister.fhircore.engine.app.AppConfigService
 import org.smartregister.fhircore.engine.app.fakes.Faker
@@ -299,16 +291,9 @@
 
     val requestPathArgumentSlot = mutableListOf<Resource>()
 
-<<<<<<< HEAD
-    coVerify(exactly = 1) { fhirEngine.get(any(), any()) }
-    coVerify(exactly = 1) { fhirEngine.create(capture(requestPathArgumentSlot)) }
-    Assert.assertEquals("composition-id-1", requestPathArgumentSlot.first().id)
-    Assert.assertEquals(ResourceType.Composition, requestPathArgumentSlot.first().resourceType)
-=======
     coVerify(exactly = 1) { fhirEngine.create(capture(requestPathArgumentSlot)) }
     assertEquals("composition-id-1", requestPathArgumentSlot.first().id)
     assertEquals(ResourceType.Composition, requestPathArgumentSlot.first().resourceType)
->>>>>>> 5d72b3e8
   }
 
   @Test
@@ -443,11 +428,7 @@
     coEvery { fhirEngine.create(patient, isLocalOnly = true) } returns listOf(patient.id)
 
     runTest {
-<<<<<<< HEAD
-      configRegistry.createRemote(patient)
-=======
       configRegistry.createOrUpdateRemote(patient)
->>>>>>> 5d72b3e8
       coVerify { fhirEngine.create(patient, isLocalOnly = true) }
     }
   }
@@ -849,11 +830,7 @@
 
     val requestPathArgumentSlot = mutableListOf<Resource>()
 
-<<<<<<< HEAD
-    coVerify(exactly = 3) {
-=======
     coVerify(exactly = 5) {
->>>>>>> 5d72b3e8
       fhirEngine.create(capture(requestPathArgumentSlot), isLocalOnly = true)
     }
 
