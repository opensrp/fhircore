/*
 * Copyright 2021-2024 Ona Systems, Inc
 *
 * Licensed under the Apache License, Version 2.0 (the "License");
 * you may not use this file except in compliance with the License.
 * You may obtain a copy of the License at
 *
 *       http://www.apache.org/licenses/LICENSE-2.0
 *
 * Unless required by applicable law or agreed to in writing, software
 * distributed under the License is distributed on an "AS IS" BASIS,
 * WITHOUT WARRANTIES OR CONDITIONS OF ANY KIND, either express or implied.
 * See the License for the specific language governing permissions and
 * limitations under the License.
 */

package org.smartregister.fhircore.engine.configuration

import android.content.Context
import androidx.test.core.app.ApplicationProvider
import ca.uhn.fhir.context.FhirContext
import ca.uhn.fhir.parser.IParser
import com.google.android.fhir.FhirEngine
import com.google.android.fhir.SearchResult
import com.google.android.fhir.datacapture.extensions.logicalId
import com.google.android.fhir.db.ResourceNotFoundException
import com.google.android.fhir.get
import com.google.android.fhir.search.Search
import dagger.hilt.android.testing.HiltAndroidRule
import dagger.hilt.android.testing.HiltAndroidTest
import dagger.hilt.android.testing.HiltTestApplication
import io.mockk.coEvery
import io.mockk.coVerify
import io.mockk.mockk
import io.mockk.spyk
import javax.inject.Inject
import kotlinx.coroutines.runBlocking
import kotlinx.coroutines.test.runTest
import kotlinx.serialization.json.Json
import okhttp3.RequestBody
import org.hl7.fhir.r4.model.Binary
import org.hl7.fhir.r4.model.Bundle
import org.hl7.fhir.r4.model.Bundle.BundleEntryComponent
import org.hl7.fhir.r4.model.Composition
import org.hl7.fhir.r4.model.Composition.SectionComponent
import org.hl7.fhir.r4.model.Enumerations
import org.hl7.fhir.r4.model.Group
import org.hl7.fhir.r4.model.Identifier
import org.hl7.fhir.r4.model.ListResource
import org.hl7.fhir.r4.model.Meta
import org.hl7.fhir.r4.model.Reference
import org.hl7.fhir.r4.model.Resource
import org.hl7.fhir.r4.model.ResourceType
import org.hl7.fhir.r4.model.StructureMap
import org.junit.Assert
import org.junit.Assert.assertEquals
import org.junit.Assert.assertFalse
import org.junit.Assert.assertNotNull
import org.junit.Assert.assertThrows
import org.junit.Assert.assertTrue
import org.junit.Before
import org.junit.Rule
import org.junit.Test
import org.smartregister.fhircore.engine.app.fakes.Faker
import org.smartregister.fhircore.engine.configuration.ConfigurationRegistry.Companion.MANIFEST_PROCESSOR_BATCH_SIZE
import org.smartregister.fhircore.engine.configuration.ConfigurationRegistry.Companion.PAGINATION_NEXT
import org.smartregister.fhircore.engine.configuration.app.ApplicationConfiguration
import org.smartregister.fhircore.engine.configuration.app.ConfigService
import org.smartregister.fhircore.engine.configuration.register.RegisterConfiguration
import org.smartregister.fhircore.engine.data.remote.fhir.resource.FhirResourceDataSource
import org.smartregister.fhircore.engine.data.remote.fhir.resource.FhirResourceService
import org.smartregister.fhircore.engine.domain.model.ActionParameter
import org.smartregister.fhircore.engine.domain.model.ActionParameterType
import org.smartregister.fhircore.engine.robolectric.RobolectricTest
import org.smartregister.fhircore.engine.rule.CoroutineTestRule
import org.smartregister.fhircore.engine.util.DispatcherProvider
import org.smartregister.fhircore.engine.util.KnowledgeManagerUtil
import org.smartregister.fhircore.engine.util.SharedPreferenceKey
import org.smartregister.fhircore.engine.util.SharedPreferencesHelper
import org.smartregister.fhircore.engine.util.extension.getPayload
import org.smartregister.fhircore.engine.util.extension.second
import org.smartregister.fhircore.engine.util.extension.toTimeZoneString
import java.util.Date

@HiltAndroidTest
class ConfigurationRegistryTest : RobolectricTest() {
  @get:Rule(order = 0) val hiltRule = HiltAndroidRule(this)

  @get:Rule(order = 1) val coroutineRule = CoroutineTestRule()

  @Inject lateinit var fhirEngine: FhirEngine

  @Inject lateinit var dispatcherProvider: DispatcherProvider

  @Inject lateinit var sharedPreferencesHelper: SharedPreferencesHelper

  @Inject lateinit var configService: ConfigService

  @Inject lateinit var json: Json

  @Inject lateinit var fhirContext: FhirContext

  private val context: Context = ApplicationProvider.getApplicationContext()
  private val fhirResourceService = mockk<FhirResourceService>()
  private lateinit var fhirResourceDataSource: FhirResourceDataSource
  private lateinit var configRegistry: ConfigurationRegistry

  @Before
  @kotlinx.coroutines.ExperimentalCoroutinesApi
  fun setUp() {
    hiltRule.inject()
    fhirResourceDataSource = spyk(FhirResourceDataSource(fhirResourceService))
    configRegistry =
      ConfigurationRegistry(
        fhirEngine = fhirEngine,
        fhirResourceDataSource = fhirResourceDataSource,
        sharedPreferencesHelper = sharedPreferencesHelper,
        dispatcherProvider = dispatcherProvider,
        configService = configService,
        json = json,
        context = ApplicationProvider.getApplicationContext<HiltTestApplication>(),
      )
  }

  @Test
  fun testRetrieveResourceBundleConfigurationReturnsNull() {
    configRegistry.configsJsonMap["stringsEn"] = "name.title=Mr." + "gender.male=Male"
    val resource = configRegistry.retrieveResourceBundleConfiguration("nonexistent")
    Assert.assertNull(resource)
  }

  @Test
  fun testRetrieveResourceBundleConfigurationMissingVariantReturnsBaseResourceBundle() {
    configRegistry.configsJsonMap["strings"] = "name.title=Mr.\n" + "gender.male=Male"
    val resource = configRegistry.retrieveResourceBundleConfiguration("strings_en")
    assertNotNull(resource)
    assertEquals("Mr.", resource?.getString("name.title"))
    assertEquals("Male", resource?.getString("gender.male"))
  }

  @Test
  fun testRetrieveResourceBundleConfigurationReturnsCorrectBundle() {
    configRegistry.configsJsonMap["stringsSw"] = "name.title=Bwana.\n" + "gender.male=Kijana"
    val resource = configRegistry.retrieveResourceBundleConfiguration("strings_sw")
    assertNotNull(resource)
    assertEquals("Bwana.", resource?.getString("name.title"))
    assertEquals("Kijana", resource?.getString("gender.male"))
  }

  @Test
  fun testRetrieveResourceBundleConfigurationWithLocaleVariantReturnsCorrectBundle() {
    configRegistry.configsJsonMap["stringsSw"] = "name.title=Bwana.\n" + "gender.male=Kijana"
    val resource = configRegistry.retrieveResourceBundleConfiguration("strings_sw_KE")
    assertNotNull(resource)
    assertEquals("Bwana.", resource?.getString("name.title"))
    assertEquals("Kijana", resource?.getString("gender.male"))
  }

  @Test
  fun testRetrieveConfigurationParseTemplate() {
    val appId = "idOfApp"
    configRegistry.configsJsonMap[ConfigType.Application.name] =
      """{"appId": "$appId", "configType" : "application"}"""
    val appConfig =
      configRegistry.retrieveConfiguration<ApplicationConfiguration>(ConfigType.Application)
    assertEquals(appId, appConfig.appId)
  }

  @Test
  @kotlinx.coroutines.ExperimentalCoroutinesApi
  fun testRetrieveConfigurationParseTemplateMultiConfig() {
    val appId = "idOfApp"
    val id = "register"
    configRegistry.configsJsonMap[id] =
      """{ 
           "appId": "$appId", 
           "id": "$id", 
           "configType": "register", 
           "fhirResource": {
              "baseResource": { 
                "resource": "Patient"
              }
            }
        }
            """
        .trimMargin()
    val registerConfig =
      configRegistry.retrieveConfiguration<RegisterConfiguration>(ConfigType.Register, id)
    assertEquals(appId, registerConfig.appId)
    assertEquals(id, registerConfig.id)
  }

  @Test
  @kotlinx.coroutines.ExperimentalCoroutinesApi
  fun testRetrieveConfigurationParseTemplateMultiConfigConfigId() {
    val appId = "idOfApp"
    val id = "register"
    val configId = "idOfConfig"
    configRegistry.configsJsonMap[configId] =
      """
        {
          "appId": "$appId",
          "id": "$id",
          "configType" : "register",
          "fhirResource": {
            "baseResource": {
              "resource": "Patient"
            }
          }
        }
            """
        .trimIndent()
    val registerConfig =
      configRegistry.retrieveConfiguration<RegisterConfiguration>(
        configType = ConfigType.Register,
        configId = configId,
      )
    assertTrue(configRegistry.configCacheMap.containsKey(configId))
    assertEquals(appId, registerConfig.appId)
    assertEquals(id, registerConfig.id)
  }

  @Test
  @kotlinx.coroutines.ExperimentalCoroutinesApi
  fun testRetrieveConfigurationPassParamsMap() {
    val appId = "idOfApp"
    val id = "register"
    val paramAppId = "idOfAppParam"
    val paramId = "registerParam"
    val configId = "idOfConfig"
    configRegistry.configsJsonMap[configId] =
      """
        {
          "appId": "@{$appId}",
          "id": "@{$id}",
          "configType": "register",
          "fhirResource": {
            "baseResource": {
              "resource": "Patient"
            }
          }
        }
            """
        .trimIndent()
    val registerConfig =
      configRegistry.retrieveConfiguration<RegisterConfiguration>(
        ConfigType.Register,
        configId,
        mapOf(appId to paramAppId, id to paramId),
      )
    assertTrue(configRegistry.configCacheMap.containsKey(configId))
    assertEquals(paramAppId, registerConfig.appId)
    assertEquals(paramId, registerConfig.id)
  }

  @Test
  @kotlinx.coroutines.ExperimentalCoroutinesApi
  fun testRetrieveConfigurationParseResource() {
    Assert.assertThrows(
      "Configuration MUST be a template",
      IllegalArgumentException::class.java,
    ) {
      configRegistry.retrieveConfiguration<ApplicationConfiguration>(ConfigType.Sync)
    }
  }

  @Test
  @kotlinx.coroutines.ExperimentalCoroutinesApi
  fun testFetchNonWorkflowConfigResourcesNoAppId() {
    runTest {
      configRegistry.fetchNonWorkflowConfigResources()
      coVerify(inverse = true) { fhirEngine.search<Composition>(any()) }
    }
  }

  @Test
  @kotlinx.coroutines.ExperimentalCoroutinesApi
  fun testFetchNonWorkflowConfigResourcesAppIdExists() {
    coEvery { fhirEngine.search<Composition>(any()) } returns listOf()
    val appId = "theAppId"
    configRegistry.sharedPreferencesHelper.write(SharedPreferenceKey.APP_ID.name, appId)
    coEvery {
      fhirResourceDataSource.getResource(
        "Composition?identifier=theAppId&_count=${ConfigurationRegistry.DEFAULT_COUNT}",
      )
    } returns Bundle().apply { addEntry().resource = Composition() }

    runTest { configRegistry.fetchNonWorkflowConfigResources() }

    coVerify(inverse = true) { fhirEngine.create(any()) }
  }

  @Test
  @kotlinx.coroutines.ExperimentalCoroutinesApi
  fun testFetchNonWorkflowConfigResourcesHasComposition() {
    val appId = "theAppId"
    val composition = Composition().apply { identifier = Identifier().apply { value = appId } }
    coEvery { fhirEngine.search<Composition>(any()) } returns
      listOf(
        SearchResult(
          resource = composition,
          included = null,
          revIncluded = null,
        ),
      )
    configRegistry.sharedPreferencesHelper.write(SharedPreferenceKey.APP_ID.name, appId)
    coEvery {
      fhirResourceDataSource.getResource(
        "Composition?identifier=theAppId&_count=${ConfigurationRegistry.DEFAULT_COUNT}",
      )
    } returns Bundle().apply { addEntry().resource = composition }

    runTest { configRegistry.fetchNonWorkflowConfigResources() }

    coVerify(inverse = true) { fhirEngine.create(any()) }
  }

  @Test
  @kotlinx.coroutines.ExperimentalCoroutinesApi
  fun testFetchNonWorkflowConfigResourcesEmptyBundle() {
    val appId = "theAppId"
    val composition =
      Composition().apply {
        id = "composition-id-1"
        identifier = Identifier().apply { value = appId }
        section =
          listOf(
            SectionComponent().apply { focus.reference = ResourceType.Questionnaire.name },
          )
      }
    configRegistry.sharedPreferencesHelper.write(SharedPreferenceKey.APP_ID.name, appId)
    coEvery { fhirEngine.create(composition) } returns listOf(composition.id)
    coEvery { fhirEngine.search<Composition>(Search(composition.resourceType)) } returns
      listOf(
        SearchResult(resource = composition, null, null),
      )
    coEvery { fhirResourceDataSource.post(any(), any()) } returns Bundle()
    coEvery {
      fhirResourceDataSource.getResource(
        "Composition?identifier=theAppId&_count=${ConfigurationRegistry.DEFAULT_COUNT}",
      )
    } returns Bundle().apply { addEntry().resource = composition }

    runTest {
      configRegistry.fhirEngine.create(composition)
      configRegistry.fetchNonWorkflowConfigResources()
    }

    val requestPathArgumentSlot = mutableListOf<Resource>()

    coVerify(exactly = 1) { fhirEngine.create(capture(requestPathArgumentSlot)) }
    assertEquals("composition-id-1", requestPathArgumentSlot.first().id)
    assertEquals(ResourceType.Composition, requestPathArgumentSlot.first().resourceType)
  }

  @Test
  @kotlinx.coroutines.ExperimentalCoroutinesApi
  fun testFetchNonWorkflowConfigResourcesBundle() = runTest {
    val appId = "theAppId"
    val patient = Faker.buildPatient()
    val composition =
      Composition().apply {
        identifier = Identifier().apply { value = appId }
        section =
          listOf(
            SectionComponent().apply { focus.reference = ResourceType.Questionnaire.name },
          )
      }
    configRegistry.sharedPreferencesHelper.write(SharedPreferenceKey.APP_ID.name, appId)
    fhirEngine.create(composition) // Add composition to database instead of mocking
    coEvery { fhirResourceDataSource.post(any(), any()) } returns
      Bundle().apply { entry = listOf(BundleEntryComponent().apply { resource = patient }) }
    coEvery { fhirEngine.get(patient.resourceType, patient.logicalId) } returns patient
    coEvery { fhirEngine.update(any()) } returns Unit

    runTest {
      configRegistry.fhirEngine.create(composition)
      configRegistry.fetchNonWorkflowConfigResources()
    }

    coVerify { fhirEngine.get(patient.resourceType, patient.logicalId) }
  }

  // Backward compatibility for NON-PROXY version
  @Test
  @kotlinx.coroutines.ExperimentalCoroutinesApi
  fun testFetchNonWorkflowConfigResourcesBundleListResourceProxyBackwardCompatible() = runTest {
    val appId = "theAppId"
    val focusReference = ResourceType.Questionnaire.name
    val resourceKey = "resourceKey"
    val resourceId = "resourceId"
    val testListId = "test-list-id"
    val listResource =
      ListResource().apply {
        id = "test-list-id"
        entry =
          listOf(
            ListResource.ListEntryComponent().apply {
              item = Reference().apply { reference = "$resourceKey/$resourceId" }
            },
          )
      }
    val bundle =
      Bundle().apply { entry = listOf(BundleEntryComponent().apply { resource = listResource }) }

    val composition =
      Composition().apply {
        identifier = Identifier().apply { value = appId }
        section =
          listOf(
            SectionComponent().apply { focus.reference = "${ResourceType.List.name}/$testListId" },
          )
      }
    configRegistry.sharedPreferencesHelper.write(SharedPreferenceKey.APP_ID.name, appId)
    fhirEngine.create(composition)

    coEvery { fhirResourceDataSource.getResource("$focusReference?_id=$focusReference") } returns
      bundle

    coEvery {
      fhirResourceDataSource.getResource(
        "$resourceKey?_id=$resourceId&_count=${ConfigurationRegistry.DEFAULT_COUNT}",
      )
    } returns bundle
    coEvery { fhirResourceDataSource.getResource(any()) } returns bundle
    coEvery {
      fhirResourceDataSource.getResource(
        "Composition?identifier=theAppId&_count=${ConfigurationRegistry.DEFAULT_COUNT}",
      )
    } returns Bundle().apply { addEntry().resource = composition }

    configRegistry.fhirEngine.create(composition)
    configRegistry.setNonProxy(true)
    configRegistry.fetchNonWorkflowConfigResources()

    val createdResourceArgumentSlot = mutableListOf<Resource>()

    coVerify { configRegistry.createOrUpdateRemote(capture(createdResourceArgumentSlot)) }
    assertEquals(
      "test-list-id",
      createdResourceArgumentSlot.filterIsInstance<ListResource>().first().id,
    )
    coVerify {
      fhirResourceDataSource.getResource(
        "$resourceKey?_id=$resourceId&_count=${ConfigurationRegistry.DEFAULT_COUNT}",
      )
    }
    coEvery { fhirResourceDataSource.getResource("$focusReference?_id=$focusReference") }
  }

  @Test
  @kotlinx.coroutines.ExperimentalCoroutinesApi
  fun testAddOrUpdate() {
    // when does not exist
    val patient = Faker.buildPatient()
    coEvery { fhirEngine.get(patient.resourceType, patient.logicalId) } returns patient
    coEvery { fhirEngine.update(any()) } returns Unit

    runTest {
      val previousLastUpdate = patient.meta.lastUpdated
      configRegistry.addOrUpdate(patient)
      Assert.assertNotEquals(previousLastUpdate, patient.meta.lastUpdated)
    }

    // when exists
    runTest {
      val previousLastUpdate = patient.meta.lastUpdated
      configRegistry.addOrUpdate(patient)
      Assert.assertNotEquals(previousLastUpdate, patient.meta.lastUpdated)
    }
  }

  @Test
  @kotlinx.coroutines.ExperimentalCoroutinesApi
  fun testAddOrUpdateCatchesResourceNotFound() {
    val patient = Faker.buildPatient()
    coEvery {
      fhirEngine.get(
        patient.resourceType,
        patient.logicalId,
      )
    } throws ResourceNotFoundException("", "")
    coEvery { fhirEngine.create(any(), isLocalOnly = true) } returns listOf(patient.id)

    runTest {
      val previousLastUpdate = patient.meta.lastUpdated
      configRegistry.addOrUpdate(patient)
      Assert.assertNotEquals(previousLastUpdate, patient.meta.lastUpdated)
    }

    coVerify(inverse = true) { fhirEngine.update(any()) }
    coVerify { fhirEngine.create(patient, isLocalOnly = true) }
  }

  @Test
  @kotlinx.coroutines.ExperimentalCoroutinesApi
  fun testCreate() {
    val patient = Faker.buildPatient()
    coEvery { fhirEngine.create(patient, isLocalOnly = true) } returns listOf(patient.id)

    runTest {
      configRegistry.createOrUpdateRemote(patient)
      coVerify { fhirEngine.create(patient, isLocalOnly = true) }
    }
  }

  @Test
  @kotlinx.coroutines.ExperimentalCoroutinesApi
  fun testLoadConfigurationsNoLoadFromAssetsAppIdNotFound() {
    val appId = "the app id"
    coEvery { fhirEngine.search<Composition>(any()) } returns listOf()
    runTest { configRegistry.loadConfigurations(appId, context) }

    assertTrue(configRegistry.configsJsonMap.isEmpty())
  }

  @Test
  @kotlinx.coroutines.ExperimentalCoroutinesApi
  fun testLoadConfigurationsNoLoadFromAssetsAppIdFound() {
    val appId = "the app id"
    val composition = Composition().apply { section = listOf() }
    coEvery { fhirEngine.search<Composition>(any()) } returns
      listOf(
        SearchResult(
          resource = composition,
          null,
          null,
        ),
      )
    runTest { configRegistry.loadConfigurations(appId, context) }

    assertTrue(configRegistry.configsJsonMap.isEmpty())
  }

  @Test
  @kotlinx.coroutines.ExperimentalCoroutinesApi
  fun testLoadConfigurationsNoLoadFromAssetsSectionComponent() {
    val appId = "the app id"
    val composition = Composition().apply { section = listOf(SectionComponent()) }
    coEvery { fhirEngine.search<Composition>(any()) } returns
      listOf(
        SearchResult(
          resource = composition,
          null,
          null,
        ),
      )
    runTest { configRegistry.loadConfigurations(appId, context) }

    assertTrue(configRegistry.configsJsonMap.isEmpty())
  }

  @Test
  @kotlinx.coroutines.ExperimentalCoroutinesApi
  fun testLoadConfigurationsNoLoadFromAssetsSectionComponentWithSection() {
    val appId = "the app id"
    val composition =
      Composition().apply {
        section =
          listOf(
            SectionComponent().apply {
              id = "outer"
              section = listOf(SectionComponent().apply { id = "inner" })
              focus =
                Reference().apply {
                  identifier = Identifier().apply { id = "identifierId" }
                  reference = "referenceId"
                }
            },
          )
      }
    coEvery { fhirEngine.search<Composition>(any()) } returns
      listOf(
        SearchResult(
          resource = composition,
          null,
          null,
        ),
      )
    runTest { configRegistry.loadConfigurations(appId, context) }

    assertTrue(configRegistry.configsJsonMap.isEmpty())
  }

  @Test
  @kotlinx.coroutines.ExperimentalCoroutinesApi
  fun testLoadConfigurationsNoLoadFromAssetsAppConfig() {
    val appId = "the app id"
    val referenceId = "referenceId"
    val composition =
      Composition().apply {
        section =
          listOf(
            SectionComponent().apply {
              id = "outer"
              section = listOf(SectionComponent().apply { id = "inner" })
              focus =
                Reference().apply {
                  identifier =
                    Identifier().apply {
                      id = "theFocusId"
                      value = "value"
                    }
                  reference = "Binary/$referenceId"
                }
            },
          )
      }
    coEvery { fhirEngine.search<Composition>(any()) } returns
      listOf(
        SearchResult(
          resource = composition,
          null,
          null,
        ),
      )
    coEvery {
      fhirEngine.get(
        ResourceType.Binary,
        referenceId,
      )
    } returns Binary().apply { content = ByteArray(0) }
    runTest { configRegistry.loadConfigurations(appId, context) }

    assertFalse(configRegistry.configsJsonMap.isEmpty())
  }

  @Test
  @kotlinx.coroutines.ExperimentalCoroutinesApi
  fun testLoadConfigurationsNoLoadFromAssetsIconConfig() {
    val appId = "the app id"
    val referenceId = "referenceId"
    val composition =
      Composition().apply {
        section =
          listOf(
            SectionComponent().apply {
              id = "outer"
              section = listOf(SectionComponent().apply { id = "inner" })
              focus =
                Reference().apply {
                  identifier =
                    Identifier().apply {
                      id = "theFocusId"
                      value = "${ConfigurationRegistry.ICON_PREFIX}more"
                    }
                  reference = "Binary/$referenceId"
                }
            },
          )
      }
    coEvery { fhirEngine.search<Composition>(any()) } returns
      listOf(
        SearchResult(
          resource = composition,
          null,
          null,
        ),
      )

    runTest { configRegistry.loadConfigurations(appId, context) }

    coVerify(inverse = true) { fhirEngine.get(ResourceType.Binary, referenceId) }
    assertTrue(configRegistry.configsJsonMap.isEmpty())
  }

  @Test
  fun testRetrieveConfigurationUpdatesTheConfigCacheMap() {
    configRegistry.configsJsonMap[ConfigType.Application.name] =
      """{"appId": "thisApp", "configType": "application"}"""

    // First time reading the configCacheMap not yet populated
    Assert.assertFalse(configRegistry.configCacheMap.containsKey(ConfigType.Application.name))
    val applicationConfiguration =
      configRegistry.retrieveConfiguration<ApplicationConfiguration>(
        configType = ConfigType.Application,
      )

    assertNotNull(applicationConfiguration)
    assertEquals("thisApp", applicationConfiguration.appId)
    assertNotNull(ConfigType.Application.name, applicationConfiguration.configType)
    // Config cache map now contains application config
    assertTrue(configRegistry.configCacheMap.containsKey(ConfigType.Application.name))

    val anotherApplicationConfig =
      configRegistry.retrieveConfiguration<ApplicationConfiguration>(
        configType = ConfigType.Application,
      )
    assertTrue(configRegistry.configCacheMap.containsKey(ConfigType.Application.name))
    assertNotNull(anotherApplicationConfig)
    assertEquals("thisApp", anotherApplicationConfig.appId)
    assertNotNull(ConfigType.Application.name, anotherApplicationConfig.configType)
  }

  @Test
  fun testRetrieveConfigurationWithParamsCachesTheSecondTime() {
    configRegistry.configsJsonMap[ConfigType.Application.name] =
      """{"appId": "thisApp", "configType": "application"}"""
    val paramsList =
      arrayListOf(
        ActionParameter(
          key = "paramsName",
          paramType = ActionParameterType.PARAMDATA,
          value = "testing1",
          dataType = Enumerations.DataType.STRING,
          linkId = null,
        ),
        ActionParameter(
          key = "paramName2",
          paramType = ActionParameterType.PARAMDATA,
          value = "testing2",
          dataType = Enumerations.DataType.STRING,
          linkId = null,
        ),
        ActionParameter(
          key = "paramName3",
          paramType = ActionParameterType.PREPOPULATE,
          value = "testing3",
          dataType = Enumerations.DataType.STRING,
          linkId = null,
        ),
      )
    val paramsMap =
      paramsList
        .asSequence()
        .filter { it.paramType == ActionParameterType.PARAMDATA && it.value.isNotEmpty() }
        .associate { it.key to it.value }

    // First time reading the configCacheMap not yet populated
    Assert.assertFalse(configRegistry.configCacheMap.containsKey(ConfigType.Application.name))
    val applicationConfiguration =
      configRegistry.retrieveConfiguration<ApplicationConfiguration>(
        configType = ConfigType.Application,
        paramsMap = paramsMap,
      )

    assertNotNull(applicationConfiguration)
    assertEquals("thisApp", applicationConfiguration.appId)
    assertNotNull(ConfigType.Application.name, applicationConfiguration.configType)
    // Config cache map now contains application config

    val anotherApplicationConfig =
      configRegistry.retrieveConfiguration<ApplicationConfiguration>(
        configType = ConfigType.Application,
      )
    assertNotNull(anotherApplicationConfig)
    assertTrue(configRegistry.configCacheMap.containsKey(ConfigType.Application.name))
  }

  @Test
  fun testFetchNonWorkflowConfigResourcesProcessesManifestEntriesInChunks() = runTest {
    val appId = "theAppId"
    val compositionSections = mutableListOf<SectionComponent>()

    for (i in 1..MANIFEST_PROCESSOR_BATCH_SIZE + 1) { // We need more than the MAX batch size
      compositionSections.add(
        SectionComponent().apply { focus.reference = "${ResourceType.StructureMap.name}/id-$i" },
      )
    }

    assertEquals(21, compositionSections.size)

    val composition =
      Composition().apply {
        identifier = Identifier().apply { value = appId }
        section = compositionSections
      }
    configRegistry.sharedPreferencesHelper.write(SharedPreferenceKey.APP_ID.name, appId)

    // Add composition to database
    fhirEngine.create(composition)

    coEvery { fhirResourceDataSource.post(any(), any()) } returns Bundle()

    runTest { configRegistry.fetchNonWorkflowConfigResources() }

    val urlArgumentSlot = mutableListOf<String>()
    val requestPathArgumentSlot = mutableListOf<RequestBody>()

    coVerify(exactly = 2) {
      fhirResourceDataSource.post(capture(urlArgumentSlot), capture(requestPathArgumentSlot))
    }

    assertEquals(2, requestPathArgumentSlot.size)
    assertEquals(
      "{\"resourceType\":\"Bundle\",\"type\":\"batch\",\"entry\":[{\"request\":{\"method\":\"GET\",\"url\":\"StructureMap/id-1\"}},{\"request\":{\"method\":\"GET\",\"url\":\"StructureMap/id-2\"}},{\"request\":{\"method\":\"GET\",\"url\":\"StructureMap/id-3\"}},{\"request\":{\"method\":\"GET\",\"url\":\"StructureMap/id-4\"}},{\"request\":{\"method\":\"GET\",\"url\":\"StructureMap/id-5\"}},{\"request\":{\"method\":\"GET\",\"url\":\"StructureMap/id-6\"}},{\"request\":{\"method\":\"GET\",\"url\":\"StructureMap/id-7\"}},{\"request\":{\"method\":\"GET\",\"url\":\"StructureMap/id-8\"}},{\"request\":{\"method\":\"GET\",\"url\":\"StructureMap/id-9\"}},{\"request\":{\"method\":\"GET\",\"url\":\"StructureMap/id-10\"}},{\"request\":{\"method\":\"GET\",\"url\":\"StructureMap/id-11\"}},{\"request\":{\"method\":\"GET\",\"url\":\"StructureMap/id-12\"}},{\"request\":{\"method\":\"GET\",\"url\":\"StructureMap/id-13\"}},{\"request\":{\"method\":\"GET\",\"url\":\"StructureMap/id-14\"}},{\"request\":{\"method\":\"GET\",\"url\":\"StructureMap/id-15\"}},{\"request\":{\"method\":\"GET\",\"url\":\"StructureMap/id-16\"}},{\"request\":{\"method\":\"GET\",\"url\":\"StructureMap/id-17\"}},{\"request\":{\"method\":\"GET\",\"url\":\"StructureMap/id-18\"}},{\"request\":{\"method\":\"GET\",\"url\":\"StructureMap/id-19\"}},{\"request\":{\"method\":\"GET\",\"url\":\"StructureMap/id-20\"}}]}",
      requestPathArgumentSlot.first().getPayload(),
    )
    assertEquals(
      "{\"resourceType\":\"Bundle\",\"type\":\"batch\",\"entry\":[{\"request\":{\"method\":\"GET\",\"url\":\"StructureMap/id-21\"}}]}",
      requestPathArgumentSlot.last().getPayload(),
    )
  }

  @Test
  fun testThatNextIsInvokedWhenItExistsInABundleLink() {
    val appId = "theAppId"
    val compositionSections = mutableListOf<SectionComponent>()
    compositionSections.add(
      SectionComponent().apply { focus.reference = "${ResourceType.List.name}/46464" },
    )

    val iParser: IParser = FhirContext.forR4Cached().newJsonParser()
    val listJson =
      context.assets.open("sample_commodities_list_bundle.json").bufferedReader().use {
        it.readText()
      }
    val listResource = iParser.parseResource(listJson) as Bundle

    val composition =
      Composition().apply {
        id = "composition-id-1"
        identifier = Identifier().apply { value = appId }
        section = compositionSections
      }

    val bundle =
      Bundle().apply {
        entry = listOf(BundleEntryComponent().setResource(listResource))
        link.add(
          Bundle.BundleLinkComponent().apply {
            relation = PAGINATION_NEXT
            url = "List?_id=46464&_page=2&_count=${ConfigurationRegistry.DEFAULT_COUNT}"
          },
        )
      }
    val nextPageUrlLink = bundle.getLink(PAGINATION_NEXT).url

    val finalBundle =
      Bundle().apply { entry = listOf(BundleEntryComponent().setResource(listResource)) }

    configRegistry.sharedPreferencesHelper.write(SharedPreferenceKey.APP_ID.name, appId)

    runBlocking { fhirEngine.create(composition) }
    coEvery {
      fhirResourceDataSource.getResource(
        "Composition?identifier=theAppId&_count=${ConfigurationRegistry.DEFAULT_COUNT}",
      )
    } returns Bundle().apply { addEntry().resource = composition }

    coEvery {
      fhirResourceDataSource.getResourceWithGatewayModeHeader(
        "list-entries",
        "List?_id=46464&_page=1&_count=${ConfigurationRegistry.DEFAULT_COUNT}",
      )
    } returns bundle

    coEvery {
      fhirResourceDataSource.getResourceWithGatewayModeHeader(
        "list-entries",
        nextPageUrlLink,
      )
    } returns finalBundle

    runBlocking { configRegistry.fetchNonWorkflowConfigResources() }

    coVerify {
      fhirResourceDataSource.getResourceWithGatewayModeHeader(
        "list-entries",
        nextPageUrlLink,
      )
    }
  }

  @Test
  fun testFetchNonWorkflowConfigListResourcesPersistsActualListEntryResources() = runTest {
    val appId = "theAppId"
    val compositionSections = mutableListOf<SectionComponent>()
    compositionSections.add(
      SectionComponent().apply { focus.reference = "${ResourceType.List.name}/46464" },
    )

    val iParser: IParser = FhirContext.forR4Cached().newJsonParser()
    val listJson =
      context.assets.open("sample_commodities_list_bundle.json").bufferedReader().use {
        it.readText()
      }
    val listResource = iParser.parseResource(listJson) as Bundle

    val composition =
      Composition().apply {
        id = "composition-id-1"
        identifier = Identifier().apply { value = appId }
        section = compositionSections
      }

    val nextPageUrl = "List?_id=46464&_page=2&_count=${ConfigurationRegistry.DEFAULT_COUNT}"
    configRegistry.sharedPreferencesHelper.write(SharedPreferenceKey.APP_ID.name, appId)

    fhirEngine.create(composition)

    coEvery {
      fhirResourceDataSource.getResource(
        "Composition?identifier=theAppId&_count=${ConfigurationRegistry.DEFAULT_COUNT}",
      )
    } returns Bundle().apply { addEntry().resource = composition }

    coEvery {
      fhirResourceDataSource.getResourceWithGatewayModeHeader(
        "list-entries",
        "List?_id=46464&_page=1&_count=${ConfigurationRegistry.DEFAULT_COUNT}",
      )
    } returns
      Bundle().apply {
        entry = listOf(BundleEntryComponent().setResource(listResource))
        link.add(
          Bundle.BundleLinkComponent().apply {
            relation = PAGINATION_NEXT
            url = nextPageUrl
          },
        )
      }

    coEvery {
      fhirResourceDataSource.getResourceWithGatewayModeHeader(
        "list-entries",
        nextPageUrl,
      )
    } returns
      Bundle().apply {
        entry = listOf(BundleEntryComponent().setResource(listResource))
        link.add(
          Bundle.BundleLinkComponent().apply { relation = PAGINATION_NEXT },
        )
      }
    coEvery {
      fhirResourceDataSource.getResource(
        "List?_id=46464&_page=1&_count=${ConfigurationRegistry.DEFAULT_COUNT}",
      )
    }
    coEvery {
      fhirEngine.get(
        any(),
        any(),
      )
    } throws ResourceNotFoundException(ResourceType.Group.name, "some-id")

    coEvery { fhirEngine.create(any(), isLocalOnly = true) } returns listOf()

    configRegistry.fetchNonWorkflowConfigResources()

    val requestPathArgumentSlot = mutableListOf<Resource>()

    coVerify(exactly = 5) {
      fhirEngine.create(capture(requestPathArgumentSlot), isLocalOnly = true)
    }

    assertEquals(5, requestPathArgumentSlot.size)

    assertEquals("Group/1000001", requestPathArgumentSlot.first().id)
    assertEquals(ResourceType.Group, requestPathArgumentSlot.first().resourceType)

    assertEquals("Group/2000001", requestPathArgumentSlot.second().id)
    assertEquals(ResourceType.Group, requestPathArgumentSlot.second().resourceType)

    assertEquals("composition-id-1", requestPathArgumentSlot.last().id)
    assertEquals(ResourceType.Composition, requestPathArgumentSlot.last().resourceType)
  }

  @Test
  fun testFetchNonWorkflowConfigListResourcesNestedBundlePersistsActualListEntryResources() =
    runTest {
      val appId = "theAppId"
      val compositionSections = mutableListOf<SectionComponent>()
      compositionSections.add(
        SectionComponent().apply { focus.reference = "${ResourceType.List.name}/46464" },
      )

      val iParser: IParser = FhirContext.forR4Cached().newJsonParser()
      val listJson =
        context.assets.open("sample_commodities_list_bundle.json").bufferedReader().use {
          it.readText()
        }
      val listResource = iParser.parseResource(listJson) as Bundle

      val composition =
        Composition().apply {
          id = "composition-id-1"
          identifier = Identifier().apply { value = appId }
          section = compositionSections
        }
      configRegistry.sharedPreferencesHelper.write(SharedPreferenceKey.APP_ID.name, appId)

      fhirEngine.create(composition)

      coEvery {
        fhirResourceDataSource.getResource(
          "Composition?identifier=theAppId&_count=${ConfigurationRegistry.DEFAULT_COUNT}",
        )
      } returns Bundle().apply { addEntry().resource = composition }

      coEvery {
        fhirResourceDataSource.getResourceWithGatewayModeHeader(
          "list-entries",
          "List?_id=46464&_page=1&_count=${ConfigurationRegistry.DEFAULT_COUNT}",
        )
      } returns
        Bundle().apply {
          entry =
            listOf(
              BundleEntryComponent()
                .setResource(
                  Bundle().apply {
                    entry =
                      listOf(
                        BundleEntryComponent().setResource(listResource),
                      )
                  },
                ),
            )
          link.add(
            Bundle.BundleLinkComponent().apply { relation = PAGINATION_NEXT },
          )
        }

      coEvery {
        fhirEngine.get(
          any(),
          any(),
        )
      } throws ResourceNotFoundException(ResourceType.Group.name, "some-id-not-found")

      coEvery { fhirEngine.create(any(), isLocalOnly = true) } returns listOf()

      configRegistry.fetchNonWorkflowConfigResources()

      val requestPathArgumentSlot = mutableListOf<Resource>()

      coVerify(exactly = 4) {
        fhirEngine.create(capture(requestPathArgumentSlot), isLocalOnly = true)
      }

      assertEquals(4, requestPathArgumentSlot.size)

      val bundles = requestPathArgumentSlot.filterIsInstance<Bundle>().first()
      assertEquals("Bundle/the-commodities-bundle-id", bundles.id)
      assertEquals(ResourceType.Bundle, bundles.resourceType)

      val groups = requestPathArgumentSlot.filterIsInstance<Group>()
      assertEquals(2, groups.size)
      assertTrue(groups.any { it.id == "Group/1000001" })
      assertTrue(groups.any { it.id == "Group/2000001" })

      val compositions = requestPathArgumentSlot.filterIsInstance<Composition>().first()
      assertEquals("composition-id-1", compositions.id)
      assertEquals(ResourceType.Composition, compositions.resourceType)
    }

  @Test
  fun writeToFileWithMetadataResourceWithNameShouldCreateFileWithResourceName() {
    val parser = fhirContext.newJsonParser()
    val resource = StructureMap().apply { id = "structuremap-id-1" }
    val resultFile =
      KnowledgeManagerUtil.writeToFile(
        configService = configService,
        metadataResource = resource,
        context = context,
        subFilePath =
          "${KnowledgeManagerUtil.KNOWLEDGE_MANAGER_ASSETS_SUBFOLDER}/${resource.resourceType}/${resource.idElement.idPart}.json",
      )
    assertNotNull(resultFile)
    assertEquals(
      resource.logicalId,
      (parser.parseResource(resultFile.readText()) as StructureMap).logicalId,
    )
  }

  @Test
  fun testPopulateConfigurationsMapShouldAddResourcesToDatabase() {
    runBlocking {
      val appId = "app"
      val questionnaireId = "3440"

      // Verify questionnaire does not exist
      assertThrows(ResourceNotFoundException::class.java) {
        runBlocking { fhirEngine.get(ResourceType.Questionnaire, questionnaireId) }
      }

      configRegistry.populateConfigurationsMap(context, Composition(), true, appId) {}

      // Confirm configs/app/resources/sample_questionnaire.json was added to the database
      val questionnaire = fhirEngine.get(ResourceType.Questionnaire, questionnaireId)
      assertTrue(configRegistry.configsJsonMap.isNotEmpty())
      assertNotNull(questionnaire)
      assertEquals(questionnaireId, questionnaire.logicalId)
    }
  }
<<<<<<< HEAD
  @Test
  fun testSaveLastConfigUpdatedTimestamp() {
    val resource = Binary().apply {
      id = "test-binary-id"
      meta = Meta().setLastUpdated(Date())
    }

    val expectedKey = "BINARY_test-binary-id_LAST_CONFIG_SYNC_TIMESTAMP"
    val expectedValue = resource.meta.lastUpdated.toTimeZoneString()

    configRegistry.saveLastConfigUpdatedTimestamp(resource)

    assertEquals(expectedValue, configRegistry.sharedPreferencesHelper.read(expectedKey, ""))
  }

  @Test
  fun testLastConfigUpdatedTimestampKey() {
    val resourceType = "BINARY"
    val resourceId = "test-binary-id"

    val expectedKey = "BINARY_test-binary-id_LAST_CONFIG_SYNC_TIMESTAMP"
    val expectedValue = configRegistry.lastConfigUpdatedTimestampKey(resourceType, resourceId)

    assertEquals(expectedKey, expectedValue)
  }

  @Test
  fun testGenerateRequestBundleIncludesLastUpdated() {

    val resourceType = "BINARY"
    val resourceId = "test-binary-id"
    val timestamp = "2024-01-15T10:00:00Z"
    val expectedKey = "${resourceType}_${resourceId}_LAST_CONFIG_SYNC_TIMESTAMP"

    configRegistry.sharedPreferencesHelper.write(expectedKey, timestamp)


    val resultBundle = configRegistry.generateRequestBundle(resourceType, listOf(resourceId))


    assertEquals(
      "$resourceType?_id=$resourceId&_lastUpdated=gt$timestamp",
      resultBundle.entry.first().request.url
    )
  }

  @Test
  fun testGenerateRequestBundleWithNoLastUpdated() {

    val resourceType = "BINARY"
    val resourceId = "test-binary-id"


    val resultBundle = configRegistry.generateRequestBundle(resourceType, listOf(resourceId))


    assertEquals(
      "$resourceType?_id=$resourceId",
      resultBundle.entry.first().request.url
    )
  }

  @Test
  fun testCreateOrUpdateRemoteUpdatesTimestamp() = runTest {

    val resource = Binary().apply {
      id = "test-binary-id"
      meta = Meta().setLastUpdated(Date())
    }
    val expectedKey = "BINARY_test-binary-id_LAST_CONFIG_SYNC_TIMESTAMP"


    configRegistry.createOrUpdateRemote(resource)


    val savedTimestamp = configRegistry.sharedPreferencesHelper.read(expectedKey, "")
    assertFalse(savedTimestamp.isNullOrEmpty())
  }

=======

  @Test
  fun testFetchNonWorkflowConfigResourcesWithNoFocusOrEntry() = runTest {
    val appId = "app-id"
    val composition =
      Composition().apply {
        identifier = Identifier().apply { value = appId }
        section = listOf(SectionComponent()) // Neither focus nor entry
      }

    configRegistry.fetchNonWorkflowConfigResources()

    // Validate no crash occurs and configsJsonMap remains empty
    assertTrue(configRegistry.configsJsonMap.isEmpty())
  }

  @Test
  fun testPopulateConfigurationsMapWithNeitherFocusNorEntry() = runTest {
    val composition = Composition()

    configRegistry.populateConfigurationsMap(context, composition, false, "app-id") {}

    assertTrue(configRegistry.configsJsonMap.isEmpty())
  }

  @Test
  fun testPopulateConfigurationsMapWithAllFocus() = runTest {
    val composition =
      Composition().apply {
        section =
          listOf(
            SectionComponent().apply {
              focus =
                Reference().apply {
                  reference = "Binary/1"
                  identifier = Identifier().apply { value = "resource1" }
                }
            },
          )
      }

    coEvery { fhirEngine.get<Binary>(any()) } returns Binary().apply { content = ByteArray(0) }
    configRegistry.populateConfigurationsMap(context, composition, false, "app-id") {}
    assertEquals(1, configRegistry.configsJsonMap.size)
    assertTrue(configRegistry.configsJsonMap.containsKey("resource1"))
  }

  @Test
  fun testPopulateConfigurationsMapWithAllEntry() = runTest {
    val composition =
      Composition().apply {
        section =
          listOf(
            SectionComponent().apply {
              entry =
                listOf(
                  Reference().apply {
                    reference = "Binary/1"
                    identifier = Identifier().apply { value = "resource1" }
                  },
                  Reference().apply {
                    reference = "Binary/2"
                    identifier = Identifier().apply { value = "resource2" }
                  },
                )
            },
          )
      }

    coEvery { fhirEngine.get<Binary>(any()) } returns Binary().apply { content = ByteArray(0) }
    configRegistry.populateConfigurationsMap(context, composition, false, "app-id") {}
    assertEquals(2, configRegistry.configsJsonMap.size)
    assertTrue(configRegistry.configsJsonMap.containsKey("resource1"))
    assertTrue(configRegistry.configsJsonMap.containsKey("resource2"))
  }

  @Test
  fun testPopulateConfigurationsMapWithEntryMissingId() = runTest {
    val composition =
      Composition().apply {
        section =
          listOf(
            SectionComponent().apply {
              entry =
                listOf(
                  Reference().apply { reference = "Binary/1" },
                  Reference().apply {
                    reference = "Binary/2"
                    identifier = Identifier().apply { value = "resource2" }
                  },
                )
            },
          )
      }

    coEvery { fhirEngine.get<Binary>(any()) } returns Binary().apply { content = ByteArray(0) }
    configRegistry.populateConfigurationsMap(context, composition, false, "app-id") {}
    assertEquals(1, configRegistry.configsJsonMap.size)
    assertTrue(configRegistry.configsJsonMap.containsKey("resource2"))
  }

  @Test
  fun testPopulateConfigurationsMapWithFocusAndEntry() = runTest {
    val composition =
      Composition().apply {
        section =
          listOf(
            SectionComponent().apply {
              focus =
                Reference().apply {
                  reference = "Binary/1"
                  identifier = Identifier().apply { value = "resource1" }
                }
              entry =
                listOf(
                  Reference().apply {
                    reference = "Binary/2"
                    identifier = Identifier().apply { value = "resource2" }
                  },
                )
            },
          )
      }

    coEvery { fhirEngine.get<Binary>(any()) } returns Binary().apply { content = ByteArray(0) }
    configRegistry.populateConfigurationsMap(context, composition, false, "app-id") {}
    assertEquals(2, configRegistry.configsJsonMap.size)
    assertTrue(configRegistry.configsJsonMap.containsKey("resource1"))
    assertTrue(configRegistry.configsJsonMap.containsKey("resource2"))
  }
>>>>>>> 7758c430
}<|MERGE_RESOLUTION|>--- conflicted
+++ resolved
@@ -33,6 +33,7 @@
 import io.mockk.coVerify
 import io.mockk.mockk
 import io.mockk.spyk
+import java.util.Date
 import javax.inject.Inject
 import kotlinx.coroutines.runBlocking
 import kotlinx.coroutines.test.runTest
@@ -80,7 +81,6 @@
 import org.smartregister.fhircore.engine.util.extension.getPayload
 import org.smartregister.fhircore.engine.util.extension.second
 import org.smartregister.fhircore.engine.util.extension.toTimeZoneString
-import java.util.Date
 
 @HiltAndroidTest
 class ConfigurationRegistryTest : RobolectricTest() {
@@ -1085,87 +1085,6 @@
       assertEquals(questionnaireId, questionnaire.logicalId)
     }
   }
-<<<<<<< HEAD
-  @Test
-  fun testSaveLastConfigUpdatedTimestamp() {
-    val resource = Binary().apply {
-      id = "test-binary-id"
-      meta = Meta().setLastUpdated(Date())
-    }
-
-    val expectedKey = "BINARY_test-binary-id_LAST_CONFIG_SYNC_TIMESTAMP"
-    val expectedValue = resource.meta.lastUpdated.toTimeZoneString()
-
-    configRegistry.saveLastConfigUpdatedTimestamp(resource)
-
-    assertEquals(expectedValue, configRegistry.sharedPreferencesHelper.read(expectedKey, ""))
-  }
-
-  @Test
-  fun testLastConfigUpdatedTimestampKey() {
-    val resourceType = "BINARY"
-    val resourceId = "test-binary-id"
-
-    val expectedKey = "BINARY_test-binary-id_LAST_CONFIG_SYNC_TIMESTAMP"
-    val expectedValue = configRegistry.lastConfigUpdatedTimestampKey(resourceType, resourceId)
-
-    assertEquals(expectedKey, expectedValue)
-  }
-
-  @Test
-  fun testGenerateRequestBundleIncludesLastUpdated() {
-
-    val resourceType = "BINARY"
-    val resourceId = "test-binary-id"
-    val timestamp = "2024-01-15T10:00:00Z"
-    val expectedKey = "${resourceType}_${resourceId}_LAST_CONFIG_SYNC_TIMESTAMP"
-
-    configRegistry.sharedPreferencesHelper.write(expectedKey, timestamp)
-
-
-    val resultBundle = configRegistry.generateRequestBundle(resourceType, listOf(resourceId))
-
-
-    assertEquals(
-      "$resourceType?_id=$resourceId&_lastUpdated=gt$timestamp",
-      resultBundle.entry.first().request.url
-    )
-  }
-
-  @Test
-  fun testGenerateRequestBundleWithNoLastUpdated() {
-
-    val resourceType = "BINARY"
-    val resourceId = "test-binary-id"
-
-
-    val resultBundle = configRegistry.generateRequestBundle(resourceType, listOf(resourceId))
-
-
-    assertEquals(
-      "$resourceType?_id=$resourceId",
-      resultBundle.entry.first().request.url
-    )
-  }
-
-  @Test
-  fun testCreateOrUpdateRemoteUpdatesTimestamp() = runTest {
-
-    val resource = Binary().apply {
-      id = "test-binary-id"
-      meta = Meta().setLastUpdated(Date())
-    }
-    val expectedKey = "BINARY_test-binary-id_LAST_CONFIG_SYNC_TIMESTAMP"
-
-
-    configRegistry.createOrUpdateRemote(resource)
-
-
-    val savedTimestamp = configRegistry.sharedPreferencesHelper.read(expectedKey, "")
-    assertFalse(savedTimestamp.isNullOrEmpty())
-  }
-
-=======
 
   @Test
   fun testFetchNonWorkflowConfigResourcesWithNoFocusOrEntry() = runTest {
@@ -1296,5 +1215,99 @@
     assertTrue(configRegistry.configsJsonMap.containsKey("resource1"))
     assertTrue(configRegistry.configsJsonMap.containsKey("resource2"))
   }
->>>>>>> 7758c430
+
+  @Test
+  fun testSaveLastConfigUpdatedTimestamp() {
+    val resource =
+      Binary().apply {
+        id = "test-binary-id"
+        meta = Meta().setLastUpdated(Date())
+      }
+
+    val expectedKey = "BINARY_test-binary-id_LAST_CONFIG_SYNC_TIMESTAMP"
+    val expectedValue = resource.meta.lastUpdated.toTimeZoneString()
+
+    configRegistry.saveLastConfigUpdatedTimestamp(resource)
+
+    assertEquals(expectedValue, configRegistry.sharedPreferencesHelper.read(expectedKey, ""))
+  }
+
+  @Test
+  fun testLastConfigUpdatedTimestampKey() {
+    val resourceType = "BINARY"
+    val resourceId = "test-binary-id"
+
+    val expectedKey = "BINARY_test-binary-id_LAST_CONFIG_SYNC_TIMESTAMP"
+    val expectedValue = configRegistry.lastConfigUpdatedTimestampKey(resourceType, resourceId)
+
+    assertEquals(expectedKey, expectedValue)
+  }
+
+  @Test
+  fun testGetLastConfigUpdatedTimestampParam() {
+    val resourceType = "BINARY"
+    val resourceId = "test-binary-id"
+    val timestamp = "2024-01-15T10:00:00Z"
+    val expectedKey = "${resourceType}_${resourceId}_LAST_CONFIG_SYNC_TIMESTAMP"
+
+    configRegistry.sharedPreferencesHelper.write(expectedKey, timestamp)
+
+    val result = configRegistry.getLastConfigUpdatedTimestampParam(resourceType, resourceId)
+    assertEquals("&_lastUpdated=gt2024-01-15T10:00:00Z", result)
+  }
+
+  @Test
+  fun testGetLastConfigUpdatedTimestampParamWithNoLastUpdated() {
+    val resourceType = "BINARY"
+    val resourceId = "test-binary-id"
+
+    val result = configRegistry.getLastConfigUpdatedTimestampParam(resourceType, resourceId)
+
+    assertEquals("", result)
+  }
+
+  @Test
+  fun testGenerateRequestBundleIncludesLastUpdated() {
+    val resourceType = "BINARY"
+    val resourceId = "test-binary-id"
+    val timestamp = "2024-01-15T10:00:00Z"
+    val expectedKey = "${resourceType}_${resourceId}_LAST_CONFIG_SYNC_TIMESTAMP"
+
+    configRegistry.sharedPreferencesHelper.write(expectedKey, timestamp)
+
+    val resultBundle = configRegistry.generateRequestBundle(resourceType, listOf(resourceId))
+
+    assertEquals(
+      "$resourceType?_id=$resourceId&_lastUpdated=gt$timestamp",
+      resultBundle.entry.first().request.url,
+    )
+  }
+
+  @Test
+  fun testGenerateRequestBundleWithNoLastUpdated() {
+    val resourceType = "BINARY"
+    val resourceId = "test-binary-id"
+
+    val resultBundle = configRegistry.generateRequestBundle(resourceType, listOf(resourceId))
+
+    assertEquals(
+      "$resourceType?_id=$resourceId",
+      resultBundle.entry.first().request.url,
+    )
+  }
+
+  @Test
+  fun testCreateOrUpdateRemoteUpdatesTimestamp() = runTest {
+    val resource =
+      Binary().apply {
+        id = "test-binary-id"
+        meta = Meta().setLastUpdated(Date())
+      }
+    val expectedKey = "BINARY_test-binary-id_LAST_CONFIG_SYNC_TIMESTAMP"
+
+    configRegistry.createOrUpdateRemote(resource)
+
+    val savedTimestamp = configRegistry.sharedPreferencesHelper.read(expectedKey, "")
+    assertFalse(savedTimestamp.isNullOrEmpty())
+  }
 }