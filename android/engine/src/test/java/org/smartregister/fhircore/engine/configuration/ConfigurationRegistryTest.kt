--- conflicted
+++ resolved
@@ -32,11 +32,8 @@
 import io.mockk.coVerify
 import io.mockk.mockk
 import io.mockk.spyk
-<<<<<<< HEAD
+import java.net.URL
 import kotlinx.coroutines.runBlocking
-=======
-import java.net.URL
->>>>>>> 57ef2752
 import javax.inject.Inject
 import kotlinx.coroutines.test.runTest
 import okhttp3.RequestBody
@@ -812,23 +809,23 @@
   fun testSaveSyncSharedPreferencesShouldVerifyDataSave() {
     val resourceType =
       listOf(ResourceType.Task, ResourceType.Patient, ResourceType.Task, ResourceType.Patient)
-    //
-    //    configRegistry.saveSyncSharedPreferences(resourceType)
-    //
-    //    val savedSyncResourcesResult =
-    //      configRegistry.sharedPreferencesHelper.read(
-    //        SharedPreferenceKey.REMOTE_SYNC_RESOURCES.name,
-    //        null,
-    //      )!!
-    //    val listResourceTypeToken = object : TypeToken<List<ResourceType>>() {}.type
-    //    val savedSyncResourceTypes: List<ResourceType> =
-    //      configRegistry.sharedPreferencesHelper.gson.fromJson(
-    //        savedSyncResourcesResult,
-    //        listResourceTypeToken,
-    //      )
-
-    //    Assert.assertEquals(2, savedSyncResourceTypes.size)
-    //    Assert.assertEquals(ResourceType.Task, savedSyncResourceTypes.first())
-    //    Assert.assertEquals(ResourceType.Patient, savedSyncResourceTypes.last())
+
+    configRegistry.saveSyncSharedPreferences(resourceType)
+
+    val savedSyncResourcesResult =
+      configRegistry.sharedPreferencesHelper.read(
+        SharedPreferenceKey.REMOTE_SYNC_RESOURCES.name,
+        null,
+      )!!
+    val listResourceTypeToken = object : TypeToken<List<ResourceType>>() {}.type
+    val savedSyncResourceTypes: List<ResourceType> =
+      configRegistry.sharedPreferencesHelper.gson.fromJson(
+        savedSyncResourcesResult,
+        listResourceTypeToken,
+      )
+
+    Assert.assertEquals(2, savedSyncResourceTypes.size)
+    Assert.assertEquals(ResourceType.Task, savedSyncResourceTypes.first())
+    Assert.assertEquals(ResourceType.Patient, savedSyncResourceTypes.last())
   }
 }