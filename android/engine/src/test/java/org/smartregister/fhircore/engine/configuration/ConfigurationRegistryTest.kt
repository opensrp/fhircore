/*
 * Copyright 2021 Ona Systems, Inc
 *
 * Licensed under the Apache License, Version 2.0 (the "License");
 * you may not use this file except in compliance with the License.
 * You may obtain a copy of the License at
 *
 *       http://www.apache.org/licenses/LICENSE-2.0
 *
 * Unless required by applicable law or agreed to in writing, software
 * distributed under the License is distributed on an "AS IS" BASIS,
 * WITHOUT WARRANTIES OR CONDITIONS OF ANY KIND, either express or implied.
 * See the License for the specific language governing permissions and
 * limitations under the License.
 */

package org.smartregister.fhircore.engine.configuration

import androidx.test.core.app.ApplicationProvider
import dagger.hilt.android.testing.BindValue
import dagger.hilt.android.testing.HiltAndroidRule
import dagger.hilt.android.testing.HiltAndroidTest
import dagger.hilt.android.testing.HiltTestApplication
import io.mockk.mockk
import io.mockk.spyk
import javax.inject.Inject
import org.hl7.fhir.r4.model.ResourceType
import org.junit.Assert
import org.junit.Before
import org.junit.Rule
import org.junit.Test
import org.smartregister.fhircore.engine.auth.AccountAuthenticator
import org.smartregister.fhircore.engine.configuration.app.ConfigService
import org.smartregister.fhircore.engine.configuration.view.LoginViewConfiguration
import org.smartregister.fhircore.engine.configuration.view.PinViewConfiguration
import org.smartregister.fhircore.engine.data.local.DefaultRepository
import org.smartregister.fhircore.engine.robolectric.RobolectricTest
import org.smartregister.fhircore.engine.util.SecureSharedPreference
import org.smartregister.fhircore.engine.util.SharedPreferencesHelper

@HiltAndroidTest
class ConfigurationRegistryTest : RobolectricTest() {

  @get:Rule(order = 0) val hiltRule = HiltAndroidRule(this)

  @Inject lateinit var sharedPreferencesHelper: SharedPreferencesHelper

  @Inject lateinit var accountAuthenticator: AccountAuthenticator

<<<<<<< HEAD
  @BindValue val repository: DefaultRepository = mockk()
=======
  @BindValue val secureSharedPreference: SecureSharedPreference = mockk()
>>>>>>> c55c2292

  private val context = ApplicationProvider.getApplicationContext<HiltTestApplication>()

  private val testAppId = "appId"

  private lateinit var configurationRegistry: ConfigurationRegistry

  @Before
  fun setUp() {
    hiltRule.inject()
    configurationRegistry =
      spyk(
        ConfigurationRegistry(
          context = context,
          sharedPreferencesHelper = sharedPreferencesHelper,
          repository = repository
        )
      )
  }

  @Test
  fun testLoadConfiguration() {
    // appId should be provided in assets/configurations/application_configurations.json
    configurationRegistry.loadAppConfigurations(
      appId = testAppId,
      accountAuthenticator = accountAuthenticator
    ) {}
    Assert.assertEquals(testAppId, configurationRegistry.appId)
    Assert.assertTrue(configurationRegistry.configurationsMap.isNotEmpty())
    Assert.assertTrue(configurationRegistry.configurationsMap.containsKey("appId|application"))
  }

  @Test
  fun testRetrieveConfigurationShouldReturnLoginViewConfiguration() {
    configurationRegistry.loadAppConfigurations(testAppId, accountAuthenticator) {}
    val retrievedConfiguration =
      configurationRegistry.retrieveConfiguration<LoginViewConfiguration>(
        AppConfigClassification.LOGIN
      )

    Assert.assertTrue(configurationRegistry.workflowPointsMap.isNotEmpty())
    val configurationsMap = configurationRegistry.configurationsMap
    Assert.assertTrue(configurationsMap.isNotEmpty())
    Assert.assertTrue(configurationsMap.containsKey("appId|login"))
    Assert.assertTrue(configurationsMap["appId|login"]!! is LoginViewConfiguration)

    Assert.assertFalse(retrievedConfiguration.darkMode)
    Assert.assertFalse(retrievedConfiguration.showLogo)
    Assert.assertEquals("appId", retrievedConfiguration.appId)
    Assert.assertEquals("login", retrievedConfiguration.classification)
    Assert.assertEquals("Sample App", retrievedConfiguration.applicationName)
    Assert.assertEquals("0.0.1", retrievedConfiguration.applicationVersion)
  }

  @Test(expected = UninitializedPropertyAccessException::class)
  fun testRetrieveConfigurationShouldThrowAnExceptionWhenAppIdNotProvided() {
    // AppId not initialized; throw UninitializedPropertyAccessException
    configurationRegistry.retrieveConfiguration<LoginViewConfiguration>(
      AppConfigClassification.LOGIN
    )
  }

  @Test(expected = NoSuchElementException::class)
  fun testRetrieveConfigurationShouldThrowAnExceptionWhenAppIdProvided() {
    configurationRegistry.appId = testAppId
    // WorkflowPoint not initialized; throw NoSuchElementException
    configurationRegistry.retrieveConfiguration<LoginViewConfiguration>(
      AppConfigClassification.LOGIN
    )
  }

  @Test
  fun testRetrievePinConfigurationShouldReturnLoginViewConfiguration() {
    configurationRegistry.loadAppConfigurations(testAppId, accountAuthenticator) {}
    val retrievedConfiguration =
      configurationRegistry.retrieveConfiguration<PinViewConfiguration>(AppConfigClassification.PIN)

    Assert.assertTrue(configurationRegistry.workflowPointsMap.isNotEmpty())
    val configurationsMap = configurationRegistry.configurationsMap
    Assert.assertTrue(configurationsMap.isNotEmpty())
    Assert.assertTrue(configurationsMap.containsKey("appId|pin"))
    Assert.assertTrue(configurationsMap["appId|pin"]!! is PinViewConfiguration)

    Assert.assertEquals("appId", retrievedConfiguration.appId)
    Assert.assertEquals("pin", retrievedConfiguration.classification)
    Assert.assertEquals("Sample App", retrievedConfiguration.applicationName)
    Assert.assertEquals("ic_launcher", retrievedConfiguration.appLogoIconResourceFile)
    Assert.assertTrue(retrievedConfiguration.enablePin)
    Assert.assertTrue(retrievedConfiguration.showLogo)
  }

  @Test(expected = UninitializedPropertyAccessException::class)
  fun testRetrievePinConfigurationShouldThrowAnExceptionWhenAppIdNotProvided() {
    // AppId not initialized; throw UninitializedPropertyAccessException
    configurationRegistry.retrieveConfiguration<LoginViewConfiguration>(AppConfigClassification.PIN)
  }

  @Test(expected = NoSuchElementException::class)
  fun testRetrievePinConfigurationShouldThrowAnExceptionWhenAppIdProvided() {
    configurationRegistry.appId = testAppId
    // WorkflowPoint not initialized; throw NoSuchElementException
    configurationRegistry.retrieveConfiguration<PinViewConfiguration>(AppConfigClassification.PIN)
  }
}<|MERGE_RESOLUTION|>--- conflicted
+++ resolved
@@ -16,24 +16,19 @@
 
 package org.smartregister.fhircore.engine.configuration
 
-import androidx.test.core.app.ApplicationProvider
 import dagger.hilt.android.testing.BindValue
 import dagger.hilt.android.testing.HiltAndroidRule
 import dagger.hilt.android.testing.HiltAndroidTest
-import dagger.hilt.android.testing.HiltTestApplication
 import io.mockk.mockk
-import io.mockk.spyk
 import javax.inject.Inject
-import org.hl7.fhir.r4.model.ResourceType
+import kotlinx.coroutines.runBlocking
+import kotlinx.coroutines.test.runBlockingTest
 import org.junit.Assert
 import org.junit.Before
 import org.junit.Rule
 import org.junit.Test
-import org.smartregister.fhircore.engine.auth.AccountAuthenticator
-import org.smartregister.fhircore.engine.configuration.app.ConfigService
 import org.smartregister.fhircore.engine.configuration.view.LoginViewConfiguration
 import org.smartregister.fhircore.engine.configuration.view.PinViewConfiguration
-import org.smartregister.fhircore.engine.data.local.DefaultRepository
 import org.smartregister.fhircore.engine.robolectric.RobolectricTest
 import org.smartregister.fhircore.engine.util.SecureSharedPreference
 import org.smartregister.fhircore.engine.util.SharedPreferencesHelper
@@ -45,48 +40,27 @@
 
   @Inject lateinit var sharedPreferencesHelper: SharedPreferencesHelper
 
-  @Inject lateinit var accountAuthenticator: AccountAuthenticator
-
-<<<<<<< HEAD
-  @BindValue val repository: DefaultRepository = mockk()
-=======
   @BindValue val secureSharedPreference: SecureSharedPreference = mockk()
->>>>>>> c55c2292
-
-  private val context = ApplicationProvider.getApplicationContext<HiltTestApplication>()
 
   private val testAppId = "appId"
 
-  private lateinit var configurationRegistry: ConfigurationRegistry
+  val configurationRegistry: ConfigurationRegistry = mockk()
 
   @Before
   fun setUp() {
     hiltRule.inject()
-    configurationRegistry =
-      spyk(
-        ConfigurationRegistry(
-          context = context,
-          sharedPreferencesHelper = sharedPreferencesHelper,
-          repository = repository
-        )
-      )
+    runBlocking { configurationRegistry.loadConfigurations(appId = testAppId) {} }
   }
 
   @Test
-  fun testLoadConfiguration() {
-    // appId should be provided in assets/configurations/application_configurations.json
-    configurationRegistry.loadAppConfigurations(
-      appId = testAppId,
-      accountAuthenticator = accountAuthenticator
-    ) {}
+  fun testLoadConfiguration() = runBlockingTest {
     Assert.assertEquals(testAppId, configurationRegistry.appId)
     Assert.assertTrue(configurationRegistry.configurationsMap.isNotEmpty())
     Assert.assertTrue(configurationRegistry.configurationsMap.containsKey("appId|application"))
   }
 
   @Test
-  fun testRetrieveConfigurationShouldReturnLoginViewConfiguration() {
-    configurationRegistry.loadAppConfigurations(testAppId, accountAuthenticator) {}
+  fun testRetrieveConfigurationShouldReturnLoginViewConfiguration() = runBlockingTest {
     val retrievedConfiguration =
       configurationRegistry.retrieveConfiguration<LoginViewConfiguration>(
         AppConfigClassification.LOGIN
@@ -124,8 +98,7 @@
   }
 
   @Test
-  fun testRetrievePinConfigurationShouldReturnLoginViewConfiguration() {
-    configurationRegistry.loadAppConfigurations(testAppId, accountAuthenticator) {}
+  fun testRetrievePinConfigurationShouldReturnLoginViewConfiguration() = runBlockingTest {
     val retrievedConfiguration =
       configurationRegistry.retrieveConfiguration<PinViewConfiguration>(AppConfigClassification.PIN)
 
