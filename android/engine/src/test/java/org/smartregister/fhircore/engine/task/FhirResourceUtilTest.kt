/*
 * Copyright 2021-2023 Ona Systems, Inc
 *
 * Licensed under the Apache License, Version 2.0 (the "License");
 * you may not use this file except in compliance with the License.
 * You may obtain a copy of the License at
 *
 *       http://www.apache.org/licenses/LICENSE-2.0
 *
 * Unless required by applicable law or agreed to in writing, software
 * distributed under the License is distributed on an "AS IS" BASIS,
 * WITHOUT WARRANTIES OR CONDITIONS OF ANY KIND, either express or implied.
 * See the License for the specific language governing permissions and
 * limitations under the License.
 */

package org.smartregister.fhircore.engine.task

import androidx.test.core.app.ApplicationProvider
import com.google.android.fhir.FhirEngine
import com.google.android.fhir.SearchResult
import com.google.android.fhir.datacapture.extensions.logicalId
import com.google.android.fhir.get
import com.google.android.fhir.search.search
import dagger.hilt.android.testing.HiltAndroidRule
import dagger.hilt.android.testing.HiltAndroidTest
import io.mockk.coEvery
import io.mockk.coVerify
import io.mockk.every
import io.mockk.just
import io.mockk.mockk
import io.mockk.runs
import io.mockk.slot
import io.mockk.spyk
import java.util.Date
import java.util.UUID
import javax.inject.Inject
import kotlinx.coroutines.runBlocking
import kotlinx.coroutines.test.runTest
import org.hl7.fhir.r4.model.CarePlan
import org.hl7.fhir.r4.model.Period
import org.hl7.fhir.r4.model.Reference
import org.hl7.fhir.r4.model.Task
import org.hl7.fhir.r4.model.Task.TaskStatus
import org.junit.Assert.assertEquals
import org.junit.Before
import org.junit.Rule
import org.junit.Test
import org.smartregister.fhircore.engine.app.fakes.Faker
import org.smartregister.fhircore.engine.configuration.ConfigurationRegistry
import org.smartregister.fhircore.engine.data.local.DefaultRepository
import org.smartregister.fhircore.engine.robolectric.RobolectricTest
import org.smartregister.fhircore.engine.util.extension.isIn
import org.smartregister.fhircore.engine.util.extension.plusDays
import org.smartregister.fhircore.engine.util.extension.today

@HiltAndroidTest
class FhirResourceUtilTest : RobolectricTest() {

  @get:Rule(order = 0) val hiltAndroidRule = HiltAndroidRule(this)

  @Inject lateinit var fhirEngine: FhirEngine
  private lateinit var fhirResourceUtil: FhirResourceUtil
  private lateinit var defaultRepository: DefaultRepository
  private lateinit var configurationRegistry: ConfigurationRegistry

  @Before
  fun setup() {
    hiltAndroidRule.inject()
    defaultRepository = mockk()
    configurationRegistry = Faker.buildTestConfigurationRegistry()
    every { defaultRepository.fhirEngine } returns fhirEngine
    fhirResourceUtil =
      spyk(
        FhirResourceUtil(
          ApplicationProvider.getApplicationContext(),
          defaultRepository,
          configurationRegistry,
        ),
      )
  }

  @Test
  fun fetchOverdueTasks() {
    val taskList = mutableListOf<SearchResult<Task>>()

    for (i in 1..4) {
      taskList.add(
        spyk(
          SearchResult(
            resource =
              Task().apply {
                id = UUID.randomUUID().toString()
                status = TaskStatus.INPROGRESS
                executionPeriod =
                  Period().apply {
                    start = Date().plusDays(-10)
                    end = Date().plusDays(-1)
                  }
                restriction =
                  Task.TaskRestrictionComponent().apply {
                    period = Period().apply { end = today().plusDays(i % 2) }
                  }
              },
            null,
            null,
          ),
        ),
      )
    }

    coEvery { fhirEngine.search<Task>(any()) } returns taskList
    coEvery { defaultRepository.update(any()) } just runs

    val tasks = runBlocking { fhirResourceUtil.expireOverdueTasks() }

    assertEquals(2, tasks.size)

    tasks.forEach {
      assertEquals(TaskStatus.CANCELLED, it.status)
      coVerify { defaultRepository.update(it) }
    }
  }

  @Test
  fun fetchOverdueTasksAndCompleteCarePlan() {
    val taskList = mutableListOf<SearchResult<Task>>()

    for (i in 1..4) {
      taskList.add(
        spyk(
          SearchResult(
            resource =
              Task().apply {
                id = UUID.randomUUID().toString()
                status = TaskStatus.INPROGRESS
                executionPeriod =
                  Period().apply {
                    start = Date().plusDays(-10)
                    end = Date().plusDays(-1)
                  }
                restriction =
                  Task.TaskRestrictionComponent().apply {
                    period = Period().apply { end = today() }
                  }
                basedOn.add(Reference().apply { reference = "CarePlan/123" })
              },
            null,
            null,
          ),
        ),
      )
    }

    val carePlan =
      CarePlan().apply {
        id = "123"
        status = CarePlan.CarePlanStatus.ACTIVE
        activityFirstRep.detail.kind = CarePlan.CarePlanActivityKind.TASK
        activityFirstRep.outcomeReference.add(
          Reference().apply { reference = "Task/${taskList.first().resource.logicalId}" },
        )
      }

    coEvery { fhirEngine.search<Task>(any()) } returns taskList
    coEvery { fhirEngine.get<CarePlan>(any()) } returns carePlan

    coEvery { defaultRepository.update(any()) } just runs

    val tasks = runBlocking { fhirResourceUtil.expireOverdueTasks() }

    assertEquals(4, tasks.size)

    tasks.forEach {
      assertEquals(TaskStatus.CANCELLED, it.status)
      coVerify { defaultRepository.update(it) }
    }

    assertEquals(CarePlan.CarePlanStatus.COMPLETED, carePlan.status)
  }

  @Test
  fun fetchOverdueTasksNoTasks() {
    coEvery { fhirEngine.search<Task>(any()) } returns emptyList()

    val tasks = runBlocking { fhirResourceUtil.expireOverdueTasks() }

    assertEquals(0, tasks.size)

    coVerify(inverse = true) { defaultRepository.update(any()) }
  }

  @Test
  fun testUpdateTaskStatuses() {
    val task =
      Task().apply {
        id = "test-task-id"
        partOf = listOf(Reference("Task/parent-test-task-id"))
        executionPeriod =
          Period().apply {
            start = Date().plusDays(-5)
            status = TaskStatus.REQUESTED
          }
      }

    // Add tasks to database instead of mocking; database is in memory and reset after every test
    runBlocking { fhirEngine.create(task) }

    coEvery { fhirEngine.get<Task>(any()).status.isIn(TaskStatus.COMPLETED) } returns true

    coEvery { defaultRepository.update(any()) } just runs

    assertEquals(TaskStatus.REQUESTED, task.status)

    runBlocking { fhirResourceUtil.updateUpcomingTasksToDue() }

    val taskSlot = slot<Task>()
    coVerify { defaultRepository.update(capture(taskSlot)) }

    assertEquals(TaskStatus.READY, taskSlot.captured.status)
  }

  @Test
<<<<<<< HEAD
  fun testUpdateTaskStatusesGivenTasks() = runTest {
    val parentTask =
      Task().apply {
        id = "parent-test-task-id"
        executionPeriod =
          Period().apply {
            start = Date().plusDays(-21)
            status = TaskStatus.COMPLETED
          }
      }
=======
  fun testUpdateUpcomingTasksToDueHandlesWhenTaskResourcesToFilterByIsEmpty() {
    val task =
      Task().apply {
        id = "test-task-id"
        partOf = listOf(Reference("Task/parent-test-task-id"))
        executionPeriod =
          Period().apply {
            start = Date().plusDays(-5)
            status = TaskStatus.REQUESTED
          }
      }

    coEvery { fhirEngine.get<Task>(any()).status.isIn(TaskStatus.COMPLETED) } returns true

    coEvery { defaultRepository.update(any()) } just runs

    assertEquals(TaskStatus.REQUESTED, task.status)

    runBlocking { fhirResourceUtil.updateUpcomingTasksToDue(null, emptyList()) }

    coVerify(inverse = true) { defaultRepository.update(task) }

    assertEquals(TaskStatus.REQUESTED, task.status)
  }

  @Test
  fun testUpdateTaskStatusesGivenTasks() {
>>>>>>> c6e17d3d
    val task =
      Task().apply {
        id = "test-task-id"
        partOf = listOf(Reference("Task/${parentTask.logicalId}"))
        executionPeriod =
          Period().apply {
            start = Date().plusDays(-5)
            status = TaskStatus.REQUESTED
          }
      }

    fhirEngine.create(parentTask, task)

    coEvery { defaultRepository.update(any()) } just runs

    fhirResourceUtil.updateUpcomingTasksToDue(taskResourcesToFilterBy = listOf(task))

    val taskSlot = slot<Task>()
    coVerify { defaultRepository.update(capture(taskSlot)) }

    assertEquals(TaskStatus.READY, taskSlot.captured.status)
  }
}<|MERGE_RESOLUTION|>--- conflicted
+++ resolved
@@ -221,7 +221,6 @@
   }
 
   @Test
-<<<<<<< HEAD
   fun testUpdateTaskStatusesGivenTasks() = runTest {
     val parentTask =
       Task().apply {
@@ -232,7 +231,30 @@
             status = TaskStatus.COMPLETED
           }
       }
-=======
+    val task =
+      Task().apply {
+        id = "test-task-id"
+        partOf = listOf(Reference("Task/${parentTask.logicalId}"))
+        executionPeriod =
+          Period().apply {
+            start = Date().plusDays(-5)
+            status = TaskStatus.REQUESTED
+          }
+      }
+
+    fhirEngine.create(parentTask, task)
+
+    coEvery { defaultRepository.update(any()) } just runs
+
+    fhirResourceUtil.updateUpcomingTasksToDue(taskResourcesToFilterBy = listOf(task))
+
+    val taskSlot = slot<Task>()
+    coVerify { defaultRepository.update(capture(taskSlot)) }
+
+    assertEquals(TaskStatus.READY, taskSlot.captured.status)
+  }
+
+  @Test
   fun testUpdateUpcomingTasksToDueHandlesWhenTaskResourcesToFilterByIsEmpty() {
     val task =
       Task().apply {
@@ -257,30 +279,4 @@
 
     assertEquals(TaskStatus.REQUESTED, task.status)
   }
-
-  @Test
-  fun testUpdateTaskStatusesGivenTasks() {
->>>>>>> c6e17d3d
-    val task =
-      Task().apply {
-        id = "test-task-id"
-        partOf = listOf(Reference("Task/${parentTask.logicalId}"))
-        executionPeriod =
-          Period().apply {
-            start = Date().plusDays(-5)
-            status = TaskStatus.REQUESTED
-          }
-      }
-
-    fhirEngine.create(parentTask, task)
-
-    coEvery { defaultRepository.update(any()) } just runs
-
-    fhirResourceUtil.updateUpcomingTasksToDue(taskResourcesToFilterBy = listOf(task))
-
-    val taskSlot = slot<Task>()
-    coVerify { defaultRepository.update(capture(taskSlot)) }
-
-    assertEquals(TaskStatus.READY, taskSlot.captured.status)
-  }
 }