/*
 * Copyright 2021 Ona Systems, Inc
 *
 * Licensed under the Apache License, Version 2.0 (the "License");
 * you may not use this file except in compliance with the License.
 * You may obtain a copy of the License at
 *
 *       http://www.apache.org/licenses/LICENSE-2.0
 *
 * Unless required by applicable law or agreed to in writing, software
 * distributed under the License is distributed on an "AS IS" BASIS,
 * WITHOUT WARRANTIES OR CONDITIONS OF ANY KIND, either express or implied.
 * See the License for the specific language governing permissions and
 * limitations under the License.
 */

package org.smartregister.fhircore.engine.ui.pin

import android.app.Application
import androidx.arch.core.executor.testing.InstantTaskExecutorRule
import androidx.compose.runtime.mutableStateOf
import androidx.lifecycle.MutableLiveData
import androidx.test.core.app.ApplicationProvider
import dagger.hilt.android.testing.BindValue
import dagger.hilt.android.testing.HiltAndroidRule
import dagger.hilt.android.testing.HiltAndroidTest
import io.mockk.coEvery
import io.mockk.every
import io.mockk.just
import io.mockk.mockk
import io.mockk.runs
import io.mockk.spyk
import javax.inject.Inject
import kotlinx.coroutines.ExperimentalCoroutinesApi
import org.junit.Assert
import org.junit.Before
import org.junit.Ignore
import org.junit.Rule
import org.junit.Test
import org.smartregister.fhircore.engine.app.fakes.Faker
import org.smartregister.fhircore.engine.auth.AuthCredentials
import org.smartregister.fhircore.engine.configuration.app.ApplicationConfiguration
import org.smartregister.fhircore.engine.robolectric.RobolectricTest
import org.smartregister.fhircore.engine.rule.CoroutineTestRule
import org.smartregister.fhircore.engine.util.DispatcherProvider
import org.smartregister.fhircore.engine.util.SecureSharedPreference
import org.smartregister.fhircore.engine.util.SharedPreferencesHelper

@ExperimentalCoroutinesApi
@HiltAndroidTest
internal class PinViewModelTest : RobolectricTest() {

  @get:Rule(order = 0) val hiltRule = HiltAndroidRule(this)

  @get:Rule(order = 1) val instantTaskExecutorRule = InstantTaskExecutorRule()

  @get:Rule(order = 2) val coroutineTestRule: CoroutineTestRule = CoroutineTestRule()

  @Inject lateinit var dispatcherProvider: DispatcherProvider

  @BindValue val sharedPreferencesHelper: SharedPreferencesHelper = mockk()

  @BindValue val secureSharedPreference: SecureSharedPreference = mockk()

<<<<<<< HEAD
  val defaultRepository: DefaultRepository = mockk()

=======
>>>>>>> 820e07e6
  @BindValue val configurationRegistry = Faker.buildTestConfigurationRegistry()

  private val application = ApplicationProvider.getApplicationContext<Application>()

  private lateinit var pinViewModel: PinViewModel

  private val testPin = MutableLiveData("1234")

  @Before
  fun setUp() {
    hiltRule.inject()

    coEvery { sharedPreferencesHelper.read(any(), "") } returns "1234"
    coEvery { sharedPreferencesHelper.write(any(), true) } just runs
    coEvery { sharedPreferencesHelper.remove(any()) } returns Unit
    coEvery { secureSharedPreference.retrieveSessionUsername() } returns "demo"
    coEvery { secureSharedPreference.saveSessionPin("1234") } returns Unit
    coEvery { secureSharedPreference.retrieveSessionPin() } returns "1234"
    coEvery {
      secureSharedPreference.saveCredentials(
        AuthCredentials("username", "password", "sessionToken", "refreshToken")
      )
    } returns Unit

    pinViewModel =
      spyk(
        PinViewModel(
          dispatcher = dispatcherProvider,
          sharedPreferences = sharedPreferencesHelper,
          secureSharedPreference = secureSharedPreference,
          configurationRegistry = configurationRegistry,
          app = application
        )
      )

    every { pinViewModel.pinUiState } returns
      mutableStateOf(PinUiState(savedPin = "1234", isSetupPage = true, appName = "demo"))
    every { pinViewModel.applicationConfiguration } returns
      ApplicationConfiguration(appId = "appId", appTitle = "demo")
    every { pinViewModel.showError } returns MutableLiveData(false)
    every { pinViewModel.navigateToHome } returns MutableLiveData(true)
  }

  @Test
  fun testOnPinChangeValidated() {
    pinViewModel.pinUiState.value = PinUiState(savedPin = "1234", isSetupPage = false)

    pinViewModel.onPinChanged(testPin.value.toString())
    Assert.assertEquals(pinViewModel.pinUiState.value.savedPin, testPin.value.toString())
    Assert.assertEquals(pinViewModel.enableSetPin.value, true)
    Assert.assertEquals(pinViewModel.navigateToHome.value, true)
  }

  @Test
  fun testOnPinConfirmed() {
    pinViewModel.onPinConfirmed()
    Assert.assertEquals(
      pinViewModel.secureSharedPreference.retrieveSessionPin()!!,
      testPin.value.toString()
    )
    Assert.assertEquals(false, pinViewModel.showError.value)
  }

  @Test
  fun testOnPinConfirmedValidated() {
    pinViewModel.onPinConfirmed()
    Assert.assertEquals(
      pinViewModel.secureSharedPreference.retrieveSessionPin()!!,
      testPin.value.toString()
    )
    Assert.assertEquals(pinViewModel.showError.value, false)
    Assert.assertEquals(true, pinViewModel.navigateToHome.value)
  }

  @Test
  fun testLoadData() {
    pinViewModel.setPinUiState(isSetup = true)
    val pinUiState = pinViewModel.pinUiState.value
    Assert.assertEquals(pinUiState.isSetupPage, true)
    Assert.assertNotNull(pinUiState.savedPin)
    Assert.assertNotNull(pinUiState.enterUserLoginMessage)
  }

  @Test
  fun testLoadDataForLoginScreen() {
    pinViewModel.setPinUiState(isSetup = false)
    val pinUiState = pinViewModel.pinUiState.value
    Assert.assertEquals(pinUiState.isSetupPage, true)
    Assert.assertNotNull(pinUiState.savedPin)
  }

  @Test
  fun testOnPinChangeError() {
    pinViewModel.onPinChanged("3232")
    Assert.assertEquals(pinViewModel.showError.value, true)
  }

  @Test
  fun testOnPinChangeInvalid() {
    pinViewModel.onPinChanged("32")
    Assert.assertEquals(pinViewModel.showError.value, false)
    Assert.assertEquals(pinViewModel.enableSetPin.value, false)
  }

  @Ignore("reason : action dialer is disabled for now")
  @Test
  fun testOnForgotPin() {
    pinViewModel.forgotPin()
    Assert.assertEquals(pinViewModel.launchDialPad.value, "tel:XXXX")
  }

  @Test
  fun testOnMenuLoginClicked() {
    pinViewModel.onMenuLoginClicked()
    Assert.assertEquals(pinViewModel.navigateToLogin.value, true)
  }

  @Test
  fun testOnMenuSettingsClicked() {
    pinViewModel.onMenuSettingClicked()
    Assert.assertEquals(pinViewModel.navigateToSettings.value, true)
  }
}<|MERGE_RESOLUTION|>--- conflicted
+++ resolved
@@ -62,11 +62,6 @@
 
   @BindValue val secureSharedPreference: SecureSharedPreference = mockk()
 
-<<<<<<< HEAD
-  val defaultRepository: DefaultRepository = mockk()
-
-=======
->>>>>>> 820e07e6
   @BindValue val configurationRegistry = Faker.buildTestConfigurationRegistry()
 
   private val application = ApplicationProvider.getApplicationContext<Application>()
