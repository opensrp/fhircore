/*
 * Copyright 2021 Ona Systems, Inc
 *
 * Licensed under the Apache License, Version 2.0 (the "License");
 * you may not use this file except in compliance with the License.
 * You may obtain a copy of the License at
 *
 *       http://www.apache.org/licenses/LICENSE-2.0
 *
 * Unless required by applicable law or agreed to in writing, software
 * distributed under the License is distributed on an "AS IS" BASIS,
 * WITHOUT WARRANTIES OR CONDITIONS OF ANY KIND, either express or implied.
 * See the License for the specific language governing permissions and
 * limitations under the License.
 */

package org.smartregister.fhircore.engine.p2p.dao

import ca.uhn.fhir.rest.param.ParamPrefixEnum
import com.google.android.fhir.FhirEngine
import com.google.android.fhir.search.Search
import com.google.android.fhir.search.filter.DateParamFilterCriterion
import io.mockk.coEvery
import io.mockk.coVerify
import io.mockk.every
import io.mockk.mockk
import io.mockk.slot
import io.mockk.spyk
import java.util.Date
import java.util.TreeSet
import kotlinx.coroutines.runBlocking
import kotlinx.coroutines.test.runTest
import org.hl7.fhir.r4.model.Address
import org.hl7.fhir.r4.model.ContactPoint
import org.hl7.fhir.r4.model.Encounter
import org.hl7.fhir.r4.model.Enumerations
import org.hl7.fhir.r4.model.Group
import org.hl7.fhir.r4.model.HumanName
import org.hl7.fhir.r4.model.Meta
import org.hl7.fhir.r4.model.Observation
import org.hl7.fhir.r4.model.Patient
import org.hl7.fhir.r4.model.Questionnaire
import org.hl7.fhir.r4.model.QuestionnaireResponse
import org.hl7.fhir.r4.model.ResourceType
import org.hl7.fhir.r4.model.StringType
import org.joda.time.LocalDate
import org.junit.Assert.assertEquals
import org.junit.Assert.assertTrue
import org.junit.Before
import org.junit.Test
import org.robolectric.util.ReflectionHelpers
import org.smartregister.fhircore.engine.app.fakes.Faker
import org.smartregister.fhircore.engine.configuration.ConfigurationRegistry
import org.smartregister.fhircore.engine.robolectric.RobolectricTest
import org.smartregister.fhircore.engine.util.DefaultDispatcherProvider
import org.smartregister.fhircore.engine.util.extension.resourceClassType
import org.smartregister.p2p.sync.DataType

class BaseP2PTransferDaoTest : RobolectricTest() {

  private lateinit var baseP2PTransferDao: BaseP2PTransferDao

  private val configurationRegistry: ConfigurationRegistry = Faker.buildTestConfigurationRegistry()

  private val fhirEngine: FhirEngine = mockk(relaxed = true)

  private val currentDate = Date()

  @Before
  fun setUp() {
<<<<<<< HEAD
    fhirEngine = mockk(relaxed = true)
    defaultRepository = mockk()
    configurationRegistry = Faker.buildTestConfigurationRegistry()
=======
>>>>>>> 820e07e6
    baseP2PTransferDao =
      spyk(
        P2PReceiverTransferDao(
          fhirEngine,
          DefaultDispatcherProvider(),
          configurationRegistry,
          mockk()
        )
      )
  }

  @Test
  fun `getDataTypes() returns correct list of datatypes`() {

    val actualDataTypes = baseP2PTransferDao.getDataTypes()
    assertEquals(9, actualDataTypes.size)
    assertTrue(
      actualDataTypes.contains(DataType(ResourceType.Group.name, DataType.Filetype.JSON, 0))
    )
    assertTrue(
      actualDataTypes.contains(DataType(ResourceType.Patient.name, DataType.Filetype.JSON, 1))
    )
    assertTrue(
      actualDataTypes.contains(DataType(ResourceType.Questionnaire.name, DataType.Filetype.JSON, 2))
    )
    assertTrue(
      actualDataTypes.contains(
        DataType(ResourceType.QuestionnaireResponse.name, DataType.Filetype.JSON, 3)
      )
    )
    assertTrue(
      actualDataTypes.contains(DataType(ResourceType.Observation.name, DataType.Filetype.JSON, 4))
    )
    assertTrue(
      actualDataTypes.contains(DataType(ResourceType.Encounter.name, DataType.Filetype.JSON, 5))
    )
  }

  @Test
  fun `getDynamicDataTypes() returns correct list of datatypes`() {
    val resourceList =
      listOf(
        ResourceType.Group.name,
        ResourceType.Patient.name,
        ResourceType.Questionnaire.name,
        ResourceType.QuestionnaireResponse.name,
        ResourceType.Observation.name,
        ResourceType.Encounter.name
      )
    val actualDataTypes = baseP2PTransferDao.getDynamicDataTypes(resourceList)
    assertEquals(6, actualDataTypes.size)
    assertTrue(
      actualDataTypes.contains(DataType(ResourceType.Group.name, DataType.Filetype.JSON, 0))
    )
    assertTrue(
      actualDataTypes.contains(DataType(ResourceType.Patient.name, DataType.Filetype.JSON, 1))
    )
    assertTrue(
      actualDataTypes.contains(DataType(ResourceType.Questionnaire.name, DataType.Filetype.JSON, 2))
    )
    assertTrue(
      actualDataTypes.contains(
        DataType(ResourceType.QuestionnaireResponse.name, DataType.Filetype.JSON, 3)
      )
    )
    assertTrue(
      actualDataTypes.contains(DataType(ResourceType.Observation.name, DataType.Filetype.JSON, 4))
    )
    assertTrue(
      actualDataTypes.contains(DataType(ResourceType.Encounter.name, DataType.Filetype.JSON, 5))
    )
  }

  @Test
  fun `loadResources() calls fhirEngine#search()`() {

    val patientDataType = DataType("Patient", DataType.Filetype.JSON, 1)
    val classType = patientDataType.name.resourceClassType()
    runBlocking {
      baseP2PTransferDao.loadResources(
        lastRecordUpdatedAt = 0,
        batchSize = 25,
        classType = classType
      )
    }

    val searchSlot = slot<Search>()
    coVerify { fhirEngine.search<Patient>(capture(searchSlot)) }
    assertEquals(25, searchSlot.captured.count)
    assertEquals(ResourceType.Patient, searchSlot.captured.type)

    val dateTimeFilterCriterion: MutableList<Any> =
      ReflectionHelpers.getField(searchSlot.captured, "dateTimeFilterCriteria")
    val tokenFilters: MutableList<DateParamFilterCriterion> =
      ReflectionHelpers.getField(dateTimeFilterCriterion[0], "filters")
    assertEquals("_lastUpdated", tokenFilters[0].parameter.paramName)
    assertEquals(ParamPrefixEnum.GREATERTHAN, tokenFilters[0].prefix)
  }

  @Test
  fun `resourceClassType() returns correct resource class type for data type`() {
    assertEquals(
      Group::class.java,
      DataType(ResourceType.Group.name, DataType.Filetype.JSON, 0).name.resourceClassType()
    )
    assertEquals(
      Encounter::class.java,
      DataType(ResourceType.Encounter.name, DataType.Filetype.JSON, 0).name.resourceClassType()
    )
    assertEquals(
      Observation::class.java,
      DataType(ResourceType.Observation.name, DataType.Filetype.JSON, 0).name.resourceClassType()
    )
    assertEquals(
      Patient::class.java,
      DataType(ResourceType.Patient.name, DataType.Filetype.JSON, 0).name.resourceClassType()
    )
    assertEquals(
      Questionnaire::class.java,
      DataType(ResourceType.Questionnaire.name, DataType.Filetype.JSON, 0).name.resourceClassType()
    )
    assertEquals(
      QuestionnaireResponse::class.java,
      DataType(ResourceType.QuestionnaireResponse.name, DataType.Filetype.JSON, 0)
        .name
        .resourceClassType()
    )
  }

  @Test
  fun `countTotalRecordsForSync() calls fhirEngine#count`() = runTest {
    every { baseP2PTransferDao.getDataTypes() } returns
      TreeSet<DataType>().apply {
        add(DataType(ResourceType.Patient.name, DataType.Filetype.JSON, 1))
      }

    coEvery { fhirEngine.count(any()) } returns 1

    assertEquals(1, baseP2PTransferDao.countTotalRecordsForSync(HashMap()))
  }

  @Test
  fun `getSearchObjectForCount() create search filter in fhirEngine`() {
    val search = baseP2PTransferDao.getSearchObjectForCount(1656663911, Patient::class.java)
    assertEquals("Patient", search.type.name)
  }

  @Test
  fun getDefaultDataTypesReturnsCorrectListOfDataTypes() {

    val actualDataTypes = baseP2PTransferDao.getDefaultDataTypes()
    assertEquals(6, actualDataTypes.size)
    assertTrue(
      actualDataTypes.contains(DataType(ResourceType.Group.name, DataType.Filetype.JSON, 0))
    )
    assertTrue(
      actualDataTypes.contains(DataType(ResourceType.Patient.name, DataType.Filetype.JSON, 1))
    )
    assertTrue(
      actualDataTypes.contains(DataType(ResourceType.Questionnaire.name, DataType.Filetype.JSON, 2))
    )
    assertTrue(
      actualDataTypes.contains(
        DataType(ResourceType.QuestionnaireResponse.name, DataType.Filetype.JSON, 3)
      )
    )
    assertTrue(
      actualDataTypes.contains(DataType(ResourceType.Observation.name, DataType.Filetype.JSON, 4))
    )
    assertTrue(
      actualDataTypes.contains(DataType(ResourceType.Encounter.name, DataType.Filetype.JSON, 5))
    )
  }

  private fun populateTestPatient(): Patient {
    val patientId = "patient-123456"
    val patient: Patient =
      Patient().apply {
        id = patientId
        active = true
        birthDate = LocalDate.parse("1999-10-03").toDate()
        gender = Enumerations.AdministrativeGender.MALE
        address =
          listOf(
            Address().apply {
              city = "Nairobi"
              country = "Kenya"
            }
          )
        name =
          listOf(
            HumanName().apply {
              given = mutableListOf(StringType("Kiptoo"))
              family = "Maina"
            }
          )
        telecom = listOf(ContactPoint().apply { value = "12345" })
        meta = Meta().apply { lastUpdated = currentDate }
      }
    return patient
  }
}<|MERGE_RESOLUTION|>--- conflicted
+++ resolved
@@ -18,6 +18,8 @@
 
 import ca.uhn.fhir.rest.param.ParamPrefixEnum
 import com.google.android.fhir.FhirEngine
+import com.google.android.fhir.db.ResourceNotFoundException
+import com.google.android.fhir.logicalId
 import com.google.android.fhir.search.Search
 import com.google.android.fhir.search.filter.DateParamFilterCriterion
 import io.mockk.coEvery
@@ -41,6 +43,7 @@
 import org.hl7.fhir.r4.model.Patient
 import org.hl7.fhir.r4.model.Questionnaire
 import org.hl7.fhir.r4.model.QuestionnaireResponse
+import org.hl7.fhir.r4.model.Resource
 import org.hl7.fhir.r4.model.ResourceType
 import org.hl7.fhir.r4.model.StringType
 import org.joda.time.LocalDate
@@ -68,21 +71,8 @@
 
   @Before
   fun setUp() {
-<<<<<<< HEAD
-    fhirEngine = mockk(relaxed = true)
-    defaultRepository = mockk()
-    configurationRegistry = Faker.buildTestConfigurationRegistry()
-=======
->>>>>>> 820e07e6
     baseP2PTransferDao =
-      spyk(
-        P2PReceiverTransferDao(
-          fhirEngine,
-          DefaultDispatcherProvider(),
-          configurationRegistry,
-          mockk()
-        )
-      )
+      spyk(P2PReceiverTransferDao(fhirEngine, DefaultDispatcherProvider(), configurationRegistry))
   }
 
   @Test
@@ -145,6 +135,46 @@
     assertTrue(
       actualDataTypes.contains(DataType(ResourceType.Encounter.name, DataType.Filetype.JSON, 5))
     )
+  }
+
+  @Test
+  fun `addOrUpdate() calls fhirEngine#update() when resource already exists`() {
+    val expectedPatient = populateTestPatient()
+
+    coEvery { fhirEngine.get(ResourceType.Patient, expectedPatient.logicalId) } returns
+      expectedPatient
+    runBlocking { baseP2PTransferDao.addOrUpdate(expectedPatient) }
+
+    val resourceSlot = slot<Resource>()
+    coVerify { fhirEngine.update(capture(resourceSlot)) }
+    val actualPatient = resourceSlot.captured as Patient
+    assertEquals(expectedPatient.logicalId, actualPatient.logicalId)
+    assertEquals(expectedPatient.birthDate, actualPatient.birthDate)
+    assertEquals(expectedPatient.gender, actualPatient.gender)
+    assertEquals(expectedPatient.address[0].city, actualPatient.address[0].city)
+    assertEquals(expectedPatient.address[0].country, actualPatient.address[0].country)
+    assertEquals(expectedPatient.name[0].family, actualPatient.name[0].family)
+    assertEquals(expectedPatient.meta.lastUpdated, actualPatient.meta.lastUpdated)
+  }
+
+  @Test
+  fun `addOrUpdate() calls fhirEngine#create() when resource does not exist`() {
+    val expectedPatient = populateTestPatient()
+    val resourceNotFoundException = ResourceNotFoundException("", "")
+    coEvery { fhirEngine.get(ResourceType.Patient, expectedPatient.logicalId) } throws
+      resourceNotFoundException
+    runBlocking { baseP2PTransferDao.addOrUpdate(expectedPatient) }
+
+    val resourceSlot = slot<Resource>()
+    coVerify { fhirEngine.create(capture(resourceSlot)) }
+    val actualPatient = resourceSlot.captured as Patient
+    assertEquals(expectedPatient.logicalId, actualPatient.logicalId)
+    assertEquals(expectedPatient.birthDate, actualPatient.birthDate)
+    assertEquals(expectedPatient.gender, actualPatient.gender)
+    assertEquals(expectedPatient.address[0].city, actualPatient.address[0].city)
+    assertEquals(expectedPatient.address[0].country, actualPatient.address[0].country)
+    assertEquals(expectedPatient.name[0].family, actualPatient.name[0].family)
+    assertEquals(expectedPatient.meta.lastUpdated, actualPatient.meta.lastUpdated)
   }
 
   @Test
