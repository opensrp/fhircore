--- conflicted
+++ resolved
@@ -22,7 +22,6 @@
 import dagger.hilt.android.testing.HiltAndroidTest
 import dagger.hilt.android.testing.HiltTestApplication
 import io.mockk.mockk
-import javax.inject.Inject
 import org.junit.After
 import org.junit.Assert
 import org.junit.Before
@@ -30,29 +29,28 @@
 import org.junit.Test
 import org.robolectric.Robolectric
 import org.smartregister.fhircore.engine.R
+import org.smartregister.fhircore.engine.app.fakes.Faker
+import org.smartregister.fhircore.engine.configuration.ConfigurationRegistry
 import org.smartregister.fhircore.engine.configuration.app.ConfigService
 import org.smartregister.fhircore.engine.robolectric.RobolectricTest
 import org.smartregister.fhircore.engine.util.DefaultDispatcherProvider
 import org.smartregister.fhircore.engine.util.SharedPreferencesHelper
 import org.smartregister.fhircore.engine.util.test.HiltActivityForTest
+import javax.inject.Inject
 
 @HiltAndroidTest
 class SyncListenerManagerTest : RobolectricTest() {
 
   @get:Rule(order = 0) val hiltAndroidRule = HiltAndroidRule(this)
 
-<<<<<<< HEAD
   private lateinit var syncListenerManager: SyncListenerManager
 
-=======
->>>>>>> 79a34416
   @Inject lateinit var sharedPreferencesHelper: SharedPreferencesHelper
 
   @Inject lateinit var configService: ConfigService
 
   @Inject lateinit var dispatcherProvider: DefaultDispatcherProvider
 
-  private lateinit var syncListenerManager: SyncListenerManager
   private lateinit var hiltActivityForTest: HiltActivityForTest
   private val configurationRegistry: ConfigurationRegistry = Faker.buildTestConfigurationRegistry()
   private val activityController = Robolectric.buildActivity(HiltActivityForTest::class.java)
@@ -68,13 +66,10 @@
       SyncListenerManager(
         configService = configService,
         sharedPreferencesHelper = sharedPreferencesHelper,
-<<<<<<< HEAD
-        fhirEngine = fhirEngine
-=======
-        configurationRegistry = configurationRegistry,
+        //configurationRegistry = configurationRegistry,
         context = ApplicationProvider.getApplicationContext(),
         dispatcherProvider = dispatcherProvider,
->>>>>>> 79a34416
+        fhirEngine = fhirEngine
       )
   }
 
