/*
 * Copyright 2021 Ona Systems, Inc
 *
 * Licensed under the Apache License, Version 2.0 (the "License");
 * you may not use this file except in compliance with the License.
 * You may obtain a copy of the License at
 *
 *       http://www.apache.org/licenses/LICENSE-2.0
 *
 * Unless required by applicable law or agreed to in writing, software
 * distributed under the License is distributed on an "AS IS" BASIS,
 * WITHOUT WARRANTIES OR CONDITIONS OF ANY KIND, either express or implied.
 * See the License for the specific language governing permissions and
 * limitations under the License.
 */

package org.smartregister.fhircore.engine.cql

import ca.uhn.fhir.context.FhirContext
import ca.uhn.fhir.context.FhirVersionEnum
import com.google.android.fhir.FhirEngine
import com.google.android.fhir.logicalId
import com.google.common.collect.Lists
import io.mockk.coEvery
import io.mockk.just
import io.mockk.mockk
import io.mockk.runs
import java.io.ByteArrayInputStream
import java.io.IOException
import java.io.InputStream
import java.util.Base64
import kotlinx.coroutines.runBlocking
import org.hl7.fhir.instance.model.api.IBaseBundle
import org.hl7.fhir.instance.model.api.IBaseResource
import org.hl7.fhir.r4.model.Bundle
import org.hl7.fhir.r4.model.Condition
import org.hl7.fhir.r4.model.DecimalType
import org.hl7.fhir.r4.model.Library
import org.hl7.fhir.r4.model.Observation
import org.hl7.fhir.r4.model.Patient
import org.hl7.fhir.r4.model.ResourceType
import org.junit.Assert
import org.junit.Before
import org.junit.Test
import org.smartregister.fhircore.engine.data.local.DefaultRepository
import org.smartregister.fhircore.engine.util.DefaultDispatcherProvider
import org.smartregister.fhircore.engine.util.FileUtil
import timber.log.Timber

class LibraryEvaluatorTest {
  var evaluator: LibraryEvaluator? = null
  var libraryData = ""
  var helperData = ""
  var valueSetData = ""
  var testData = ""
  var result = ""
  var evaluatorId = "ANCRecommendationA2"
  var context = "Patient"
  var contextLabel = "mom-with-anemia"

  @Before
  fun setUp() {
    try {
      libraryData = FileUtil.readJsonFile("test/resources/cql/libraryevaluator/library.json")
      helperData = FileUtil.readJsonFile("test/resources/cql/libraryevaluator/helper.json")
      valueSetData = FileUtil.readJsonFile("test/resources/cql/libraryevaluator/valueSet.json")
      testData = FileUtil.readJsonFile("test/resources/cql/libraryevaluator/patient.json")
      result = FileUtil.readJsonFile("test/resources/cql/libraryevaluator/result.json")
      evaluator = LibraryEvaluator()
    } catch (e: IOException) {
      Timber.e(e, e.message)
    }
  }

  @Test
  fun runCqlTest() {
    val fhirContext = FhirContext.forCached(FhirVersionEnum.R4)
    val parser = fhirContext.newJsonParser()!!
    val libraryStream: InputStream = ByteArrayInputStream(libraryData.toByteArray())
    val fhirHelpersStream: InputStream = ByteArrayInputStream(helperData.toByteArray())
    val library = parser.parseResource(libraryStream)
    val fhirHelpersLibrary = parser.parseResource(fhirHelpersStream)
    val patientResources: List<IBaseResource> = Lists.newArrayList(library, fhirHelpersLibrary)

    val valueSetStream: InputStream = ByteArrayInputStream(valueSetData.toByteArray())
    val valueSetBundle = parser.parseResource(valueSetStream) as IBaseBundle

    val dataStream: InputStream = ByteArrayInputStream(testData.toByteArray())
    val dataBundle = parser.parseResource(dataStream) as IBaseBundle

    val auxResult =
      evaluator!!.runCql(
        patientResources,
        valueSetBundle,
        dataBundle,
        fhirContext,
        evaluatorId,
        context,
        contextLabel
      )
    Assert.assertEquals(result, auxResult)
  }

  @Test
  fun testGetStringValueWithResourceShouldReturnCorrectStringRepresentation() {
    val resource = Patient().apply { id = "123" }
    val resourceStr = FhirContext.forR4().newJsonParser().encodeResourceToString(resource)

    val result = evaluator!!.getStringValue(resource)

    Assert.assertEquals(resourceStr, result)
  }

  @Test
  fun testGetStringValueWithTypeDataShouldReturnCorrectStringRepresentation() {
    val type = DecimalType(123)
    val typeStr = type.toString()

    val result = evaluator!!.getStringValue(type)

    Assert.assertEquals(typeStr, result)
  }

  @Test
  fun createBundleTestForG6pd() {
    val result = evaluator!!.createBundle(listOf(Patient(), Observation(), Condition()))

    Assert.assertEquals(ResourceType.Patient, result.entry[0].resource.resourceType)
    Assert.assertEquals(ResourceType.Observation, result.entry[1].resource.resourceType)
    Assert.assertEquals(ResourceType.Condition, result.entry[2].resource.resourceType)
  }

  @Test
  fun runCqlLibraryTestForG6pd() {
    val fhirContext = FhirContext.forCached(FhirVersionEnum.R4)
    val parser = fhirContext.newJsonParser()!!
    val cqlElm = FileUtil.readJsonFile("test/resources/cql/g6pdlibraryevaluator/library-elm.json")

    val cqlLibrary =
      parser.parseResource(
        FileUtil.readJsonFile("test/resources/cql/g6pdlibraryevaluator/library.json")
          .replace("#library-elm.json", Base64.getEncoder().encodeToString(cqlElm.toByteArray()))
      ) as
        Library
    val fhirHelpersLibrary =
      parser.parseResource(
        FileUtil.readJsonFile("test/resources/cql/g6pdlibraryevaluator/helper.json")
      ) as
        Library

    val dataBundle =
      parser.parseResource(
        FileUtil.readJsonFile("test/resources/cql/g6pdlibraryevaluator/patient.json")
      ) as
        Bundle

    val patient =
      dataBundle.entry.first { it.resource.resourceType == ResourceType.Patient }.resource as
        Patient

    val fhirEngine = mockk<FhirEngine>()
    val defaultRepository = DefaultRepository(fhirEngine, DefaultDispatcherProvider())

    coEvery { fhirEngine.load(Library::class.java, cqlLibrary.logicalId) } returns cqlLibrary
    coEvery { fhirEngine.load(Library::class.java, fhirHelpersLibrary.logicalId) } returns
      fhirHelpersLibrary
    coEvery { fhirEngine.save(any()) } just runs

    val result = runBlocking {
      evaluator!!.runCqlLibrary(
        cqlLibrary.logicalId,
        patient,
<<<<<<< HEAD
        dataBundle.entry.filter { it.resource.resourceType != ResourceType.Patient }.map {
          it.resource
        },
        defaultRepository,
        true
=======
        dataBundle.apply { entry.removeIf { it.resource.resourceType == ResourceType.Patient } },
        defaultRepository
>>>>>>> 41447931
      )
    }

    System.out.println(result)

    Assert.assertTrue(result.contains("AgeRange -> BooleanType[true]"))
    Assert.assertTrue(result.contains("Female -> BooleanType[true]"))
    Assert.assertTrue(result.contains("is Pregnant -> BooleanType[true]"))
    Assert.assertTrue(result.contains("Abnormal Haemoglobin -> BooleanType[false]"))
  }

  @Test
  fun processCqlPatientBundleTest() {
    val results = evaluator!!.processCqlPatientBundle(testData)
    Assert.assertNotNull(results)
  }
}<|MERGE_RESOLUTION|>--- conflicted
+++ resolved
@@ -106,7 +106,7 @@
     val resource = Patient().apply { id = "123" }
     val resourceStr = FhirContext.forR4().newJsonParser().encodeResourceToString(resource)
 
-    val result = evaluator!!.getStringValue(resource)
+    val result = evaluator!!.getStringRepresentation(resource)
 
     Assert.assertEquals(resourceStr, result)
   }
@@ -116,7 +116,7 @@
     val type = DecimalType(123)
     val typeStr = type.toString()
 
-    val result = evaluator!!.getStringValue(type)
+    val result = evaluator!!.getStringRepresentation(type)
 
     Assert.assertEquals(typeStr, result)
   }
@@ -170,16 +170,8 @@
       evaluator!!.runCqlLibrary(
         cqlLibrary.logicalId,
         patient,
-<<<<<<< HEAD
-        dataBundle.entry.filter { it.resource.resourceType != ResourceType.Patient }.map {
-          it.resource
-        },
-        defaultRepository,
-        true
-=======
         dataBundle.apply { entry.removeIf { it.resource.resourceType == ResourceType.Patient } },
         defaultRepository
->>>>>>> 41447931
       )
     }
 
