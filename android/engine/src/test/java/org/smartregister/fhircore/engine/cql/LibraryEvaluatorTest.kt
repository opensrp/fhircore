--- conflicted
+++ resolved
@@ -106,11 +106,7 @@
     val resource = Patient().apply { id = "123" }
     val resourceStr = FhirContext.forR4().newJsonParser().encodeResourceToString(resource)
 
-<<<<<<< HEAD
-    val result = evaluator!!.getStringValue(resource)
-=======
     val result = evaluator!!.getStringRepresentation(resource)
->>>>>>> 042589cd
 
     Assert.assertEquals(resourceStr, result)
   }
@@ -120,11 +116,7 @@
     val type = DecimalType(123)
     val typeStr = type.toString()
 
-<<<<<<< HEAD
-    val result = evaluator!!.getStringValue(type)
-=======
     val result = evaluator!!.getStringRepresentation(type)
->>>>>>> 042589cd
 
     Assert.assertEquals(typeStr, result)
   }
@@ -178,13 +170,7 @@
       evaluator!!.runCqlLibrary(
         cqlLibrary.logicalId,
         patient,
-<<<<<<< HEAD
-        dataBundle.entry.filter { it.resource.resourceType != ResourceType.Patient }.map {
-          it.resource
-        },
-=======
         dataBundle.apply { entry.removeIf { it.resource.resourceType == ResourceType.Patient } },
->>>>>>> 042589cd
         defaultRepository,
         true
       )
