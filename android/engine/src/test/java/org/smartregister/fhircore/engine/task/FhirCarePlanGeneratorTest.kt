/*
 * Copyright 2021 Ona Systems, Inc
 *
 * Licensed under the Apache License, Version 2.0 (the "License");
 * you may not use this file except in compliance with the License.
 * You may obtain a copy of the License at
 *
 *       http://www.apache.org/licenses/LICENSE-2.0
 *
 * Unless required by applicable law or agreed to in writing, software
 * distributed under the License is distributed on an "AS IS" BASIS,
 * WITHOUT WARRANTIES OR CONDITIONS OF ANY KIND, either express or implied.
 * See the License for the specific language governing permissions and
 * limitations under the License.
 */

package org.smartregister.fhircore.engine.task

import com.google.android.fhir.FhirEngine
import com.google.android.fhir.get
import com.google.android.fhir.logicalId
import com.google.android.fhir.search.Search
import dagger.hilt.android.testing.HiltAndroidRule
import dagger.hilt.android.testing.HiltAndroidTest
import io.mockk.coEvery
import io.mockk.coVerify
import io.mockk.every
import io.mockk.just
import io.mockk.mockk
import io.mockk.mockkStatic
import io.mockk.runs
import io.mockk.unmockkStatic
import java.time.LocalDate
import java.util.Date
import java.util.UUID
import javax.inject.Inject
import kotlinx.coroutines.test.runTest
import org.hl7.fhir.r4.model.Bundle
import org.hl7.fhir.r4.model.CanonicalType
import org.hl7.fhir.r4.model.CarePlan
import org.hl7.fhir.r4.model.DateTimeType
import org.hl7.fhir.r4.model.DateType
import org.hl7.fhir.r4.model.Encounter
import org.hl7.fhir.r4.model.Group
import org.hl7.fhir.r4.model.Patient
import org.hl7.fhir.r4.model.PlanDefinition
import org.hl7.fhir.r4.model.QuestionnaireResponse
import org.hl7.fhir.r4.model.Resource
import org.hl7.fhir.r4.model.ResourceType
import org.hl7.fhir.r4.model.StructureMap
import org.hl7.fhir.r4.model.Task
import org.hl7.fhir.r4.utils.FHIRPathEngine
import org.hl7.fhir.r4.utils.StructureMapUtilities
import org.junit.After
import org.junit.Assert
import org.junit.Before
import org.junit.Ignore
import org.junit.Rule
import org.junit.Test
import org.smartregister.fhircore.engine.data.local.DefaultRepository
import org.smartregister.fhircore.engine.robolectric.RobolectricTest
import org.smartregister.fhircore.engine.util.extension.asReference
import org.smartregister.fhircore.engine.util.extension.asYyyyMmDd
import org.smartregister.fhircore.engine.util.extension.decodeResourceFromString
import org.smartregister.fhircore.engine.util.extension.encodeResourceToString
import org.smartregister.fhircore.engine.util.extension.extractId
import org.smartregister.fhircore.engine.util.extension.find
import org.smartregister.fhircore.engine.util.extension.lastDayOfMonth
import org.smartregister.fhircore.engine.util.extension.makeItReadable
import org.smartregister.fhircore.engine.util.extension.plusDays
import org.smartregister.fhircore.engine.util.extension.plusMonths
import org.smartregister.fhircore.engine.util.extension.plusYears
import org.smartregister.fhircore.engine.util.helper.TransformSupportServices

@HiltAndroidTest
class FhirCarePlanGeneratorTest : RobolectricTest() {
  @get:Rule(order = 0) val hiltRule = HiltAndroidRule(this)

  val fhirEngine: FhirEngine = mockk()
  val now = DateTimeType("2022-03-14") // 3 months ahead patient birthdate in sample

  lateinit var fhirCarePlanGenerator: FhirCarePlanGenerator

  @Inject lateinit var transformSupportServices: TransformSupportServices

  @Inject lateinit var fhirPathEngine: FHIRPathEngine

  lateinit var structureMapUtilities: StructureMapUtilities
  lateinit var defaultRepository: DefaultRepository

  @Before
  fun setup() {
    hiltRule.inject()

    structureMapUtilities = StructureMapUtilities(transformSupportServices.simpleWorkerContext)
    defaultRepository = mockk()
    fhirCarePlanGenerator =
      FhirCarePlanGenerator(
        fhirEngine = fhirEngine,
        transformSupportServices = transformSupportServices,
<<<<<<< HEAD
        defaultRepository = defaultRepository
=======
        fhirPathEngine = fhirPathEngine
>>>>>>> c7e42c1e
      )

    mockkStatic(DateTimeType::class)
    every { DateTimeType.now() } returns now
  }

  @After
  fun cleanup() {
    unmockkStatic(DateTimeType::class)
  }

  @Test
  fun testGenerateCarePlanForPatient() = runTest {
    val plandefinition =
      "plans/child-routine-visit/plandefinition.json"
        .readFile()
        .decodeResourceFromString<PlanDefinition>()

    val patient =
      "plans/child-routine-visit/sample/patient.json".readFile().decodeResourceFromString<Patient>()

    val structureMapScript = "plans/child-routine-visit/structure-map.txt".readFile()
    val structureMap =
      structureMapUtilities.parse(structureMapScript, "ChildRoutineCarePlan").also {
        // TODO: IMP - The parser does not recognize the time unit i.e. months and prints as ''
        //  so use only months and that would have the unit replaced with 'months'
        println(it.encodeResourceToString().replace("''", "'month'"))
      }

    coEvery { defaultRepository.create(any()) } returns emptyList()
    coEvery { fhirEngine.get<StructureMap>("131373") } returns structureMap
    coEvery { fhirEngine.search<CarePlan>(Search(ResourceType.CarePlan)) } returns listOf()

    fhirCarePlanGenerator.generateOrUpdateCarePlan(
        plandefinition,
        patient,
        Bundle().addEntry(Bundle.BundleEntryComponent().apply { resource = patient })
      )!!
      .also { println(it.encodeResourceToString()) }
      .also {
        val carePlan = it
        Assert.assertNotNull(UUID.fromString(carePlan.id))
        Assert.assertEquals(CarePlan.CarePlanStatus.ACTIVE, carePlan.status)
        Assert.assertEquals(CarePlan.CarePlanIntent.PLAN, carePlan.intent)
        Assert.assertEquals("Child Routine visit Plan", carePlan.title)
        Assert.assertEquals(
          "This defines the schedule of care for patients under 5 years old",
          carePlan.description
        )
        Assert.assertEquals(patient.logicalId, carePlan.subject.extractId())
        Assert.assertEquals(
          DateTimeType.now().value.makeItReadable(),
          carePlan.created.makeItReadable()
        )
        Assert.assertEquals(
          patient.generalPractitionerFirstRep.extractId(),
          carePlan.author.extractId()
        )
        Assert.assertEquals(
          DateTimeType.now().value.makeItReadable(),
          carePlan.period.start.makeItReadable()
        )
        Assert.assertEquals(
          patient.birthDate.plusYears(5).makeItReadable(),
          carePlan.period.end.makeItReadable()
        )
        // 60 - 2  = 58 TODO Fix issue with number of tasks updating relative to today's date
        Assert.assertTrue(carePlan.activityFirstRep.outcomeReference.isNotEmpty())

        val resourcesSlot = mutableListOf<Resource>()

        coVerify { defaultRepository.create(capture(resourcesSlot)) }

        resourcesSlot
          .filter { res -> res.resourceType == ResourceType.Task }
          .map { it as Task }
          .also { list -> Assert.assertTrue(list.isNotEmpty()) }
          .all { task ->
            // TODO
            task.status == Task.TaskStatus.REQUESTED &&
              LocalDate.parse(task.executionPeriod.end.asYyyyMmDd()).let { localDate ->
                localDate.dayOfMonth == localDate.lengthOfMonth()
              }
          }

        val task1 = resourcesSlot[1] as Task
        Assert.assertEquals(Task.TaskStatus.REQUESTED, task1.status)
        // TODO Fix issue with task start date updating relative to today's date
        Assert.assertTrue(task1.executionPeriod.start.makeItReadable().isNotEmpty())
        // Assert.assertEquals("01-Apr-2022", task1.executionPeriod.start.makeItReadable())
        // Assert.assertEquals("30-Apr-2022", task1.executionPeriod.end.makeItReadable())
      }
  }

  @Test
  fun testGenerateCarePlanForGroup() = runTest {
    val plandefinition =
      "plans/household-routine-visit/plandefinition.json"
        .readFile()
        .decodeResourceFromString<PlanDefinition>()

    val group =
      "plans/household-routine-visit/sample/group.json".readFile().decodeResourceFromString<Group>()

    val structureMapScript = "plans/household-routine-visit/structure-map.txt".readFile()
    val structureMap =
      structureMapUtilities.parse(structureMapScript, "HHRoutineCarePlan").also {
        // TODO: IMP - The parser does not recognize the time unit i.e. months and prints as ''
        //  so use only months and that would have the unit replaced with 'months'
        println(it.encodeResourceToString().replace("''", "'month'"))
      }

    coEvery { defaultRepository.create(any()) } returns emptyList()
    coEvery { fhirEngine.get<StructureMap>("hh") } returns structureMap
    coEvery { fhirEngine.search<CarePlan>(Search(ResourceType.CarePlan)) } returns listOf()

    fhirCarePlanGenerator.generateOrUpdateCarePlan(
        plandefinition,
        group,
        Bundle()
          .addEntry(
            Bundle.BundleEntryComponent().apply {
              resource = Encounter().apply { status = Encounter.EncounterStatus.FINISHED }
            }
          )
      )!!
      .also { println(it.encodeResourceToString()) }
      .also {
        val carePlan = it
        Assert.assertNotNull(UUID.fromString(carePlan.id))
        Assert.assertEquals(CarePlan.CarePlanStatus.ACTIVE, carePlan.status)
        Assert.assertEquals(CarePlan.CarePlanIntent.PLAN, carePlan.intent)
        Assert.assertEquals("HH Routine visit Plan", carePlan.title)
        Assert.assertEquals("sample plan", carePlan.description)
        Assert.assertEquals(group.logicalId, carePlan.subject.extractId())
        Assert.assertEquals(
          DateTimeType.now().value.makeItReadable(),
          carePlan.created.makeItReadable()
        )
        Assert.assertNotNull(carePlan.period.start)
        Assert.assertTrue(carePlan.activityFirstRep.outcomeReference.isNotEmpty())

        val resourcesSlot = mutableListOf<Resource>()

        coVerify { defaultRepository.create(capture(resourcesSlot)) }

        resourcesSlot
          .filter { res -> res.resourceType == ResourceType.Task }
          .map { it as Task }
          .also { list -> Assert.assertTrue(list.isNotEmpty()) }
          .all { task ->
            task.status == Task.TaskStatus.REQUESTED &&
              LocalDate.parse(task.executionPeriod.end.asYyyyMmDd()).let { localDate ->
                localDate.dayOfMonth == localDate.lengthOfMonth()
              }
          }

        val task1 = resourcesSlot[1] as Task
        Assert.assertEquals(Task.TaskStatus.REQUESTED, task1.status)
      }
  }

  @Test
  @Ignore("Passing local failing CI")
  fun testGenerateCarePlanForSickChildOver2m() = runTest {
    val plandefinition =
      "plans/sick-child-visit/plandefinition.json"
        .readFile()
        .decodeResourceFromString<PlanDefinition>()

    val patient =
      "plans/sick-child-visit/sample/patient.json"
        .readFile()
        .decodeResourceFromString<Patient>()
        .apply { this.birthDate = Date().plusMonths(-3) }
    val questionnaireResponse =
      "plans/sick-child-visit/sample/questionnaire-response-register-over2m.json"
        .readFile()
        .decodeResourceFromString<QuestionnaireResponse>()

    val structureMapRegister =
      structureMapUtilities.parse(
          "plans/sick-child-visit/structure-map-register.txt".readFile(),
          "SickChildCarePlan"
        )
        .also { println(it.encodeResourceToString()) }

    val structureMapReferral =
      structureMapUtilities.parse("plans/structure-map-referral.txt".readFile(), "ReferralTask")
        .also { println(it.encodeResourceToString()) }

    coEvery { fhirEngine.create(any()) } returns emptyList()
    coEvery { fhirEngine.search<CarePlan>(Search(ResourceType.CarePlan)) } returns listOf()
    coEvery { fhirEngine.get<StructureMap>("131900") } returns structureMapRegister
    coEvery { fhirEngine.get<StructureMap>("132067") } returns structureMapReferral

    fhirCarePlanGenerator.generateOrUpdateCarePlan(
        plandefinition,
        patient,
        Bundle().addEntry(Bundle.BundleEntryComponent().apply { resource = questionnaireResponse })
      )!!
      .also { println(it.encodeResourceToString()) }
      .also {
        val carePlan = it
        Assert.assertNotNull(UUID.fromString(carePlan.id))
        Assert.assertEquals(CarePlan.CarePlanStatus.ACTIVE, carePlan.status)
        Assert.assertEquals(CarePlan.CarePlanIntent.PLAN, carePlan.intent)
        Assert.assertEquals("Sick Child Follow Up Plan", carePlan.title)
        Assert.assertEquals(
          "This defines the schedule of care for sick patients under 5 years old",
          carePlan.description
        )
        Assert.assertEquals(patient.logicalId, carePlan.subject.extractId())
        Assert.assertEquals(
          DateTimeType.now().value.makeItReadable(),
          carePlan.created.makeItReadable()
        )
        Assert.assertEquals(
          patient.generalPractitionerFirstRep.extractId(),
          carePlan.author.extractId()
        )
        Assert.assertEquals(Date().makeItReadable(), carePlan.period.start.makeItReadable())
        Assert.assertEquals(
          Date().plusDays(7).makeItReadable(),
          carePlan.period.end.makeItReadable()
        )
        Assert.assertTrue(carePlan.activityFirstRep.outcomeReference.isNotEmpty())
        Assert.assertEquals(3, carePlan.activityFirstRep.outcomeReference.size)

        val resourcesSlot = mutableListOf<Resource>()

        coVerify { fhirEngine.create(capture(resourcesSlot)) }

        resourcesSlot.forEach { println(it.encodeResourceToString()) }

        val careplan = resourcesSlot.first() as CarePlan

        resourcesSlot
          .filter { res -> res.resourceType == ResourceType.Task }
          .map { it as Task }
          .also { Assert.assertEquals(4, it.size) } // 4 tasks generated, 3 followup 1 referral
          .also {
            Assert.assertTrue(it.all { it.status == Task.TaskStatus.READY })
            Assert.assertTrue(it.all { it.`for`.reference == patient.asReference().reference })
          }
          .also { tasks ->
            tasks.take(3).run {
              Assert.assertTrue(this.all { it.reasonReference.reference == "Questionnaire/131898" })
              Assert.assertTrue(
                this.all { it.executionPeriod.end.asYyyyMmDd() == Date().plusDays(7).asYyyyMmDd() }
              )
              Assert.assertTrue(
                this.all { it.basedOn.first().reference == careplan.asReference().reference }
              )
            }
          }
          .also {
            it.last().let { task ->
              Assert.assertTrue(task.reasonReference.reference == "Questionnaire/132049")
              Assert.assertTrue(
                task.executionPeriod.end.asYyyyMmDd() == Date().plusMonths(1).asYyyyMmDd()
              )
            }
          }
          .also {
            it.elementAt(0).let {
              Assert.assertTrue(
                it.executionPeriod.start.asYyyyMmDd() == Date().plusDays(1).asYyyyMmDd()
              )
            }
            it.elementAt(1).let {
              Assert.assertTrue(
                it.executionPeriod.start.asYyyyMmDd() == Date().plusDays(2).asYyyyMmDd()
              )
            }
            it.elementAt(2).let {
              Assert.assertTrue(
                it.executionPeriod.start.asYyyyMmDd() == Date().plusDays(3).asYyyyMmDd()
              )
            }
            it.elementAt(3).let {
              Assert.assertTrue(it.executionPeriod.start.asYyyyMmDd() == Date().asYyyyMmDd())
            }
          }
      }
  }

  @Test
  fun testGenerateCarePlanForSickChildUnder2m() = runTest {
    val plandefinition =
      "plans/sick-child-visit/plandefinition.json"
        .readFile()
        .decodeResourceFromString<PlanDefinition>()

    val patient =
      "plans/sick-child-visit/sample/patient.json"
        .readFile()
        .decodeResourceFromString<Patient>()
        .apply { this.birthDate = Date() }
    val questionnaireResponse =
      "plans/sick-child-visit/sample/questionnaire-response-register-under2m.json"
        .readFile()
        .decodeResourceFromString<QuestionnaireResponse>()

    val structureMapReferral =
      structureMapUtilities.parse("plans/structure-map-referral.txt".readFile(), "ReferralTask")
        .also { println(it.encodeResourceToString()) }

    coEvery { defaultRepository.create(any()) } returns emptyList()
    coEvery { fhirEngine.search<CarePlan>(Search(ResourceType.CarePlan)) } returns listOf()
    coEvery { fhirEngine.get<StructureMap>("132067") } returns structureMapReferral

    fhirCarePlanGenerator.generateOrUpdateCarePlan(
        plandefinition,
        patient,
        Bundle().addEntry(Bundle.BundleEntryComponent().apply { resource = questionnaireResponse })
      )
      .also {
        Assert.assertNull(it)

        val resourcesSlot = mutableListOf<Resource>()

        coVerify { defaultRepository.create(capture(resourcesSlot)) }

        resourcesSlot.forEach { println(it.encodeResourceToString()) }

        resourcesSlot.map { it as Task }.also { Assert.assertEquals(1, it.size) }.first().let {
          Assert.assertTrue(it.status == Task.TaskStatus.READY)
          Assert.assertTrue(it.basedOn.first().reference == plandefinition.asReference().reference)
          Assert.assertTrue(it.`for`.reference == patient.asReference().reference)
          Assert.assertTrue(it.executionPeriod.start.asYyyyMmDd() == Date().asYyyyMmDd())
        }
      }
  }

  @Test
  fun testCompleteCarePlanForSickChildFollowup() = runTest {
    val plandefinition =
      "plans/sick-child-visit/plandefinition.json"
        .readFile()
        .decodeResourceFromString<PlanDefinition>()

    val patient =
      "plans/sick-child-visit/sample/patient.json".readFile().decodeResourceFromString<Patient>()
    val questionnaireResponse =
      "plans/sick-child-visit/sample/questionnaire-response-followup.json"
        .readFile()
        .decodeResourceFromString<QuestionnaireResponse>()

    val structureMapReferral =
      structureMapUtilities.parse("plans/structure-map-referral.txt".readFile(), "ReferralTask")
        .also { println(it.encodeResourceToString()) }

    coEvery { defaultRepository.create(any()) } returns emptyList()
    coEvery { fhirEngine.update(any()) } just runs
    coEvery { fhirEngine.get<StructureMap>("132067") } returns structureMapReferral

    coEvery { fhirEngine.search<CarePlan>(any()) } returns
      listOf(
        CarePlan().apply {
          instantiatesCanonical = listOf(CanonicalType(plandefinition.asReference().reference))
          addActivity().apply { this.addOutcomeReference().apply { this.reference = "Task/1111" } }
        }
      )
    coEvery { fhirEngine.get<Task>(any()) } returns
      Task().apply {
        id = "1111"
        status = Task.TaskStatus.READY
      }

    fhirCarePlanGenerator.generateOrUpdateCarePlan(
        plandefinition,
        patient,
        Bundle().addEntry(Bundle.BundleEntryComponent().apply { resource = questionnaireResponse })
      )!!
      .also { println(it.encodeResourceToString()) }
      .also {
        val carePlan = it
        Assert.assertEquals(CarePlan.CarePlanStatus.COMPLETED, carePlan.status)

        val resourcesSlot = mutableListOf<Resource>()
        coVerify { defaultRepository.create(capture(resourcesSlot)) }

        resourcesSlot.forEach { println(it.encodeResourceToString()) }

        resourcesSlot
          .filter { it.resourceType == ResourceType.Task }
          .map { it as Task }
          .also { list -> Assert.assertTrue(list.size == 2) }
          .also {
            it.first().let {
              Assert.assertTrue(it.status == Task.TaskStatus.READY)
              Assert.assertTrue(
                it.basedOn.first().reference == plandefinition.asReference().reference
              )
              Assert.assertTrue(it.`for`.reference == patient.asReference().reference)
              Assert.assertTrue(it.executionPeriod.start.asYyyyMmDd() == Date().asYyyyMmDd())
            }
          }
          .also {
            it.elementAt(1).let {
              Assert.assertTrue(it.status == Task.TaskStatus.CANCELLED)
              Assert.assertTrue(it.lastModified.asYyyyMmDd() == Date().asYyyyMmDd())
            }
          }
      }
  }

  @Test
  fun testUpdateCarePlanForSickChildReferral() = runTest {
    val plandefinition =
      "plans/sick-child-visit/plandefinition.json"
        .readFile()
        .decodeResourceFromString<PlanDefinition>()

    val patient =
      "plans/sick-child-visit/sample/patient.json"
        .readFile()
        .decodeResourceFromString<Patient>()
        .apply { this.birthDate = Date().plusMonths(-1).plusDays(-15) }

    val questionnaireResponse =
      "plans/sick-child-visit/sample/questionnaire-response-register-under2m.json"
        .readFile()
        .decodeResourceFromString<QuestionnaireResponse>()

    val structureMapScript = "plans/structure-map-referral.txt".readFile()
    val structureMap =
      structureMapUtilities.parse(structureMapScript, "ReferralTask").also {
        println(it.encodeResourceToString())
      }

    coEvery { defaultRepository.create(any()) } returns emptyList()
    coEvery { fhirEngine.get<StructureMap>("132067") } returns structureMap

    coEvery { fhirEngine.search<CarePlan>(any()) } returns listOf()

    fhirCarePlanGenerator.generateOrUpdateCarePlan(
        plandefinition,
        patient,
        Bundle().addEntry(Bundle.BundleEntryComponent().apply { resource = questionnaireResponse })
      )
      .also {
        val resourcesSlot = mutableListOf<Resource>()

        coVerify { defaultRepository.create(capture(resourcesSlot)) }
        resourcesSlot.forEach { println(it.encodeResourceToString()) }

        resourcesSlot
          .filter { it.resourceType == ResourceType.Task }
          .map { it as Task }
          .also { list -> Assert.assertTrue(list.size == 1) }
          .also {
            it.first().let {
              Assert.assertTrue(it.status == Task.TaskStatus.READY)
              Assert.assertTrue(
                it.basedOn.first().reference == plandefinition.asReference().reference
              )
              Assert.assertTrue(it.`for`.reference == patient.asReference().reference)
              Assert.assertTrue(it.executionPeriod.start.asYyyyMmDd() == Date().asYyyyMmDd())
            }
          }
      }
  }

  @Test
  fun testGenerateCarePlanForANCVisit() = runTest {
    val plandefinition =
      "plans/anc-visit/plandefinition.json".readFile().decodeResourceFromString<PlanDefinition>()

    val patient =
      "plans/anc-visit/sample/patient.json".readFile().decodeResourceFromString<Patient>()

    val questionnaireResponse =
      "plans/anc-visit/sample/questionnaire-response-register.json"
        .readFile()
        .decodeResourceFromString<QuestionnaireResponse>()

    // start of plan is lmp date | set lmp date to 4 months , and 15th of month
    val lmp = Date().plusMonths(-4).apply { date = 15 }

    questionnaireResponse.find("245679f2-6172-456e-8ff3-425f5cea3243")!!.answer.first().value =
      DateType(lmp)

    val structureMapRegister =
      structureMapUtilities.parse(
          "plans/anc-visit/structure-map-register.txt".readFile(),
          "ANCCarePlan"
        )
        .also { println(it.encodeResourceToString()) }

    val structureMapReferral =
      structureMapUtilities.parse("plans/structure-map-referral.txt".readFile(), "ReferralTask")
        .also { println(it.encodeResourceToString()) }

    coEvery { defaultRepository.create(any()) } returns emptyList()
    coEvery { fhirEngine.search<CarePlan>(Search(ResourceType.CarePlan)) } returns listOf()
    coEvery { fhirEngine.get<StructureMap>("132156") } returns structureMapRegister
    coEvery { fhirEngine.get<StructureMap>("132067") } returns structureMapReferral

    fhirCarePlanGenerator.generateOrUpdateCarePlan(
        plandefinition,
        patient,
        Bundle().addEntry(Bundle.BundleEntryComponent().apply { resource = questionnaireResponse })
      )!!
      .also { println(it.encodeResourceToString()) }
      .also {
        val carePlan = it
        Assert.assertNotNull(UUID.fromString(carePlan.id))
        Assert.assertEquals(CarePlan.CarePlanStatus.ACTIVE, carePlan.status)
        Assert.assertEquals(CarePlan.CarePlanIntent.PLAN, carePlan.intent)
        Assert.assertEquals("ANC Follow Up Plan", carePlan.title)
        Assert.assertEquals(
          "This defines the schedule of care for pregnant women",
          carePlan.description
        )
        Assert.assertEquals(patient.logicalId, carePlan.subject.extractId())
        Assert.assertEquals(
          DateTimeType.now().value.makeItReadable(),
          carePlan.created.makeItReadable()
        )
        Assert.assertEquals(
          patient.generalPractitionerFirstRep.extractId(),
          carePlan.author.extractId()
        )

        Assert.assertEquals(
          questionnaireResponse.find("245679f2-6172-456e-8ff3-425f5cea3243")!!
            .answer
            .first()
            .valueDateType
            .value
            .makeItReadable(),
          lmp.makeItReadable()
        )
        Assert.assertEquals(
          lmp.plusMonths(9).makeItReadable(),
          carePlan.period.end.makeItReadable()
        )
        Assert.assertTrue(carePlan.activityFirstRep.outcomeReference.isNotEmpty())
        Assert.assertEquals(
          6,
          carePlan.activityFirstRep.outcomeReference.size
        ) // 6 visits as 4th month is passing (15th day) as per lmp

        val resourcesSlot = mutableListOf<Resource>()

        coVerify { defaultRepository.create(capture(resourcesSlot)) }

        resourcesSlot.forEach { println(it.encodeResourceToString()) }

        val careplan = resourcesSlot.first() as CarePlan

        resourcesSlot
          .filter { res -> res.resourceType == ResourceType.Task }
          .map { it as Task }
          .also { Assert.assertEquals(7, it.size) } // 6 for visit, 1 for referral
          .also {
            Assert.assertTrue(it.all { it.status == Task.TaskStatus.READY })
            Assert.assertTrue(it.all { it.`for`.reference == patient.asReference().reference })
          }
          .also { tasks ->
            tasks.take(6).run {
              Assert.assertTrue(this.all { it.reasonReference.reference == "Questionnaire/132155" })
              Assert.assertTrue(
                this.all {
                  it.executionPeriod.end.asYyyyMmDd() ==
                    it.executionPeriod.start.lastDayOfMonth().asYyyyMmDd()
                }
              )
              Assert.assertTrue(
                this.all { it.basedOn.first().reference == careplan.asReference().reference }
              )
            }
          }
          .also {
            it.last().let { task ->
              Assert.assertTrue(task.reasonReference.reference == "Questionnaire/132049")
              Assert.assertTrue(
                task.executionPeriod.end.asYyyyMmDd() == Date().plusMonths(1).asYyyyMmDd()
              )
            }
          }
          .also {
            it.elementAt(0).let {
              Assert.assertTrue(
                it.executionPeriod.start.asYyyyMmDd() ==
                  Date().asYyyyMmDd() // first task is today | 4th month
              )
            }
            it.elementAt(1).let {
              Assert.assertTrue(
                it.executionPeriod.start.asYyyyMmDd() ==
                  lmp.plusMonths(5, true).asYyyyMmDd() // 5th month
              )
            }
            it.elementAt(2).let {
              Assert.assertTrue(
                it.executionPeriod.start.asYyyyMmDd() ==
                  lmp.plusMonths(6, true).asYyyyMmDd() // 6th month
              )
            }
            it.elementAt(3).let {
              Assert.assertTrue(
                it.executionPeriod.start.asYyyyMmDd() == lmp.plusMonths(7, true).asYyyyMmDd()
              ) // 7th month
            }
            it.elementAt(4).let {
              Assert.assertTrue(
                it.executionPeriod.start.asYyyyMmDd() == lmp.plusMonths(8, true).asYyyyMmDd()
              ) // 8th month
            }
            it.elementAt(5).let {
              Assert.assertTrue(
                it.executionPeriod.start.asYyyyMmDd() == lmp.plusMonths(9, true).asYyyyMmDd()
              ) // 9th month
            }
          }
      }
  }
}<|MERGE_RESOLUTION|>--- conflicted
+++ resolved
@@ -57,7 +57,6 @@
 import org.junit.Ignore
 import org.junit.Rule
 import org.junit.Test
-import org.smartregister.fhircore.engine.data.local.DefaultRepository
 import org.smartregister.fhircore.engine.robolectric.RobolectricTest
 import org.smartregister.fhircore.engine.util.extension.asReference
 import org.smartregister.fhircore.engine.util.extension.asYyyyMmDd
@@ -86,23 +85,18 @@
   @Inject lateinit var fhirPathEngine: FHIRPathEngine
 
   lateinit var structureMapUtilities: StructureMapUtilities
-  lateinit var defaultRepository: DefaultRepository
 
   @Before
   fun setup() {
     hiltRule.inject()
 
     structureMapUtilities = StructureMapUtilities(transformSupportServices.simpleWorkerContext)
-    defaultRepository = mockk()
+
     fhirCarePlanGenerator =
       FhirCarePlanGenerator(
         fhirEngine = fhirEngine,
         transformSupportServices = transformSupportServices,
-<<<<<<< HEAD
-        defaultRepository = defaultRepository
-=======
         fhirPathEngine = fhirPathEngine
->>>>>>> c7e42c1e
       )
 
     mockkStatic(DateTimeType::class)
@@ -132,7 +126,7 @@
         println(it.encodeResourceToString().replace("''", "'month'"))
       }
 
-    coEvery { defaultRepository.create(any()) } returns emptyList()
+    coEvery { fhirEngine.create(any()) } returns emptyList()
     coEvery { fhirEngine.get<StructureMap>("131373") } returns structureMap
     coEvery { fhirEngine.search<CarePlan>(Search(ResourceType.CarePlan)) } returns listOf()
 
@@ -174,7 +168,7 @@
 
         val resourcesSlot = mutableListOf<Resource>()
 
-        coVerify { defaultRepository.create(capture(resourcesSlot)) }
+        coVerify { fhirEngine.create(capture(resourcesSlot)) }
 
         resourcesSlot
           .filter { res -> res.resourceType == ResourceType.Task }
@@ -215,7 +209,7 @@
         println(it.encodeResourceToString().replace("''", "'month'"))
       }
 
-    coEvery { defaultRepository.create(any()) } returns emptyList()
+    coEvery { fhirEngine.create(any()) } returns emptyList()
     coEvery { fhirEngine.get<StructureMap>("hh") } returns structureMap
     coEvery { fhirEngine.search<CarePlan>(Search(ResourceType.CarePlan)) } returns listOf()
 
@@ -247,7 +241,7 @@
 
         val resourcesSlot = mutableListOf<Resource>()
 
-        coVerify { defaultRepository.create(capture(resourcesSlot)) }
+        coVerify { fhirEngine.create(capture(resourcesSlot)) }
 
         resourcesSlot
           .filter { res -> res.resourceType == ResourceType.Task }
@@ -411,7 +405,7 @@
       structureMapUtilities.parse("plans/structure-map-referral.txt".readFile(), "ReferralTask")
         .also { println(it.encodeResourceToString()) }
 
-    coEvery { defaultRepository.create(any()) } returns emptyList()
+    coEvery { fhirEngine.create(any()) } returns emptyList()
     coEvery { fhirEngine.search<CarePlan>(Search(ResourceType.CarePlan)) } returns listOf()
     coEvery { fhirEngine.get<StructureMap>("132067") } returns structureMapReferral
 
@@ -425,7 +419,7 @@
 
         val resourcesSlot = mutableListOf<Resource>()
 
-        coVerify { defaultRepository.create(capture(resourcesSlot)) }
+        coVerify { fhirEngine.create(capture(resourcesSlot)) }
 
         resourcesSlot.forEach { println(it.encodeResourceToString()) }
 
@@ -456,7 +450,7 @@
       structureMapUtilities.parse("plans/structure-map-referral.txt".readFile(), "ReferralTask")
         .also { println(it.encodeResourceToString()) }
 
-    coEvery { defaultRepository.create(any()) } returns emptyList()
+    coEvery { fhirEngine.create(any()) } returns emptyList()
     coEvery { fhirEngine.update(any()) } just runs
     coEvery { fhirEngine.get<StructureMap>("132067") } returns structureMapReferral
 
@@ -484,7 +478,7 @@
         Assert.assertEquals(CarePlan.CarePlanStatus.COMPLETED, carePlan.status)
 
         val resourcesSlot = mutableListOf<Resource>()
-        coVerify { defaultRepository.create(capture(resourcesSlot)) }
+        coVerify { fhirEngine.create(capture(resourcesSlot)) }
 
         resourcesSlot.forEach { println(it.encodeResourceToString()) }
 
@@ -535,7 +529,7 @@
         println(it.encodeResourceToString())
       }
 
-    coEvery { defaultRepository.create(any()) } returns emptyList()
+    coEvery { fhirEngine.create(any()) } returns emptyList()
     coEvery { fhirEngine.get<StructureMap>("132067") } returns structureMap
 
     coEvery { fhirEngine.search<CarePlan>(any()) } returns listOf()
@@ -548,7 +542,7 @@
       .also {
         val resourcesSlot = mutableListOf<Resource>()
 
-        coVerify { defaultRepository.create(capture(resourcesSlot)) }
+        coVerify { fhirEngine.create(capture(resourcesSlot)) }
         resourcesSlot.forEach { println(it.encodeResourceToString()) }
 
         resourcesSlot
@@ -598,7 +592,7 @@
       structureMapUtilities.parse("plans/structure-map-referral.txt".readFile(), "ReferralTask")
         .also { println(it.encodeResourceToString()) }
 
-    coEvery { defaultRepository.create(any()) } returns emptyList()
+    coEvery { fhirEngine.create(any()) } returns emptyList()
     coEvery { fhirEngine.search<CarePlan>(Search(ResourceType.CarePlan)) } returns listOf()
     coEvery { fhirEngine.get<StructureMap>("132156") } returns structureMapRegister
     coEvery { fhirEngine.get<StructureMap>("132067") } returns structureMapReferral
@@ -650,7 +644,7 @@
 
         val resourcesSlot = mutableListOf<Resource>()
 
-        coVerify { defaultRepository.create(capture(resourcesSlot)) }
+        coVerify { fhirEngine.create(capture(resourcesSlot)) }
 
         resourcesSlot.forEach { println(it.encodeResourceToString()) }
 
