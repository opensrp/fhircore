/*
 * Copyright 2021-2023 Ona Systems, Inc
 *
 * Licensed under the Apache License, Version 2.0 (the "License");
 * you may not use this file except in compliance with the License.
 * You may obtain a copy of the License at
 *
 *       http://www.apache.org/licenses/LICENSE-2.0
 *
 * Unless required by applicable law or agreed to in writing, software
 * distributed under the License is distributed on an "AS IS" BASIS,
 * WITHOUT WARRANTIES OR CONDITIONS OF ANY KIND, either express or implied.
 * See the License for the specific language governing permissions and
 * limitations under the License.
 */

package org.smartregister.fhircore.engine.task

import androidx.work.WorkManager
import androidx.work.WorkRequest
import ca.uhn.fhir.context.FhirContext
import ca.uhn.fhir.context.FhirVersionEnum
import ca.uhn.fhir.parser.IParser
import com.google.android.fhir.FhirEngine
import com.google.android.fhir.get
import com.google.android.fhir.logicalId
import com.google.android.fhir.search.Search
import dagger.hilt.android.testing.HiltAndroidRule
import dagger.hilt.android.testing.HiltAndroidTest
import io.mockk.Runs
import io.mockk.coEvery
import io.mockk.coVerify
import io.mockk.every
import io.mockk.just
import io.mockk.mockk
import io.mockk.runs
import io.mockk.slot
import java.time.Instant
import java.time.LocalDate
import java.util.Calendar
import java.util.Date
import java.util.UUID
import javax.inject.Inject
<<<<<<< HEAD
import junit.framework.Assert.assertEquals
import junit.framework.Assert.assertNotNull
import junit.framework.Assert.assertTrue
=======
import kotlinx.coroutines.Dispatchers
>>>>>>> 6f6163b2
import kotlinx.coroutines.ExperimentalCoroutinesApi
import kotlinx.coroutines.runBlocking
import kotlinx.coroutines.test.runTest
import kotlinx.serialization.decodeFromString
import kotlinx.serialization.json.Json
import kotlinx.serialization.json.JsonObject
import kotlinx.serialization.json.jsonPrimitive
import org.hl7.fhir.r4.model.BaseDateTimeType
import org.hl7.fhir.r4.model.Bundle
import org.hl7.fhir.r4.model.CanonicalType
import org.hl7.fhir.r4.model.CarePlan
import org.hl7.fhir.r4.model.CarePlan.CarePlanActivityComponent
import org.hl7.fhir.r4.model.CodeableConcept
import org.hl7.fhir.r4.model.DateTimeType
import org.hl7.fhir.r4.model.DateType
import org.hl7.fhir.r4.model.Encounter
import org.hl7.fhir.r4.model.Expression
import org.hl7.fhir.r4.model.Group
import org.hl7.fhir.r4.model.Immunization
import org.hl7.fhir.r4.model.Patient
import org.hl7.fhir.r4.model.Period
import org.hl7.fhir.r4.model.PlanDefinition
import org.hl7.fhir.r4.model.QuestionnaireResponse
import org.hl7.fhir.r4.model.Reference
import org.hl7.fhir.r4.model.Resource
import org.hl7.fhir.r4.model.ResourceType
import org.hl7.fhir.r4.model.StringType
import org.hl7.fhir.r4.model.StructureMap
import org.hl7.fhir.r4.model.Task
import org.hl7.fhir.r4.model.Task.TaskStatus
import org.hl7.fhir.r4.utils.FHIRPathEngine
import org.hl7.fhir.r4.utils.StructureMapUtilities
import org.junit.Assert
import org.junit.Assert.assertEquals
import org.junit.Assert.assertNotNull
import org.junit.Assert.assertTrue
import org.junit.Before
import org.junit.Rule
import org.junit.Test
import org.mockito.ArgumentMatchers
import org.smartregister.fhircore.engine.configuration.QuestionnaireConfig
import org.smartregister.fhircore.engine.data.local.DefaultRepository
import org.smartregister.fhircore.engine.domain.model.CarePlanConfig
import org.smartregister.fhircore.engine.robolectric.RobolectricTest
import org.smartregister.fhircore.engine.util.extension.REFERENCE
import org.smartregister.fhircore.engine.util.extension.SDF_YYYY_MM_DD
import org.smartregister.fhircore.engine.util.extension.asReference
import org.smartregister.fhircore.engine.util.extension.decodeResourceFromString
import org.smartregister.fhircore.engine.util.extension.encodeResourceToString
import org.smartregister.fhircore.engine.util.extension.extractId
import org.smartregister.fhircore.engine.util.extension.find
import org.smartregister.fhircore.engine.util.extension.formatDate
import org.smartregister.fhircore.engine.util.extension.makeItReadable
import org.smartregister.fhircore.engine.util.extension.plusDays
import org.smartregister.fhircore.engine.util.extension.plusMonths
import org.smartregister.fhircore.engine.util.extension.plusYears
import org.smartregister.fhircore.engine.util.extension.updateDependentTaskDueDate
import org.smartregister.fhircore.engine.util.extension.valueToString
import org.smartregister.fhircore.engine.util.helper.TransformSupportServices

@HiltAndroidTest
class FhirCarePlanGeneratorTest : RobolectricTest() {
  @get:Rule(order = 0) val hiltRule = HiltAndroidRule(this)

  val fhirEngine: FhirEngine = mockk()

  lateinit var fhirCarePlanGenerator: FhirCarePlanGenerator

  @Inject lateinit var transformSupportServices: TransformSupportServices

  @Inject lateinit var fhirPathEngine: FHIRPathEngine

  lateinit var structureMapUtilities: StructureMapUtilities

  private val defaultRepository: DefaultRepository = mockk()

  private val iParser: IParser = FhirContext.forCached(FhirVersionEnum.R4).newJsonParser()
  private var immunizationResource = Immunization()
  private var encounter = Encounter()
  private var groupTask = Task()
  private var dependentTask: Task = Task()

  @Before
  fun setup() {
    hiltRule.inject()

    structureMapUtilities = StructureMapUtilities(transformSupportServices.simpleWorkerContext)
    val workManager = mockk<WorkManager>()

    fhirCarePlanGenerator =
      FhirCarePlanGenerator(
        fhirEngine = fhirEngine,
        transformSupportServices = transformSupportServices,
        fhirPathEngine = fhirPathEngine,
        defaultRepository = defaultRepository,
        workManager = workManager
      )

    every { workManager.enqueue(any<WorkRequest>()) } returns mockk()
  }

  @Test
  @ExperimentalCoroutinesApi
  fun testGenerateCarePlanForPatientNoBundle() = runTest {
    val planDefinition = PlanDefinition().apply { id = "plan-1" }
    val patient = Patient()

    coEvery { fhirEngine.get<PlanDefinition>(planDefinition.id) } returns planDefinition
    coEvery { fhirEngine.search<CarePlan>(Search(ResourceType.CarePlan)) } returns listOf()

    val carePlan = fhirCarePlanGenerator.generateOrUpdateCarePlan(planDefinition.id, patient)

    Assert.assertNull(carePlan)
  }

  @Test
  @ExperimentalCoroutinesApi
  fun testGenerateCarePlanForPatient() = runTest {
    val planDefinition =
      "plans/child-routine-visit/plandefinition.json"
        .readFile()
        .decodeResourceFromString<PlanDefinition>()

    val patient =
      "plans/child-routine-visit/sample/patient.json".readFile().decodeResourceFromString<Patient>()

    val structureMapScript = "plans/child-routine-visit/structure-map.txt".readFile()
    val structureMap =
      structureMapUtilities.parse(structureMapScript, "ChildRoutineCarePlan").also {
        // TODO: IMP - The parser does not recognize the time unit i.e. months and prints as ''
        //  so use only months and that would have the unit replaced with 'months'
        println(it.encodeResourceToString().replace("''", "'month'"))
      }

    val resourcesSlot = mutableListOf<Resource>()
    val booleanSlot = slot<Boolean>()
    coEvery { defaultRepository.create(capture(booleanSlot), capture(resourcesSlot)) } returns
      emptyList()
    coEvery { fhirEngine.get<StructureMap>("131373") } returns structureMap
    coEvery { fhirEngine.search<CarePlan>(Search(ResourceType.CarePlan)) } returns listOf()

    fhirCarePlanGenerator.generateOrUpdateCarePlan(
        planDefinition,
        patient,
        Bundle().addEntry(Bundle.BundleEntryComponent().apply { resource = patient })
      )!!
      .also { println(it.encodeResourceToString()) }
      .also { carePlan ->
        Assert.assertNotNull(UUID.fromString(carePlan.id))
        Assert.assertEquals(CarePlan.CarePlanStatus.ACTIVE, carePlan.status)
        Assert.assertEquals(CarePlan.CarePlanIntent.PLAN, carePlan.intent)
        Assert.assertEquals("Child Routine visit Plan", carePlan.title)
        Assert.assertEquals(
          "This defines the schedule of care for patients under 5 years old",
          carePlan.description
        )
        Assert.assertEquals(patient.logicalId, carePlan.subject.extractId())
        Assert.assertEquals(
          DateTimeType.now().value.makeItReadable(),
          carePlan.created.makeItReadable()
        )
        Assert.assertEquals(
          patient.generalPractitionerFirstRep.extractId(),
          carePlan.author.extractId()
        )
        Assert.assertEquals(
          DateTimeType.now().value.makeItReadable(),
          carePlan.period.start.makeItReadable()
        )
        Assert.assertEquals(
          patient.birthDate.plusYears(5).makeItReadable(),
          carePlan.period.end.makeItReadable()
        )
        // 60 - 2  = 58 TODO Fix issue with number of tasks updating relative to today's date
        Assert.assertTrue(carePlan.activityFirstRep.outcomeReference.isNotEmpty())

        resourcesSlot
          .filter { res -> res.resourceType == ResourceType.Task }
          .map { it as Task }
          .also { list -> Assert.assertTrue(list.isNotEmpty()) }
          .all { task ->
            // TODO
            task.status == TaskStatus.REQUESTED &&
              LocalDate.parse(task.executionPeriod.end.asYyyyMmDd()).let { localDate ->
                localDate.dayOfMonth == localDate.lengthOfMonth()
              }
          }

        val task1 = resourcesSlot[1] as Task
        Assert.assertEquals(TaskStatus.REQUESTED, task1.status)
        // TODO Fix issue with task start date updating relative to today's date
        Assert.assertTrue(task1.executionPeriod.start.makeItReadable().isNotEmpty())
        // Assert.assertEquals("01-Apr-2022", task1.executionPeriod.start.makeItReadable())
        // Assert.assertEquals("30-Apr-2022", task1.executionPeriod.end.makeItReadable())
      }
  }

  @Test
  @ExperimentalCoroutinesApi
  fun testGenerateCarePlanForGroup() = runTest {
    val planDefinition =
      "plans/household-routine-visit/plandefinition.json"
        .readFile()
        .decodeResourceFromString<PlanDefinition>()

    val group =
      "plans/household-routine-visit/sample/group.json".readFile().decodeResourceFromString<Group>()

    val structureMapScript = "plans/household-routine-visit/structure-map.txt".readFile()
    val structureMap =
      structureMapUtilities.parse(structureMapScript, "HHRoutineCarePlan").also {
        // TODO: IMP - The parser does not recognize the time unit i.e. months and prints as ''
        //  so use only months and that would have the unit replaced with 'months'
        println(it.encodeResourceToString().replace("''", "'month'"))
      }

    val resourcesSlot = mutableListOf<Resource>()
    val booleanSlot = slot<Boolean>()
    coEvery { defaultRepository.create(capture(booleanSlot), capture(resourcesSlot)) } returns
      emptyList()
    coEvery { fhirEngine.get<StructureMap>("hh") } returns structureMap
    coEvery { fhirEngine.search<CarePlan>(Search(ResourceType.CarePlan)) } returns listOf()

    fhirCarePlanGenerator.generateOrUpdateCarePlan(
        planDefinition,
        group,
        Bundle()
          .addEntry(
            Bundle.BundleEntryComponent().apply {
              resource = Encounter().apply { status = Encounter.EncounterStatus.FINISHED }
            }
          )
      )!!
      .also { println(it.encodeResourceToString()) }
      .also { carePlan ->
        Assert.assertNotNull(UUID.fromString(carePlan.id))
        Assert.assertEquals(CarePlan.CarePlanStatus.ACTIVE, carePlan.status)
        Assert.assertEquals(CarePlan.CarePlanIntent.PLAN, carePlan.intent)
        Assert.assertEquals("HH Routine visit Plan", carePlan.title)
        Assert.assertEquals("sample plan", carePlan.description)
        Assert.assertEquals(group.logicalId, carePlan.subject.extractId())
        Assert.assertEquals(
          DateTimeType.now().value.makeItReadable(),
          carePlan.created.makeItReadable()
        )
        Assert.assertNotNull(carePlan.period.start)
        Assert.assertTrue(carePlan.activityFirstRep.outcomeReference.isNotEmpty())

        resourcesSlot
          .filter { res -> res.resourceType == ResourceType.Task }
          .map { it as Task }
          .also { list -> Assert.assertTrue(list.isNotEmpty()) }
          .all { task ->
            task.status == TaskStatus.REQUESTED &&
              LocalDate.parse(task.executionPeriod.end.asYyyyMmDd()).let { localDate ->
                localDate.dayOfMonth == localDate.lengthOfMonth()
              }
          }

        val task1 = resourcesSlot[1] as Task
        Assert.assertEquals(TaskStatus.REQUESTED, task1.status)
      }
  }

  @Test
  @ExperimentalCoroutinesApi
  fun testGenerateCarePlanForHouseHold() = runTest {
    val planDefinition =
      "plans/household-wash-check-routine-visit/plandefinition.json"
        .readFile()
        .decodeResourceFromString<PlanDefinition>()

    val group =
      "plans/household-wash-check-routine-visit/sample/group.json"
        .readFile()
        .decodeResourceFromString<Group>()

    val structureMapScript = "plans/household-wash-check-routine-visit/structure-map.txt".readFile()
    val structureMap =
      structureMapUtilities.parse(structureMapScript, "HHRoutineCarePlan").also {
        // The parser does not recognize the time unit i.e. months and prints as '',
        // so use only months and that would have the unit replaced with 'months'
        it.encodeResourceToString().replace("''", "'month'")
      }

    val resourcesSlot = mutableListOf<Resource>()
    val booleanSlot = slot<Boolean>()
    coEvery { defaultRepository.create(capture(booleanSlot), capture(resourcesSlot)) } returns
      emptyList()
    coEvery { fhirEngine.get<StructureMap>("hh") } returns structureMap
    coEvery { fhirEngine.search<CarePlan>(Search(ResourceType.CarePlan)) } returns listOf()

    fhirCarePlanGenerator.generateOrUpdateCarePlan(
        planDefinition,
        group,
        Bundle()
          .addEntry(
            Bundle.BundleEntryComponent().apply {
              resource = Encounter().apply { status = Encounter.EncounterStatus.FINISHED }
            }
          )
      )!!
      .also { println(it.encodeResourceToString()) }
      .also { carePlan ->
        Assert.assertNotNull(UUID.fromString(carePlan.id))
        Assert.assertEquals(CarePlan.CarePlanStatus.ACTIVE, carePlan.status)
        Assert.assertEquals(CarePlan.CarePlanIntent.PLAN, carePlan.intent)
        Assert.assertEquals("Household Routine WASH Check Plan", carePlan.title)
        Assert.assertEquals(
          "This defines the schedule of service for WASH Check on households",
          carePlan.description
        )
        Assert.assertEquals(group.logicalId, carePlan.subject.extractId())
        Assert.assertEquals(
          DateTimeType.now().value.makeItReadable(),
          carePlan.created.makeItReadable()
        )
        Assert.assertNotNull(carePlan.period.start)
        Assert.assertTrue(carePlan.activityFirstRep.outcomeReference.isNotEmpty())

        resourcesSlot
          .filter { res -> res.resourceType == ResourceType.Task }
          .map { it as Task }
          .also { list -> Assert.assertTrue(list.isNotEmpty() && list.size > 59 && list.size < 62) }
          .all { task ->
            task.status == TaskStatus.REQUESTED &&
              LocalDate.parse(task.executionPeriod.end.asYyyyMmDd()).let { localDate ->
                localDate.dayOfMonth == localDate.lengthOfMonth()
              }
          }

        val task1 = resourcesSlot[1] as Task
        Assert.assertEquals(TaskStatus.REQUESTED, task1.status)
      }
  }

  @Test
  fun testGenerateCarePlanForSickChildOver2m() = runTest {
    val planDefinitionResources =
      loadPlanDefinitionResources("sick-child-visit", listOf("register-over2m"))
    val planDefinition = planDefinitionResources.planDefinition
    val patient = planDefinitionResources.patient.apply { this.birthDate = Date().plusMonths(-3) }
    val questionnaireResponses = planDefinitionResources.questionnaireResponses
    val resourcesSlot = planDefinitionResources.resourcesSlot

    fhirCarePlanGenerator.generateOrUpdateCarePlan(
        planDefinition,
        patient,
        Bundle()
          .addEntry(
            Bundle.BundleEntryComponent().apply { resource = questionnaireResponses.first() }
          )
      )!!
      .also { println(it.encodeResourceToString()) }
      .also { carePlan ->
        assertCarePlan(carePlan, planDefinition, patient, Date(), Date().plusDays(7), 3)

        resourcesSlot
          .filter { res -> res.resourceType == ResourceType.Task }
          .map { it as Task }
          .also { assertEquals(4, it.size) } // 4 tasks generated, 3 followup 1 referral
          .also {
            assertTrue(it.all { it.status == TaskStatus.READY })
            assertTrue(it.all { it.`for`.reference == patient.asReference().reference })
          }
          .also {
            it.last().let { task ->
              assertTrue(task.reasonReference.reference == "Questionnaire/132049")
              assertTrue(task.executionPeriod.end.asYyyyMmDd() == Date().plusMonths(1).asYyyyMmDd())
            }
          }
          .take(3)
          .run {
            assertTrue(this.all { it.reasonReference.reference == "Questionnaire/131898" })
            assertTrue(
              this.all { task ->
                task.executionPeriod.end.asYyyyMmDd() == Date().plusDays(7).asYyyyMmDd()
              }
            )
            assertTrue(
              this.all { it.basedOn.first().reference == carePlan.asReference().reference }
            )
            assertTrue(
              this.elementAt(0).executionPeriod.start.asYyyyMmDd() ==
                Date().plusDays(1).asYyyyMmDd()
            )
            assertTrue(
              this.elementAt(1).executionPeriod.start.asYyyyMmDd() ==
                Date().plusDays(2).asYyyyMmDd()
            )
            assertTrue(
              this.elementAt(2).executionPeriod.start.asYyyyMmDd() ==
                Date().plusDays(3).asYyyyMmDd()
            )
          }
      }
  }

  @Test
  @ExperimentalCoroutinesApi
  fun testGenerateCarePlanForSickChildUnder2m() = runTest {
    val planDefinitionResources =
      loadPlanDefinitionResources("sick-child-visit", listOf("register-under2m"))
    val planDefinition = planDefinitionResources.planDefinition
    val patient = planDefinitionResources.patient.apply { this.birthDate = Date().plusMonths(-1) }
    val questionnaireResponses = planDefinitionResources.questionnaireResponses
    val resourcesSlot = planDefinitionResources.resourcesSlot

    fhirCarePlanGenerator.generateOrUpdateCarePlan(
        planDefinition,
        patient,
        Bundle()
          .addEntry(
            Bundle.BundleEntryComponent().apply { resource = questionnaireResponses.first() }
          )
      )
      .also { carePlan ->
        Assert.assertNull(carePlan)

        resourcesSlot.forEach { println(it.encodeResourceToString()) }

        resourcesSlot.map { it as Task }.also { Assert.assertEquals(1, it.size) }.first().let {
          Assert.assertTrue(it.status == TaskStatus.READY)
          Assert.assertTrue(it.basedOn.first().reference == planDefinition.asReference().reference)
          Assert.assertTrue(it.`for`.reference == patient.asReference().reference)
          Assert.assertTrue(it.executionPeriod.start.asYyyyMmDd() == Date().asYyyyMmDd())
        }
      }
  }

  @Test
  @ExperimentalCoroutinesApi
  fun testCompleteCarePlanForSickChildFollowup() = runTest {
    val plandefinition =
      "plans/sick-child-visit/plandefinition.json"
        .readFile()
        .decodeResourceFromString<PlanDefinition>()

    val patient =
      "plans/sick-child-visit/sample/patient.json".readFile().decodeResourceFromString<Patient>()
    val questionnaireResponse =
      "plans/sick-child-visit/sample/questionnaire-response-followup.json"
        .readFile()
        .decodeResourceFromString<QuestionnaireResponse>()

    val structureMapReferral =
      structureMapUtilities.parse("plans/structure-map-referral.txt".readFile(), "ReferralTask")
        .also { println(it.encodeResourceToString()) }

    val createdTasksSlot = mutableListOf<Resource>()
    val updatedTasksSlot = mutableListOf<Resource>()
    val booleanSlot = slot<Boolean>()
    coEvery { defaultRepository.create(capture(booleanSlot), capture(createdTasksSlot)) } returns
      emptyList()
    coEvery { defaultRepository.addOrUpdate(any(), capture(updatedTasksSlot)) } just Runs
    coEvery { fhirEngine.update(any()) } just runs
    coEvery { fhirEngine.get<StructureMap>("528a8603-2e43-4a2e-a33d-1ec2563ffd3e") } returns
      structureMapReferral

    coEvery { fhirEngine.search<CarePlan>(Search(ResourceType.CarePlan)) } returns
      listOf(
        CarePlan().apply {
          instantiatesCanonical = listOf(CanonicalType(plandefinition.asReference().reference))
          addActivity().apply { this.addOutcomeReference().apply { this.reference = "Task/1111" } }
        }
      )
    coEvery { fhirEngine.get<Task>(any()) } returns
      Task().apply {
        id = "1111"
        status = TaskStatus.READY
      }

    fhirCarePlanGenerator.generateOrUpdateCarePlan(
        plandefinition,
        patient,
        Bundle().addEntry(Bundle.BundleEntryComponent().apply { resource = questionnaireResponse })
      )!!
      .also { carePlan: CarePlan ->
        Assert.assertEquals(CarePlan.CarePlanStatus.COMPLETED, carePlan.status)

        createdTasksSlot.forEach { resource -> println(resource.encodeResourceToString()) }

        createdTasksSlot
          .also { list -> Assert.assertTrue(list.size == 2) }
          .filter { resource -> resource.resourceType == ResourceType.Task }
          .map { resource -> resource as Task }
          .also { tasks ->
            tasks.first().let { task ->
              Assert.assertTrue(task.status == TaskStatus.READY)
              Assert.assertTrue(
                task.basedOn.first().reference == plandefinition.asReference().reference
              )
              Assert.assertTrue(task.`for`.reference == patient.asReference().reference)
              Assert.assertTrue(task.executionPeriod.start.asYyyyMmDd() == Date().asYyyyMmDd())
            }
          }
      }
  }

  @Test
  @ExperimentalCoroutinesApi
  fun testUpdateCarePlanForSickChildReferral() = runTest {
    val plandefinition =
      "plans/sick-child-visit/plandefinition.json"
        .readFile()
        .decodeResourceFromString<PlanDefinition>()

    val patient =
      "plans/sick-child-visit/sample/patient.json"
        .readFile()
        .decodeResourceFromString<Patient>()
        .apply { this.birthDate = Date().plusMonths(-1).plusDays(-15) }

    val questionnaireResponse =
      "plans/sick-child-visit/sample/questionnaire-response-register-under2m.json"
        .readFile()
        .decodeResourceFromString<QuestionnaireResponse>()

    val structureMapScript = "plans/structure-map-referral.txt".readFile()
    val structureMap =
      structureMapUtilities.parse(structureMapScript, "ReferralTask").also {
        println(it.encodeResourceToString())
      }

    val resourcesSlot = mutableListOf<Resource>()
    val booleanSlot = slot<Boolean>()
    coEvery { defaultRepository.create(capture(booleanSlot), capture(resourcesSlot)) } returns
      emptyList()
    coEvery { fhirEngine.get<StructureMap>("528a8603-2e43-4a2e-a33d-1ec2563ffd3e") } returns
      structureMap

    coEvery { fhirEngine.search<CarePlan>(Search(ResourceType.CarePlan)) } returns listOf()

    fhirCarePlanGenerator.generateOrUpdateCarePlan(
        plandefinition,
        patient,
        Bundle().addEntry(Bundle.BundleEntryComponent().apply { resource = questionnaireResponse })
      )
      .also { _ ->
        resourcesSlot.forEach { println(it.encodeResourceToString()) }

        resourcesSlot
          .filter { it.resourceType == ResourceType.Task }
          .map { it as Task }
          .also { list -> Assert.assertTrue(list.size == 1) }
          .also {
            it.first().let {
              Assert.assertTrue(it.status == TaskStatus.READY)
              Assert.assertTrue(
                it.basedOn.first().reference == plandefinition.asReference().reference
              )
              Assert.assertTrue(it.`for`.reference == patient.asReference().reference)
              Assert.assertTrue(it.executionPeriod.start.asYyyyMmDd() == Date().asYyyyMmDd())
            }
          }
      }
  }

  @Test
  fun `generateOrUpdateCarePlan should generate full careplan for 8 visits when lmp is today`() =
      runTest {
    val planDefinitionResources = loadPlanDefinitionResources("anc-visit", listOf("register"))
    val planDefinition = planDefinitionResources.planDefinition
    val patient = planDefinitionResources.patient
    val questionnaireResponses = planDefinitionResources.questionnaireResponses
    val resourcesSlot = planDefinitionResources.resourcesSlot

    // start of plan is lmp date | 8 tasks to be generated for each month ahead i.e. lmp + 9m
    val lmp = Date()

    questionnaireResponses.first().find("245679f2-6172-456e-8ff3-425f5cea3243")!!.answer.first()
      .value = DateType(lmp)

    fhirCarePlanGenerator.generateOrUpdateCarePlan(
        planDefinition,
        patient,
        Bundle()
          .addEntry(
            Bundle.BundleEntryComponent().apply { resource = questionnaireResponses.first() }
          )
      )!!
      .also { println(it.encodeResourceToString()) }
      .also {
        val carePlan = it
        assertCarePlan(
          carePlan,
          planDefinition,
          patient,
          lmp,
          lmp.plusMonths(9),
          8
        ) // 8 visits for each month of ANC

        resourcesSlot.forEach { println(it.encodeResourceToString()) }

        assertTrue(resourcesSlot.first() is CarePlan)

        resourcesSlot
          .filter { res -> res.resourceType == ResourceType.Task }
          .map { it as Task }
          .also { assertEquals(9, it.size) } // 8 for visit, 1 for referral
          .also {
            assertTrue(it.all { it.status == TaskStatus.READY })
            assertTrue(it.all { it.`for`.reference == patient.asReference().reference })
          }
          // last task is referral
          .also {
            it.last().let { task ->
              assertTrue(task.reasonReference.reference == "Questionnaire/132049")
              assertTrue(task.executionPeriod.end.asYyyyMmDd() == Date().plusMonths(1).asYyyyMmDd())
            }
          }
          // first 8 tasks are anc visit for each month start
          .take(8)
          .run {
            assertTrue(this.all { it.reasonReference.reference == "Questionnaire/132155" })
            assertTrue(
              this.all { it.basedOn.first().reference == carePlan.asReference().reference }
            )

            // first visit is lmp plus 1 month and subsequent visit are every month after
            // that until
            // delivery
            var pregnancyStart: BaseDateTimeType = DateTimeType(lmp.clone() as Date)
            this.forEach { task ->
              fhirPathEngine
                .evaluate(pregnancyStart, "\$this + 1 'month'")
                .firstOrNull()
                ?.dateTimeValue()
                ?.let { result -> pregnancyStart = result }
              assertEquals(
                pregnancyStart.valueToString(),
                DateTimeType(task.executionPeriod.start).valueToString()
              )
            }
          }
      }
  }

  @Test
  fun `generateOrUpdateCarePlan should generate careplan for 5 visits when lmp has passed 3 months`() =
      runTest {
    val planDefinitionResources = loadPlanDefinitionResources("anc-visit", listOf("register"))
    val planDefinition = planDefinitionResources.planDefinition
    val patient = planDefinitionResources.patient
    val questionnaireResponses = planDefinitionResources.questionnaireResponses
    val resourcesSlot = planDefinitionResources.resourcesSlot

    // start of plan is lmp date | 8 tasks to be generated for each month ahead i.e. lmp + 9m
    // anc registered late so skip the tasks which passed due date
    val lmp = DateType(Date()).apply { add(Calendar.MONTH, -4) }

    questionnaireResponses.first().find("245679f2-6172-456e-8ff3-425f5cea3243")!!.answer.first()
      .value = lmp

    fhirCarePlanGenerator.generateOrUpdateCarePlan(
        planDefinition,
        patient,
        Bundle()
          .addEntry(
            Bundle.BundleEntryComponent().apply { resource = questionnaireResponses.first() }
          )
      )!!
      .also { println(it.encodeResourceToString()) }
      .also { resourcesSlot.forEach { println(it.encodeResourceToString()) } }
      .also { carePlan ->
        assertCarePlan(
          carePlan,
          planDefinition,
          patient,
          lmp.value,
          lmp.value.plusMonths(9),
          5
        ) // 5 visits for each month of ANC

        resourcesSlot
          .filter { res -> res.resourceType == ResourceType.Task }
          .map { it as Task }
          .also { assertEquals(6, it.size) } // 5 for visit, 1 for referral
          .also {
            assertTrue(it.all { it.status == TaskStatus.READY })
            assertTrue(it.all { it.`for`.reference == patient.asReference().reference })
          }
          // first 5 tasks are anc visit for each month of pregnancy
          .take(5)
          .run {
            assertTrue(this.all { it.reasonReference.reference == "Questionnaire/132155" })
            assertTrue(
              this.all { it.basedOn.first().reference == carePlan.asReference().reference }
            )

            // first visit is lmp plus 1 month and subsequent visit are every month after
            // that until
            // delivery
            // skip tasks for past 3 months of late registration
            val ancStart = lmp.value.plusMonths(3).clone() as Date
            this.forEachIndexed { index, task ->
              assertEquals(
                ancStart.plusMonths(index + 1).asYyyyMmDd(),
                task.executionPeriod.start.asYyyyMmDd()
              )
            }
          }
      }
  }

  @Test
  fun `generateOrUpdateCarePlan should generate careplan for next visit when ondemand task is required`() =
      runTest {
    val planDefinitionResources =
      loadPlanDefinitionResources("anc-visit-ondemand", listOf("register"))
    val planDefinition = planDefinitionResources.planDefinition
    val patient = planDefinitionResources.patient
    val questionnaireResponses = planDefinitionResources.questionnaireResponses
    val resourcesSlot = planDefinitionResources.resourcesSlot

    // start of plan is lmp date | 8 tasks to be generated for each month ahead i.e. lmp + 9m
    // anc registered late so skip the tasks which passed due date
    val lmp = Date().plusMonths(-4)

    questionnaireResponses.first().find("245679f2-6172-456e-8ff3-425f5cea3243")!!.answer.first()
      .value = DateType(lmp)

    fhirCarePlanGenerator.generateOrUpdateCarePlan(
        planDefinition,
        patient,
        Bundle()
          .addEntry(
            Bundle.BundleEntryComponent().apply { resource = questionnaireResponses.first() }
          )
      )!!
      .also { println(it.encodeResourceToString()) }
      .also { carePlan ->
        assertCarePlan(
          carePlan,
          planDefinition,
          patient,
          lmp,
          lmp.plusMonths(9),
          1
        ) // 1 visits for next month of ANC

        resourcesSlot.forEach { println(it.encodeResourceToString()) }
        assertEquals(1, carePlan.activityFirstRep.outcomeReference.size)

        resourcesSlot
          .filter { res -> res.resourceType == ResourceType.Task }
          .map { it as Task }
          .also { assertEquals(2, it.size) } // 1 for visit, 1 for referral
          .also { tasks ->
            assertTrue(tasks.all { it.status == TaskStatus.READY })
            assertTrue(tasks.all { it.`for`.reference == patient.asReference().reference })
          }
          // first 5 tasks are anc visit for each month of pregnancy
          .take(1)
          .run {
            assertTrue(this.all { it.reasonReference.reference == "Questionnaire/132155" })
            assertTrue(
              this.all { it.basedOn.first().reference == carePlan.asReference().reference }
            )

            this.forEachIndexed { _, task ->
              assertEquals(
                Date().plusMonths(1).asYyyyMmDd(),
                task.executionPeriod.start.asYyyyMmDd()
              )
            }
          }
      }
  }

  @Test
  @ExperimentalCoroutinesApi
  fun `Generate CarePlan should generate child immunization schedule`() = runTest {
    val planDefinitionResources =
      loadPlanDefinitionResources("child-immunization-schedule", listOf("register-temp"))
    val planDefinition = planDefinitionResources.planDefinition
    val patient = planDefinitionResources.patient
    val questionnaireResponses = planDefinitionResources.questionnaireResponses
    val resourcesSlot = planDefinitionResources.resourcesSlot

    fhirCarePlanGenerator.generateOrUpdateCarePlan(
        planDefinition,
        patient,
        Bundle().addEntry(Bundle.BundleEntryComponent().apply { resource = patient })
      )!!
      .also { println(it.encodeResourceToString()) }
      .also { carePlan ->
        assertCarePlan(
          carePlan,
          planDefinition,
          patient,
          patient.birthDate,
          patient.birthDate.plusDays(4017),
          20
        )

        resourcesSlot
          .filter { res -> res.resourceType == ResourceType.Task }
          .map {
            println(it.encodeResourceToString())
            it as Task
          }
          .also { tasks ->
            assertTrue(tasks.all { it.status == TaskStatus.REQUESTED })
            assertTrue(
              tasks.all {
                it.reasonReference.reference == "Questionnaire/9b1aa23b-577c-4fb2-84e3-591e6facaf82"
              }
            )
            assertTrue(
              tasks.all {
                it.code.codingFirstRep.display ==
                  "Administration of vaccine to produce active immunity (procedure)" &&
                  it.code.codingFirstRep.code == "33879002"
              }
            )
            assertTrue(tasks.all { it.description.contains(it.reasonCode.text, true) })
            assertTrue(
              tasks.all { it.`for`.reference == questionnaireResponses.first().subject.reference }
            )
            assertTrue(
              tasks.all { it.basedOnFirstRep.reference == carePlan.asReference().reference }
            )
          }
          .also { tasks ->
            val vaccines =
              mutableMapOf<String, Date>(
                "BCG" to patient.birthDate,
                "OPV 0" to patient.birthDate,
                "PENTA 1" to patient.birthDate.plusDays(42),
                "OPV 1" to patient.birthDate.plusDays(42),
                "PCV 1" to patient.birthDate.plusDays(42),
                "ROTA 1" to patient.birthDate.plusDays(42),
                "PENTA 2" to patient.birthDate.plusDays(70),
                "OPV 2" to patient.birthDate.plusDays(70),
                "PCV 2" to patient.birthDate.plusDays(70),
                "ROTA 2" to patient.birthDate.plusDays(70),
                "PENTA 3" to patient.birthDate.plusDays(98),
                "OPV 3" to patient.birthDate.plusDays(98),
                "PCV 3" to patient.birthDate.plusDays(98),
                "IPV" to patient.birthDate.plusDays(98),
                "MEASLES 1" to patient.birthDate.plusMonths(9),
                "MEASLES 2" to patient.birthDate.plusMonths(15),
                "YELLOW FEVER" to patient.birthDate.plusMonths(9),
                "TYPHOID" to patient.birthDate.plusMonths(9),
                "HPV 1" to patient.birthDate.plusDays(3285),
                "HPV 2" to patient.birthDate.plusDays(3467),
              )
            vaccines.forEach { vaccine ->
              println(vaccine)

              val task = tasks.find { it.description.startsWith(vaccine.key) }
              assertNotNull(task)
              assertTrue(task!!.executionPeriod.start.asYyyyMmDd() == vaccine.value.asYyyyMmDd())
            }
          }
      }
  }

  @Test
  @ExperimentalCoroutinesApi
  fun `test generateOrUpdateCarePlan returns success even when evaluatedValue is null`() =
      runBlocking {
    val planDefinitionResources =
      loadPlanDefinitionResources("child-immunization-schedule", listOf("register-temp"))
    val planDefinition = planDefinitionResources.planDefinition
    val patient = planDefinitionResources.patient
    val data = Bundle().addEntry(Bundle.BundleEntryComponent().apply { resource = patient })

    val dynamicValue = planDefinition.action.first().dynamicValue
    val expressionValue = dynamicValue.find { it.expression.expression == "%rootResource.title" }

    // Update the value of the expression
    expressionValue?.let { it.expression = Expression().apply { expression = "dummyExpression" } }

    // call the method under test and get the result
    val result = fhirCarePlanGenerator.generateOrUpdateCarePlan(planDefinition, patient, data)

    // assert that the result is not null
    assertNotNull(result)
  }

  @Test
  @ExperimentalCoroutinesApi
  fun `Generate CarePlan should generate child immunization schedule with correct groupIdentifier value`() =
      runTest {
    val planDefinitionResources =
      loadPlanDefinitionResources("child-immunization-schedule", listOf("register-temp"))
    val planDefinition = planDefinitionResources.planDefinition
    val patient = planDefinitionResources.patient
    val questionnaireResponses = planDefinitionResources.questionnaireResponses
    val resourcesSlot = planDefinitionResources.resourcesSlot

    fhirCarePlanGenerator.generateOrUpdateCarePlan(
        planDefinition,
        patient,
        Bundle().addEntry(Bundle.BundleEntryComponent().apply { resource = patient })
      )!!
      .also { println(it.encodeResourceToString()) }
      .also { carePlan ->
        assertCarePlan(
          carePlan,
          planDefinition,
          patient,
          patient.birthDate,
          patient.birthDate.plusDays(4017),
          20
        )

        resourcesSlot
          .filter { res -> res.resourceType == ResourceType.Task }
          .map {
            println(it.encodeResourceToString())
            it as Task
          }
          .also { tasks ->
            assertTrue(tasks.all { it.status == TaskStatus.REQUESTED })
            assertTrue(
              tasks.all {
                it.reasonReference.reference == "Questionnaire/9b1aa23b-577c-4fb2-84e3-591e6facaf82"
              }
            )
            assertTrue(
              tasks.all {
                it.code.codingFirstRep.display ==
                  "Administration of vaccine to produce active immunity (procedure)" &&
                  it.code.codingFirstRep.code == "33879002"
              }
            )
            assertTrue(tasks.all { it.description.contains(it.reasonCode.text, true) })
            assertTrue(
              tasks.all { it.`for`.reference == questionnaireResponses.first().subject.reference }
            )
            assertTrue(
              tasks.all { it.basedOnFirstRep.reference == carePlan.asReference().reference }
            )
          }
          .also { tasks ->
            val vaccines =
              mutableMapOf<String, Date>(
                "BCG" to patient.birthDate,
                "OPV 0" to patient.birthDate,
                "PENTA 1" to patient.birthDate.plusDays(42),
                "OPV 1" to patient.birthDate.plusDays(42),
                "PCV 1" to patient.birthDate.plusDays(42),
                "ROTA 1" to patient.birthDate.plusDays(42),
                "PENTA 2" to patient.birthDate.plusDays(70),
                "OPV 2" to patient.birthDate.plusDays(70),
                "PCV 2" to patient.birthDate.plusDays(70),
                "ROTA 2" to patient.birthDate.plusDays(70),
                "PENTA 3" to patient.birthDate.plusDays(98),
                "OPV 3" to patient.birthDate.plusDays(98),
                "PCV 3" to patient.birthDate.plusDays(98),
                "IPV" to patient.birthDate.plusDays(98),
                "MEASLES 1" to patient.birthDate.plusMonths(9),
                "MEASLES 2" to patient.birthDate.plusMonths(15),
                "YELLOW FEVER" to patient.birthDate.plusMonths(9),
                "TYPHOID" to patient.birthDate.plusMonths(9),
                "HPV 1" to patient.birthDate.plusDays(3285),
                "HPV 2" to patient.birthDate.plusDays(3467),
              )
            vaccines.forEach { vaccine ->
              println(vaccine)

              val task = tasks.find { it.description.startsWith(vaccine.key) }
              assertNotNull(task)
              when (vaccine.key) {
                "BCG" -> assertTrue(task!!.groupIdentifier.value == "0_d")
                "OPV 0" -> assertTrue(task!!.groupIdentifier.value == "0_d")
                "PENTA 1" -> assertTrue(task!!.groupIdentifier.value == "6_wk")
                "OPV 1" -> assertTrue(task!!.groupIdentifier.value == "6_wk")
                "PCV 1" -> assertTrue(task!!.groupIdentifier.value == "6_wk")
                "ROTA 1" -> assertTrue(task!!.groupIdentifier.value == "6_wk")
                "PENTA 2" -> assertTrue(task!!.groupIdentifier.value == "10_wk")
                "OPV 2" -> assertTrue(task!!.groupIdentifier.value == "10_wk")
                "PCV 2" -> assertTrue(task!!.groupIdentifier.value == "10_wk")
                "ROTA 2" -> assertTrue(task!!.groupIdentifier.value == "10_wk")
                "PENTA 3" -> assertTrue(task!!.groupIdentifier.value == "14_wk")
                "OPV 3" -> assertTrue(task!!.groupIdentifier.value == "14_wk")
                "PCV 3" -> assertTrue(task!!.groupIdentifier.value == "14_wk")
                "IPV" -> assertTrue(task!!.groupIdentifier.value == "14_wk")
                "MEASLES 1" -> assertTrue(task!!.groupIdentifier.value == "9_mo")
                "MEASLES 2" -> assertTrue(task!!.groupIdentifier.value == "15_mo")
                "YELLOW FEVER" -> assertTrue(task!!.groupIdentifier.value == "9_mo")
                "TYPHOID" -> assertTrue(task!!.groupIdentifier.value == "9_mo")
                "HPV 1" -> assertTrue(task!!.groupIdentifier.value == "3285_d")
                "HPV 2" -> assertTrue(task!!.groupIdentifier.value == "3467_d")
              }
              assertTrue(task!!.executionPeriod.start.asYyyyMmDd() == vaccine.value.asYyyyMmDd())
            }
          }
      }
  }

  @Test
  @ExperimentalCoroutinesApi
  fun `Generate CarePlan should generate child immunization schedule with pre-req def and expiry timing`() =
      runTest {
    val planDefinitionResources =
      loadPlanDefinitionResources("child-immunization-schedule", listOf("register-temp"))
    val planDefinition = planDefinitionResources.planDefinition
    val patient = planDefinitionResources.patient
    val questionnaireResponses = planDefinitionResources.questionnaireResponses
    val resourcesSlot = planDefinitionResources.resourcesSlot
    fhirCarePlanGenerator.generateOrUpdateCarePlan(
        planDefinition,
        patient,
        Bundle()
          .addEntry(Bundle.BundleEntryComponent().apply { resource = patient })
          .addEntry(
            Bundle.BundleEntryComponent().apply { resource = questionnaireResponses.first() }
          )
      )!!
      .also { println(it.encodeResourceToString()) }
      .also { carePlan ->
        assertCarePlan(
          carePlan,
          planDefinition,
          patient,
          patient.birthDate,
          patient.birthDate.plusDays(4017),
          20
        )

        resourcesSlot
          .filter { res -> res.resourceType == ResourceType.Task }
          .map {
            println(it.encodeResourceToString())
            it as Task
          }
          .also { tasks ->
            assertTrue(tasks.all { it.status == TaskStatus.REQUESTED })
            assertTrue(
              tasks.all {
                it.reasonReference.reference == "Questionnaire/9b1aa23b-577c-4fb2-84e3-591e6facaf82"
              }
            )
            assertTrue(
              tasks.all {
                it.code.codingFirstRep.display ==
                  "Administration of vaccine to produce active immunity (procedure)" &&
                  it.code.codingFirstRep.code == "33879002"
              }
            )
            assertTrue(tasks.all { it.description.contains(it.reasonCode.text, true) })
            assertTrue(
              tasks.all { it.`for`.reference == questionnaireResponses.first().subject.reference }
            )
            assertTrue(
              tasks.all { it.basedOnFirstRep.reference == carePlan.asReference().reference }
            )
            assertTrue(tasks.all { it.partOf.firstOrNull()?.reference.equals("Task/672805") })
            assertTrue(tasks.all { it.input.firstOrNull()?.value.valueToString() == "28" })
          }
      }
  }
  @Test
  @ExperimentalCoroutinesApi
  fun `Generate CarePlan should generate disease followup schedule`() = runTest {
    val plandefinition =
      "plans/disease-followup/plan-definition.json"
        .readFile()
        .decodeResourceFromString<PlanDefinition>()

    val patient =
      "plans/disease-followup/patient.json".readFile().decodeResourceFromString<Patient>()
    val diseaseFollowUpQuestionnaireResponseString =
      "plans/disease-followup/questionnaire-response.json"
        .readFile()
        .decodeResourceFromString<QuestionnaireResponse>()

    val structureMapScript = "plans/disease-followup/structure-map.txt".readFile()
    val structureMap =
      structureMapUtilities.parse(structureMapScript, "eCBIS Child Immunization").also {
        println(it.encodeResourceToString())
      }

    val resourcesSlot = mutableListOf<Resource>()
    val booleanSlot = slot<Boolean>()
    coEvery { defaultRepository.create(capture(booleanSlot), capture(resourcesSlot)) } returns
      emptyList()
    coEvery { fhirEngine.get<StructureMap>("63752b18-9f0e-48a7-9a21-d3714be6309a") } returns
      structureMap
    coEvery { fhirEngine.search<CarePlan>(Search(ResourceType.CarePlan)) } returns listOf()
    fhirCarePlanGenerator.generateOrUpdateCarePlan(
        plandefinition,
        patient,
        Bundle()
          .addEntry(Bundle.BundleEntryComponent().apply { resource = patient })
          .addEntry(
            Bundle.BundleEntryComponent().apply {
              resource = diseaseFollowUpQuestionnaireResponseString
            }
          )
      )!!
      .also { println(it.encodeResourceToString()) }
      .also { carePlan ->
        Assert.assertNotNull(UUID.fromString(carePlan.id))
        Assert.assertEquals(CarePlan.CarePlanStatus.ACTIVE, carePlan.status)
        Assert.assertEquals(CarePlan.CarePlanIntent.PLAN, carePlan.intent)

        Assert.assertEquals("Disease Follow Up", carePlan.title)
        Assert.assertEquals(
          "This is a follow up for patient's marked with the following diseases HIV, TB, Mental Health & CM-NTD",
          carePlan.description
        )
        Assert.assertEquals(patient.logicalId, carePlan.subject.extractId())
        Assert.assertEquals(
          DateTimeType.now().value.makeItReadable(),
          carePlan.created.makeItReadable()
        )
        Assert.assertEquals(
          patient.generalPractitionerFirstRep.extractId(),
          carePlan.author.extractId()
        )
        Assert.assertTrue(carePlan.activityFirstRep.outcomeReference.isNotEmpty())
        coEvery { defaultRepository.create(capture(booleanSlot), capture(resourcesSlot)) }
        resourcesSlot
          .filter { res -> res.resourceType == ResourceType.Task }
          .map { it as Task }
          .also { list -> Assert.assertTrue(list.isNotEmpty()) }
          .also { println(it.last().encodeResourceToString()) }
          .all { task ->
            task.status == TaskStatus.INPROGRESS &&
              LocalDate.parse(task.executionPeriod.end.asYyyyMmDd()).let { localDate ->
                localDate.dayOfMonth == localDate.lengthOfMonth()
              }
          }
      }
  }

  @Test
  @ExperimentalCoroutinesApi
  fun `transitionTaskTo should update task status`() = runTest {
    coEvery { fhirEngine.get(ResourceType.Task, "12345") } returns Task().apply { id = "12345" }
    coEvery { defaultRepository.addOrUpdate(any(), any()) } just Runs

    fhirCarePlanGenerator.updateTaskDetailsByResourceId("12345", TaskStatus.COMPLETED)

    val task = slot<Task>()
    coVerify { defaultRepository.addOrUpdate(any(), capture(task)) }

    Assert.assertEquals(TaskStatus.COMPLETED, task.captured.status)
  }

  @Test
  fun testConditionallyUpdateCarePlanStatusTerminatesWhenNoCarePlanIsFound() {
    val planDefinitions = listOf("plandef-1")
    val carePlanConfig = CarePlanConfig(fhirPathExpression = "Patient.active")
    val questionnaireConfig: QuestionnaireConfig =
      QuestionnaireConfig(
        id = "id-1",
        planDefinitions = planDefinitions,
        carePlanConfigs = listOf(carePlanConfig)
      )
    val patient =
      Patient().apply {
        id = "patient-1"
        active = true
      }
    coEvery { fhirEngine.search<CarePlan>(Search(ResourceType.CarePlan)) } returns listOf()

    runBlocking {
      fhirCarePlanGenerator.conditionallyUpdateCarePlanStatus(
        questionnaireConfig = questionnaireConfig,
        subject = patient
      )
    }

    coVerify(exactly = 0) { fhirEngine.get(any(), any()) }
    coVerify(exactly = 0) { fhirEngine.update(any()) }
  }

  @Test
  fun testConditionallyUpdateCarePlanStatusRevokesCarePlanWhenCarePlanStatusIsClosed() {
    val planDefinitions = listOf("plandef-1")
    val carePlanConfig = CarePlanConfig(fhirPathExpression = "Patient.active")
    val questionnaireConfig: QuestionnaireConfig =
      QuestionnaireConfig(
        id = "id-1",
        planDefinitions = planDefinitions,
        carePlanConfigs = listOf(carePlanConfig)
      )
    val patient =
      Patient().apply {
        id = "patient-1"
        active = true
      }
    val carePlan =
      CarePlan().apply {
        id = "careplan-1"
        status = CarePlan.CarePlanStatus.ACTIVE
      }
    coEvery { fhirEngine.search<CarePlan>(Search(ResourceType.CarePlan)) } returns listOf(carePlan)
    coEvery { fhirEngine.update(any()) } just runs

    runBlocking {
      fhirCarePlanGenerator.conditionallyUpdateCarePlanStatus(
        questionnaireConfig = questionnaireConfig,
        subject = patient
      )
    }

    val carePlanSlot = slot<CarePlan>()
    coVerify { fhirEngine.update(capture(carePlanSlot)) }
    assertEquals(CarePlan.CarePlanStatus.COMPLETED, carePlanSlot.captured.status)
  }

  @Test
  fun testConditionallyUpdateCarePlanStatusFetchesResourceUsingFhirPathResourceId() {
    val planDefinitions = listOf("plandef-1")
    val carePlanConfig =
      CarePlanConfig(
        fhirPathExpression = "Group.active",
        fhirPathResource = "Group",
        fhirPathResourceId = "4595a221-7ad3-4219-97f0-1920a02f8882"
      )
    val questionnaireConfig: QuestionnaireConfig =
      QuestionnaireConfig(
        id = "id-1",
        planDefinitions = planDefinitions,
        carePlanConfigs = listOf(carePlanConfig)
      )
    val patient =
      Patient().apply {
        id = "patient-1"
        active = true
      }
    val carePlan =
      CarePlan().apply {
        id = "careplan-1"
        status = CarePlan.CarePlanStatus.ACTIVE
      }
    coEvery { fhirEngine.search<CarePlan>(Search(ResourceType.CarePlan)) } returns listOf(carePlan)
    coEvery { fhirEngine.get(any(), any()) } returns Group().apply { active = true }
    coEvery { fhirEngine.update(any()) } just runs

    runBlocking {
      fhirCarePlanGenerator.conditionallyUpdateCarePlanStatus(
        questionnaireConfig = questionnaireConfig,
        subject = patient
      )
    }

    coVerify { fhirEngine.get(ResourceType.Group, carePlanConfig.fhirPathResourceId!!) }

    val carePlanSlot = slot<CarePlan>()
    coVerify { fhirEngine.update(capture(carePlanSlot)) }
    assertEquals(CarePlan.CarePlanStatus.COMPLETED, carePlanSlot.captured.status)
  }

  @Test
  fun testConditionallyUpdateCarePlanStatusDoesNotUpdateCarePlanWhenFhirPathResourceExpressionFails() {
    val planDefinitions = listOf("plandef-1")
    val carePlanConfig =
      CarePlanConfig(
        fhirPathExpression = "Group.active",
        fhirPathResource = "Group",
        fhirPathResourceId = "4595a221-7ad3-4219-97f0-1920a02f8882"
      )
    val questionnaireConfig: QuestionnaireConfig =
      QuestionnaireConfig(
        id = "id-1",
        planDefinitions = planDefinitions,
        carePlanConfigs = listOf(carePlanConfig)
      )
    val patient =
      Patient().apply {
        id = "patient-1"
        active = true
      }
    val carePlan =
      CarePlan().apply {
        id = "careplan-1"
        status = CarePlan.CarePlanStatus.ACTIVE
      }
    coEvery { fhirEngine.search<CarePlan>(Search(ResourceType.CarePlan)) } returns listOf(carePlan)
    coEvery { fhirEngine.get(any(), any()) } returns Group().apply { active = false }
    coEvery { fhirEngine.update(any()) } just runs

    runBlocking {
      fhirCarePlanGenerator.conditionallyUpdateCarePlanStatus(
        questionnaireConfig = questionnaireConfig,
        subject = patient
      )
    }

    coVerify { fhirEngine.get(ResourceType.Group, carePlanConfig.fhirPathResourceId!!) }
    coVerify(exactly = 0) { fhirEngine.update(any()) }
  }

  @Test
  fun testConditionallyUpdateCarePlanStatusCancelsTasks() {
    val planDefinitions = listOf("plandef-1")
    val carePlanConfig =
      CarePlanConfig(
        fhirPathExpression = "Group.active",
        fhirPathResource = "Group",
        fhirPathResourceId = "4595a221-7ad3-4219-97f0-1920a02f8882"
      )
    val questionnaireConfig: QuestionnaireConfig =
      QuestionnaireConfig(
        id = "id-1",
        planDefinitions = planDefinitions,
        carePlanConfigs = listOf(carePlanConfig)
      )
    val patient =
      Patient().apply {
        id = "patient-1"
        active = true
      }
    val carePlan =
      CarePlan().apply {
        id = "careplan-1"
        status = CarePlan.CarePlanStatus.ACTIVE
        activity =
          listOf(
            CarePlanActivityComponent().apply {
              outcomeReference = listOf(Reference("Task/f10eec84-ef78-4bd1-bac4-6e68c7548f4c"))
            }
          )
      }
    coEvery { fhirEngine.search<CarePlan>(Search(ResourceType.CarePlan)) } returns listOf(carePlan)
    coEvery { fhirEngine.get(any(), any()) } returns Group().apply { active = true }
    coEvery { fhirEngine.update(any()) } just runs
    val task =
      Task().apply {
        id = "uuid"
        status = TaskStatus.READY
      }
    coEvery { fhirCarePlanGenerator.getTask(any()) } returns task
    coEvery { defaultRepository.addOrUpdate(any(), any()) } just runs

    runBlocking {
      fhirCarePlanGenerator.conditionallyUpdateCarePlanStatus(
        questionnaireConfig = questionnaireConfig,
        subject = patient
      )
    }

    coVerify { fhirEngine.get(ResourceType.Group, carePlanConfig.fhirPathResourceId!!) }

    val carePlanSlot = slot<CarePlan>()
    coVerify { fhirEngine.update(capture(carePlanSlot)) }
    assertEquals(CarePlan.CarePlanStatus.COMPLETED, carePlanSlot.captured.status)

    val taskSlot = slot<Task>()
    coVerify { defaultRepository.addOrUpdate(true, capture(taskSlot)) }
    assertEquals(task.id, taskSlot.captured.id)
    assertEquals(task.status, taskSlot.captured.status)
  }

  @Test
  fun testConditionallyUpdateCarePlanStatusDoesNotCancelTasksWhenStatusIsCompleted() {
    val planDefinitions = listOf("plandef-1")
    val carePlanConfig =
      CarePlanConfig(
        fhirPathExpression = "Group.active",
        fhirPathResource = "Group",
        fhirPathResourceId = "4595a221-7ad3-4219-97f0-1920a02f8882"
      )
    val questionnaireConfig: QuestionnaireConfig =
      QuestionnaireConfig(
        id = "id-1",
        planDefinitions = planDefinitions,
        carePlanConfigs = listOf(carePlanConfig)
      )
    val patient =
      Patient().apply {
        id = "patient-1"
        active = true
      }
    val carePlan =
      CarePlan().apply {
        id = "careplan-1"
        status = CarePlan.CarePlanStatus.ACTIVE
        activity =
          listOf(
            CarePlanActivityComponent().apply {
              outcomeReference = listOf(Reference("Task/f10eec84-ef78-4bd1-bac4-6e68c7548f4c"))
            }
          )
      }
    coEvery { fhirEngine.search<CarePlan>(Search(ResourceType.CarePlan)) } returns listOf(carePlan)
    coEvery { fhirEngine.get(any(), any()) } returns Group().apply { active = true }
    coEvery { fhirEngine.update(any()) } just runs
    val task =
      Task().apply {
        id = "uuid"
        status = TaskStatus.COMPLETED
      }
    coEvery { fhirCarePlanGenerator.getTask(any()) } returns task
    coEvery { defaultRepository.addOrUpdate(any(), any()) } just runs

    runBlocking {
      fhirCarePlanGenerator.conditionallyUpdateCarePlanStatus(
        questionnaireConfig = questionnaireConfig,
        subject = patient
      )
    }

    coVerify { fhirEngine.get(ResourceType.Group, carePlanConfig.fhirPathResourceId!!) }

    val carePlanSlot = slot<CarePlan>()
    coVerify { fhirEngine.update(capture(carePlanSlot)) }
    assertEquals(CarePlan.CarePlanStatus.COMPLETED, carePlanSlot.captured.status)

    coVerify(exactly = 0) { defaultRepository.addOrUpdate(any(), any()) }
  }

  data class PlanDefinitionResources(
    val planDefinition: PlanDefinition,
    val patient: Patient,
    val questionnaireResponses: List<QuestionnaireResponse>,
    val structureMap: StructureMap,
    val structureMapReferral: StructureMap,
    val resourcesSlot: MutableList<Resource>
  )

  fun loadPlanDefinitionResources(
    planName: String,
    questionnaireResponseTags: List<String> = emptyList()
  ): PlanDefinitionResources {
    val planDefinition =
      "plans/$planName/plandefinition.json".readFile().decodeResourceFromString<PlanDefinition>()

    val patient =
      "plans/$planName/sample/patient.json".readFile().decodeResourceFromString<Patient>()

    val questionnaireResponses =
      questionnaireResponseTags.map {
        "plans/$planName/sample/questionnaire-response-$it.json"
          .readFile()
          .decodeResourceFromString<QuestionnaireResponse>()
      }

    val structureMapRegister =
      structureMapUtilities.parse(
          "plans/$planName/structure-map-register.txt".readFile(),
          "${planName.uppercase().replace("-", "").replace(" ", "")}CarePlan"
        )
        .also { println(it.encodeResourceToString()) }

    val structureMapReferral =
      structureMapUtilities.parse("plans/structure-map-referral.txt".readFile(), "ReferralTask")
        .also { println(it.encodeResourceToString()) }

    val resourcesSlot = mutableListOf<Resource>()
    val booleanSlot = slot<Boolean>()
    coEvery { defaultRepository.create(capture(booleanSlot), capture(resourcesSlot)) } returns
      emptyList()
    coEvery { fhirEngine.search<CarePlan>(Search(ResourceType.CarePlan)) } returns listOf()
    coEvery { fhirEngine.get<StructureMap>(structureMapRegister.logicalId) } returns
      structureMapRegister
    coEvery { fhirEngine.get<StructureMap>("528a8603-2e43-4a2e-a33d-1ec2563ffd3e") } returns
      structureMapReferral

    return PlanDefinitionResources(
      planDefinition,
      patient,
      questionnaireResponses,
      structureMapRegister,
      structureMapReferral,
      resourcesSlot
    )
  }

  fun assertCarePlan(
    carePlan: CarePlan,
    planDefinition: PlanDefinition,
    patient: Patient,
    referenceDate: Date,
    endDate: Date,
    visitTasks: Int
  ) {
    assertNotNull(UUID.fromString(carePlan.id))
    assertEquals(CarePlan.CarePlanStatus.ACTIVE, carePlan.status)
    assertEquals(CarePlan.CarePlanIntent.PLAN, carePlan.intent)
    assertEquals(planDefinition.title, carePlan.title)
    assertEquals(planDefinition.description, carePlan.description)
    assertEquals(patient.logicalId, carePlan.subject.extractId())
    assertEquals(DateTimeType.now().value.makeItReadable(), carePlan.created.makeItReadable())
    assertEquals(patient.generalPractitionerFirstRep.extractId(), carePlan.author.extractId())

    assertEquals(referenceDate.makeItReadable(), carePlan.period.start.makeItReadable())
    assertEquals(endDate.makeItReadable(), carePlan.period.end.makeItReadable())

    assertTrue(carePlan.activityFirstRep.outcomeReference.isNotEmpty())
    assertEquals(visitTasks, carePlan.activityFirstRep.outcomeReference.size)
  }

  @Test
  fun `updateDependentTaskDueDate - no dependent tasks`() = runBlocking {
    groupTask.apply {
      status = TaskStatus.REQUESTED
      partOf = emptyList()
    }
    // when
    val updatedTask = groupTask.updateDependentTaskDueDate(defaultRepository)
    // then
    assertEquals("650203d2-f327-4eb4-a9fd-741e0ce29c3f", dependentTask.logicalId)
    assertEquals(groupTask, updatedTask)
  }

  @Test
  fun `test updateDependentTaskDueDate - dependent task without output`() {
    coEvery { fhirEngine.get(ResourceType.Task, "650203d2-f327-4eb4-a9fd-741e0ce29c3f") } returns
      groupTask.apply {
        status = TaskStatus.READY
        partOf = listOf(Reference("Task/650203d2-f327-4eb4-a9fd-741e0ce29c3f"))
      }
    dependentTask.apply {
      output = emptyList()
      executionPeriod =
        Period().apply {
          start = Date()
          end = Date()
        }
    }

    coEvery {
      defaultRepository.loadResource(Reference(groupTask.partOf.first().reference))
    } returns dependentTask
    val updatedTask = runBlocking { groupTask.updateDependentTaskDueDate(defaultRepository) }
    assertEquals(groupTask, updatedTask)
  }

  @Test
  fun `test updateDependentTaskDueDate with dependent task , with output but no execution period start date`() {
    coEvery { fhirEngine.get(ResourceType.Task, "650203d2-f327-4eb4-a9fd-741e0ce29c3f") } returns
      groupTask.apply { status = TaskStatus.INPROGRESS }
    dependentTask.apply { dependentTask.executionPeriod.start = null }
    coEvery {
      defaultRepository.loadResource(Reference(groupTask.partOf.first().reference))
    } returns dependentTask
    val updatedTask = runBlocking { groupTask.updateDependentTaskDueDate(defaultRepository) }
    assertEquals(groupTask, updatedTask)
  }

  @Test
  fun `test updateDependentTaskDueDate with dependent task with output, execution period start date, and encounter part of reference that is null`() {

    coEvery { fhirEngine.get(ResourceType.Task, "650203d2-f327-4eb4-a9fd-741e0ce29c3f") } returns
      dependentTask.apply {
        status = TaskStatus.INPROGRESS
        output =
          listOf(
            Task.TaskOutputComponent(
              CodeableConcept(),
              StringType(
                "{\n" +
                  "          \"reference\": \"Encounter/14e2ae52-32fc-4507-8736-1177cdaafe90\"\n" +
                  "        }"
              )
            )
          )
      }
    coEvery {
      defaultRepository.loadResource(
        Reference(
          Json.decodeFromString<JsonObject>(dependentTask.output.first().value.toString())[
              REFERENCE]
            ?.jsonPrimitive
            ?.content
        )
      )
    } returns encounter.apply { partOf = null }
    coEvery { defaultRepository.loadResource(Reference(ArgumentMatchers.anyString())) } returns
      Immunization()
    val updatedTask = runBlocking { groupTask.updateDependentTaskDueDate(defaultRepository) }
    assertEquals(groupTask, updatedTask)
  }

  @Test
  fun `test updateDependentTaskDueDate with dependent task with output, execution period start date, and encounter part of reference that is not an Immunization`() {
    coEvery { fhirEngine.get(ResourceType.Task, "650203d2-f327-4eb4-a9fd-741e0ce29c3f") } returns
      dependentTask.apply {
        status = TaskStatus.INPROGRESS
        output =
          listOf(
            Task.TaskOutputComponent(
              CodeableConcept(),
              StringType(
                "{\n" +
                  "          \"reference\": \"Encounter/14e2ae52-32fc-4507-8736-1177cdaafe90\"\n" +
                  "        }"
              )
            )
          )
        input = listOf(Task.ParameterComponent(CodeableConcept(), StringType("9")))
      }
    coEvery {
      fhirEngine.get(ResourceType.Encounter, "14e2ae52-32fc-4507-8736-1177cdaafe90")
    } returns encounter
    coEvery {
      fhirEngine.get(ResourceType.Immunization, "15e2ae52-32fc-4507-8736-1177cdaafe90")
    } returns Task()

    coEvery {
      defaultRepository.loadResource(
        Reference(
          Json.decodeFromString<JsonObject>(dependentTask.output.first().value.toString())[
              REFERENCE]
            ?.jsonPrimitive
            ?.content
        )
      )
    } returns encounter

    coEvery { defaultRepository.loadResource(Reference(encounter.partOf.reference)) } returns
      immunizationResource

    val updatedTask = runBlocking { groupTask.updateDependentTaskDueDate(defaultRepository) }
    assertEquals(groupTask, updatedTask)
  }

  @Test
  fun `updateDependentTaskDueDate with Task input value equal or greater than difference between administration date and depedentTask executionPeriod start`() {
    coEvery { fhirEngine.get(ResourceType.Task, "650203d2-f327-4eb4-a9fd-741e0ce29c3f") } returns
      dependentTask.apply {
        status = TaskStatus.INPROGRESS
        output =
          listOf(
            Task.TaskOutputComponent(
              CodeableConcept(),
              StringType(
                "{\n" +
                  "          \"reference\": \"Encounter/14e2ae52-32fc-4507-8736-1177cdaafe90\"\n" +
                  "        }"
              )
            )
          )
        input = listOf(Task.ParameterComponent(CodeableConcept(), StringType("9")))
      }
    coEvery {
      fhirEngine.get(ResourceType.Encounter, "14e2ae52-32fc-4507-8736-1177cdaafe90")
    } returns encounter
    coEvery {
      fhirEngine.get(ResourceType.Immunization, "15e2ae52-32fc-4507-8736-1177cdaafe90")
    } returns immunizationResource

    coEvery {
      defaultRepository.loadResource(
        Reference(
          Json.decodeFromString<JsonObject>(dependentTask.output.first().value.toString())[
              REFERENCE]
            ?.jsonPrimitive
            ?.content
        )
      )
    } returns encounter

    coEvery { defaultRepository.loadResource(Reference(encounter.partOf.reference)) } returns
      immunizationResource

    val updatedTask = runBlocking { groupTask.updateDependentTaskDueDate(defaultRepository) }
    assertEquals(groupTask, updatedTask)
  }
  @Test
  fun `updateDependentTaskDueDate sets executionPeriod start correctly`() {
    coEvery { fhirEngine.get(ResourceType.Task, "650203d2-f327-4eb4-a9fd-741e0ce29c3f") } returns
      dependentTask.apply {
        status = TaskStatus.INPROGRESS
        output =
          listOf(
            Task.TaskOutputComponent(
              CodeableConcept(),
              StringType(
                "{\n" +
                  "          \"reference\": \"Encounter/14e2ae52-32fc-4507-8736-1177cdaafe90\"\n" +
                  "        }"
              )
            )
          )
        input = listOf(Task.ParameterComponent(CodeableConcept(), StringType("28")))
      }
    coEvery {
      fhirEngine.get(ResourceType.Encounter, "14e2ae52-32fc-4507-8736-1177cdaafe90")
    } returns encounter
    coEvery {
      fhirEngine.get(ResourceType.Immunization, "15e2ae52-32fc-4507-8736-1177cdaafe90")
    } returns immunizationResource

    coEvery {
      defaultRepository.loadResource(
        Reference(
          Json.decodeFromString<JsonObject>(dependentTask.output.first().value.toString())[
              REFERENCE]
            ?.jsonPrimitive
            ?.content
        )
      )
    } returns encounter

    coEvery { defaultRepository.loadResource(Reference(encounter.partOf.reference)) } returns
      immunizationResource

    coEvery { defaultRepository.addOrUpdate(addMandatoryTags = true, dependentTask) } just runs
    runBlocking { groupTask.updateDependentTaskDueDate(defaultRepository) }
    assertEquals(
      Date.from(Instant.parse("2021-11-07T00:00:00Z")),
      dependentTask.executionPeriod.start
    )
    coVerify { defaultRepository.addOrUpdate(addMandatoryTags = true, dependentTask) }
  }
}

private fun Date.asYyyyMmDd(): String = this.formatDate(SDF_YYYY_MM_DD)<|MERGE_RESOLUTION|>--- conflicted
+++ resolved
@@ -41,13 +41,10 @@
 import java.util.Date
 import java.util.UUID
 import javax.inject.Inject
-<<<<<<< HEAD
 import junit.framework.Assert.assertEquals
 import junit.framework.Assert.assertNotNull
 import junit.framework.Assert.assertTrue
-=======
 import kotlinx.coroutines.Dispatchers
->>>>>>> 6f6163b2
 import kotlinx.coroutines.ExperimentalCoroutinesApi
 import kotlinx.coroutines.runBlocking
 import kotlinx.coroutines.test.runTest
@@ -81,9 +78,6 @@
 import org.hl7.fhir.r4.utils.FHIRPathEngine
 import org.hl7.fhir.r4.utils.StructureMapUtilities
 import org.junit.Assert
-import org.junit.Assert.assertEquals
-import org.junit.Assert.assertNotNull
-import org.junit.Assert.assertTrue
 import org.junit.Before
 import org.junit.Rule
 import org.junit.Test
@@ -136,6 +130,8 @@
 
     structureMapUtilities = StructureMapUtilities(transformSupportServices.simpleWorkerContext)
     val workManager = mockk<WorkManager>()
+    every { defaultRepository.dispatcherProvider.io() } returns Dispatchers.IO
+    every { defaultRepository.fhirEngine } returns fhirEngine
 
     fhirCarePlanGenerator =
       FhirCarePlanGenerator(
@@ -145,8 +141,242 @@
         defaultRepository = defaultRepository,
         workManager = workManager
       )
-
     every { workManager.enqueue(any<WorkRequest>()) } returns mockk()
+    immunizationResource =
+      iParser.parseResource(
+        Immunization::class.java,
+        "{\n" +
+          "   \"resourceType\":\"Immunization\",\n" +
+          "   \"id\":\"41921cfe-5074-4eec-925f-2bc581237660\",\n" +
+          "   \"identifier\":{\n" +
+          "      \"use\":\"official\",\n" +
+          "      \"value\":\"6a637a79-df7b-4cc9-93b2-f73f965c31ab\"\n" +
+          "   },\n" +
+          "   \"status\":\"completed\",\n" +
+          "   \"patient\":{\n" +
+          "      \"reference\":\"Patient/3e3d698a-4edb-48f9-9330-2f1adc0635d1\"\n" +
+          "   },\n" +
+          "   \"encounter\":{\n" +
+          "      \"reference\":\"Encounter/14e2ae52-32fc-4507-8736-1177cdaafe90\"\n" +
+          "   },\n" +
+          "   \"occurrenceDateTime\":\"2021-10-10T00:00:00+00:00\"\n" +
+          "}"
+      )
+
+    encounter =
+      iParser.parseResource(
+        Encounter::class.java,
+        "{\n" +
+          "   \"resourceType\":\"Encounter\",\n" +
+          "   \"id\":\"ebcfb052-47ed-4846-bb13-0f136cdc53a1\",\n" +
+          "   \"identifier\":{\n" +
+          "      \"use\":\"official\",\n" +
+          "      \"value\":\"4b62fff3-6010-4674-84a2-71f2bbdbf2e5\"\n" +
+          "   },\n" +
+          "   \"status\":\"finished\",\n" +
+          "   \"type\":[\n" +
+          "      {\n" +
+          "         \"coding\":[\n" +
+          "            {\n" +
+          "               \"system\":\"http://snomed.info/sct\",\n" +
+          "               \"code\":\"33879002\",\n" +
+          "               \"display\":\"Administration of vaccine to produce active immunity (procedure)\"\n" +
+          "            }\n" +
+          "         ]\n" +
+          "      }\n" +
+          "   ],\n" +
+          "   \"subject\":{\n" +
+          "      \"reference\":\"Patient/3e3d698a-4edb-48f9-9330-2f1adc0635d1\"\n" +
+          "   },\n" +
+          "   \"period\":{\n" +
+          "      \"end\":\"2021-10-01T00:00:00+00:00\"\n" +
+          "   },\n" +
+          "   \"partOf\":{\n" +
+          "      \"reference\":\"Encounter/15e2ae52-32fc-4507-8736-1177cdaafe90\"\n" +
+          "   }\n" +
+          "}"
+      )
+    groupTask =
+      iParser.parseResource(
+        Task::class.java,
+        "{\n" +
+          "   \"resourceType\":\"Task\",\n" +
+          "   \"id\":\"a9100c01-c84b-404f-9d24-9b830463a152\",\n" +
+          "   \"identifier\":[\n" +
+          "      {\n" +
+          "         \"use\":\"official\",\n" +
+          "         \"value\":\"a20e88b4-4beb-4b31-86cd-572e1445e5f3\"\n" +
+          "      }\n" +
+          "   ],\n" +
+          "   \"basedOn\":[\n" +
+          "      {\n" +
+          "         \"reference\":\"CarePlan/28d7542c-ba08-4f16-b6a2-19e8b5d4c229\"\n" +
+          "      }\n" +
+          "   ],\n" +
+          "   \"partOf\":{\n" +
+          "      \"reference\":\"Task/650203d2-f327-4eb4-a9fd-741e0ce29c3f\"\n" +
+          "   },\n" +
+          "   \"status\":\"requested\",\n" +
+          "   \"intent\":\"plan\",\n" +
+          "   \"priority\":\"routine\",\n" +
+          "   \"code\":{\n" +
+          "      \"coding\":[\n" +
+          "         {\n" +
+          "            \"system\":\"http://snomed.info/sct\",\n" +
+          "            \"code\":\"33879002\",\n" +
+          "            \"display\":\"Administration of vaccine to produce active immunity (procedure)\"\n" +
+          "         }\n" +
+          "      ]\n" +
+          "   },\n" +
+          "   \"description\":\"OPV 1 at 6 wk vaccine\",\n" +
+          "   \"for\":{\n" +
+          "      \"reference\":\"Patient/3e3d698a-4edb-48f9-9330-2f1adc0635d1\"\n" +
+          "   },\n" +
+          "   \"executionPeriod\":{\n" +
+          "      \"start\":\"2021-11-12T00:00:00+00:00\",\n" +
+          "      \"end\":\"2026-11-11T00:00:00+00:00\"\n" +
+          "   },\n" +
+          "   \"authoredOn\":\"2023-03-28T10:46:59+00:00\",\n" +
+          "   \"requester\":{\n" +
+          "      \"reference\":\"Practitioner/3812\"\n" +
+          "   },\n" +
+          "   \"owner\":{\n" +
+          "      \"reference\":\"Practitioner/3812\"\n" +
+          "   },\n" +
+          "   \"reasonCode\":{\n" +
+          "      \"coding\":[\n" +
+          "         {\n" +
+          "            \"system\":\"http://snomed.info/sct\",\n" +
+          "            \"code\":\"111164008\",\n" +
+          "            \"display\":\"Poliovirus vaccine\"\n" +
+          "         }\n" +
+          "      ],\n" +
+          "      \"text\":\"OPV\"\n" +
+          "   },\n" +
+          "   \"reasonReference\":{\n" +
+          "      \"reference\":\"Questionnaire/9b1aa23b-577c-4fb2-84e3-591e6facaf82\"\n" +
+          "   },\n" +
+          "   \"input\":[\n" +
+          "      {\n" +
+          "         \"type\":{\n" +
+          "            \"coding\":[\n" +
+          "               {\n" +
+          "                  \"system\":\"http://snomed.info/sct\",\n" +
+          "                  \"code\":\"900000000000457003\",\n" +
+          "                  \"display\":\"Reference set attribute (foundation metadata concept)\"\n" +
+          "               }\n" +
+          "            ]\n" +
+          "         },\n" +
+          "         \"value\":{\n" +
+          "            \"reference\":\"Task/650203d2-f327-4eb4-a9fd-741e0ce29c3f\"\n" +
+          "         }\n" +
+          "      },\n" +
+          "      {\n" +
+          "         \"type\":{\n" +
+          "            \"coding\":[\n" +
+          "               {\n" +
+          "                  \"system\":\"http://snomed.info/sct\",\n" +
+          "                  \"code\":\"371154000\",\n" +
+          "                  \"display\":\"Dependent (qualifier value)\"\n" +
+          "               }\n" +
+          "            ]\n" +
+          "         },\n" +
+          "         \"value\":28\n" +
+          "      }\n" +
+          "   ],\n" +
+          "   \"output\":[\n" +
+          "      {\n" +
+          "         \"type\":{\n" +
+          "            \"coding\":[\n" +
+          "               {\n" +
+          "                  \"system\":\"http://snomed.info/sct\",\n" +
+          "                  \"code\":\"41000179103\",\n" +
+          "                  \"display\":\"Immunization record (record artifact)\"\n" +
+          "               }\n" +
+          "            ]\n" +
+          "         },\n" +
+          "         \"value\":{\n" +
+          "            \"reference\":\"Encounter/14e2ae52-32fc-4507-8736-1177cdaafe90\"\n" +
+          "         }\n" +
+          "      }\n" +
+          "   ]\n" +
+          "} "
+      )
+    dependentTask =
+      iParser.parseResource(
+        Task::class.java,
+        "{\n" +
+          "   \"resourceType\":\"Task\",\n" +
+          "   \"id\":\"650203d2-f327-4eb4-a9fd-741e0ce29c3f\",\n" +
+          "   \"identifier\":[\n" +
+          "      {\n" +
+          "         \"use\":\"official\",\n" +
+          "         \"value\":\"ad17cda3-0ac8-43c5-8d9a-9f3adee45e2b\"\n" +
+          "      }\n" +
+          "   ],\n" +
+          "   \"basedOn\":[\n" +
+          "      {\n" +
+          "         \"reference\":\"CarePlan/28d7542c-ba08-4f16-b6a2-19e8b5d4c229\"\n" +
+          "      }\n" +
+          "   ],\n" +
+          "   \"status\":\"requested\",\n" +
+          "   \"intent\":\"plan\",\n" +
+          "   \"priority\":\"routine\",\n" +
+          "   \"code\":{\n" +
+          "      \"coding\":[\n" +
+          "         {\n" +
+          "            \"system\":\"http://snomed.info/sct\",\n" +
+          "            \"code\":\"33879002\",\n" +
+          "            \"display\":\"Administration of vaccine to produce active immunity (procedure)\"\n" +
+          "         }\n" +
+          "      ]\n" +
+          "   },\n" +
+          "   \"description\":\"OPV 0 at 0 d vaccine\",\n" +
+          "   \"for\":{\n" +
+          "      \"reference\":\"Patient/3e3d698a-4edb-48f9-9330-2f1adc0635d1\"\n" +
+          "   },\n" +
+          "   \"executionPeriod\":{\n" +
+          "      \"start\":\"2021-10-01T00:00:00+00:00\",\n" +
+          "      \"end\":\"2021-10-15T00:00:00+00:00\"\n" +
+          "   },\n" +
+          "   \"authoredOn\":\"2023-03-28T10:46:59+00:00\",\n" +
+          "   \"requester\":{\n" +
+          "      \"reference\":\"Practitioner/3812\"\n" +
+          "   },\n" +
+          "   \"owner\":{\n" +
+          "      \"reference\":\"Practitioner/3812\"\n" +
+          "   },\n" +
+          "   \"reasonCode\":{\n" +
+          "      \"coding\":[\n" +
+          "         {\n" +
+          "            \"system\":\"http://snomed.info/sct\",\n" +
+          "            \"code\":\"111164008\",\n" +
+          "            \"display\":\"Poliovirus vaccine\"\n" +
+          "         }\n" +
+          "      ],\n" +
+          "      \"text\":\"OPV\"\n" +
+          "   },\n" +
+          "   \"reasonReference\":{\n" +
+          "      \"reference\":\"Questionnaire/9b1aa23b-577c-4fb2-84e3-591e6facaf82\"\n" +
+          "   },\n" +
+          "   \"output\":[\n" +
+          "      {\n" +
+          "         \"type\":{\n" +
+          "            \"coding\":[\n" +
+          "               {\n" +
+          "                  \"system\":\"http://snomed.info/sct\",\n" +
+          "                  \"code\":\"41000179103\",\n" +
+          "                  \"display\":\"Immunization record (record artifact)\"\n" +
+          "               }\n" +
+          "            ]\n" +
+          "         },\n" +
+          "         \"value\":{\n" +
+          "            \"reference\":\"Encounter/14e2ae52-32fc-4507-8736-1177cdaafe90\"\n" +
+          "         }\n" +
+          "      }\n" +
+          "   ]\n" +
+          "}"
+      )
   }
 
   @Test
