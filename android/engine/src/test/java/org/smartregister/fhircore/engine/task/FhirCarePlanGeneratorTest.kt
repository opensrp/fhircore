/*
 * Copyright 2021-2024 Ona Systems, Inc
 *
 * Licensed under the Apache License, Version 2.0 (the "License");
 * you may not use this file except in compliance with the License.
 * You may obtain a copy of the License at
 *
 *       http://www.apache.org/licenses/LICENSE-2.0
 *
 * Unless required by applicable law or agreed to in writing, software
 * distributed under the License is distributed on an "AS IS" BASIS,
 * WITHOUT WARRANTIES OR CONDITIONS OF ANY KIND, either express or implied.
 * See the License for the specific language governing permissions and
 * limitations under the License.
 */

package org.smartregister.fhircore.engine.task

import android.content.Context
import androidx.test.core.app.ApplicationProvider
import ca.uhn.fhir.context.FhirContext
import ca.uhn.fhir.context.FhirVersionEnum
import ca.uhn.fhir.parser.IParser
import ca.uhn.fhir.rest.gclient.ReferenceClientParam
import com.google.android.fhir.FhirEngine
import com.google.android.fhir.SearchResult
import com.google.android.fhir.get
import com.google.android.fhir.knowledge.KnowledgeManager
import com.google.android.fhir.logicalId
import com.google.android.fhir.search.Search
import com.google.android.fhir.search.search
import com.google.android.fhir.workflow.FhirOperator
import dagger.hilt.android.testing.HiltAndroidRule
import dagger.hilt.android.testing.HiltAndroidTest
import io.mockk.Runs
import io.mockk.coEvery
import io.mockk.coVerify
import io.mockk.every
import io.mockk.just
import io.mockk.mockk
import io.mockk.runs
import io.mockk.slot
import io.mockk.spyk
import java.io.File
import java.io.InputStream
import java.time.Instant
import java.time.LocalDate
import java.time.ZoneId
import java.util.Calendar
import java.util.Date
import java.util.UUID
import javax.inject.Inject
import kotlin.reflect.KSuspendFunction1
import kotlin.time.Duration.Companion.seconds
import kotlinx.coroutines.CoroutineScope
import kotlinx.coroutines.Dispatchers
import kotlinx.coroutines.ExperimentalCoroutinesApi
import kotlinx.coroutines.runBlocking
import kotlinx.coroutines.test.runTest
import kotlinx.serialization.decodeFromString
import kotlinx.serialization.json.Json
import kotlinx.serialization.json.JsonObject
import kotlinx.serialization.json.jsonPrimitive
import org.cqframework.cql.cql2elm.CqlTranslator
import org.cqframework.cql.cql2elm.LibraryManager
import org.cqframework.cql.cql2elm.ModelManager
import org.cqframework.cql.cql2elm.quick.FhirLibrarySourceProvider
import org.hl7.fhir.r4.model.Attachment
import org.hl7.fhir.r4.model.ActivityDefinition
import org.hl7.fhir.r4.model.BaseDateTimeType
import org.hl7.fhir.r4.model.Bundle
import org.hl7.fhir.r4.model.CanonicalType
import org.hl7.fhir.r4.model.CarePlan
import org.hl7.fhir.r4.model.CodeableConcept
import org.hl7.fhir.r4.model.DateTimeType
import org.hl7.fhir.r4.model.DateType
import org.hl7.fhir.r4.model.Encounter
import org.hl7.fhir.r4.model.Enumerations
import org.hl7.fhir.r4.model.Expression
import org.hl7.fhir.r4.model.Group
import org.hl7.fhir.r4.model.Immunization
import org.hl7.fhir.r4.model.Library
import org.hl7.fhir.r4.model.MetadataResource
import org.hl7.fhir.r4.model.Observation
import org.hl7.fhir.r4.model.Patient
import org.hl7.fhir.r4.model.Period
import org.hl7.fhir.r4.model.PlanDefinition
import org.hl7.fhir.r4.model.QuestionnaireResponse
import org.hl7.fhir.r4.model.Reference
import org.hl7.fhir.r4.model.Resource
import org.hl7.fhir.r4.model.ResourceType
import org.hl7.fhir.r4.model.StringType
import org.hl7.fhir.r4.model.StructureMap
import org.hl7.fhir.r4.model.Task
import org.hl7.fhir.r4.model.Task.TaskOutputComponent
import org.hl7.fhir.r4.model.Task.TaskStatus
import org.hl7.fhir.r4.model.ValueSet
import org.hl7.fhir.r4.utils.FHIRPathEngine
import org.hl7.fhir.r4.utils.StructureMapUtilities
import org.junit.Assert.assertEquals
import org.junit.Assert.assertFalse
import org.junit.Assert.assertNotNull
import org.junit.Assert.assertNull
import org.junit.Assert.assertTrue
import org.junit.Before
import org.junit.Rule
import org.junit.Test
import org.mockito.ArgumentMatchers
import org.smartregister.fhircore.engine.app.fakes.Faker
import org.smartregister.fhircore.engine.configuration.ConfigurationRegistry
import org.smartregister.fhircore.engine.configuration.QuestionnaireConfig
import org.smartregister.fhircore.engine.configuration.event.EventTriggerCondition
import org.smartregister.fhircore.engine.configuration.event.EventWorkflow
import org.smartregister.fhircore.engine.data.local.DefaultRepository
import org.smartregister.fhircore.engine.domain.model.ResourceConfig
import org.smartregister.fhircore.engine.robolectric.RobolectricTest
import org.smartregister.fhircore.engine.robolectric.RobolectricTest.Companion.readFile
import org.smartregister.fhircore.engine.rule.CoroutineTestRule
import org.smartregister.fhircore.engine.util.DispatcherProvider
import org.smartregister.fhircore.engine.util.extension.REFERENCE
import org.smartregister.fhircore.engine.util.extension.SDF_YYYY_MM_DD
import org.smartregister.fhircore.engine.util.extension.asReference
import org.smartregister.fhircore.engine.util.extension.decodeResourceFromString
import org.smartregister.fhircore.engine.util.extension.encodeResourceToString
import org.smartregister.fhircore.engine.util.extension.extractId
import org.smartregister.fhircore.engine.util.extension.extractLogicalIdUuid
import org.smartregister.fhircore.engine.util.extension.find
import org.smartregister.fhircore.engine.util.extension.formatDate
import org.smartregister.fhircore.engine.util.extension.getCustomJsonParser
import org.smartregister.fhircore.engine.util.extension.makeItReadable
import org.smartregister.fhircore.engine.util.extension.plusDays
import org.smartregister.fhircore.engine.util.extension.plusMonths
import org.smartregister.fhircore.engine.util.extension.plusYears
import org.smartregister.fhircore.engine.util.extension.referenceValue
import org.smartregister.fhircore.engine.util.extension.updateDependentTaskDueDate
import org.smartregister.fhircore.engine.util.extension.valueToString
import org.smartregister.fhircore.engine.util.helper.TransformSupportServices

@OptIn(ExperimentalCoroutinesApi::class)
@HiltAndroidTest
class FhirCarePlanGeneratorTest : RobolectricTest() {

  @get:Rule(order = 0) val hiltRule = HiltAndroidRule(this)

  @get:Rule(order = 1) val coroutineTestRule = CoroutineTestRule()

  @Inject lateinit var transformSupportServices: TransformSupportServices

  // @Inject lateinit var workflowCarePlanGenerator: WorkflowCarePlanGenerator

  @Inject lateinit var fhirPathEngine: FHIRPathEngine

  @Inject lateinit var fhirEngine: FhirEngine

  @Inject lateinit var testDispatcher: DispatcherProvider

  @Inject lateinit var configurationRegistry: ConfigurationRegistry

  private val context: Context = ApplicationProvider.getApplicationContext()
  private val knowledgeManager = KnowledgeManager.create(context)
  private val fhirContext: FhirContext = FhirContext.forCached(FhirVersionEnum.R4)

  private lateinit var fhirResourceUtil: FhirResourceUtil
  private lateinit var fhirCarePlanGenerator: FhirCarePlanGenerator
  private lateinit var structureMapUtilities: StructureMapUtilities
  private lateinit var immunizationResource: Immunization
  private lateinit var encounter: Encounter
  private lateinit var opv0: Task
  private lateinit var opv1: Task
  private val defaultRepository: DefaultRepository = mockk()
  private val iParser: IParser = fhirContext.newJsonParser()
  private val jsonParser = fhirContext.getCustomJsonParser()
  private val xmlParser = fhirContext.newXmlParser()

  @Before
  fun setup() {
    hiltRule.inject()
    structureMapUtilities = StructureMapUtilities(transformSupportServices.simpleWorkerContext)
    every { defaultRepository.dispatcherProvider } returns testDispatcher
    every { defaultRepository.fhirEngine } returns fhirEngine

    fhirResourceUtil =
      spyk(
        FhirResourceUtil(
          appContext = ApplicationProvider.getApplicationContext(),
          defaultRepository = defaultRepository,
          configurationRegistry = configurationRegistry,
        ),
      )

    val workflowCarePlanGenerator =
      WorkflowCarePlanGenerator(
        knowledgeManager = knowledgeManager,
        defaultRepository = defaultRepository,
        fhirPathEngine = fhirPathEngine,
        context = context,
        fhirOperator =
          FhirOperator.Builder(context)
            .fhirEngine(fhirEngine)
            .fhirContext(fhirContext)
            .knowledgeManager(knowledgeManager)
            .build(),
      )

    fhirCarePlanGenerator =
      FhirCarePlanGenerator(
        fhirEngine = fhirEngine,
        transformSupportServices = transformSupportServices,
        fhirPathEngine = fhirPathEngine,
        defaultRepository = defaultRepository,
        fhirResourceUtil = fhirResourceUtil,
        workflowCarePlanGenerator = workflowCarePlanGenerator,
      )

    immunizationResource =
      iParser.parseResource(
        Immunization::class.java,
        """
              {
                "resourceType": "Immunization",
                "id": "41921cfe-5074-4eec-925f-2bc581237660",
                "identifier": {
                  "use": "official",
                  "value": "6a637a79-df7b-4cc9-93b2-f73f965c31ab"
                },
                "status": "completed",
                "patient": {
                  "reference": "Patient/3e3d698a-4edb-48f9-9330-2f1adc0635d1"
                },
                "encounter": {
                  "reference": "Encounter/14e2ae52-32fc-4507-8736-1177cdaafe90"
                },
                "occurrenceString": "2021-10-23T00:00:00.00Z"
              }
                """
          .trimIndent(),
      )

    encounter =
      iParser.parseResource(
        Encounter::class.java,
        """
              {
                "resourceType": "Encounter",
                "id": "14e2ae52-32fc-4507-8736-1177cdaafe90",
                "identifier": {
                  "use": "official",
                  "value": "4b62fff3-6010-4674-84a2-71f2bbdbf2e5"
                },
                "status": "finished",
                "type": [
                  {
                    "coding": [
                      {
                        "system": "http://snomed.info/sct",
                        "code": "33879002",
                        "display": "Administration of vaccine to produce active immunity (procedure)"
                      }
                    ]
                  }
                ],
                "subject": {
                  "reference": "Patient/3e3d698a-4edb-48f9-9330-2f1adc0635d1"
                },
                "period": {
                  "end": "2021-10-01T00:00:00+00:00"
                },
                "partOf": {
                  "reference": "Encounter/15e2ae52-32fc-4507-8736-1177cdaafe90"
                }
              }
                """
          .trimIndent(),
      )

    opv0 =
      iParser
        .parseResource(
          Task::class.java,
          """
                  {
                    "resourceType": "Task",
                    "id": "648f786a-f716-4668-aee9-66600a8bb8c9",
                    "meta": {
                      "lastUpdated": "2023-06-23T09:36:04.849+00:00",
                      "tag": [
                        {
                          "system": "https://smartregister.org/app-version",
                          "code": "0.2.2-ecbis",
                          "display": "Application Version"
                        },
                        {
                          "system": "https://smartregister.org/care-team-tag-id",
                          "code": "eb47e6cf-6631-4d22-85db-423c109f9717",
                          "display": "Practitioner CareTeam"
                        },
                        {
                          "system": "https://smartregister.org/location-tag-id",
                          "code": "52a6d6e5-e0cd-4239-9950-7c094296128c",
                          "display": "Practitioner Location"
                        },
                        {
                          "system": "https://smartregister.org/organisation-tag-id",
                          "code": "b284e210-930d-465b-9cf6-4be64b31fd4e",
                          "display": "Practitioner Organization"
                        },
                        {
                          "system": "https://smartregister.org/practitioner-tag-id",
                          "code": "b3c19bc5-838c-4b53-a681-3995765e276f",
                          "display": "Practitioner"
                        }
                      ]
                    },
                    "identifier": [
                      {
                        "use": "official",
                        "value": "a136ce5b-902f-4e56-9b57-71958eab1c8b"
                      }
                    ],
                    "basedOn": [
                      {
                        "reference": "CarePlan/6b160e75-7543-44de-8f0c-e0178d696c28"
                      }
                    ],
                    "groupIdentifier": {
                      "use": "secondary",
                      "value": "0_d"
                    },
                    "status": "completed",
                    "intent": "plan",
                    "priority": "routine",
                    "code": {
                      "coding": [
                        {
                          "system": "http://snomed.info/sct",
                          "code": "33879002",
                          "display": "Administration of vaccine to produce active immunity (procedure)"
                        }
                      ]
                    },
                    "description": "OPV 0",
                    "for": {
                      "reference": "Patient/2305efe1-6e36-44a9-bd6e-dec746fa553c"
                    },
                    "executionPeriod": {
                      "start": "2021-06-22T00:00:00.00Z",
                      "end": "2021-07-06T00:00:00.00Z"
                    },
                    "authoredOn": "2023-06-23T09:34:48+00:00",
                    "lastModified": "2023-06-23T09:36:04+00:00",
                    "requester": {
                      "reference": "Practitioner/b3c19bc5-838c-4b53-a681-3995765e276f"
                    },
                    "owner": {
                      "reference": "Practitioner/b3c19bc5-838c-4b53-a681-3995765e276f"
                    },
                    "reasonCode": {
                      "coding": [
                        {
                          "system": "http://snomed.info/sct",
                          "code": "111164008",
                          "display": "Poliovirus vaccine"
                        }
                      ],
                      "text": "OPV"
                    },
                    "reasonReference": {
                      "reference": "Questionnaire/9b1aa23b-577c-4fb2-84e3-591e6facaf82"
                    },
                    "restriction": {
                      "period": {
                        "start": "2021-06-22T00:00:00.00Z",
                        "end": "2026-06-21T00:00:00.00Z"
                      }
                    },
                    "output": [
                      {
                        "type": {
                          "coding": [
                            {
                              "system": "http://snomed.info/sct",
                              "code": "41000179103",
                              "display": "Immunization record (record artifact)"
                            }
                          ]
                        },
                        "valueReference": {
                          "reference": "Encounter/b2cf5d28-5a3a-4217-bf57-8da5b97ae126"
                        }
                      },
                      {
                        "type": {
                          "coding": [
                            {
                              "system": "http://snomed.info/sct",
                              "code": "41000179103",
                              "display": "Immunization record (record artifact)"
                            }
                          ]
                        },
                        "valueReference": {
                          "reference": "Encounter/fb6abe21-a771-45e5-8abb-3fdd2626c3c3"
                        }
                      },
                      {
                        "type": {
                          "coding": [
                            {
                              "system": "http://snomed.info/sct",
                              "code": "41000179103",
                              "display": "Immunization record (record artifact)"
                            }
                          ]
                        },
                        "valueReference": {
                          "reference": "Immunization/4922b562-147e-4097-867c-44b905ce7ac4"
                        }
                      }
                    ]
                  }
                """
            .trimIndent(),
        )
        .apply {
          output =
            listOf(
              TaskOutputComponent(
                CodeableConcept(),
                Reference("Immunization/41921cfe-5074-4eec-925f-2bc581237660"),
              ),
            )
        }
    opv1 =
      iParser.parseResource(
        Task::class.java,
        """
              {
                "resourceType": "Task",
                "id": "650203d2-f327-4eb4-a9fd-741e0ce29c3f",
                "identifier": [
                  {
                    "use": "official",
                    "value": "ad17cda3-0ac8-43c5-8d9a-9f3adee45e2b"
                  }
                ],
                "basedOn": [
                  {
                    "reference": "CarePlan/28d7542c-ba08-4f16-b6a2-19e8b5d4c229"
                  }
                ],
                "status": "requested",
                "intent": "plan",
                "priority": "routine",
                "partOf": [ "Task/648f786a-f716-4668-aee9-66600a8bb8c9"],
                "code": {
                  "coding": [
                    {
                      "system": "http://snomed.info/sct",
                      "code": "33879002",
                      "display": "Administration of vaccine to produce active immunity (procedure)"
                    }
                  ]
                },
                "description": "OPV 0 at 0 d vaccine",
                "for": {
                  "reference": "Patient/3e3d698a-4edb-48f9-9330-2f1adc0635d1"
                },
                "executionPeriod": {
                  "start": "2021-10-10T00:00:00+00:00",
                  "end": "2021-10-15T00:00:00+00:00"
                },
                "authoredOn": "2023-03-28T10:46:59+00:00",
                "requester": {
                  "reference": "Practitioner/3812"
                },
                "owner": {
                  "reference": "Practitioner/3812"
                },
                "reasonCode": {
                  "coding": [
                    {
                      "system": "http://snomed.info/sct",
                      "code": "111164008",
                      "display": "Poliovirus vaccine"
                    }
                  ],
                  "text": "OPV"
                },
                "reasonReference": {
                  "reference": "Questionnaire/9b1aa23b-577c-4fb2-84e3-591e6facaf82"
                },
                "output": [
                  {
                    "type": {
                      "coding": [
                        {
                          "system": "http://snomed.info/sct",
                          "code": "41000179103",
                          "display": "Immunization record (record artifact)"
                        }
                      ]
                    },
                    "value": {
                      "reference": "Encounter/14e2ae52-32fc-4507-8736-1177cdaafe90"
                    }
                  }
                ]
              }
                """
          .trimIndent(),
      )
  }

  @Test
  @ExperimentalCoroutinesApi
  fun testGenerateCarePlanForPatientNoBundle() = runTest {
    val planDefinition = PlanDefinition().apply { id = "plan-1" }
    val patient = Patient()
    val carePlan =
      fhirCarePlanGenerator.generateOrUpdateCarePlan(
        planDefinition.id,
        patient,
        generateCarePlanWithWorkflowApi = true,
      )
    assertNull(carePlan)
  }

  @Test
  @ExperimentalCoroutinesApi
  fun testGenerateCarePlanForPatient() = runTest {
    val planDefinition =
      "plans/child-routine-visit/plandefinition.json"
        .readFile()
        .decodeResourceFromString<PlanDefinition>()

    val patient =
      "plans/child-routine-visit/sample/patient.json".readFile().decodeResourceFromString<Patient>()

    val structureMapScript = "plans/child-routine-visit/structure-map.txt".readFile()
    val structureMap =
      structureMapUtilities.parse(structureMapScript, "ChildRoutineCarePlan").also {
        // TODO: IMP - The parser does not recognize the time unit i.e. months and prints as ''
        //  so use only months and that would have the unit replaced with 'months'
        println(it.encodeResourceToString().replace("''", "'month'"))
      }

    val resourcesSlot = mutableListOf<Resource>()
    val booleanSlot = slot<Boolean>()
    coEvery { defaultRepository.addOrUpdate(capture(booleanSlot), capture(resourcesSlot)) } just
      runs
    coEvery { fhirEngine.get<StructureMap>("131373") } returns structureMap
    coEvery { fhirEngine.search<CarePlan>(Search(ResourceType.CarePlan)) } returns listOf()

    fhirCarePlanGenerator
      .generateOrUpdateCarePlan(
        planDefinition,
        patient,
        Bundle().addEntry(Bundle.BundleEntryComponent().apply { resource = patient }),
      )!!
      .also { println(it.encodeResourceToString()) }
      .also { carePlan ->
        assertNotNull(UUID.fromString(carePlan.id))
        assertEquals(CarePlan.CarePlanStatus.ACTIVE, carePlan.status)
        assertEquals(CarePlan.CarePlanIntent.PLAN, carePlan.intent)
        assertEquals("Child Routine visit Plan", carePlan.title)
        assertEquals(
          "This defines the schedule of care for patients under 5 years old",
          carePlan.description,
        )
        assertEquals(patient.logicalId, carePlan.subject.extractId())
        assertEquals(DateTimeType.now().value.makeItReadable(), carePlan.created.makeItReadable())
        assertEquals(patient.generalPractitionerFirstRep.extractId(), carePlan.author.extractId())
        assertEquals(
          DateTimeType.now().value.makeItReadable(),
          carePlan.period.start.makeItReadable(),
        )
        assertEquals(
          patient.birthDate.plusYears(5).makeItReadable(),
          carePlan.period.end.makeItReadable(),
        )
        // 60 - 2  = 58 TODO Fix issue with number of tasks updating relative to today's date
        assertTrue(carePlan.activityFirstRep.outcomeReference.isNotEmpty())

        resourcesSlot
          .filter { res -> res.resourceType == ResourceType.Task }
          .map { it as Task }
          .also { list -> assertTrue(list.isNotEmpty()) }
          .all { task ->
            // TODO
            task.status == TaskStatus.REQUESTED &&
              LocalDate.parse(task.executionPeriod.end.asYyyyMmDd()).let { localDate ->
                localDate.dayOfMonth == localDate.lengthOfMonth()
              }
          }

        val task1 = resourcesSlot[1] as Task
        assertEquals(TaskStatus.REQUESTED, task1.status)
        // TODO Fix issue with task start date updating relative to today's date
        assertTrue(task1.executionPeriod.start.makeItReadable().isNotEmpty())
        // Assert.assertEquals("01-Apr-2022", task1.executionPeriod.start.makeItReadable())
        // Assert.assertEquals("30-Apr-2022", task1.executionPeriod.end.makeItReadable())
      }
  }

  @Test
  @ExperimentalCoroutinesApi
  fun testGenerateCarePlanForGroup() = runTest {
    val planDefinition =
      "plans/household-routine-visit/plandefinition.json"
        .readFile()
        .decodeResourceFromString<PlanDefinition>()

    val group =
      "plans/household-routine-visit/sample/group.json".readFile().decodeResourceFromString<Group>()

    val structureMapScript = "plans/household-routine-visit/structure-map.txt".readFile()
    val structureMap =
      structureMapUtilities.parse(structureMapScript, "HHRoutineCarePlan").also {
        // TODO: IMP - The parser does not recognize the time unit i.e. months and prints as ''
        //  so use only months and that would have the unit replaced with 'months'
        println(it.encodeResourceToString().replace("''", "'month'"))
      }

    val resourcesSlot = mutableListOf<Resource>()
    val booleanSlot = slot<Boolean>()
    coEvery { defaultRepository.addOrUpdate(capture(booleanSlot), capture(resourcesSlot)) } just
      runs
    coEvery { fhirEngine.get<StructureMap>("hh") } returns structureMap
    coEvery { fhirEngine.search<CarePlan>(Search(ResourceType.CarePlan)) } returns listOf()

    fhirCarePlanGenerator
      .generateOrUpdateCarePlan(
        planDefinition,
        group,
        Bundle()
          .addEntry(
            Bundle.BundleEntryComponent().apply {
              resource = Encounter().apply { status = Encounter.EncounterStatus.FINISHED }
            },
          ),
      )!!
      .also { println(it.encodeResourceToString()) }
      .also { carePlan ->
        assertNotNull(UUID.fromString(carePlan.id))
        assertEquals(CarePlan.CarePlanStatus.ACTIVE, carePlan.status)
        assertEquals(CarePlan.CarePlanIntent.PLAN, carePlan.intent)
        assertEquals("HH Routine visit Plan", carePlan.title)
        assertEquals("sample plan", carePlan.description)
        assertEquals(group.logicalId, carePlan.subject.extractId())
        assertEquals(DateTimeType.now().value.makeItReadable(), carePlan.created.makeItReadable())
        assertNotNull(carePlan.period.start)
        assertTrue(carePlan.activityFirstRep.outcomeReference.isNotEmpty())

        resourcesSlot
          .filter { res -> res.resourceType == ResourceType.Task }
          .map { it as Task }
          .also { list -> assertTrue(list.isNotEmpty()) }
          .all { task ->
            task.status == TaskStatus.REQUESTED &&
              LocalDate.parse(task.executionPeriod.end.asYyyyMmDd()).let { localDate ->
                localDate.dayOfMonth == localDate.lengthOfMonth()
              }
          }

        val task1 = resourcesSlot[1] as Task
        assertEquals(TaskStatus.REQUESTED, task1.status)
      }
  }

  @Test
  @ExperimentalCoroutinesApi
  fun testGenerateCarePlanForHouseHold() = runTest {
    val planDefinition =
      "plans/household-wash-check-routine-visit/plandefinition.json"
        .readFile()
        .decodeResourceFromString<PlanDefinition>()

    val group =
      "plans/household-wash-check-routine-visit/sample/group.json"
        .readFile()
        .decodeResourceFromString<Group>()

    val structureMapScript = "plans/household-wash-check-routine-visit/structure-map.txt".readFile()
    val structureMap =
      structureMapUtilities.parse(structureMapScript, "HHRoutineCarePlan").also {
        // The parser does not recognize the time unit i.e. months and prints as '',
        // so use only months and that would have the unit replaced with 'months'
        it.encodeResourceToString().replace("''", "'month'")
      }

    val resourcesSlot = mutableListOf<Resource>()
    val booleanSlot = slot<Boolean>()
    coEvery { defaultRepository.addOrUpdate(capture(booleanSlot), capture(resourcesSlot)) } just
      runs
    coEvery { fhirEngine.get<StructureMap>("hh") } returns structureMap
    coEvery { fhirEngine.search<CarePlan>(Search(ResourceType.CarePlan)) } returns listOf()

    fhirCarePlanGenerator
      .generateOrUpdateCarePlan(
        planDefinition,
        group,
        Bundle()
          .addEntry(
            Bundle.BundleEntryComponent().apply {
              resource = Encounter().apply { status = Encounter.EncounterStatus.FINISHED }
            },
          ),
      )!!
      .also { println(it.encodeResourceToString()) }
      .also { carePlan ->
        assertNotNull(UUID.fromString(carePlan.id))
        assertEquals(CarePlan.CarePlanStatus.ACTIVE, carePlan.status)
        assertEquals(CarePlan.CarePlanIntent.PLAN, carePlan.intent)
        assertEquals("Household Routine WASH Check Plan", carePlan.title)
        assertEquals(
          "This defines the schedule of service for WASH Check on households",
          carePlan.description,
        )
        assertEquals(group.logicalId, carePlan.subject.extractId())
        assertEquals(DateTimeType.now().value.makeItReadable(), carePlan.created.makeItReadable())
        assertNotNull(carePlan.period.start)
        assertTrue(carePlan.activityFirstRep.outcomeReference.isNotEmpty())

        resourcesSlot
          .filter { res -> res.resourceType == ResourceType.Task }
          .map { it as Task }
          .also { list -> assertTrue(list.isNotEmpty() && list.size > 59 && list.size < 62) }
          .all { task ->
            task.status == TaskStatus.REQUESTED &&
              LocalDate.parse(task.executionPeriod.end.asYyyyMmDd()).let { localDate ->
                localDate.dayOfMonth == localDate.lengthOfMonth()
              }
          }

        val task1 = resourcesSlot[1] as Task
        assertEquals(TaskStatus.REQUESTED, task1.status)
      }
  }

  @Test
  @ExperimentalCoroutinesApi
  fun testGenerateCarePlanForSickChildOver2m() = runTest {
    val planDefinitionResources =
      loadPlanDefinitionResources("sick-child-visit", listOf("register-over2m"))
    val planDefinition = planDefinitionResources.planDefinition
    val patient = planDefinitionResources.patient.apply { this.birthDate = Date().plusMonths(-3) }
    val questionnaireResponses = planDefinitionResources.questionnaireResponses
    val resourcesSlot = planDefinitionResources.resourcesSlot

    fhirCarePlanGenerator
      .generateOrUpdateCarePlan(
        planDefinition,
        patient,
        Bundle()
          .addEntry(
            Bundle.BundleEntryComponent().apply { resource = questionnaireResponses.first() },
          ),
      )!!
      .also { println(it.encodeResourceToString()) }
      .also { carePlan ->
        assertCarePlan(carePlan, planDefinition, patient, Date(), Date().plusDays(7), 3)

        resourcesSlot
          .filter { res -> res.resourceType == ResourceType.Task }
          .map { it as Task }
          .also { assertEquals(4, it.size) } // 4 tasks generated, 3 followup 1 referral
          .also {
            assertTrue(it.all { task -> task.status == TaskStatus.READY })
            assertTrue(
              it.all { task -> task.`for`.reference == patient.asReference().reference },
            )
          }
          .also {
            it.last().let { task ->
              assertTrue(task.reasonReference.reference == "Questionnaire/132049")
              assertTrue(
                task.executionPeriod.end.asYyyyMmDd() == Date().plusMonths(1).asYyyyMmDd(),
              )
            }
          }
          .take(3)
          .run {
            assertTrue(this.all { it.reasonReference.reference == "Questionnaire/131898" })
            assertTrue(
              this.all { task ->
                task.executionPeriod.end.asYyyyMmDd() == Date().plusDays(7).asYyyyMmDd()
              },
            )
            assertTrue(
              this.all { it.basedOn.first().reference == carePlan.asReference().reference },
            )
            assertTrue(
              this.elementAt(0).executionPeriod.start.asYyyyMmDd() ==
                Date().plusDays(1).asYyyyMmDd(),
            )
            assertTrue(
              this.elementAt(1).executionPeriod.start.asYyyyMmDd() ==
                Date().plusDays(2).asYyyyMmDd(),
            )
            assertTrue(
              this.elementAt(2).executionPeriod.start.asYyyyMmDd() ==
                Date().plusDays(3).asYyyyMmDd(),
            )
          }
      }
  }

  @Test
  @ExperimentalCoroutinesApi
  fun testGenerateCarePlanForSickChildUnder2m() = runTest {
    val planDefinitionResources =
      loadPlanDefinitionResources("sick-child-visit", listOf("register-under2m"))
    val planDefinition = planDefinitionResources.planDefinition
    val patient = planDefinitionResources.patient.apply { this.birthDate = Date().plusMonths(-1) }
    val questionnaireResponses = planDefinitionResources.questionnaireResponses
    val resourcesSlot = planDefinitionResources.resourcesSlot

    installToIgManager(planDefinition)

    coEvery { fhirEngine.search<CarePlan>(Search(ResourceType.Library)) } returns listOf()
    coEvery { fhirEngine.search<PlanDefinition>(Search(ResourceType.PlanDefinition)) } returns
      listOf(
        SearchResult(
          resource = planDefinition,
          included = null,
          revIncluded = null,
        ),
      )

    fhirCarePlanGenerator
      .generateOrUpdateCarePlan(
        planDefinition,
        patient,
        Bundle()
          .addEntry(
            Bundle.BundleEntryComponent().apply { resource = questionnaireResponses.first() },
          ),
        true,
      )
      .also { carePlan ->
        assertNull(carePlan)

        resourcesSlot.forEach { println(it.encodeResourceToString()) }

        resourcesSlot
          .map { it as Task }
          .also { assertEquals(1, it.size) }
          .first()
          .let {
            assertTrue(it.status == TaskStatus.READY)
            assertTrue(it.basedOn.first().reference == planDefinition.asReference().reference)
            assertTrue(it.`for`.reference == patient.asReference().reference)
            assertTrue(it.executionPeriod.start.asYyyyMmDd() == Date().asYyyyMmDd())
          }
      }
  }

  @Test
  @ExperimentalCoroutinesApi
  fun testCompleteCarePlanForSickChildFollowup() = runTest {
    val plandefinition =
      "plans/sick-child-visit/plandefinition.json"
        .readFile()
        .decodeResourceFromString<PlanDefinition>()

    val patient =
      "plans/sick-child-visit/sample/patient.json".readFile().decodeResourceFromString<Patient>()
    val questionnaireResponse =
      "plans/sick-child-visit/sample/questionnaire-response-followup.json"
        .readFile()
        .decodeResourceFromString<QuestionnaireResponse>()

    val structureMapReferral =
      structureMapUtilities
        .parse("plans/structure-map-referral.txt".readFile(), "ReferralTask")
        .also { println(it.encodeResourceToString()) }

    val createdTasksSlot = mutableListOf<Resource>()
    val updatedTasksSlot = mutableListOf<Resource>()
    val booleanSlot = slot<Boolean>()
    coEvery { defaultRepository.addOrUpdate(capture(booleanSlot), capture(createdTasksSlot)) } just
      runs
    coEvery { defaultRepository.addOrUpdate(any(), capture(updatedTasksSlot)) } just runs
    coEvery { fhirEngine.update(any()) } just runs
    coEvery { fhirEngine.get<StructureMap>("528a8603-2e43-4a2e-a33d-1ec2563ffd3e") } returns
      structureMapReferral
    coEvery { fhirEngine.search<CarePlan>(Search(ResourceType.CarePlan)) } returns
      listOf(
        SearchResult(
          resource =
            CarePlan().apply {
              instantiatesCanonical = listOf(CanonicalType(plandefinition.asReference().reference))
              addActivity().apply {
                this.addOutcomeReference().apply { this.reference = "Task/1111" }
              }
            },
          null,
          null,
        ),
      )
    coEvery { fhirEngine.get<Task>(any()) } returns
      Task().apply {
        id = "1111"
        status = TaskStatus.READY
      }

    fhirCarePlanGenerator
      .generateOrUpdateCarePlan(
        planDefinition = plandefinition,
        subject = patient,
        data =
          Bundle()
            .addEntry(Bundle.BundleEntryComponent().apply { resource = questionnaireResponse }),
      )
      ?.also { carePlan: CarePlan ->
        assertEquals(CarePlan.CarePlanStatus.COMPLETED, carePlan.status)

        createdTasksSlot.forEach { resource -> println(resource.encodeResourceToString()) }

        createdTasksSlot
          .also { list -> assertTrue(list.size == 2) }
          .filter { resource -> resource.resourceType == ResourceType.Task }
          .map { resource -> resource as Task }
          .also { tasks ->
            tasks.first().let { task ->
              assertTrue(task.status == TaskStatus.READY)
              assertTrue(
                task.basedOn.first().reference == plandefinition.asReference().reference,
              )
              assertTrue(task.`for`.reference == patient.asReference().reference)
              assertTrue(task.executionPeriod.start.asYyyyMmDd() == Date().asYyyyMmDd())
            }
          }
      }
  }

  @Test
  @ExperimentalCoroutinesApi
  fun testUpdateCarePlanForSickChildReferral() = runTest {
    val plandefinition =
      "plans/sick-child-visit/plandefinition.json"
        .readFile()
        .decodeResourceFromString<PlanDefinition>()

    val patient =
      "plans/sick-child-visit/sample/patient.json"
        .readFile()
        .decodeResourceFromString<Patient>()
        .apply { this.birthDate = Date().plusMonths(-1).plusDays(-15) }

    val questionnaireResponse =
      "plans/sick-child-visit/sample/questionnaire-response-register-under2m.json"
        .readFile()
        .decodeResourceFromString<QuestionnaireResponse>()

    val structureMapScript = "plans/structure-map-referral.txt".readFile()
    val structureMap =
      structureMapUtilities.parse(structureMapScript, "ReferralTask").also {
        println(it.encodeResourceToString())
      }

    val resourcesSlot = mutableListOf<Resource>()
    val booleanSlot = slot<Boolean>()
    coEvery { defaultRepository.addOrUpdate(capture(booleanSlot), capture(resourcesSlot)) } just
      runs
    coEvery { fhirEngine.get<StructureMap>("528a8603-2e43-4a2e-a33d-1ec2563ffd3e") } returns
      structureMap

    coEvery { fhirEngine.search<CarePlan>(Search(ResourceType.CarePlan)) } returns listOf()

    fhirCarePlanGenerator
      .generateOrUpdateCarePlan(
        plandefinition,
        patient,
        Bundle().addEntry(Bundle.BundleEntryComponent().apply { resource = questionnaireResponse }),
      )
      .also { _ ->
        resourcesSlot.forEach { println(it.encodeResourceToString()) }

        resourcesSlot
          .filter { it.resourceType == ResourceType.Task }
          .map { it as Task }
          .also { list -> assertTrue(list.size == 1) }
          .also { list ->
            list.first().let {
              assertTrue(it.status == TaskStatus.READY)
              assertTrue(it.basedOn.first().reference == plandefinition.asReference().reference)
              assertTrue(it.`for`.reference == patient.asReference().reference)
              assertTrue(it.executionPeriod.start.asYyyyMmDd() == Date().asYyyyMmDd())
            }
          }
      }
  }

  @Test
  @ExperimentalCoroutinesApi
  fun `generateOrUpdateCarePlan should generate full careplan for 8 visits when lmp is today`() =
    runTest {
      val planDefinitionResources = loadPlanDefinitionResources("anc-visit", listOf("register"))
      val planDefinition = planDefinitionResources.planDefinition
      val patient = planDefinitionResources.patient
      val questionnaireResponses = planDefinitionResources.questionnaireResponses
      val resourcesSlot = planDefinitionResources.resourcesSlot

      // start of plan is lmp date | 8 tasks to be generated for each month ahead i.e. lmp + 9m
      val lmp = Date()

      questionnaireResponses
        .first()
        .find("245679f2-6172-456e-8ff3-425f5cea3243")!!
        .answer
        .first()
        .value = DateType(lmp)

      fhirCarePlanGenerator
        .generateOrUpdateCarePlan(
          planDefinition,
          patient,
          Bundle()
            .addEntry(
              Bundle.BundleEntryComponent().apply { resource = questionnaireResponses.first() },
            ),
        )!!
        .also { println(it.encodeResourceToString()) }
        .also { carePlan ->
          assertCarePlan(
            carePlan,
            planDefinition,
            patient,
            lmp,
            lmp.plusMonths(9),
            8,
          ) // 8 visits for each month of ANC

          repeat(resourcesSlot.size) { println(carePlan.encodeResourceToString()) }

          assertTrue(resourcesSlot.first() is CarePlan)

          resourcesSlot
            .filter { res -> res.resourceType == ResourceType.Task }
            .map { it as Task }
            .also { assertEquals(9, it.size) } // 8 for visit, 1 for referral
            .also {
              assertTrue(it.all { task -> task.status == TaskStatus.READY })
              assertTrue(
                it.all { task -> task.`for`.reference == patient.asReference().reference },
              )
            }
            // last task is referral
            .also {
              it.last().let { task ->
                assertTrue(task.reasonReference.reference == "Questionnaire/132049")
                assertTrue(
                  task.executionPeriod.end.asYyyyMmDd() == Date().plusMonths(1).asYyyyMmDd(),
                )
              }
            }
            // first 8 tasks are anc visit for each month start
            .take(8)
            .run {
              assertTrue(this.all { it.reasonReference.reference == "Questionnaire/132155" })
              assertTrue(
                this.all { it.basedOn.first().reference == carePlan.asReference().reference },
              )

              // first visit is lmp plus 1 month and subsequent visit are every month after
              // that until
              // delivery
              var pregnancyStart: BaseDateTimeType = DateTimeType(lmp.clone() as Date)
              this.forEach { task ->
                fhirPathEngine
                  .evaluate(pregnancyStart, "\$this + 1 'month'")
                  .firstOrNull()
                  ?.dateTimeValue()
                  ?.let { result -> pregnancyStart = result }
                assertEquals(
                  pregnancyStart.valueToString(),
                  DateTimeType(task.executionPeriod.start).valueToString(),
                )
              }
            }
        }
    }

  @Test
  @ExperimentalCoroutinesApi
  fun `generateOrUpdateCarePlan should generate careplan for 5 visits when lmp has passed 3 months`() =
    runTest {
      val monthToDateMap = mutableMapOf<Int, Map<Int, Int>>()

      for (i in 1..12) {
        monthToDateMap[i] =
          mapOf(
            1 to 2023,
            15 to 2023,
            when (i) {
              4,
              6,
              9,
              11, -> 30 to 2023
              2 -> 28 to 2023
              else -> 31 to 2023
            },
          )
      }

      // Add leap year
      monthToDateMap[2] = monthToDateMap[2]!!.plus(29 to 2020)

      monthToDateMap.forEach { entry ->
        entry.value.forEach { innerEntry ->
          val dateToday: Date =
            Date.from(
              LocalDate.of(innerEntry.value, entry.key, innerEntry.key)
                .atStartOfDay(ZoneId.systemDefault())
                .toInstant(),
            )

          val planDefinitionResources = loadPlanDefinitionResources("anc-visit", listOf("register"))
          val planDefinition = planDefinitionResources.planDefinition
          val patient = planDefinitionResources.patient
          val questionnaireResponses = planDefinitionResources.questionnaireResponses
          val resourcesSlot = planDefinitionResources.resourcesSlot

          // start of plan is lmp date | 8 tasks to be generated for each month ahead i.e. lmp +
          // 9m
          // anc registered late so skip the tasks which passed due date

          val lmp = DateType(Date()).apply { add(Calendar.MONTH, -4) }

          questionnaireResponses
            .first()
            .find("245679f2-6172-456e-8ff3-425f5cea3243")!!
            .answer
            .first()
            .value = lmp

          fhirCarePlanGenerator
            .generateOrUpdateCarePlan(
              planDefinition,
              patient,
              Bundle()
                .addEntry(
                  Bundle.BundleEntryComponent().apply { resource = questionnaireResponses.first() },
                ),
            )!!
            .apply { created = dateToday }
            .also { println(it.encodeResourceToString()) }
            .also { resourcesSlot.forEach { println(it.encodeResourceToString()) } }
            .also { carePlan ->
              assertCarePlan(
                carePlan,
                planDefinition,
                patient,
                lmp.value,
                fhirCarePlanGenerator
                  .evaluateToDate(DateTimeType(lmp.value), "\$this + 9 'month'")!!
                  .value,
                5,
                dateToday,
              ) // 5 visits for each month of ANC

              resourcesSlot
                .filter { res -> res.resourceType == ResourceType.Task }
                .map { it as Task }
                .also { assertEquals(6, it.size) } // 5 for visit, 1 for referral
                .also {
                  assertTrue(it.all { task -> task.status == TaskStatus.READY })
                  assertTrue(
                    it.all { task -> task.`for`.reference == patient.asReference().reference },
                  )
                }
                // first 5 tasks are anc visit for each month of pregnancy
                .take(5)
                .run {
                  assertTrue(
                    this.all { it.reasonReference.reference == "Questionnaire/132155" },
                  )
                  assertTrue(
                    this.all { it.basedOn.first().reference == carePlan.asReference().reference },
                  )

                  // first visit is lmp plus 1 month and subsequent visit are every month
                  // after
                  // that until
                  // delivery
                  // skip tasks for past 3 months of late registration

                  val ancStart =
                    fhirCarePlanGenerator
                      .evaluateToDate(DateTimeType(lmp.value), "\$this + 3 'month'")!!
                      .value
                  this.forEachIndexed { index, task ->
                    assertEquals(
                      (fhirCarePlanGenerator
                          .evaluateToDate(
                            DateTimeType(ancStart),
                            "\$this + ${index + 1} 'month'",
                          )!!
                          .value)
                        .asYyyyMmDd(),
                      task.executionPeriod.start.asYyyyMmDd(),
                    )
                  }
                }
            }
        }
      }
    }

  @Test
  @ExperimentalCoroutinesApi
  fun `generateOrUpdateCarePlan should generate careplan for next visit when ondemand task is required`() =
    runTest {
      val planDefinitionResources =
        loadPlanDefinitionResources("anc-visit-ondemand", listOf("register"))
      val planDefinition = planDefinitionResources.planDefinition
      val patient = planDefinitionResources.patient
      val questionnaireResponses = planDefinitionResources.questionnaireResponses
      val resourcesSlot = planDefinitionResources.resourcesSlot

      // start of plan is lmp date | 8 tasks to be generated for each month ahead i.e. lmp + 9m
      // anc registered late so skip the tasks which passed due date
      val lmp = Date().plusMonths(-4)

      questionnaireResponses
        .first()
        .find("245679f2-6172-456e-8ff3-425f5cea3243")!!
        .answer
        .first()
        .value = DateType(lmp)

      fhirCarePlanGenerator
        .generateOrUpdateCarePlan(
          planDefinition,
          patient,
          Bundle()
            .addEntry(
              Bundle.BundleEntryComponent().apply { resource = questionnaireResponses.first() },
            ),
        )!!
        .also { println(it.encodeResourceToString()) }
        .also { carePlan ->
          assertCarePlan(
            carePlan,
            planDefinition,
            patient,
            lmp,
            lmp.plusMonths(9),
            1,
          ) // 1 visits for next month of ANC

          resourcesSlot.forEach { println(it.encodeResourceToString()) }
          assertEquals(1, carePlan.activityFirstRep.outcomeReference.size)

          resourcesSlot
            .filter { res -> res.resourceType == ResourceType.Task }
            .map { it as Task }
            .also { assertEquals(2, it.size) } // 1 for visit, 1 for referral
            .also { tasks ->
              assertTrue(tasks.all { it.status == TaskStatus.READY })
              assertTrue(tasks.all { it.`for`.reference == patient.asReference().reference })
            }
            // first 5 tasks are anc visit for each month of pregnancy
            .take(1)
            .run {
              assertTrue(this.all { it.reasonReference.reference == "Questionnaire/132155" })
              assertTrue(
                this.all { it.basedOn.first().reference == carePlan.asReference().reference },
              )

              this.forEachIndexed { _, task ->
                assertEquals(
                  Date().plusMonths(1).asYyyyMmDd(),
                  task.executionPeriod.start.asYyyyMmDd(),
                )
              }
            }
        }
    }

  @Test
  fun `Generate CarePlan should generate child immunization schedule`() =
    runBlockingOnWorkerThread {
      val planDefinitionResources =
        loadPlanDefinitionResources("child-immunization-schedule", listOf("register-temp"))
      val planDefinition = planDefinitionResources.planDefinition
      val patient = planDefinitionResources.patient
      val questionnaireResponses = planDefinitionResources.questionnaireResponses
      val resourcesSlot = planDefinitionResources.resourcesSlot
      val vaccines = makeVaccinesMapForPatient(patient)

      installToIgManager(planDefinition)
      installToIgManager(planDefinitionResources.structureMap)
      importToFhirEngine(patient)
      questionnaireResponses.forEach { importToFhirEngine(it) }

      fhirCarePlanGenerator
        .generateOrUpdateCarePlan(
          planDefinition = planDefinition,
          subject = patient,
          data =
            Bundle()
              .addEntry(Bundle.BundleEntryComponent().apply { resource = patient })
              .addEntry(
                Bundle.BundleEntryComponent().apply { resource = questionnaireResponses.first() },
              ),
          generateCarePlanWithWorkflowApi = true,
        )!!
        .also { println(it.encodeResourceToString()) }
        .also { carePlan ->
          assertCarePlan(
            carePlan,
            planDefinition,
            patient,
            patient.birthDate,
            patient.birthDate.plusDays(4017),
            20,
          )
          resourcesSlot
            .filter { res -> res.resourceType == ResourceType.Task }
            .map { it as Task }
            .also { tasks ->
              assertTrue(tasks.all { it.status == TaskStatus.REQUESTED })
              assertTrue(
                tasks.all {
                  it.reasonReference.reference ==
                    "Questionnaire/9b1aa23b-577c-4fb2-84e3-591e6facaf82"
                },
              )
              assertTrue(
                tasks.all {
                  it.code.codingFirstRep.display ==
                    "Administration of vaccine to produce active immunity (procedure)" &&
                    it.code.codingFirstRep.code == "33879002"
                },
              )
              assertTrue(tasks.all { it.description.contains(it.reasonCode.text, true) })
              assertTrue(
                tasks.all {
                  it.`for`.reference == questionnaireResponses.first().subject.reference
                },
              )
              assertTrue(
                tasks.all { it.basedOnFirstRep.reference == carePlan.asReference().reference },
              )
              vaccines.forEach { vaccine ->
                val task = tasks.find { it.description.startsWith(vaccine.key) }!!

                println(task.encodeResourceToString())

                assertEquals(
                  "${vaccine.key}'s vaccine start period",
                  task.executionPeriod.start.asYyyyMmDd(),
                  vaccine.value.asYyyyMmDd(),
                )
              }
            }
        }
      Unit
    }

  @Test
  @ExperimentalCoroutinesApi
  fun `Generate CarePlan should generate covid immunization schedule`() = runTest {
    val planDefinitionResources =
      loadPlanDefinitionResources("covid-19-immunization", listOf("covid"))
    val planDefinition = planDefinitionResources.planDefinition
    val patient = planDefinitionResources.patient
    val questionnaireResponses = planDefinitionResources.questionnaireResponses
    val resourcesSlot = planDefinitionResources.resourcesSlot
    val referenceDate =
      questionnaireResponses.first().find("vaccine_date")!!.answerFirstRep.valueDateType.value
    val vaccines =
      mapOf(
        "AstraZeneca 2" to referenceDate.plusDays(70),
        "AstraZeneca Booster" to referenceDate.plusDays(180),
      )

    fhirCarePlanGenerator
      .generateOrUpdateCarePlan(
        planDefinition,
        patient,
        Bundle()
          .addEntry(Bundle.BundleEntryComponent().apply { resource = patient })
          .addEntry(
            Bundle.BundleEntryComponent().apply { resource = questionnaireResponses.first() },
          ),
      )!!
      .also { carePlan ->
        assertCarePlan(carePlan, planDefinition, patient, referenceDate, null, 2)

        resourcesSlot
          .filter { res -> res.resourceType == ResourceType.Task }
          .map { it as Task }
          .also { tasks ->
            assertTrue(tasks.all { it.status == TaskStatus.REQUESTED })
            assertTrue(
              tasks.all {
                it.reasonReference.reference == "Questionnaire/e8572c86-065d-11ee-be56-0242ac120002"
              },
            )
            assertTrue(
              tasks.all {
                it.code.codingFirstRep.display == "SARS-CoV-2 vaccination" &&
                  it.code.codingFirstRep.code == "840534001"
              },
            )
            assertTrue(tasks.all { it.description.contains(it.reasonCode.text, true) })
            assertTrue(
              tasks.all { it.`for`.reference == questionnaireResponses.first().subject.reference },
            )
            assertTrue(
              tasks.all { it.basedOnFirstRep.reference == carePlan.asReference().reference },
            )
            vaccines.forEach { vaccine ->
              val task = tasks.find { it.description.startsWith(vaccine.key) }!!
              assertTrue(task.executionPeriod.start.asYyyyMmDd() == vaccine.value.asYyyyMmDd())
            }
          }
      }
  }

  @Test
  @ExperimentalCoroutinesApi
  fun `test generateOrUpdateCarePlan returns success even when evaluatedValue is null`() =
    runBlockingOnWorkerThread {
      val planDefinitionResources =
        loadPlanDefinitionResources("child-immunization-schedule", listOf("register-temp"))
      val questionnaireResponses = planDefinitionResources.questionnaireResponses
      val planDefinition = planDefinitionResources.planDefinition
      val patient = planDefinitionResources.patient
      val data =
        Bundle()
          .addEntry(Bundle.BundleEntryComponent().apply { resource = patient })
          .addEntry(
            Bundle.BundleEntryComponent().apply { resource = questionnaireResponses.first() },
          )

      val dynamicValue = planDefinition.action.first().dynamicValue
      val expressionValue = dynamicValue.find { it.expression.expression == "%rootResource.title" }

      installToIgManager(planDefinitionResources.planDefinition)

      // Update the value of the expression
      expressionValue?.let { it.expression = Expression().apply { expression = "dummyExpression" } }

      // call the method under test and get the result
      val result =
        fhirCarePlanGenerator.generateOrUpdateCarePlan(
          planDefinition,
          patient,
          data,
          generateCarePlanWithWorkflowApi = true,
        )

      // assert that the result is not null
      assertNotNull(result)
    }

  @Test
  @ExperimentalCoroutinesApi
  fun `Generate CarePlan should generate child immunization schedule with correct groupIdentifier value`() =
    runTest {
      val planDefinitionResources =
        loadPlanDefinitionResources("child-immunization-schedule", listOf("register-temp"))
      val planDefinition = planDefinitionResources.planDefinition
      val patient = planDefinitionResources.patient
      val questionnaireResponses = planDefinitionResources.questionnaireResponses
      val resourcesSlot = planDefinitionResources.resourcesSlot
      val vaccines = makeVaccinesMapForPatient(patient)

      fhirCarePlanGenerator
        .generateOrUpdateCarePlan(
          planDefinition,
          patient,
          Bundle()
            .addEntry(Bundle.BundleEntryComponent().apply { resource = patient })
            .addEntry(
              Bundle.BundleEntryComponent().apply { resource = questionnaireResponses.first() },
            ),
        )!!
        .also { carePlan ->
          assertCarePlan(
            carePlan,
            planDefinition,
            patient,
            patient.birthDate,
            patient.birthDate.plusDays(4017),
            20,
          )
          resourcesSlot
            .filter { res -> res.resourceType == ResourceType.Task }
            .map { it as Task }
            .also { tasks ->
              assertTrue(tasks.all { it.status == TaskStatus.REQUESTED })
              assertTrue(
                tasks.all {
                  it.reasonReference.reference ==
                    "Questionnaire/9b1aa23b-577c-4fb2-84e3-591e6facaf82"
                },
              )
              assertTrue(
                tasks.all {
                  it.code.codingFirstRep.display ==
                    "Administration of vaccine to produce active immunity (procedure)" &&
                    it.code.codingFirstRep.code == "33879002"
                },
              )
              assertTrue(tasks.all { it.description.contains(it.reasonCode.text, true) })
              assertTrue(
                tasks.all {
                  it.`for`.reference == questionnaireResponses.first().subject.reference
                },
              )
              assertTrue(
                tasks.all { it.basedOnFirstRep.reference == carePlan.asReference().reference },
              )
              vaccines.forEach { vaccine ->
                val task = tasks.find { it.description.startsWith(vaccine.key) }!!
                when (vaccine.key) {
                  "BCG" -> assertEquals(task.groupIdentifier.value, "0_d")
                  "OPV 0" -> assertEquals(task.groupIdentifier.value, "0_d")
                  "PENTA 1" -> assertEquals(task.groupIdentifier.value, "6_wk")
                  "OPV 1" -> assertEquals(task.groupIdentifier.value, "6_wk")
                  "PCV 1" -> assertEquals(task.groupIdentifier.value, "6_wk")
                  "ROTA 1" -> assertEquals(task.groupIdentifier.value, "6_wk")
                  "PENTA 2" -> assertEquals(task.groupIdentifier.value, "10_wk")
                  "OPV 2" -> assertEquals(task.groupIdentifier.value, "10_wk")
                  "PCV 2" -> assertEquals(task.groupIdentifier.value, "10_wk")
                  "ROTA 2" -> assertEquals(task.groupIdentifier.value, "10_wk")
                  "PENTA 3" -> assertEquals(task.groupIdentifier.value, "14_wk")
                  "OPV 3" -> assertEquals(task.groupIdentifier.value, "14_wk")
                  "PCV 3" -> assertEquals(task.groupIdentifier.value, "14_wk")
                  "IPV" -> assertEquals(task.groupIdentifier.value, "14_wk")
                  "MEASLES 1" -> assertEquals(task.groupIdentifier.value, "9_mo")
                  "MEASLES 2" -> assertEquals(task.groupIdentifier.value, "15_mo")
                  "YELLOW FEVER" -> assertEquals(task.groupIdentifier.value, "9_mo")
                  "TYPHOID" -> assertEquals(task.groupIdentifier.value, "9_mo")
                  "HPV 1" -> assertEquals(task.groupIdentifier.value, "108_mo")
                  "HPV 2" -> assertEquals(task.groupIdentifier.value, "114_mo")
                }
              }
            }
        }
    }

  @Test
  @ExperimentalCoroutinesApi
  fun `Generate CarePlan should generate child immunization schedule with pre-req def and expiry timing`() =
    runTest {
      val planDefinitionResources =
        loadPlanDefinitionResources("child-immunization-schedule", listOf("register-temp"))
      val planDefinition = planDefinitionResources.planDefinition
      val patient = planDefinitionResources.patient
      val questionnaireResponses = planDefinitionResources.questionnaireResponses
      val resourcesSlot = planDefinitionResources.resourcesSlot
      fhirCarePlanGenerator
        .generateOrUpdateCarePlan(
          planDefinition,
          patient,
          Bundle()
            .addEntry(Bundle.BundleEntryComponent().apply { resource = patient })
            .addEntry(
              Bundle.BundleEntryComponent().apply { resource = questionnaireResponses.first() },
            ),
        )!!
        .also { println(it.encodeResourceToString()) }
        .also { carePlan ->
          assertCarePlan(
            carePlan,
            planDefinition,
            patient,
            patient.birthDate,
            patient.birthDate.plusDays(4017),
            20,
          )

          resourcesSlot
            .filter { res -> res.resourceType == ResourceType.Task }
            .map {
              println(it.encodeResourceToString())
              it as Task
            }
            .also { tasks ->
              assertTrue(tasks.all { it.input.firstOrNull()?.value.valueToString() == "28" })
              assertTrue(
                tasks.all {
                  it.input.firstOrNull()?.type?.coding!![0].display == "Dependent (qualifier value)"
                },
              )
              assertTrue(
                tasks.all { it.input.firstOrNull()?.type?.coding!![0].code == "371154000" },
              )

              /*assertTrue(
                tasks.all {
                  it.restriction.period.start.asYyyyMmDd() == patient.birthDate.asYyyyMmDd()
                }
              )*/
              val opv2 = tasks.first { it.description.contains("OPV 2") }
              val opv1 = tasks.first { it.description.contains("OPV 1") }
              val pcv3 = tasks.first { it.description.contains("PCV 3") }
              val pcv2 = tasks.first { it.description.contains("PCV 2") }
              val bcg = tasks.first { it.description.contains("BCG") }

              assertEquals(opv2.partOf.first().reference.toString(), opv1.referenceValue())
              assertEquals(pcv3.partOf.first().reference.toString(), pcv2.referenceValue())
              assertTrue(bcg.partOf.isEmpty())
              val c = Calendar.getInstance()
              c.time = opv1.restriction?.period?.start!!
              c.add(Calendar.YEAR, 5)
              c.add(Calendar.DATE, -1)
              assertEquals(opv1.restriction?.period?.end, c.time)
            }
        }
    }

  @Test
  @ExperimentalCoroutinesApi
  fun `Generate CarePlan should generate disease followup schedule`() = runTest {
    val planDefinition =
      "plans/disease-followup/plan-definition.json"
        .readFile()
        .decodeResourceFromString<PlanDefinition>()

    val patient =
      "plans/disease-followup/patient.json".readFile().decodeResourceFromString<Patient>()
    val diseaseFollowUpQuestionnaireResponseString =
      "plans/disease-followup/questionnaire-response.json"
        .readFile()
        .decodeResourceFromString<QuestionnaireResponse>()

    val structureMapScript = "plans/disease-followup/structure-map.txt".readFile()
    val structureMap = structureMapUtilities.parse(structureMapScript, "Measles IG workflow")

    val resourcesSlot = mutableListOf<Resource>()
    val booleanSlot = slot<Boolean>()
<<<<<<< HEAD
    coEvery { defaultRepository.create(capture(booleanSlot), capture(resourcesSlot)) } returns
      emptyList()
    coEvery { fhirEngine.get<StructureMap>("77288d60-eaeb-49e7-b6b7-97ad2d308c7f") } returns
=======
    coEvery { defaultRepository.addOrUpdate(capture(booleanSlot), capture(resourcesSlot)) } just
      runs
    coEvery { fhirEngine.get<StructureMap>("63752b18-9f0e-48a7-9a21-d3714be6309a") } returns
>>>>>>> 822b6af8
      structureMap
    coEvery { fhirEngine.search<CarePlan>(Search(ResourceType.CarePlan)) } returns emptyList()
    fhirCarePlanGenerator
      .generateOrUpdateCarePlan(
        planDefinition,
        patient,
        Bundle()
          .addEntry(Bundle.BundleEntryComponent().apply { resource = patient })
          .addEntry(
            Bundle.BundleEntryComponent().apply {
              resource = diseaseFollowUpQuestionnaireResponseString
            },
          ),
      )!!
      .also { println(it.encodeResourceToString()) }
      .also { carePlan ->
        assertNotNull(UUID.fromString(carePlan.id))
        assertEquals(CarePlan.CarePlanStatus.ACTIVE, carePlan.status)
        assertEquals(CarePlan.CarePlanIntent.PLAN, carePlan.intent)

        assertEquals("Disease Follow Up", carePlan.title)
        assertEquals(
          "This is a follow up for patient's marked with the following diseases HIV, TB, Mental Health & CM-NTD",
          carePlan.description,
        )
        assertEquals(patient.logicalId, carePlan.subject.extractId())
        assertEquals(DateTimeType.now().value.makeItReadable(), carePlan.created.makeItReadable())
        assertEquals(patient.generalPractitionerFirstRep.extractId(), carePlan.author.extractId())
        assertTrue(carePlan.activityFirstRep.outcomeReference.isNotEmpty())
        coEvery { defaultRepository.addOrUpdate(capture(booleanSlot), capture(resourcesSlot)) }
        resourcesSlot
          .filter { res -> res.resourceType == ResourceType.Task }
          .map { it as Task }
          .also { list -> assertTrue(list.isNotEmpty()) }
          .also { println(it.last().encodeResourceToString()) }
          .all { task ->
            task.status == TaskStatus.INPROGRESS &&
              LocalDate.parse(task.executionPeriod.end.asYyyyMmDd()).let { localDate ->
                localDate.dayOfMonth == localDate.lengthOfMonth()
              }
          }
      }
  }

  @Test
  @ExperimentalCoroutinesApi
  fun `transitionTaskTo should update task status`() = runTest {
    coEvery { fhirEngine.get(ResourceType.Task, "12345") } returns Task().apply { id = "12345" }
    coEvery { defaultRepository.addOrUpdate(any(), any()) } just Runs
    coEvery { fhirEngine.search<Task>(any()) } returns emptyList()

    fhirCarePlanGenerator.updateTaskDetailsByResourceId("12345", TaskStatus.COMPLETED)

    val task = slot<Task>()
    coVerify { defaultRepository.addOrUpdate(any(), capture(task)) }

    assertEquals(TaskStatus.COMPLETED, task.captured.status)
  }

  @Test
  fun testConditionallyUpdateCarePlanStatusTerminatesWhenNoCarePlanIsFound() {
    val planDefinitions = listOf("plandef-1")
    val eventWorkflow =
      EventWorkflow(
        triggerConditions =
          listOf(
            EventTriggerCondition(
              eventResourceId = "carePlan1",
              conditionalFhirPathExpressions = listOf("Patient.active"),
            ),
          ),
      )
    val questionnaireConfig =
      QuestionnaireConfig(
        id = "id-1",
        planDefinitions = planDefinitions,
        eventWorkflows = listOf(eventWorkflow),
      )
    val patient =
      Patient().apply {
        id = "patient-1"
        active = true
      }
    val bundle = Bundle().apply { addEntry().resource = patient }
    coEvery {
      fhirEngine.search<CarePlan> {
        filter(
          CarePlan.INSTANTIATES_CANONICAL,
          { value = "${PlanDefinition().fhirType()}/plandef-1" },
        )
        filter(CarePlan.SUBJECT, { value = patient.referenceValue() })
      }
    } returns listOf()

    runBlocking {
      fhirCarePlanGenerator.conditionallyUpdateResourceStatus(
        questionnaireConfig = questionnaireConfig,
        subject = patient,
        bundle = bundle,
      )
    }

    coVerify(exactly = 0) { fhirEngine.get(any(), any()) }
    coVerify(exactly = 0) { fhirEngine.update(any()) }
  }

  @Test
  fun testConditionallyUpdateCarePlanStatusDoesNotUpdateCarePlanWhenFhirPathResourceExpressionFails() {
    val planDefinitions = listOf("plandef-1")
    val eventWorkflow =
      EventWorkflow(
        triggerConditions =
          listOf(
            EventTriggerCondition(
              eventResourceId = "carePlan1",
              conditionalFhirPathExpressions = listOf("Patient.active"),
            ),
          ),
      )
    val questionnaireConfig =
      QuestionnaireConfig(
        id = "id-1",
        planDefinitions = planDefinitions,
        eventWorkflows = listOf(eventWorkflow),
      )
    val patient =
      Patient().apply {
        id = "patient-1"
        active = false
      }
    val carePlan =
      CarePlan().apply {
        id = "careplan-1"
        status = CarePlan.CarePlanStatus.ACTIVE
      }
    val bundle = Bundle().apply { addEntry().resource = patient }
    coEvery {
      fhirEngine.search<CarePlan> {
        filter(
          CarePlan.INSTANTIATES_CANONICAL,
          { value = "${PlanDefinition().fhirType()}/plandef-1" },
        )
        filter(CarePlan.SUBJECT, { value = patient.referenceValue() })
      }
    } returns listOf(SearchResult(resource = carePlan, null, null))
    coEvery { fhirEngine.update(any()) } just runs

    runBlocking {
      fhirCarePlanGenerator.conditionallyUpdateResourceStatus(
        questionnaireConfig = questionnaireConfig,
        subject = patient,
        bundle = bundle,
      )
    }

    coVerify(exactly = 0) { fhirEngine.update(any()) }
  }

  @Test
  fun testConditionallyUpdateCarePlanStatusCallsDefaultRepositoryUpdateResourcesRecursively() {
    val carePlanId = "carePlan1"
    val patientId = "patient-1"
    val planDefinitions = listOf("plandef-1")
    val eventWorkflow =
      EventWorkflow(
        triggerConditions =
          listOf(
            EventTriggerCondition(
              eventResourceId = "carePlan1",
              conditionalFhirPathExpressions = listOf("Patient.active"),
            ),
          ),
        eventResources =
          listOf(
            ResourceConfig(
              resource = ResourceType.CarePlan,
              planDefinitions = planDefinitions,
              id = carePlanId,
            ),
          ),
      )
    val questionnaireConfig =
      QuestionnaireConfig(
        id = "id-1",
        planDefinitions = planDefinitions,
        eventWorkflows = listOf(eventWorkflow),
      )
    val patient =
      Patient().apply {
        id = patientId
        active = true
      }
    val bundle = Bundle().apply { addEntry().resource = patient }
    coEvery { defaultRepository.updateResourcesRecursively(any(), any(), any()) } just runs

    runBlocking {
      fhirCarePlanGenerator.conditionallyUpdateResourceStatus(
        questionnaireConfig = questionnaireConfig,
        subject = patient,
        bundle = bundle,
      )
    }

    val eventResourceConfigSlot = slot<ResourceConfig>()
    val resourceSLot = slot<Resource>()
    val eventWorkflowSlot = slot<EventWorkflow>()

    coVerify {
      defaultRepository.updateResourcesRecursively(
        capture(eventResourceConfigSlot),
        capture(resourceSLot),
        capture(eventWorkflowSlot),
      )
    }
    assertEquals(carePlanId, eventResourceConfigSlot.captured.id)
    assertEquals(patientId, resourceSLot.captured.id)
  }

  @Test
  fun `updateDependentTaskDueDate should have no dependent tasks`() {
    coEvery { fhirEngine.search<Task>(any()) } returns emptyList()
    opv0.apply {
      status = TaskStatus.REQUESTED
      partOf = emptyList()
    }

    val updatedTask = runBlocking { opv0.updateDependentTaskDueDate(defaultRepository) }

    coVerify { fhirEngine.search<Task>(any()) }
    assertEquals("650203d2-f327-4eb4-a9fd-741e0ce29c3f", opv1.logicalId)
    assertEquals(opv0, updatedTask)
  }

  @Test
  fun `updateDependentTaskDueDate should update dependent task without output`() {
    coEvery { fhirEngine.search<Task>(any()) } returns emptyList()
    coEvery { fhirEngine.get(ResourceType.Task, "650203d2-f327-4eb4-a9fd-741e0ce29c3f") } returns
      opv0.apply {
        status = TaskStatus.READY
        partOf = listOf(Reference("Task/650203d2-f327-4eb4-a9fd-741e0ce29c3f"))
      }
    opv1.apply {
      output = listOf()
      executionPeriod =
        Period().apply {
          start = Date()
          end = Date()
        }
    }
    coEvery { defaultRepository.loadResource(Reference(opv0.partOf.first().reference)) } returns
      opv1
    coEvery { defaultRepository.loadResource(Reference(opv0.partOf.first().reference)) } returns
      opv1

    val updatedTask = runBlocking { opv0.updateDependentTaskDueDate(defaultRepository) }

    coVerify { fhirEngine.search<Task>(any()) }
    assertEquals(opv0, updatedTask)
  }

  @Test
  fun `updateDependentTaskDueDate should run with dependent task, with output but no execution period start date`() {
    coEvery { fhirEngine.get(ResourceType.Task, "650203d2-f327-4eb4-a9fd-741e0ce29c3f") } returns
      opv0.apply {
        status = TaskStatus.INPROGRESS
        output = listOf()
      }
    coEvery { fhirEngine.search<Task>(any()) } returns listOf()

    val updatedTask = runBlocking { opv0.updateDependentTaskDueDate(defaultRepository) }

    coVerify { fhirEngine.search<Task>(any()) }
    assertEquals(opv0, updatedTask)
  }

  @Test
  fun `updateDependentTaskDueDate with dependent task with output, execution period start date, and encounter part of reference that is null`() {
    coEvery { fhirEngine.search<Task>(any()) } returns emptyList()
    coEvery { fhirEngine.get(ResourceType.Task, "650203d2-f327-4eb4-a9fd-741e0ce29c3f") } returns
      opv1.apply {
        status = TaskStatus.INPROGRESS
        output =
          listOf(
            TaskOutputComponent(
              CodeableConcept(),
              StringType(
                "{\n" +
                  "          \"reference\": \"Encounter/14e2ae52-32fc-4507-8736-1177cdaafe90\"\n" +
                  "        }",
              ),
            ),
          )
      }
    coEvery {
      defaultRepository.loadResource(
        Reference(
          Json.decodeFromString<JsonObject>(opv1.output.first().value.toString())[REFERENCE]
            ?.jsonPrimitive
            ?.content,
        ),
      )
    } returns encounter.apply { partOf = null }
    coEvery { defaultRepository.loadResource(Reference(ArgumentMatchers.anyString())) } returns
      Immunization()
    val updatedTask = runBlocking { opv0.updateDependentTaskDueDate(defaultRepository) }
    assertEquals(opv0, updatedTask)
  }

  @Test
  fun `updateDependentTaskDueDate with dependent task with output, execution period start date, and encounter part of reference that is not an Immunization`() {
    coEvery { fhirEngine.search<Task>(any()) } returns emptyList()
    coEvery { fhirEngine.get(ResourceType.Task, "650203d2-f327-4eb4-a9fd-741e0ce29c3f") } returns
      opv1.apply {
        status = TaskStatus.INPROGRESS
        output =
          listOf(
            TaskOutputComponent(
              CodeableConcept(),
              StringType(
                "{\n" +
                  "          \"reference\": \"Encounter/14e2ae52-32fc-4507-8736-1177cdaafe90\"\n" +
                  "        }",
              ),
            ),
          )
        input = listOf(Task.ParameterComponent(CodeableConcept(), StringType("9")))
      }
    coEvery {
      fhirEngine.get(ResourceType.Encounter, "14e2ae52-32fc-4507-8736-1177cdaafe90")
    } returns encounter
    coEvery {
      fhirEngine.get(ResourceType.Immunization, "15e2ae52-32fc-4507-8736-1177cdaafe90")
    } returns Task()
    coEvery {
      defaultRepository.loadResource(
        Reference(
          Json.decodeFromString<JsonObject>(opv1.output.first().value.toString())[REFERENCE]
            ?.jsonPrimitive
            ?.content,
        ),
      )
    } returns encounter
    coEvery { defaultRepository.loadResource(Reference(encounter.partOf.reference)) } returns
      immunizationResource

    val updatedTask = runBlocking { opv0.updateDependentTaskDueDate(defaultRepository) }
    assertEquals(opv0, updatedTask)
  }

  @Test
  fun `updateDependentTaskDueDate with Task input value equal or greater than difference between administration date and depedentTask executionPeriod start`() {
    coEvery { fhirEngine.get(ResourceType.Task, "650203d2-f327-4eb4-a9fd-741e0ce29c3f") } returns
      opv1.apply {
        status = TaskStatus.INPROGRESS
        output =
          listOf(
            TaskOutputComponent(
              CodeableConcept(),
              Reference("Encounter/14e2ae52-32fc-4507-8736-1177cdaafe90"),
            ),
          )
        input = listOf(Task.ParameterComponent(CodeableConcept(), StringType("9")))
      }
    coEvery {
      fhirEngine.search<Task> {
        filter(
          referenceParameter = ReferenceClientParam("part-of"),
          { value = opv1.id.extractLogicalIdUuid() },
        )
      }
    } returns
      listOf(
        SearchResult(
          resource =
            opv1.apply { partOf = listOf(Reference("Task/650203d2-f327-4eb4-a9fd-741e0ce29c3f")) },
          null,
          null,
        ),
      )
    coEvery {
      fhirEngine.search<Immunization> {
        filter(
          referenceParameter = ReferenceClientParam("part-of"),
          { value = immunizationResource.id.extractLogicalIdUuid() },
        )
      }
    } returns listOf(SearchResult(resource = immunizationResource, null, null))
    coEvery {
      fhirEngine.search<Encounter> {
        filter(
          referenceParameter = ReferenceClientParam("part-of"),
          { value = encounter.id.extractLogicalIdUuid() },
        )
      }
    } returns listOf(SearchResult(resource = encounter, null, null))

    val updatedTask = runBlocking { opv0.updateDependentTaskDueDate(defaultRepository) }
    assertEquals(opv0, updatedTask)
  }

  @Test
  fun `updateDependentTaskDueDate sets executionPeriod start correctly`() =
    runTest(timeout = 60.seconds) {
      // Prepare database for testing
      fhirEngine.create(
        opv0,
        opv1.apply {
          addPartOf(opv0.asReference())
          status = TaskStatus.REQUESTED
          input = listOf(Task.ParameterComponent(CodeableConcept(), StringType("28")))
        },
        encounter,
        immunizationResource,
      )

      val dependentTaskSlot = slot<Task>()
      coEvery {
        defaultRepository.addOrUpdate(addMandatoryTags = true, capture(dependentTaskSlot))
      } just runs
      opv0.updateDependentTaskDueDate(defaultRepository)
      println("AA - ${dependentTaskSlot.captured.encodeResourceToString(jsonParser)}")
      assertEquals(
        Date.from(Instant.parse("2021-11-20T00:00:00Z")),
        dependentTaskSlot.captured.executionPeriod.start,
      )
      // TODO update list to add tests for other scenarios
    }

  @Test
  fun testEvaluateToBooleanReturnsTrueWhenAllConditionsAreMetIfMatchAllIsSetToTrue() {
    val conditionalFhirPathExpression = listOf("Patient.active", "Patient.id = 'patient-1'")
    val patient = Faker.buildPatient()
    patient.apply {
      id = "patient-1"
      active = true
    }
    val bundle = Bundle().apply { addEntry().resource = patient }

    val conditionsMet =
      fhirCarePlanGenerator.evaluateToBoolean(
        subject = patient,
        bundle = bundle,
        triggerConditions = conditionalFhirPathExpression,
        matchAll = true,
      )

    assertTrue(conditionsMet)
  }

  @Test
  fun testEvaluateToBooleanReturnsFalseWhenSomeConditionsAreNotMetIfMatchAllIsSetToTrue() {
    val conditionalFhirPathExpression =
      listOf("Patient.active", "Patient.id = 'another-patient-id'")
    val patient = Faker.buildPatient()
    patient.apply {
      id = "patient-1"
      active = true
    }
    val bundle = Bundle().apply { addEntry().resource = patient }

    val conditionsMet =
      fhirCarePlanGenerator.evaluateToBoolean(
        subject = patient,
        bundle = bundle,
        triggerConditions = conditionalFhirPathExpression,
        matchAll = true,
      )

    assertFalse(conditionsMet)
  }

  @Test
  fun testEvaluateToBooleanReturnsTrueWhenSomeConditionsAreNotMetIfMatchAllIsSetToFalse() {
    val conditionalFhirPathExpression =
      listOf("Patient.active", "Patient.id = 'another-patient-id'")
    val patient = Faker.buildPatient()
    patient.apply {
      id = "patient-1"
      active = true
    }
    val bundle = Bundle().apply { addEntry().resource = patient }

    val conditionsMet =
      fhirCarePlanGenerator.evaluateToBoolean(
        subject = patient,
        bundle = bundle,
        triggerConditions = conditionalFhirPathExpression,
        matchAll = false,
      )

    assertTrue(conditionsMet)
  }

  @Test
  fun testEvaluateToBooleanReturnsFalseWhenNoneOfTheConditionsAreNotMetIfMatchAllIsSetToFalse() {
    val conditionalFhirPathExpression =
      listOf("Patient.active = 'false'", "Patient.id = 'another-patient-id'")
    val patient = Faker.buildPatient()
    patient.apply {
      id = "patient-1"
      active = true
    }
    val bundle = Bundle().apply { addEntry().resource = patient }

    val conditionsMet =
      fhirCarePlanGenerator.evaluateToBoolean(
        subject = patient,
        bundle = bundle,
        triggerConditions = conditionalFhirPathExpression,
        matchAll = false,
      )

    assertFalse(conditionsMet)
  }

  @Test
  @ExperimentalCoroutinesApi
  fun `generateOrUpdateCarePlan should generate a sample careplan using apply`(): Unit =
    runBlocking(Dispatchers.IO) {
      val planDefinition =
        "plans/sample-request/sample_request_plan_definition.json"
          .readFile()
          .decodeResourceFromString<PlanDefinition>()
      val patient =
        "plans/sample-request/sample_request_patient.json"
          .readFile()
          .decodeResourceFromString<Patient>()
      val library =
        "plans/sample-request/sample_request_example-1.0.0.cql.fhir.json"
          .readFile()
          .decodeResourceFromString<Library>()

      installToIgManager(planDefinition)
      installToIgManager(library)
      importToFhirEngine(patient)

      val resourceSlot = slot<Resource>()
      coEvery { defaultRepository.addOrUpdate(any(), capture(resourceSlot)) } answers
        {
          runBlocking(Dispatchers.IO) { fhirEngine.create(resourceSlot.captured) }
        }
      val carePlan =
        fhirCarePlanGenerator.generateOrUpdateCarePlan(
          planDefinition = planDefinition,
          subject = patient,
          generateCarePlanWithWorkflowApi = true,
        )!!

      assertNotNull(carePlan)
      assertNotNull(UUID.fromString(carePlan.id))
      assertEquals(planDefinition.title, carePlan.title)
      assertEquals(planDefinition.description, carePlan.description)
    }

  @Test
  fun generateMeaslesCarePlan(): Unit = runBlockingOnWorkerThread {
    loadFile(
      "/plans/measles-immunizations/Library-FHIRCommon.json",
      ::installToIgManager,
    )
    loadFile(
      "/plans/measles-immunizations/Library-FHIRHelpers.json",
      ::installToIgManager,
    )
    loadFile(
      "/plans/measles-immunizations/Library-IMMZCommon.json",
      ::installToIgManager,
    )
    loadFile(
      "/plans/measles-immunizations/Library-IMMZCommonIzDataElements.json",
      ::installToIgManager,
    )
    loadFile(
      "/plans/measles-immunizations/Library-IMMZConcepts.json",
      ::installToIgManager,
    )
    loadFile(
      "/plans/measles-immunizations/Library-IMMZConfig.json",
      ::installToIgManager,
    )
    loadFile(
      "/plans/measles-immunizations/Library-IMMZD2DTMeaslesLogic.json",
      ::installToIgManager,
    )
    loadFile(
      "/plans/measles-immunizations/Library-IMMZIndicatorCommon.json",
      ::installToIgManager,
    )
    loadFile(
      "/plans/measles-immunizations/Library-IMMZINDMeasles.json",
      ::installToIgManager,
    )
    loadFile(
      "/plans/measles-immunizations/Library-IMMZVaccineLibrary.json",
      ::installToIgManager,
    )
    loadFile(
      "/plans/measles-immunizations/ActivityDefinition-IMMZD2DTMeaslesMR.json",
      ::installToIgManager,
    )
    loadFile(
      "/plans/measles-immunizations/PlanDefinition-IMMZD2DTMeasles.json",
      ::installToIgManager,
    )
    loadFile(
      "/plans/measles-immunizations/Library-WHOCommon.json",
      ::installToIgManager,
    )
    loadFile(
      "/plans/measles-immunizations/Library-WHOConcepts.json",
      ::installToIgManager,
    )
    loadFile(
      "/plans/measles-immunizations/ValueSet-HIVstatus-values.json",
      ::installToIgManager,
    )

    loadFile(
      "/plans/measles-immunizations/IMMZ-Patient-NoVaxeninfant-f.json",
      ::importToFhirEngine,
    )
    loadFile(
      "/plans/measles-immunizations/birthweightnormal-NoVaxeninfant-f.json",
      ::importToFhirEngine,
    )

    /*val fhirOperator =
      FhirOperator.Builder(context)
        .fhirEngine(fhirEngine)
        .fhirContext(fhirContext)
        .knowledgeManager(knowledgeManager)
        .build()

    val carePlan =
      fhirOperator.generateCarePlan(
        planDefinition =
          CanonicalType(
            "http://smart.who.int/smart-immunizations-measles/PlanDefinition/IMMZD2DTMeasles",
          ),
        subject = "Patient/IMMZ-Patient-NoVaxeninfant-f",
      )*/

    val planDefinition =
      "/plans/measles-immunizations/PlanDefinition-IMMZD2DTMeasles.json"
        .readFile()
        .decodeResourceFromString<PlanDefinition>()

    val patient =
      "/plans/measles-immunizations/IMMZ-Patient-NoVaxeninfant-f.json"
        .readFile()
        .decodeResourceFromString<Patient>()

    val resourcesSlot = mutableListOf<Resource>()
    val booleanSlot = slot<Boolean>()
    coEvery { defaultRepository.create(capture(booleanSlot), capture(resourcesSlot)) } returns
      emptyList()

    fhirCarePlanGenerator
      .generateOrUpdateCarePlan(
        planDefinition = planDefinition,
        subject = patient,
        generateCarePlanWithWorkflowApi = true,
      )
      .also { careplan ->
        assertTrue(resourcesSlot.any { it.resourceType == ResourceType.MedicationRequest })
        assertTrue(resourcesSlot.size > 0)
        println(jsonParser.encodeResourceToString(careplan))
        assertNotNull(careplan)
      }

    // println(jsonParser.encodeResourceToString(carePlan))

    // assertNotNull(carePlan)
  }

  @Test
  fun `generate capture client history measles careplan using $apply`(): Unit =
    runBlockingOnWorkerThread {
      createResource<Library>("/plans/measles-immunizations/Library-FHIRCommon.json")
      createResource<Library>("/plans/measles-immunizations/Library-FHIRHelpers.json")
      createResource<Library>("/plans/measles-immunizations/Library-IMMZCommon.json")
      createResource<Library>("/plans/measles-immunizations/Library-IMMZCommonIzDataElements.json")
      createResource<Library>("/plans/measles-immunizations/Library-IMMZConcepts.json")
      createResource<Library>("/plans/measles-immunizations/Library-IMMZConfig.json")
      createResource<Library>("/plans/measles-immunizations/Library-IMMZD2DTMeaslesLogic.json")
      createResource<Library>("/plans/measles-immunizations/Library-IMMZIndicatorCommon.json")
      createResource<Library>("/plans/measles-immunizations/Library-IMMZINDMeasles.json")
      createResource<Library>("/plans/measles-immunizations/Library-IMMZVaccineLibrary.json")
      createResource<Library>("/plans/measles-immunizations/Library-WHOCommon.json")
      createResource<Library>("/plans/measles-immunizations/Library-WHOConcepts.json")
      createResource<ActivityDefinition>(
        "/plans/measles-immunizations/ActivityDefinition-IMMZD2DTMeaslesMR.json",
      )
      createResource<PlanDefinition>(
        "/plans/measles-immunizations/PlanDefinition-IMMZD2DTMeasles.json",
      )
      createResource<ValueSet>("/plans/measles-immunizations/ValueSet-HIVstatus-values.json")
      createResource<Patient>("/plans/measles-immunizations/IMMZ-Patient-NoVaxeninfant-f.json")

      val resourceSlot = slot<Resource>()
      coEvery { defaultRepository.create(any(), capture(resourceSlot)) } answers
        {
          runBlocking(Dispatchers.IO) { fhirEngine.create(resourceSlot.captured) }
          listOf()
        }

      val data =
        Bundle().apply {
          addEntry().apply {
            resource =
              "/plans/measles-immunizations/birthweightnormal-NoVaxeninfant-f.json"
                .readFile()
                .decodeResourceFromString<Observation>()
          }
        }

      val carePlan =
        fhirCarePlanGenerator.generateOrUpdateCarePlan(
          planDefinition = fhirEngine.get("IMMZD2DTMeasles"),
          subject = fhirEngine.get<Patient>("IMMZ-Patient-NoVaxeninfant-f"),
          data = data,
          generateCarePlanWithWorkflowApi = true,
        )

      assertNotNull(carePlan)
    }

  private suspend inline fun <reified T : Resource> createResource(path: String) {
    fhirEngine.create(path.readFile().decodeResourceFromString<T>())
  }

  private suspend fun loadFile(path: String, importFunction: KSuspendFunction1<Resource, Unit>) {
    val resource =
      if (path.endsWith(suffix = ".xml")) {
        xmlParser.parseResource(open(path)) as Resource
      } else if (path.endsWith(".json")) {
        jsonParser.parseResource(open(path)) as Resource
      } else if (path.endsWith(".cql")) {
        toFhirLibrary(open(path))
      } else {
        throw IllegalArgumentException("Only xml and json and cql files are supported")
      }
    loadResource(resource, importFunction)
  }

  private suspend fun importToFhirEngine(resource: Resource) {
    val ids = fhirEngine.create(resource)
    resource.id = ids.first()
  }

  private suspend fun installToIgManager(resource: Resource) {
    knowledgeManager.install(writeToFile(resource))
  }

  private suspend fun loadResource(
    resource: Resource,
    importFunction: KSuspendFunction1<Resource, Unit>,
  ) {
    when (resource.resourceType) {
      ResourceType.Bundle -> loadBundle(resource as Bundle, importFunction)
      else -> importFunction(resource)
    }
  }

  private fun open(path: String) = javaClass.getResourceAsStream(path)!!

  private suspend fun loadBundle(
    bundle: Bundle,
    importFunction: KSuspendFunction1<Resource, Unit>,
  ) {
    for (entry in bundle.entry) {
      val resource = entry.resource
      loadResource(resource, importFunction)
    }
  }

  private fun writeToFile(resource: Resource): File {
    val fileName =
      if (resource is MetadataResource && resource.name != null) {
        resource.name
      } else {
        resource.idElement.idPart
      }
    return File(context.filesDir, fileName).apply {
      writeText(jsonParser.encodeResourceToString(resource))
    }
  }

  private fun toFhirLibrary(cql: InputStream): Library {
    val cqlText = cql.bufferedReader().use { bufferReader -> bufferReader.readText() }

    val translator =
      CqlTranslator.fromText(
        cqlText,
        LibraryManager(ModelManager()).apply {
          librarySourceLoader.registerProvider(FhirLibrarySourceProvider())
        },
      )

    val identifier = translator.translatedLibrary.library.identifier

    return Library().apply {
      id = "${identifier.id}-${identifier.version}"
      name = identifier.id
      version = identifier.version
      status = Enumerations.PublicationStatus.ACTIVE
      url = "http://localhost/Library/${identifier.id}|${identifier.version}"
      addContent(
        Attachment().apply {
          contentType = "text/cql"
          data = cqlText.toByteArray()
        },
      )
    }
  }

  internal fun <T> runBlockingOnWorkerThread(block: suspend (CoroutineScope) -> T) =
    runBlocking(Dispatchers.IO) { block(this) }

  data class PlanDefinitionResources(
    val planDefinition: PlanDefinition,
    val patient: Patient,
    val questionnaireResponses: List<QuestionnaireResponse>,
    val structureMap: StructureMap,
    val structureMapReferral: StructureMap,
    val resourcesSlot: MutableList<Resource>,
  )

  private fun loadPlanDefinitionResources(
    planName: String,
    questionnaireResponseTags: List<String> = emptyList(),
  ): PlanDefinitionResources {
    val planDefinition =
      "plans/$planName/plandefinition.json".readFile().decodeResourceFromString<PlanDefinition>()

    val patient =
      "plans/$planName/sample/patient.json".readFile().decodeResourceFromString<Patient>()

    val questionnaireResponses =
      questionnaireResponseTags.map {
        "plans/$planName/sample/questionnaire-response-$it.json"
          .readFile()
          .decodeResourceFromString<QuestionnaireResponse>()
      }

    val structureMapRegister =
      structureMapUtilities
        .parse(
          "plans/$planName/structure-map-register.txt".readFile(),
          "${planName.uppercase().replace("-", "").replace(" ", "")}CarePlan",
        )
        .also { println(it.encodeResourceToString()) }

    val structureMapReferral =
      structureMapUtilities
        .parse("plans/structure-map-referral.txt".readFile(), "ReferralTask")
        .also { println(it.encodeResourceToString()) }

    val resourcesSlot = mutableListOf<Resource>()
    val booleanSlot = slot<Boolean>()
    coEvery { defaultRepository.addOrUpdate(capture(booleanSlot), capture(resourcesSlot)) } just
      runs
    coEvery { fhirEngine.search<CarePlan>(Search(ResourceType.CarePlan)) } returns listOf()
    coEvery { fhirEngine.get<StructureMap>(structureMapRegister.logicalId) } returns
      structureMapRegister
    coEvery { fhirEngine.get<StructureMap>("528a8603-2e43-4a2e-a33d-1ec2563ffd3e") } returns
      structureMapReferral

    return PlanDefinitionResources(
      planDefinition,
      patient,
      questionnaireResponses,
      structureMapRegister,
      structureMapReferral,
      resourcesSlot,
    )
  }

  private fun assertCarePlan(
    carePlan: CarePlan,
    planDefinition: PlanDefinition,
    patient: Patient,
    referenceDate: Date,
    endDate: Date?,
    visitTasks: Int,
  ) =
    assertCarePlan(
      carePlan,
      planDefinition,
      patient,
      referenceDate,
      endDate,
      visitTasks,
      Date(),
    )

  private fun assertCarePlan(
    carePlan: CarePlan,
    planDefinition: PlanDefinition,
    patient: Patient,
    referenceDate: Date,
    endDate: Date?,
    visitTasks: Int,
    dateToday: Date,
  ) {
    assertNotNull(carePlan.id)
    assertNotNull(UUID.fromString(carePlan.id))
    assertEquals(CarePlan.CarePlanStatus.ACTIVE, carePlan.status)
    assertEquals(CarePlan.CarePlanIntent.PLAN, carePlan.intent)
    assertEquals(planDefinition.title, carePlan.title)
    assertEquals(planDefinition.description, carePlan.description)
    assertEquals(patient.logicalId, carePlan.subject.extractId())
    assertEquals(DateTimeType(dateToday).value.makeItReadable(), carePlan.created.makeItReadable())
    assertEquals(patient.generalPractitionerFirstRep.extractId(), carePlan.author.extractId())

    assertEquals(referenceDate.makeItReadable(), carePlan.period.start.makeItReadable())
    assertEquals(endDate.makeItReadable(), carePlan.period.end.makeItReadable())

    assertTrue(carePlan.activityFirstRep.outcomeReference.isNotEmpty())
    assertEquals(visitTasks, carePlan.activityFirstRep.outcomeReference.size)
  }

  private fun makeVaccinesMapForPatient(patient: Patient) =
    mapOf<String, Date>(
      "BCG" to patient.birthDate,
      "OPV 0" to patient.birthDate,
      "PENTA 1" to patient.birthDate.plusDays(42),
      "OPV 1" to patient.birthDate.plusDays(42),
      "PCV 1" to patient.birthDate.plusDays(42),
      "ROTA 1" to patient.birthDate.plusDays(42),
      "PENTA 2" to patient.birthDate.plusDays(70),
      "OPV 2" to patient.birthDate.plusDays(70),
      "PCV 2" to patient.birthDate.plusDays(70),
      "ROTA 2" to patient.birthDate.plusDays(70),
      "PENTA 3" to patient.birthDate.plusDays(98),
      "OPV 3" to patient.birthDate.plusDays(98),
      "PCV 3" to patient.birthDate.plusDays(98),
      "IPV" to patient.birthDate.plusDays(98),
      "MEASLES 1" to patient.birthDate.plusMonths(9),
      "MEASLES 2" to patient.birthDate.plusMonths(15),
      "YELLOW FEVER" to patient.birthDate.plusMonths(9),
      "TYPHOID" to patient.birthDate.plusMonths(9),
      "HPV 1" to patient.birthDate.plusMonths(108),
      "HPV 2" to patient.birthDate.plusMonths(114),
    )
}

private fun Date.asYyyyMmDd(): String = this.formatDate(SDF_YYYY_MM_DD)<|MERGE_RESOLUTION|>--- conflicted
+++ resolved
@@ -1636,15 +1636,9 @@
 
     val resourcesSlot = mutableListOf<Resource>()
     val booleanSlot = slot<Boolean>()
-<<<<<<< HEAD
-    coEvery { defaultRepository.create(capture(booleanSlot), capture(resourcesSlot)) } returns
-      emptyList()
-    coEvery { fhirEngine.get<StructureMap>("77288d60-eaeb-49e7-b6b7-97ad2d308c7f") } returns
-=======
     coEvery { defaultRepository.addOrUpdate(capture(booleanSlot), capture(resourcesSlot)) } just
       runs
     coEvery { fhirEngine.get<StructureMap>("63752b18-9f0e-48a7-9a21-d3714be6309a") } returns
->>>>>>> 822b6af8
       structureMap
     coEvery { fhirEngine.search<CarePlan>(Search(ResourceType.CarePlan)) } returns emptyList()
     fhirCarePlanGenerator
