/*
 * Copyright 2021-2023 Ona Systems, Inc
 *
 * Licensed under the Apache License, Version 2.0 (the "License");
 * you may not use this file except in compliance with the License.
 * You may obtain a copy of the License at
 *
 *       http://www.apache.org/licenses/LICENSE-2.0
 *
 * Unless required by applicable law or agreed to in writing, software
 * distributed under the License is distributed on an "AS IS" BASIS,
 * WITHOUT WARRANTIES OR CONDITIONS OF ANY KIND, either express or implied.
 * See the License for the specific language governing permissions and
 * limitations under the License.
 */

package org.smartregister.fhircore.engine.task

import androidx.work.WorkManager
import androidx.work.WorkRequest
import com.google.android.fhir.FhirEngine
import com.google.android.fhir.get
import com.google.android.fhir.logicalId
import com.google.android.fhir.search.Search
import dagger.hilt.android.testing.HiltAndroidRule
import dagger.hilt.android.testing.HiltAndroidTest
import io.mockk.Runs
import io.mockk.coEvery
import io.mockk.coVerify
import io.mockk.every
import io.mockk.just
import io.mockk.mockk
import io.mockk.mockkStatic
import io.mockk.runs
import io.mockk.slot
import io.mockk.unmockkStatic
import java.time.LocalDate
import java.util.Date
import java.util.UUID
import javax.inject.Inject
import junit.framework.Assert.assertEquals
import junit.framework.Assert.assertNotNull
import junit.framework.Assert.assertTrue
import kotlinx.coroutines.ExperimentalCoroutinesApi
import kotlinx.coroutines.test.runTest
import org.hl7.fhir.r4.model.Bundle
import org.hl7.fhir.r4.model.CanonicalType
import org.hl7.fhir.r4.model.CarePlan
import org.hl7.fhir.r4.model.DateTimeType
import org.hl7.fhir.r4.model.DateType
import org.hl7.fhir.r4.model.Encounter
import org.hl7.fhir.r4.model.Group
import org.hl7.fhir.r4.model.Patient
import org.hl7.fhir.r4.model.PlanDefinition
import org.hl7.fhir.r4.model.QuestionnaireResponse
import org.hl7.fhir.r4.model.Resource
import org.hl7.fhir.r4.model.ResourceType
import org.hl7.fhir.r4.model.StructureMap
import org.hl7.fhir.r4.model.Task
import org.hl7.fhir.r4.model.Task.TaskStatus
import org.hl7.fhir.r4.utils.FHIRPathEngine
import org.hl7.fhir.r4.utils.StructureMapUtilities
import org.junit.After
import org.junit.Assert
import org.junit.Before
import org.junit.Rule
import org.junit.Test
import org.smartregister.fhircore.engine.data.local.DefaultRepository
import org.smartregister.fhircore.engine.robolectric.RobolectricTest
import org.smartregister.fhircore.engine.util.extension.SDF_YYYY_MM_DD
import org.smartregister.fhircore.engine.util.extension.asReference
import org.smartregister.fhircore.engine.util.extension.decodeResourceFromString
import org.smartregister.fhircore.engine.util.extension.encodeResourceToString
import org.smartregister.fhircore.engine.util.extension.extractId
import org.smartregister.fhircore.engine.util.extension.find
import org.smartregister.fhircore.engine.util.extension.formatDate
import org.smartregister.fhircore.engine.util.extension.makeItReadable
import org.smartregister.fhircore.engine.util.extension.plusDays
import org.smartregister.fhircore.engine.util.extension.plusMonths
import org.smartregister.fhircore.engine.util.extension.plusYears
import org.smartregister.fhircore.engine.util.helper.TransformSupportServices

@HiltAndroidTest
class FhirCarePlanGeneratorTest : RobolectricTest() {
  @get:Rule(order = 0) val hiltRule = HiltAndroidRule(this)

  val fhirEngine: FhirEngine = mockk()
  val now = DateTimeType("2022-03-14") // 3 months ahead patient birthdate in sample

  lateinit var fhirCarePlanGenerator: FhirCarePlanGenerator

  @Inject lateinit var transformSupportServices: TransformSupportServices

  @Inject lateinit var fhirPathEngine: FHIRPathEngine

  lateinit var structureMapUtilities: StructureMapUtilities

  private val defaultRepository: DefaultRepository = mockk()

  @Before
  fun setup() {
    hiltRule.inject()

    structureMapUtilities = StructureMapUtilities(transformSupportServices.simpleWorkerContext)
    val workManager = mockk<WorkManager>()

    fhirCarePlanGenerator =
      FhirCarePlanGenerator(
        fhirEngine = fhirEngine,
        transformSupportServices = transformSupportServices,
        fhirPathEngine = fhirPathEngine,
        defaultRepository = defaultRepository,
        workManager = workManager
      )

    mockkStatic(DateTimeType::class)
    every { DateTimeType.now() } returns now
    every { workManager.enqueue(any<WorkRequest>()) } returns mockk()
  }

  @After
  fun cleanup() {
    unmockkStatic(DateTimeType::class)
  }

  @Test
  fun testGenerateCarePlanForPatient() = runTest {
    val plandefinition =
      "plans/child-routine-visit/plandefinition.json"
        .readFile()
        .decodeResourceFromString<PlanDefinition>()

    val patient =
      "plans/child-routine-visit/sample/patient.json".readFile().decodeResourceFromString<Patient>()

    val structureMapScript = "plans/child-routine-visit/structure-map.txt".readFile()
    val structureMap =
      structureMapUtilities.parse(structureMapScript, "ChildRoutineCarePlan").also {
        // TODO: IMP - The parser does not recognize the time unit i.e. months and prints as ''
        //  so use only months and that would have the unit replaced with 'months'
        println(it.encodeResourceToString().replace("''", "'month'"))
      }

    val resourcesSlot = mutableListOf<Resource>()
    val booleanSlot = slot<Boolean>()
    coEvery { defaultRepository.create(capture(booleanSlot), capture(resourcesSlot)) } returns
      emptyList()
    coEvery { fhirEngine.get<StructureMap>("131373") } returns structureMap
    coEvery { fhirEngine.search<CarePlan>(Search(ResourceType.CarePlan)) } returns listOf()

    fhirCarePlanGenerator.generateOrUpdateCarePlan(
        plandefinition,
        patient,
        Bundle().addEntry(Bundle.BundleEntryComponent().apply { resource = patient })
      )!!
      .also { println(it.encodeResourceToString()) }
      .also {
        val carePlan = it
        Assert.assertNotNull(UUID.fromString(carePlan.id))
        Assert.assertEquals(CarePlan.CarePlanStatus.ACTIVE, carePlan.status)
        Assert.assertEquals(CarePlan.CarePlanIntent.PLAN, carePlan.intent)
        Assert.assertEquals("Child Routine visit Plan", carePlan.title)
        Assert.assertEquals(
          "This defines the schedule of care for patients under 5 years old",
          carePlan.description
        )
        Assert.assertEquals(patient.logicalId, carePlan.subject.extractId())
        Assert.assertEquals(
          DateTimeType.now().value.makeItReadable(),
          carePlan.created.makeItReadable()
        )
        Assert.assertEquals(
          patient.generalPractitionerFirstRep.extractId(),
          carePlan.author.extractId()
        )
        Assert.assertEquals(
          DateTimeType.now().value.makeItReadable(),
          carePlan.period.start.makeItReadable()
        )
        Assert.assertEquals(
          patient.birthDate.plusYears(5).makeItReadable(),
          carePlan.period.end.makeItReadable()
        )
        // 60 - 2  = 58 TODO Fix issue with number of tasks updating relative to today's date
        Assert.assertTrue(carePlan.activityFirstRep.outcomeReference.isNotEmpty())

        resourcesSlot
          .filter { res -> res.resourceType == ResourceType.Task }
          .map { it as Task }
          .also { list -> Assert.assertTrue(list.isNotEmpty()) }
          .all { task ->
            // TODO
            task.status == Task.TaskStatus.REQUESTED &&
              LocalDate.parse(task.executionPeriod.end.asYyyyMmDd()).let { localDate ->
                localDate.dayOfMonth == localDate.lengthOfMonth()
              }
          }

        val task1 = resourcesSlot[1] as Task
        Assert.assertEquals(Task.TaskStatus.REQUESTED, task1.status)
        // TODO Fix issue with task start date updating relative to today's date
        Assert.assertTrue(task1.executionPeriod.start.makeItReadable().isNotEmpty())
        // Assert.assertEquals("01-Apr-2022", task1.executionPeriod.start.makeItReadable())
        // Assert.assertEquals("30-Apr-2022", task1.executionPeriod.end.makeItReadable())
      }
  }

  @Test
  fun testGenerateCarePlanForGroup() = runTest {
    val plandefinition =
      "plans/household-routine-visit/plandefinition.json"
        .readFile()
        .decodeResourceFromString<PlanDefinition>()

    val group =
      "plans/household-routine-visit/sample/group.json".readFile().decodeResourceFromString<Group>()

    val structureMapScript = "plans/household-routine-visit/structure-map.txt".readFile()
    val structureMap =
      structureMapUtilities.parse(structureMapScript, "HHRoutineCarePlan").also {
        // TODO: IMP - The parser does not recognize the time unit i.e. months and prints as ''
        //  so use only months and that would have the unit replaced with 'months'
        println(it.encodeResourceToString().replace("''", "'month'"))
      }

    val resourcesSlot = mutableListOf<Resource>()
    val booleanSlot = slot<Boolean>()
    coEvery { defaultRepository.create(capture(booleanSlot), capture(resourcesSlot)) } returns
      emptyList()
    coEvery { fhirEngine.get<StructureMap>("hh") } returns structureMap
    coEvery { fhirEngine.search<CarePlan>(Search(ResourceType.CarePlan)) } returns listOf()

    fhirCarePlanGenerator.generateOrUpdateCarePlan(
        plandefinition,
        group,
        Bundle()
          .addEntry(
            Bundle.BundleEntryComponent().apply {
              resource = Encounter().apply { status = Encounter.EncounterStatus.FINISHED }
            }
          )
      )!!
      .also { println(it.encodeResourceToString()) }
      .also {
        val carePlan = it
        Assert.assertNotNull(UUID.fromString(carePlan.id))
        Assert.assertEquals(CarePlan.CarePlanStatus.ACTIVE, carePlan.status)
        Assert.assertEquals(CarePlan.CarePlanIntent.PLAN, carePlan.intent)
        Assert.assertEquals("HH Routine visit Plan", carePlan.title)
        Assert.assertEquals("sample plan", carePlan.description)
        Assert.assertEquals(group.logicalId, carePlan.subject.extractId())
        Assert.assertEquals(
          DateTimeType.now().value.makeItReadable(),
          carePlan.created.makeItReadable()
        )
        Assert.assertNotNull(carePlan.period.start)
        Assert.assertTrue(carePlan.activityFirstRep.outcomeReference.isNotEmpty())

        resourcesSlot
          .filter { res -> res.resourceType == ResourceType.Task }
          .map { it as Task }
          .also { list -> Assert.assertTrue(list.isNotEmpty()) }
          .all { task ->
            task.status == Task.TaskStatus.REQUESTED &&
              LocalDate.parse(task.executionPeriod.end.asYyyyMmDd()).let { localDate ->
                localDate.dayOfMonth == localDate.lengthOfMonth()
              }
          }

        val task1 = resourcesSlot[1] as Task
        Assert.assertEquals(Task.TaskStatus.REQUESTED, task1.status)
      }
  }

  @Test
<<<<<<< HEAD
=======
  fun testGenerateCarePlanForHouseHold() = runTest {
    val plandefinition =
      "plans/household-wash-check-routine-visit/plandefinition.json"
        .readFile()
        .decodeResourceFromString<PlanDefinition>()

    val group =
      "plans/household-wash-check-routine-visit/sample/group.json"
        .readFile()
        .decodeResourceFromString<Group>()

    val structureMapScript = "plans/household-wash-check-routine-visit/structure-map.txt".readFile()
    val structureMap =
      structureMapUtilities.parse(structureMapScript, "HHRoutineCarePlan").also {
        // The parser does not recognize the time unit i.e. months and prints as '',
        // so use only months and that would have the unit replaced with 'months'
        it.encodeResourceToString().replace("''", "'month'")
      }

    val resourcesSlot = mutableListOf<Resource>()
    val booleanSlot = slot<Boolean>()
    coEvery { defaultRepository.create(capture(booleanSlot), capture(resourcesSlot)) } returns
      emptyList()
    coEvery { fhirEngine.get<StructureMap>("hh") } returns structureMap
    coEvery { fhirEngine.search<CarePlan>(Search(ResourceType.CarePlan)) } returns listOf()

    fhirCarePlanGenerator.generateOrUpdateCarePlan(
        plandefinition,
        group,
        Bundle()
          .addEntry(
            Bundle.BundleEntryComponent().apply {
              resource = Encounter().apply { status = Encounter.EncounterStatus.FINISHED }
            }
          )
      )!!
      .also { println(it.encodeResourceToString()) }
      .also {
        val carePlan = it
        Assert.assertNotNull(UUID.fromString(carePlan.id))
        Assert.assertEquals(CarePlan.CarePlanStatus.ACTIVE, carePlan.status)
        Assert.assertEquals(CarePlan.CarePlanIntent.PLAN, carePlan.intent)
        Assert.assertEquals("Household Routine WASH Check Plan", carePlan.title)
        Assert.assertEquals(
          "This defines the schedule of service for WASH Check on households",
          carePlan.description
        )
        Assert.assertEquals(group.logicalId, carePlan.subject.extractId())
        Assert.assertEquals(
          DateTimeType.now().value.makeItReadable(),
          carePlan.created.makeItReadable()
        )
        Assert.assertNotNull(carePlan.period.start)
        Assert.assertTrue(carePlan.activityFirstRep.outcomeReference.isNotEmpty())

        resourcesSlot
          .filter { res -> res.resourceType == ResourceType.Task }
          .map { it as Task }
          .also { list -> Assert.assertTrue(list.isNotEmpty() && list.size > 59 && list.size < 62) }
          .all { task ->
            task.status == Task.TaskStatus.REQUESTED &&
              LocalDate.parse(task.executionPeriod.end.asYyyyMmDd()).let { localDate ->
                localDate.dayOfMonth == localDate.lengthOfMonth()
              }
          }

        val task1 = resourcesSlot[1] as Task
        Assert.assertEquals(Task.TaskStatus.REQUESTED, task1.status)
      }
  }

  @Test
  @Ignore("Passing local failing CI")
>>>>>>> 8a83f823
  fun testGenerateCarePlanForSickChildOver2m() = runTest {
    val planDefinitionResources =
      loadPlanDefinitionResources("sick-child-visit", listOf("register-over2m"))
    val planDefinition = planDefinitionResources.planDefinition
    val patient = planDefinitionResources.patient.apply { this.birthDate = Date().plusMonths(-3) }
    val questionnaireResponses = planDefinitionResources.questionnaireResponses
    val resourcesSlot = planDefinitionResources.resourcesSlot

    fhirCarePlanGenerator.generateOrUpdateCarePlan(
        planDefinition,
        patient,
        Bundle()
          .addEntry(
            Bundle.BundleEntryComponent().apply { resource = questionnaireResponses.first() }
          )
      )!!
      .also { println(it.encodeResourceToString()) }
      .also { carePlan ->
        assertCarePlan(carePlan, planDefinition, patient, Date(), Date().plusDays(7), 3)

        resourcesSlot
          .filter { res -> res.resourceType == ResourceType.Task }
          .map { it as Task }
          .also { assertEquals(4, it.size) } // 4 tasks generated, 3 followup 1 referral
          .also {
            assertTrue(it.all { it.status == TaskStatus.READY })
            assertTrue(it.all { it.`for`.reference == patient.asReference().reference })
          }
          .also {
            it.last().let { task ->
              assertTrue(task.reasonReference.reference == "Questionnaire/132049")
              assertTrue(task.executionPeriod.end.asYyyyMmDd() == Date().plusMonths(1).asYyyyMmDd())
            }
          }
          .take(3)
          .run {
            assertTrue(this.all { it.reasonReference.reference == "Questionnaire/131898" })
            assertTrue(
              this.all { task ->
                task.executionPeriod.end.asYyyyMmDd() == Date().plusDays(7).asYyyyMmDd()
              }
            )
            assertTrue(
              this.all { it.basedOn.first().reference == carePlan.asReference().reference }
            )
            assertTrue(
              this.elementAt(0).executionPeriod.start.asYyyyMmDd() ==
                Date().plusDays(1).asYyyyMmDd()
            )
            assertTrue(
              this.elementAt(1).executionPeriod.start.asYyyyMmDd() ==
                Date().plusDays(2).asYyyyMmDd()
            )
            assertTrue(
              this.elementAt(2).executionPeriod.start.asYyyyMmDd() ==
                Date().plusDays(3).asYyyyMmDd()
            )
          }
      }
  }

  @Test
  fun testGenerateCarePlanForSickChildUnder2m() = runTest {
    val planDefinitionResources =
      loadPlanDefinitionResources("sick-child-visit", listOf("register-under2m"))
    val planDefinition = planDefinitionResources.planDefinition
    val patient = planDefinitionResources.patient.apply { this.birthDate = Date().plusMonths(-1) }
    val questionnaireResponses = planDefinitionResources.questionnaireResponses
    val resourcesSlot = planDefinitionResources.resourcesSlot

    fhirCarePlanGenerator.generateOrUpdateCarePlan(
        planDefinition,
        patient,
        Bundle()
          .addEntry(
            Bundle.BundleEntryComponent().apply { resource = questionnaireResponses.first() }
          )
      )
      .also {
        Assert.assertNull(it)

        resourcesSlot.forEach { println(it.encodeResourceToString()) }

        resourcesSlot.map { it as Task }.also { Assert.assertEquals(1, it.size) }.first().let {
          Assert.assertTrue(it.status == TaskStatus.READY)
          Assert.assertTrue(it.basedOn.first().reference == planDefinition.asReference().reference)
          Assert.assertTrue(it.`for`.reference == patient.asReference().reference)
          Assert.assertTrue(it.executionPeriod.start.asYyyyMmDd() == Date().asYyyyMmDd())
        }
      }
  }

  @Test
  fun testCompleteCarePlanForSickChildFollowup() = runTest {
    val plandefinition =
      "plans/sick-child-visit/plandefinition.json"
        .readFile()
        .decodeResourceFromString<PlanDefinition>()

    val patient =
      "plans/sick-child-visit/sample/patient.json".readFile().decodeResourceFromString<Patient>()
    val questionnaireResponse =
      "plans/sick-child-visit/sample/questionnaire-response-followup.json"
        .readFile()
        .decodeResourceFromString<QuestionnaireResponse>()

    val structureMapReferral =
      structureMapUtilities.parse("plans/structure-map-referral.txt".readFile(), "ReferralTask")
        .also { println(it.encodeResourceToString()) }

    val createdTasksSlot = mutableListOf<Resource>()
    val updatedTasksSlot = mutableListOf<Resource>()
    val booleanSlot = slot<Boolean>()
    coEvery { defaultRepository.create(capture(booleanSlot), capture(createdTasksSlot)) } returns
      emptyList()
    coEvery { defaultRepository.addOrUpdate(any(), capture(updatedTasksSlot)) } just Runs
    coEvery { fhirEngine.update(any()) } just runs
    coEvery { fhirEngine.get<StructureMap>("528a8603-2e43-4a2e-a33d-1ec2563ffd3e") } returns
      structureMapReferral

    coEvery { fhirEngine.search<CarePlan>(any<Search>()) } returns
      listOf(
        CarePlan().apply {
          instantiatesCanonical = listOf(CanonicalType(plandefinition.asReference().reference))
          addActivity().apply { this.addOutcomeReference().apply { this.reference = "Task/1111" } }
        }
      )
    coEvery { fhirEngine.get<Task>(any()) } returns
      Task().apply {
        id = "1111"
        status = TaskStatus.READY
      }

    fhirCarePlanGenerator.generateOrUpdateCarePlan(
        plandefinition,
        patient,
        Bundle().addEntry(Bundle.BundleEntryComponent().apply { resource = questionnaireResponse })
      )!!
      .also { carePlan: CarePlan ->
        val carePlan = carePlan
        Assert.assertEquals(CarePlan.CarePlanStatus.COMPLETED, carePlan.status)

        createdTasksSlot.forEach { resource -> println(resource.encodeResourceToString()) }

        createdTasksSlot
          .also { list -> Assert.assertTrue(list.size == 2) }
          .filter { resource -> resource.resourceType == ResourceType.Task }
          .map { resource -> resource as Task }
          .also { tasks ->
            tasks.first().let { task ->
              Assert.assertTrue(task.status == TaskStatus.READY)
              Assert.assertTrue(
                task.basedOn.first().reference == plandefinition.asReference().reference
              )
              Assert.assertTrue(task.`for`.reference == patient.asReference().reference)
              Assert.assertTrue(task.executionPeriod.start.asYyyyMmDd() == Date().asYyyyMmDd())
            }
          }
      }
  }

  @Test
  fun testUpdateCarePlanForSickChildReferral() = runTest {
    val plandefinition =
      "plans/sick-child-visit/plandefinition.json"
        .readFile()
        .decodeResourceFromString<PlanDefinition>()

    val patient =
      "plans/sick-child-visit/sample/patient.json"
        .readFile()
        .decodeResourceFromString<Patient>()
        .apply { this.birthDate = Date().plusMonths(-1).plusDays(-15) }

    val questionnaireResponse =
      "plans/sick-child-visit/sample/questionnaire-response-register-under2m.json"
        .readFile()
        .decodeResourceFromString<QuestionnaireResponse>()

    val structureMapScript = "plans/structure-map-referral.txt".readFile()
    val structureMap =
      structureMapUtilities.parse(structureMapScript, "ReferralTask").also {
        println(it.encodeResourceToString())
      }

    val resourcesSlot = mutableListOf<Resource>()
    val booleanSlot = slot<Boolean>()
    coEvery { defaultRepository.create(capture(booleanSlot), capture(resourcesSlot)) } returns
      emptyList()
    coEvery { fhirEngine.get<StructureMap>("528a8603-2e43-4a2e-a33d-1ec2563ffd3e") } returns
      structureMap

    coEvery { fhirEngine.search<CarePlan>(any<Search>()) } returns listOf()

    fhirCarePlanGenerator.generateOrUpdateCarePlan(
        plandefinition,
        patient,
        Bundle().addEntry(Bundle.BundleEntryComponent().apply { resource = questionnaireResponse })
      )
      .also {
        resourcesSlot.forEach { println(it.encodeResourceToString()) }

        resourcesSlot
          .filter { it.resourceType == ResourceType.Task }
          .map { it as Task }
          .also { list -> Assert.assertTrue(list.size == 1) }
          .also {
            it.first().let {
              Assert.assertTrue(it.status == TaskStatus.READY)
              Assert.assertTrue(
                it.basedOn.first().reference == plandefinition.asReference().reference
              )
              Assert.assertTrue(it.`for`.reference == patient.asReference().reference)
              Assert.assertTrue(it.executionPeriod.start.asYyyyMmDd() == Date().asYyyyMmDd())
            }
          }
      }
  }

  @Test
  fun `generateOrUpdateCarePlan should generate full careplan for 8 visits when lmp is today`() =
      runTest {
    val planDefinitionResources = loadPlanDefinitionResources("anc-visit", listOf("register"))
    val planDefinition = planDefinitionResources.planDefinition
    val patient = planDefinitionResources.patient
    val questionnaireResponses = planDefinitionResources.questionnaireResponses
    val resourcesSlot = planDefinitionResources.resourcesSlot

    // start of plan is lmp date | 8 tasks to be generated for each month ahead i.e. lmp + 9m
    val lmp = Date()

    questionnaireResponses.first().find("245679f2-6172-456e-8ff3-425f5cea3243")!!.answer.first()
      .value = DateType(lmp)

    fhirCarePlanGenerator.generateOrUpdateCarePlan(
        planDefinition,
        patient,
        Bundle()
          .addEntry(
            Bundle.BundleEntryComponent().apply { resource = questionnaireResponses.first() }
          )
      )!!
      .also { println(it.encodeResourceToString()) }
      .also {
        val carePlan = it
        assertCarePlan(
          carePlan,
          planDefinition,
          patient,
          lmp,
          lmp.plusMonths(9),
          8
        ) // 8 visits for each month of ANC

        resourcesSlot.forEach { println(it.encodeResourceToString()) }

        assertTrue(resourcesSlot.first() is CarePlan)

        resourcesSlot
          .filter { res -> res.resourceType == ResourceType.Task }
          .map { it as Task }
          .also { assertEquals(9, it.size) } // 8 for visit, 1 for referral
          .also {
            assertTrue(it.all { it.status == TaskStatus.READY })
            assertTrue(it.all { it.`for`.reference == patient.asReference().reference })
          }
          // last task is referral
          .also {
            it.last().let { task ->
              assertTrue(task.reasonReference.reference == "Questionnaire/132049")
              assertTrue(task.executionPeriod.end.asYyyyMmDd() == Date().plusMonths(1).asYyyyMmDd())
            }
          }
          // first 8 tasks are anc visit for each month start
          .take(8)
          .run {
            assertTrue(this.all { it.reasonReference.reference == "Questionnaire/132155" })
            assertTrue(
              this.all { it.basedOn.first().reference == carePlan.asReference().reference }
            )

            // first visit is lmp plus 1 month and subsequent visit are every month after that until
            // delivery
            val pregnancyStart = lmp.clone() as Date
            this.forEachIndexed { index, task ->
              assertEquals(
                pregnancyStart.plusMonths(index + 1).asYyyyMmDd(),
                task.executionPeriod.start.asYyyyMmDd()
              )
            }
          }
      }
  }

  @Test
  fun `generateOrUpdateCarePlan should generate careplan for 5 visits when lmp has passed 3 months`() =
      runTest {
    val planDefinitionResources = loadPlanDefinitionResources("anc-visit", listOf("register"))
    val planDefinition = planDefinitionResources.planDefinition
    val patient = planDefinitionResources.patient
    val questionnaireResponses = planDefinitionResources.questionnaireResponses
    val resourcesSlot = planDefinitionResources.resourcesSlot

    // start of plan is lmp date | 8 tasks to be generated for each month ahead i.e. lmp + 9m
    // anc registered late so skip the tasks which passed due date
    val lmp = Date().plusMonths(-4)

    questionnaireResponses.first().find("245679f2-6172-456e-8ff3-425f5cea3243")!!.answer.first()
      .value = DateType(lmp)

    fhirCarePlanGenerator.generateOrUpdateCarePlan(
        planDefinition,
        patient,
        Bundle()
          .addEntry(
            Bundle.BundleEntryComponent().apply { resource = questionnaireResponses.first() }
          )
      )!!
      .also { println(it.encodeResourceToString()) }
      .also { carePlan ->
        assertCarePlan(
          carePlan,
          planDefinition,
          patient,
          lmp,
          lmp.plusMonths(9),
          5
        ) // 5 visits for each month of ANC

        resourcesSlot.forEach { println(it.encodeResourceToString()) }
        // 5 visits and tasks
        assertEquals(5, carePlan.activityFirstRep.outcomeReference.size)

        resourcesSlot
          .filter { res -> res.resourceType == ResourceType.Task }
          .map { it as Task }
          .also { assertEquals(6, it.size) } // 5 for visit, 1 for referral
          .also {
            assertTrue(it.all { it.status == TaskStatus.READY })
            assertTrue(it.all { it.`for`.reference == patient.asReference().reference })
          }
          // first 5 tasks are anc visit for each month of pregnancy
          .take(5)
          .run {
            assertTrue(this.all { it.reasonReference.reference == "Questionnaire/132155" })
            assertTrue(
              this.all { it.basedOn.first().reference == carePlan.asReference().reference }
            )

            // first visit is lmp plus 1 month and subsequent visit are every month after that until
            // delivery
            // skip tasks for past 3 months of late registration
            val ancStart = lmp.plusMonths(3).clone() as Date
            this.forEachIndexed { index, task ->
              assertEquals(
                ancStart.plusMonths(index + 1).asYyyyMmDd(),
                task.executionPeriod.start.asYyyyMmDd()
              )
            }
          }
      }
  }

  @Test
  fun `generateOrUpdateCarePlan should generate careplan for next visit when ondemand task is required`() =
      runTest {
    val planDefinitionResources =
      loadPlanDefinitionResources("anc-visit-ondemand", listOf("register"))
    val planDefinition = planDefinitionResources.planDefinition
    val patient = planDefinitionResources.patient
    val questionnaireResponses = planDefinitionResources.questionnaireResponses
    val resourcesSlot = planDefinitionResources.resourcesSlot

    // start of plan is lmp date | 8 tasks to be generated for each month ahead i.e. lmp + 9m
    // anc registered late so skip the tasks which passed due date
    val lmp = Date().plusMonths(-4)

    questionnaireResponses.first().find("245679f2-6172-456e-8ff3-425f5cea3243")!!.answer.first()
      .value = DateType(lmp)

    fhirCarePlanGenerator.generateOrUpdateCarePlan(
        planDefinition,
        patient,
        Bundle()
          .addEntry(
            Bundle.BundleEntryComponent().apply { resource = questionnaireResponses.first() }
          )
      )!!
      .also { println(it.encodeResourceToString()) }
      .also { carePlan ->
        assertCarePlan(
          carePlan,
          planDefinition,
          patient,
          lmp,
          lmp.plusMonths(9),
          1
        ) // 1 visits for next month of ANC

        resourcesSlot.forEach { println(it.encodeResourceToString()) }
        assertEquals(1, carePlan.activityFirstRep.outcomeReference.size)

        resourcesSlot
          .filter { res -> res.resourceType == ResourceType.Task }
          .map { it as Task }
          .also { assertEquals(2, it.size) } // 1 for visit, 1 for referral
          .also {
<<<<<<< HEAD
            assertTrue(it.all { it.status == TaskStatus.READY })
            assertTrue(it.all { it.`for`.reference == patient.asReference().reference })
          }
          // first 5 tasks are anc visit for each month of pregnancy
          .take(1)
          .run {
            assertTrue(this.all { it.reasonReference.reference == "Questionnaire/132155" })
            assertTrue(
              this.all { it.basedOn.first().reference == carePlan.asReference().reference }
            )

            this.forEachIndexed { index, task ->
              assertEquals(
                Date().plusMonths(1).asYyyyMmDd(),
                task.executionPeriod.start.asYyyyMmDd()
              )
=======
            it.last().let { task ->
              Assert.assertTrue(
                task.reasonReference.reference ==
                  "Questionnaire/9b1aa23b-577c-4fb2-84e3-591e6facaf82"
              )
              Assert.assertTrue(task.description == "HPV(2) at 9.5 years Vaccine")
              Assert.assertTrue(
                task.code.text == "Administration of vaccine to produce active immunity (procedure)"
              )
              Assert.assertTrue(task.code.hasCoding())
              Assert.assertTrue(task.code.coding.get(0).code == "33879002")
              Assert.assertTrue(task.reasonCode.text == "Immunization at 9.5 years")
              Assert.assertTrue(task.reasonCode.hasCoding())
              Assert.assertTrue(
                task.reasonCode.coding.get(0).code == "immunization_at_9_half_years"
              )
>>>>>>> 8a83f823
            }
          }
      }
  }

  @OptIn(ExperimentalCoroutinesApi::class)
  @Test
  fun `Generate CarePlan should generate child immunization schedule`() = runTest {
    val planDefinitionResources =
      loadPlanDefinitionResources("child-immunization-schedule", listOf("register-temp"))
    val planDefinition = planDefinitionResources.planDefinition
    val patient = planDefinitionResources.patient
    val questionnaireResponses = planDefinitionResources.questionnaireResponses
    val resourcesSlot = planDefinitionResources.resourcesSlot

    fhirCarePlanGenerator.generateOrUpdateCarePlan(
        planDefinition,
        patient,
        Bundle().addEntry(Bundle.BundleEntryComponent().apply { resource = patient })
      )!!
      .also { println(it.encodeResourceToString()) }
      .also { carePlan ->
        assertCarePlan(
          carePlan,
          planDefinition,
          patient,
          patient.birthDate,
          patient.birthDate.plusDays(4017),
          20
        ) // TODO????

        resourcesSlot
          .filter { res -> res.resourceType == ResourceType.Task }
          .map {
            println(it.encodeResourceToString())
            it as Task
          }
          .also {
            // TODO validate whole schedule
            //            it.last().let { task ->
            //              Assert.assertTrue(task.description == "HPV(2) at 9.5 years Vaccine")
            //              Assert.assertTrue(
            //                task.reasonCode.text ==
            //                  "Administration of vaccine to produce active immunity (procedure)"
            //              )
            //              Assert.assertTrue(task.reasonCode.hasCoding())
            //              Assert.assertTrue(task.reasonCode.coding.get(0).code == "33879002")
            //            }
          }
          .also {
            Assert.assertTrue(
              it.all {
                it.reasonReference.reference == "Questionnaire/9b1aa23b-577c-4fb2-84e3-591e6facaf82"
              }
            )
          }
          .all { task -> task.status == Task.TaskStatus.REQUESTED /*&&
              LocalDate.parse(task.executionPeriod.end.asYyyyMmDd()).let { localDate ->
                localDate.dayOfMonth == localDate.lengthOfMonth()
              }*/ }

        /* val task1 = resourcesSlot[1] as Task
        Assert.assertEquals(Task.TaskStatus.REQUESTED, task1.status)
        Assert.assertTrue(task1.executionPeriod.start.makeItReadable().isNotEmpty())
        Assert.assertTrue(task1.description.isNotEmpty())
        Assert.assertTrue(task1.description == "OPV at Birth Vaccine")*/
      }
  }

  @OptIn(ExperimentalCoroutinesApi::class)
  @Test
  fun `Generate CarePlan should generate disease followup schedule`() = runTest {
    val plandefinition =
      "plans/disease-followup/plan-definition.json"
        .readFile()
        .decodeResourceFromString<PlanDefinition>()

    val patient =
      "plans/disease-followup/patient.json".readFile().decodeResourceFromString<Patient>()
    val diseaseFollowUpQuestionnaireResponseString =
      "plans/disease-followup/questionnaire-response.json"
        .readFile()
        .decodeResourceFromString<QuestionnaireResponse>()

    val structureMapScript = "plans/disease-followup/structure-map.txt".readFile()
    val structureMap =
      structureMapUtilities.parse(structureMapScript, "eCBIS Child Immunization").also {
        println(it.encodeResourceToString())
      }

    val resourcesSlot = mutableListOf<Resource>()
    val booleanSlot = slot<Boolean>()
    coEvery { defaultRepository.create(capture(booleanSlot), capture(resourcesSlot)) } returns
      emptyList()
    coEvery { fhirEngine.get<StructureMap>("63752b18-9f0e-48a7-9a21-d3714be6309a") } returns
      structureMap
    coEvery { fhirEngine.search<CarePlan>(Search(ResourceType.CarePlan)) } returns listOf()
    fhirCarePlanGenerator.generateOrUpdateCarePlan(
        plandefinition,
        patient,
        Bundle()
          .addEntry(Bundle.BundleEntryComponent().apply { resource = patient })
          .addEntry(
            Bundle.BundleEntryComponent().apply {
              resource = diseaseFollowUpQuestionnaireResponseString
            }
          )
      )!!
      .also { println(it.encodeResourceToString()) }
      .also {
        val carePlan = it
        Assert.assertNotNull(UUID.fromString(carePlan.id))
        Assert.assertEquals(CarePlan.CarePlanStatus.ACTIVE, carePlan.status)
        Assert.assertEquals(CarePlan.CarePlanIntent.PLAN, carePlan.intent)

        Assert.assertEquals("Disease Follow Up", carePlan.title)
        Assert.assertEquals(
          "This is a follow up for patient's marked with the following diseases HIV, TB, Mental Health & CM-NTD",
          carePlan.description
        )
        Assert.assertEquals(patient.logicalId, carePlan.subject.extractId())
        Assert.assertEquals(
          DateTimeType.now().value.makeItReadable(),
          carePlan.created.makeItReadable()
        )
        Assert.assertEquals(
          patient.generalPractitionerFirstRep.extractId(),
          carePlan.author.extractId()
        )
        Assert.assertTrue(carePlan.activityFirstRep.outcomeReference.isNotEmpty())
        coEvery { defaultRepository.create(capture(booleanSlot), capture(resourcesSlot)) }
        resourcesSlot
          .filter { res -> res.resourceType == ResourceType.Task }
          .map { it as Task }
          .also { list -> Assert.assertTrue(list.isNotEmpty()) }
          .also { println(it.last().encodeResourceToString()) }
          .all { task ->
            task.status == TaskStatus.INPROGRESS &&
              LocalDate.parse(task.executionPeriod.end.asYyyyMmDd()).let { localDate ->
                localDate.dayOfMonth == localDate.lengthOfMonth()
              }
          }
      }
  }

  @Test
  fun `transitionTaskTo should update task status`() = runTest {
    coEvery { fhirEngine.get(ResourceType.Task, "12345") } returns Task().apply { id = "12345" }
    coEvery { defaultRepository.addOrUpdate(any(), any()) } just Runs

    fhirCarePlanGenerator.transitionTaskTo("12345", TaskStatus.COMPLETED)

    val task = slot<Task>()
    coVerify { defaultRepository.addOrUpdate(any(), capture(task)) }

    Assert.assertEquals(TaskStatus.COMPLETED, task.captured.status)
  }

  data class PlanDefinitionResources(
    val planDefinition: PlanDefinition,
    val patient: Patient,
    val questionnaireResponses: List<QuestionnaireResponse>,
    val structureMap: StructureMap,
    val structureMapReferral: StructureMap,
    val resourcesSlot: MutableList<Resource>
  )

  fun loadPlanDefinitionResources(
    planName: String,
    questionnaireResponseTags: List<String> = emptyList()
  ): PlanDefinitionResources {
    val planDefinition =
      "plans/$planName/plandefinition.json".readFile().decodeResourceFromString<PlanDefinition>()

    val patient =
      "plans/$planName/sample/patient.json".readFile().decodeResourceFromString<Patient>()

    val questionnaireResponses =
      questionnaireResponseTags.map {
        "plans/$planName/sample/questionnaire-response-$it.json"
          .readFile()
          .decodeResourceFromString<QuestionnaireResponse>()
      }

    val structureMapRegister =
      structureMapUtilities.parse(
          "plans/$planName/structure-map-register.txt".readFile(),
          "${planName.uppercase().replace("-", "").replace(" ", "")}CarePlan"
        )
        .also { println(it.encodeResourceToString()) }

    val structureMapReferral =
      structureMapUtilities.parse("plans/structure-map-referral.txt".readFile(), "ReferralTask")
        .also { println(it.encodeResourceToString()) }

    val resourcesSlot = mutableListOf<Resource>()
    val booleanSlot = slot<Boolean>()
    coEvery { defaultRepository.create(capture(booleanSlot), capture(resourcesSlot)) } returns
      emptyList()
    coEvery { fhirEngine.search<CarePlan>(Search(ResourceType.CarePlan)) } returns listOf()
    coEvery { fhirEngine.get<StructureMap>(structureMapRegister.logicalId) } returns
      structureMapRegister
    coEvery { fhirEngine.get<StructureMap>("528a8603-2e43-4a2e-a33d-1ec2563ffd3e") } returns
      structureMapReferral

    return PlanDefinitionResources(
      planDefinition,
      patient,
      questionnaireResponses,
      structureMapRegister,
      structureMapReferral,
      resourcesSlot
    )
  }

  fun assertCarePlan(
    carePlan: CarePlan,
    planDefinition: PlanDefinition,
    patient: Patient,
    referenceDate: Date,
    endDate: Date,
    visitTasks: Int
  ) {
    assertNotNull(UUID.fromString(carePlan.id))
    assertEquals(CarePlan.CarePlanStatus.ACTIVE, carePlan.status)
    assertEquals(CarePlan.CarePlanIntent.PLAN, carePlan.intent)
    assertEquals(planDefinition.title, carePlan.title)
    assertEquals(planDefinition.description, carePlan.description)
    assertEquals(patient.logicalId, carePlan.subject.extractId())
    assertEquals(DateTimeType.now().value.makeItReadable(), carePlan.created.makeItReadable())
    assertEquals(patient.generalPractitionerFirstRep.extractId(), carePlan.author.extractId())

    assertEquals(referenceDate.makeItReadable(), carePlan.period.start.makeItReadable())
    assertEquals(endDate.makeItReadable(), carePlan.period.end.makeItReadable())

    assertTrue(carePlan.activityFirstRep.outcomeReference.isNotEmpty())
    assertEquals(visitTasks, carePlan.activityFirstRep.outcomeReference.size)
  }
}

private fun Date.asYyyyMmDd(): String = this.formatDate(SDF_YYYY_MM_DD)<|MERGE_RESOLUTION|>--- conflicted
+++ resolved
@@ -273,8 +273,6 @@
   }
 
   @Test
-<<<<<<< HEAD
-=======
   fun testGenerateCarePlanForHouseHold() = runTest {
     val plandefinition =
       "plans/household-wash-check-routine-visit/plandefinition.json"
@@ -347,8 +345,6 @@
   }
 
   @Test
-  @Ignore("Passing local failing CI")
->>>>>>> 8a83f823
   fun testGenerateCarePlanForSickChildOver2m() = runTest {
     val planDefinitionResources =
       loadPlanDefinitionResources("sick-child-visit", listOf("register-over2m"))
@@ -469,7 +465,7 @@
     coEvery { fhirEngine.get<StructureMap>("528a8603-2e43-4a2e-a33d-1ec2563ffd3e") } returns
       structureMapReferral
 
-    coEvery { fhirEngine.search<CarePlan>(any<Search>()) } returns
+    coEvery { fhirEngine.search<CarePlan>(Search(ResourceType.CarePlan)) } returns
       listOf(
         CarePlan().apply {
           instantiatesCanonical = listOf(CanonicalType(plandefinition.asReference().reference))
@@ -541,7 +537,7 @@
     coEvery { fhirEngine.get<StructureMap>("528a8603-2e43-4a2e-a33d-1ec2563ffd3e") } returns
       structureMap
 
-    coEvery { fhirEngine.search<CarePlan>(any<Search>()) } returns listOf()
+    coEvery { fhirEngine.search<CarePlan>(Search(ResourceType.CarePlan)) } returns listOf()
 
     fhirCarePlanGenerator.generateOrUpdateCarePlan(
         plandefinition,
@@ -756,7 +752,6 @@
           .map { it as Task }
           .also { assertEquals(2, it.size) } // 1 for visit, 1 for referral
           .also {
-<<<<<<< HEAD
             assertTrue(it.all { it.status == TaskStatus.READY })
             assertTrue(it.all { it.`for`.reference == patient.asReference().reference })
           }
@@ -773,24 +768,6 @@
                 Date().plusMonths(1).asYyyyMmDd(),
                 task.executionPeriod.start.asYyyyMmDd()
               )
-=======
-            it.last().let { task ->
-              Assert.assertTrue(
-                task.reasonReference.reference ==
-                  "Questionnaire/9b1aa23b-577c-4fb2-84e3-591e6facaf82"
-              )
-              Assert.assertTrue(task.description == "HPV(2) at 9.5 years Vaccine")
-              Assert.assertTrue(
-                task.code.text == "Administration of vaccine to produce active immunity (procedure)"
-              )
-              Assert.assertTrue(task.code.hasCoding())
-              Assert.assertTrue(task.code.coding.get(0).code == "33879002")
-              Assert.assertTrue(task.reasonCode.text == "Immunization at 9.5 years")
-              Assert.assertTrue(task.reasonCode.hasCoding())
-              Assert.assertTrue(
-                task.reasonCode.coding.get(0).code == "immunization_at_9_half_years"
-              )
->>>>>>> 8a83f823
             }
           }
       }
@@ -820,7 +797,7 @@
           patient.birthDate,
           patient.birthDate.plusDays(4017),
           20
-        ) // TODO????
+        )
 
         resourcesSlot
           .filter { res -> res.resourceType == ResourceType.Task }
@@ -829,34 +806,57 @@
             it as Task
           }
           .also {
-            // TODO validate whole schedule
-            //            it.last().let { task ->
-            //              Assert.assertTrue(task.description == "HPV(2) at 9.5 years Vaccine")
-            //              Assert.assertTrue(
-            //                task.reasonCode.text ==
-            //                  "Administration of vaccine to produce active immunity (procedure)"
-            //              )
-            //              Assert.assertTrue(task.reasonCode.hasCoding())
-            //              Assert.assertTrue(task.reasonCode.coding.get(0).code == "33879002")
-            //            }
-          }
-          .also {
-            Assert.assertTrue(
+            assertTrue(it.all { it.status == TaskStatus.REQUESTED })
+            assertTrue(
               it.all {
                 it.reasonReference.reference == "Questionnaire/9b1aa23b-577c-4fb2-84e3-591e6facaf82"
               }
             )
-          }
-          .all { task -> task.status == Task.TaskStatus.REQUESTED /*&&
-              LocalDate.parse(task.executionPeriod.end.asYyyyMmDd()).let { localDate ->
-                localDate.dayOfMonth == localDate.lengthOfMonth()
-              }*/ }
-
-        /* val task1 = resourcesSlot[1] as Task
-        Assert.assertEquals(Task.TaskStatus.REQUESTED, task1.status)
-        Assert.assertTrue(task1.executionPeriod.start.makeItReadable().isNotEmpty())
-        Assert.assertTrue(task1.description.isNotEmpty())
-        Assert.assertTrue(task1.description == "OPV at Birth Vaccine")*/
+            assertTrue(
+              it.all {
+                it.code.codingFirstRep.display ==
+                  "Administration of vaccine to produce active immunity (procedure)" &&
+                  it.code.codingFirstRep.code == "33879002"
+              }
+            )
+            assertTrue(it.all { it.description.contains(it.reasonCode.text, true) })
+            assertTrue(
+              it.all { it.`for`.reference == questionnaireResponses.first().subject.reference }
+            )
+            assertTrue(it.all { it.basedOnFirstRep.reference == carePlan.asReference().reference })
+          }
+          .also { tasks ->
+            val vaccines =
+              mutableMapOf<String, Date>(
+                "BCG" to patient.birthDate,
+                "OPV 0" to patient.birthDate,
+                "PENTA 1" to patient.birthDate.plusDays(42),
+                "OPV 1" to patient.birthDate.plusDays(42),
+                "PCV 1" to patient.birthDate.plusDays(42),
+                "ROTA 1" to patient.birthDate.plusDays(42),
+                "PENTA 2" to patient.birthDate.plusDays(70),
+                "OPV 2" to patient.birthDate.plusDays(70),
+                "PCV 2" to patient.birthDate.plusDays(70),
+                "ROTA 2" to patient.birthDate.plusDays(70),
+                "PENTA 3" to patient.birthDate.plusDays(98),
+                "OPV 3" to patient.birthDate.plusDays(98),
+                "PCV 3" to patient.birthDate.plusDays(98),
+                "IPV" to patient.birthDate.plusDays(98),
+                "MEASLES 1" to patient.birthDate.plusMonths(9),
+                "MEASLES 2" to patient.birthDate.plusMonths(15),
+                "YELLOW FEVER" to patient.birthDate.plusMonths(9),
+                "TYPHOID" to patient.birthDate.plusMonths(9),
+                "HPV 1" to patient.birthDate.plusDays(3285),
+                "HPV 2" to patient.birthDate.plusDays(3467),
+              )
+            vaccines.forEach { vaccine ->
+              println(vaccine)
+
+              val task = tasks.find { it.description.startsWith(vaccine.key) }
+              assertNotNull(task)
+              assertTrue(task!!.executionPeriod.start.asYyyyMmDd() == vaccine.value.asYyyyMmDd())
+            }
+          }
       }
   }
 
