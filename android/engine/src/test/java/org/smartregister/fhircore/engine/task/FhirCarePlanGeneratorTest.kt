--- conflicted
+++ resolved
@@ -833,48 +833,20 @@
       "plans/disease-followup/plan-definition.json"
         .readFile()
         .decodeResourceFromString<PlanDefinition>()
-<<<<<<< HEAD
-
-    val patient =
-      "plans/disease-followup/patient.json"
-        .readFile()
-        .decodeResourceFromString<Patient>()
-
-=======
+    
     val patient =
       "plans/disease-followup/patient.json".readFile().decodeResourceFromString<Patient>()
->>>>>>> 13aeffea
     val diseaseFollowUpQuestionnaireResponseString =
       "plans/disease-followup/questionnaire-response.json"
         .readFile()
         .decodeResourceFromString<QuestionnaireResponse>()
-<<<<<<< HEAD
-
-    val structureMapScript =
-      "plans/disease-followup/structure-map.txt".readFile()
-=======
+    
     val structureMapScript = "plans/disease-followup/structure-map.txt".readFile()
->>>>>>> 13aeffea
     val structureMap =
       structureMapUtilities.parse(structureMapScript, "eCBIS Child Immunization").also {
         println(it.encodeResourceToString())
       }
-<<<<<<< HEAD
-
-    val resourcesSlot = mutableListOf<Resource>()
-    val booleanSlot = slot<Boolean>()
-    coEvery { defaultRepository.create(capture(booleanSlot), capture(resourcesSlot)) } returns
-            emptyList()
-    coEvery { fhirEngine.get<StructureMap>("63752b18-9f0e-48a7-9a21-d3714be6309a") } returns
-            structureMap
-    coEvery { fhirEngine.search<CarePlan>(Search(ResourceType.CarePlan)) } returns listOf()
-
-    fhirCarePlanGenerator.generateOrUpdateCarePlan(
-      plandefinition,
-      patient,
-      Bundle().addEntry(Bundle.BundleEntryComponent().apply { resource = patient }).addEntry(Bundle.BundleEntryComponent().apply { resource = diseaseFollowUpQuestionnaireResponseString })
-    )!!
-=======
+
     val resourcesSlot = mutableListOf<Resource>()
     val booleanSlot = slot<Boolean>()
     coEvery { defaultRepository.create(capture(booleanSlot), capture(resourcesSlot)) } returns
@@ -893,79 +865,13 @@
             }
           )
       )!!
->>>>>>> 13aeffea
       .also { println(it.encodeResourceToString()) }
       .also {
         val carePlan = it
         Assert.assertNotNull(UUID.fromString(carePlan.id))
         Assert.assertEquals(CarePlan.CarePlanStatus.ACTIVE, carePlan.status)
         Assert.assertEquals(CarePlan.CarePlanIntent.PLAN, carePlan.intent)
-<<<<<<< HEAD
-//        Assert.assertEquals("Child Immunization", carePlan.title)
-//        Assert.assertEquals(
-//          "This scheduled will be used to track the child's immunization.",
-//          carePlan.description
-//        )
-//        Assert.assertEquals(patient.logicalId, carePlan.subject.extractId())
-//        Assert.assertEquals(
-//          DateTimeType.now().value.makeItReadable(),
-//          carePlan.created.makeItReadable()
-//        )
-//        Assert.assertEquals(
-//          patient.generalPractitionerFirstRep.extractId(),
-//          carePlan.author.extractId()
-//        )
-//
-//        Assert.assertEquals(
-//          patient.birthDate.makeItReadable(),
-//          carePlan.period.start.makeItReadable()
-//        )
-//
-//        Assert.assertEquals(
-//          patient.birthDate.plusDays(1825).makeItReadable(),
-//          carePlan.period.end.makeItReadable()
-//        )
-//
-//        Assert.assertTrue(carePlan.activityFirstRep.outcomeReference.isNotEmpty())
-//
-//        coEvery { defaultRepository.create(capture(booleanSlot), capture(resourcesSlot)) }
-//
-//        resourcesSlot
-//          .filter { res -> res.resourceType == ResourceType.Task }
-//          .map { it as Task }
-//          .also { list -> Assert.assertTrue(list.isNotEmpty()) }
-//          .also { println(it.last().encodeResourceToString()) }
-//          .also {
-//            it.last().let { task ->
-//              Assert.assertTrue(
-//                task.reasonReference.reference ==
-//                        "Questionnaire/9b1aa23b-577c-4fb2-84e3-591e6facaf82"
-//              )
-//              Assert.assertTrue(task.description == "HPV(2) at 9.5 years Vaccine")
-//              Assert.assertTrue(
-//                task.reasonCode.text ==
-//                        "Administration of vaccine to produce active immunity (procedure)"
-//              )
-//              Assert.assertTrue(task.reasonCode.hasCoding())
-//              Assert.assertTrue(task.reasonCode.coding.get(0).code == "33879002")
-//            }
-//          }
-//          .all { task ->
-//            task.status == Task.TaskStatus.REQUESTED &&
-//                    LocalDate.parse(task.executionPeriod.end.asYyyyMmDd()).let { localDate ->
-//                      localDate.dayOfMonth == localDate.lengthOfMonth()
-//                    }
-//          }
-//
-//        val task1 = resourcesSlot[1] as Task
-//        Assert.assertEquals(Task.TaskStatus.REQUESTED, task1.status)
-//        Assert.assertTrue(task1.executionPeriod.start.makeItReadable().isNotEmpty())
-//        Assert.assertTrue(task1.description.isNotEmpty())
-//        Assert.assertTrue(task1.description == "OPV at Birth Vaccine")
-      }
-  }
-}
-=======
+
         Assert.assertEquals("Disease Follow Up", carePlan.title)
         Assert.assertEquals(
           "This is a follow up for patient's marked with the following diseases HIV, TB, Mental Health & CM-NTD",
@@ -1010,5 +916,4 @@
   }
 }
 
-private fun Date.asYyyyMmDd(): String = this.formatDate(SDF_YYYY_MM_DD)
->>>>>>> 13aeffea
+private fun Date.asYyyyMmDd(): String = this.formatDate(SDF_YYYY_MM_DD)