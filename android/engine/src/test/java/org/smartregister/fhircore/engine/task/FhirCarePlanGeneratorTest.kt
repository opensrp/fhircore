/*
 * Copyright 2021-2023 Ona Systems, Inc
 *
 * Licensed under the Apache License, Version 2.0 (the "License");
 * you may not use this file except in compliance with the License.
 * You may obtain a copy of the License at
 *
 *       http://www.apache.org/licenses/LICENSE-2.0
 *
 * Unless required by applicable law or agreed to in writing, software
 * distributed under the License is distributed on an "AS IS" BASIS,
 * WITHOUT WARRANTIES OR CONDITIONS OF ANY KIND, either express or implied.
 * See the License for the specific language governing permissions and
 * limitations under the License.
 */

package org.smartregister.fhircore.engine.task

import androidx.test.core.app.ApplicationProvider
import ca.uhn.fhir.context.FhirContext
import ca.uhn.fhir.context.FhirVersionEnum
import ca.uhn.fhir.parser.IParser
import ca.uhn.fhir.rest.gclient.ReferenceClientParam
import com.google.android.fhir.FhirEngine
import com.google.android.fhir.SearchResult
import com.google.android.fhir.get
import com.google.android.fhir.logicalId
import com.google.android.fhir.search.Search
import com.google.android.fhir.search.search
import dagger.hilt.android.testing.HiltAndroidRule
import dagger.hilt.android.testing.HiltAndroidTest
import io.mockk.Runs
import io.mockk.coEvery
import io.mockk.coVerify
import io.mockk.every
import io.mockk.just
import io.mockk.mockk
import io.mockk.runs
import io.mockk.slot
import io.mockk.spyk
import java.time.Instant
import java.time.LocalDate
import java.time.ZoneId
import java.util.Calendar
import java.util.Date
import java.util.UUID
import javax.inject.Inject
import kotlin.time.Duration.Companion.seconds
import kotlinx.coroutines.Dispatchers
import kotlinx.coroutines.ExperimentalCoroutinesApi
import kotlinx.coroutines.runBlocking
import kotlinx.coroutines.test.runTest
import kotlinx.serialization.decodeFromString
import kotlinx.serialization.json.Json
import kotlinx.serialization.json.JsonObject
import kotlinx.serialization.json.jsonPrimitive
import org.hl7.fhir.r4.model.BaseDateTimeType
import org.hl7.fhir.r4.model.Bundle
import org.hl7.fhir.r4.model.CanonicalType
import org.hl7.fhir.r4.model.CarePlan
import org.hl7.fhir.r4.model.CodeableConcept
import org.hl7.fhir.r4.model.DateTimeType
import org.hl7.fhir.r4.model.DateType
import org.hl7.fhir.r4.model.Encounter
import org.hl7.fhir.r4.model.Expression
import org.hl7.fhir.r4.model.Group
import org.hl7.fhir.r4.model.Immunization
import org.hl7.fhir.r4.model.Library
import org.hl7.fhir.r4.model.Patient
import org.hl7.fhir.r4.model.Period
import org.hl7.fhir.r4.model.PlanDefinition
import org.hl7.fhir.r4.model.QuestionnaireResponse
import org.hl7.fhir.r4.model.Reference
import org.hl7.fhir.r4.model.Resource
import org.hl7.fhir.r4.model.ResourceType
import org.hl7.fhir.r4.model.StringType
import org.hl7.fhir.r4.model.StructureMap
import org.hl7.fhir.r4.model.Task
import org.hl7.fhir.r4.model.Task.TaskOutputComponent
import org.hl7.fhir.r4.model.Task.TaskStatus
import org.hl7.fhir.r4.utils.FHIRPathEngine
import org.hl7.fhir.r4.utils.StructureMapUtilities
import org.junit.Assert.assertEquals
import org.junit.Assert.assertFalse
import org.junit.Assert.assertNotNull
import org.junit.Assert.assertNull
import org.junit.Assert.assertTrue
import org.junit.Before
import org.junit.Rule
import org.junit.Test
import org.mockito.ArgumentMatchers
import org.smartregister.fhircore.engine.app.fakes.Faker
import org.smartregister.fhircore.engine.configuration.ConfigurationRegistry
import org.smartregister.fhircore.engine.configuration.QuestionnaireConfig
import org.smartregister.fhircore.engine.configuration.event.EventTriggerCondition
import org.smartregister.fhircore.engine.configuration.event.EventWorkflow
import org.smartregister.fhircore.engine.data.local.DefaultRepository
import org.smartregister.fhircore.engine.domain.model.ResourceConfig
import org.smartregister.fhircore.engine.robolectric.RobolectricTest
import org.smartregister.fhircore.engine.rule.CoroutineTestRule
import org.smartregister.fhircore.engine.util.extension.REFERENCE
import org.smartregister.fhircore.engine.util.extension.SDF_YYYY_MM_DD
import org.smartregister.fhircore.engine.util.extension.asReference
import org.smartregister.fhircore.engine.util.extension.decodeResourceFromString
import org.smartregister.fhircore.engine.util.extension.encodeResourceToString
import org.smartregister.fhircore.engine.util.extension.extractId
import org.smartregister.fhircore.engine.util.extension.extractLogicalIdUuid
import org.smartregister.fhircore.engine.util.extension.find
import org.smartregister.fhircore.engine.util.extension.formatDate
import org.smartregister.fhircore.engine.util.extension.makeItReadable
import org.smartregister.fhircore.engine.util.extension.plusDays
import org.smartregister.fhircore.engine.util.extension.plusMonths
import org.smartregister.fhircore.engine.util.extension.plusYears
import org.smartregister.fhircore.engine.util.extension.referenceValue
import org.smartregister.fhircore.engine.util.extension.updateDependentTaskDueDate
import org.smartregister.fhircore.engine.util.extension.valueToString
import org.smartregister.fhircore.engine.util.helper.TransformSupportServices

@OptIn(ExperimentalCoroutinesApi::class)
@HiltAndroidTest
class FhirCarePlanGeneratorTest : RobolectricTest() {

  @get:Rule(order = 0) val hiltRule = HiltAndroidRule(this)

  @get:Rule(order = 1) val coroutineTestRule = CoroutineTestRule()

  @Inject lateinit var transformSupportServices: TransformSupportServices

  @Inject lateinit var workflowCarePlanGenerator: WorkflowCarePlanGenerator

  @Inject lateinit var fhirPathEngine: FHIRPathEngine

  @Inject lateinit var fhirEngine: FhirEngine

  @Inject lateinit var configurationRegistry: ConfigurationRegistry
  private lateinit var fhirResourceUtil: FhirResourceUtil
  private lateinit var fhirCarePlanGenerator: FhirCarePlanGenerator
  private lateinit var structureMapUtilities: StructureMapUtilities
  private lateinit var immunizationResource: Immunization
  private lateinit var encounter: Encounter
  private lateinit var opv0: Task
  private lateinit var opv1: Task
  private val defaultRepository: DefaultRepository = mockk()
  private val iParser: IParser = FhirContext.forCached(FhirVersionEnum.R4).newJsonParser()

  @Before
  fun setup() {
    hiltRule.inject()
    structureMapUtilities = StructureMapUtilities(transformSupportServices.simpleWorkerContext)
    every { defaultRepository.dispatcherProvider } returns coroutineTestRule.testDispatcherProvider
    every { defaultRepository.fhirEngine } returns fhirEngine

    fhirResourceUtil =
      spyk(
        FhirResourceUtil(
          appContext = ApplicationProvider.getApplicationContext(),
          defaultRepository = defaultRepository,
          configurationRegistry = configurationRegistry,
        ),
      )

    fhirCarePlanGenerator =
      FhirCarePlanGenerator(
        fhirEngine = fhirEngine,
        transformSupportServices = transformSupportServices,
        fhirPathEngine = fhirPathEngine,
        defaultRepository = defaultRepository,
        fhirResourceUtil = fhirResourceUtil,
        workflowCarePlanGenerator = workflowCarePlanGenerator,
      )

    immunizationResource =
      iParser.parseResource(
        Immunization::class.java,
        """
              {
                "resourceType": "Immunization",
                "id": "41921cfe-5074-4eec-925f-2bc581237660",
                "identifier": {
                  "use": "official",
                  "value": "6a637a79-df7b-4cc9-93b2-f73f965c31ab"
                },
                "status": "completed",
                "patient": {
                  "reference": "Patient/3e3d698a-4edb-48f9-9330-2f1adc0635d1"
                },
                "encounter": {
                  "reference": "Encounter/14e2ae52-32fc-4507-8736-1177cdaafe90"
                },
                "occurrenceString": "2021-10-23T00:00:00.00Z"
              }
                """
          .trimIndent(),
      )

    encounter =
      iParser.parseResource(
        Encounter::class.java,
        """
              {
                "resourceType": "Encounter",
                "id": "14e2ae52-32fc-4507-8736-1177cdaafe90",
                "identifier": {
                  "use": "official",
                  "value": "4b62fff3-6010-4674-84a2-71f2bbdbf2e5"
                },
                "status": "finished",
                "type": [
                  {
                    "coding": [
                      {
                        "system": "http://snomed.info/sct",
                        "code": "33879002",
                        "display": "Administration of vaccine to produce active immunity (procedure)"
                      }
                    ]
                  }
                ],
                "subject": {
                  "reference": "Patient/3e3d698a-4edb-48f9-9330-2f1adc0635d1"
                },
                "period": {
                  "end": "2021-10-01T00:00:00+00:00"
                },
                "partOf": {
                  "reference": "Encounter/15e2ae52-32fc-4507-8736-1177cdaafe90"
                }
              }
                """
          .trimIndent(),
      )

    opv0 =
      iParser
        .parseResource(
          Task::class.java,
          """
                  {
                    "resourceType": "Task",
                    "id": "648f786a-f716-4668-aee9-66600a8bb8c9",
                    "meta": {
                      "lastUpdated": "2023-06-23T09:36:04.849+00:00",
                      "tag": [
                        {
                          "system": "https://smartregister.org/app-version",
                          "code": "0.2.2-ecbis",
                          "display": "Application Version"
                        },
                        {
                          "system": "https://smartregister.org/care-team-tag-id",
                          "code": "eb47e6cf-6631-4d22-85db-423c109f9717",
                          "display": "Practitioner CareTeam"
                        },
                        {
                          "system": "https://smartregister.org/location-tag-id",
                          "code": "52a6d6e5-e0cd-4239-9950-7c094296128c",
                          "display": "Practitioner Location"
                        },
                        {
                          "system": "https://smartregister.org/organisation-tag-id",
                          "code": "b284e210-930d-465b-9cf6-4be64b31fd4e",
                          "display": "Practitioner Organization"
                        },
                        {
                          "system": "https://smartregister.org/practitioner-tag-id",
                          "code": "b3c19bc5-838c-4b53-a681-3995765e276f",
                          "display": "Practitioner"
                        }
                      ]
                    },
                    "identifier": [
                      {
                        "use": "official",
                        "value": "a136ce5b-902f-4e56-9b57-71958eab1c8b"
                      }
                    ],
                    "basedOn": [
                      {
                        "reference": "CarePlan/6b160e75-7543-44de-8f0c-e0178d696c28"
                      }
                    ],
                    "groupIdentifier": {
                      "use": "secondary",
                      "value": "0_d"
                    },
                    "status": "completed",
                    "intent": "plan",
                    "priority": "routine",
                    "code": {
                      "coding": [
                        {
                          "system": "http://snomed.info/sct",
                          "code": "33879002",
                          "display": "Administration of vaccine to produce active immunity (procedure)"
                        }
                      ]
                    },
                    "description": "OPV 0",
                    "for": {
                      "reference": "Patient/2305efe1-6e36-44a9-bd6e-dec746fa553c"
                    },
                    "executionPeriod": {
                      "start": "2021-06-22T00:00:00.00Z",
                      "end": "2021-07-06T00:00:00.00Z"
                    },
                    "authoredOn": "2023-06-23T09:34:48+00:00",
                    "lastModified": "2023-06-23T09:36:04+00:00",
                    "requester": {
                      "reference": "Practitioner/b3c19bc5-838c-4b53-a681-3995765e276f"
                    },
                    "owner": {
                      "reference": "Practitioner/b3c19bc5-838c-4b53-a681-3995765e276f"
                    },
                    "reasonCode": {
                      "coding": [
                        {
                          "system": "http://snomed.info/sct",
                          "code": "111164008",
                          "display": "Poliovirus vaccine"
                        }
                      ],
                      "text": "OPV"
                    },
                    "reasonReference": {
                      "reference": "Questionnaire/9b1aa23b-577c-4fb2-84e3-591e6facaf82"
                    },
                    "restriction": {
                      "period": {
                        "start": "2021-06-22T00:00:00.00Z",
                        "end": "2026-06-21T00:00:00.00Z"
                      }
                    },
                    "output": [
                      {
                        "type": {
                          "coding": [
                            {
                              "system": "http://snomed.info/sct",
                              "code": "41000179103",
                              "display": "Immunization record (record artifact)"
                            }
                          ]
                        },
                        "valueReference": {
                          "reference": "Encounter/b2cf5d28-5a3a-4217-bf57-8da5b97ae126"
                        }
                      },
                      {
                        "type": {
                          "coding": [
                            {
                              "system": "http://snomed.info/sct",
                              "code": "41000179103",
                              "display": "Immunization record (record artifact)"
                            }
                          ]
                        },
                        "valueReference": {
                          "reference": "Encounter/fb6abe21-a771-45e5-8abb-3fdd2626c3c3"
                        }
                      },
                      {
                        "type": {
                          "coding": [
                            {
                              "system": "http://snomed.info/sct",
                              "code": "41000179103",
                              "display": "Immunization record (record artifact)"
                            }
                          ]
                        },
                        "valueReference": {
                          "reference": "Immunization/4922b562-147e-4097-867c-44b905ce7ac4"
                        }
                      }
                    ]
                  }
                """
            .trimIndent(),
        )
        .apply {
          output =
            listOf(
              TaskOutputComponent(
                CodeableConcept(),
                Reference("Immunization/41921cfe-5074-4eec-925f-2bc581237660"),
              ),
            )
        }
    opv1 =
      iParser.parseResource(
        Task::class.java,
        """
              {
                "resourceType": "Task",
                "id": "650203d2-f327-4eb4-a9fd-741e0ce29c3f",
                "identifier": [
                  {
                    "use": "official",
                    "value": "ad17cda3-0ac8-43c5-8d9a-9f3adee45e2b"
                  }
                ],
                "basedOn": [
                  {
                    "reference": "CarePlan/28d7542c-ba08-4f16-b6a2-19e8b5d4c229"
                  }
                ],
                "status": "requested",
                "intent": "plan",
                "priority": "routine",
                "partOf": [ "Task/648f786a-f716-4668-aee9-66600a8bb8c9"],
                "code": {
                  "coding": [
                    {
                      "system": "http://snomed.info/sct",
                      "code": "33879002",
                      "display": "Administration of vaccine to produce active immunity (procedure)"
                    }
                  ]
                },
                "description": "OPV 0 at 0 d vaccine",
                "for": {
                  "reference": "Patient/3e3d698a-4edb-48f9-9330-2f1adc0635d1"
                },
                "executionPeriod": {
                  "start": "2021-10-10T00:00:00+00:00",
                  "end": "2021-10-15T00:00:00+00:00"
                },
                "authoredOn": "2023-03-28T10:46:59+00:00",
                "requester": {
                  "reference": "Practitioner/3812"
                },
                "owner": {
                  "reference": "Practitioner/3812"
                },
                "reasonCode": {
                  "coding": [
                    {
                      "system": "http://snomed.info/sct",
                      "code": "111164008",
                      "display": "Poliovirus vaccine"
                    }
                  ],
                  "text": "OPV"
                },
                "reasonReference": {
                  "reference": "Questionnaire/9b1aa23b-577c-4fb2-84e3-591e6facaf82"
                },
                "output": [
                  {
                    "type": {
                      "coding": [
                        {
                          "system": "http://snomed.info/sct",
                          "code": "41000179103",
                          "display": "Immunization record (record artifact)"
                        }
                      ]
                    },
                    "value": {
                      "reference": "Encounter/14e2ae52-32fc-4507-8736-1177cdaafe90"
                    }
                  }
                ]
              }
                """
          .trimIndent(),
      )
  }

  @Test
  @ExperimentalCoroutinesApi
  fun testGenerateCarePlanForPatientNoBundle() = runTest {
    val planDefinition = PlanDefinition().apply { id = "plan-1" }
    val patient = Patient()
    val carePlan = fhirCarePlanGenerator.generateOrUpdateCarePlan(planDefinition.id, patient)
    assertNull(carePlan)
  }

  @Test
  @ExperimentalCoroutinesApi
  fun testGenerateCarePlanForPatient() = runTest {
    val planDefinition =
      "plans/child-routine-visit/plandefinition.json"
        .readFile()
        .decodeResourceFromString<PlanDefinition>()

    val patient =
      "plans/child-routine-visit/sample/patient.json".readFile().decodeResourceFromString<Patient>()

    val structureMapScript = "plans/child-routine-visit/structure-map.txt".readFile()
    val structureMap =
      structureMapUtilities.parse(structureMapScript, "ChildRoutineCarePlan").also {
        // TODO: IMP - The parser does not recognize the time unit i.e. months and prints as ''
        //  so use only months and that would have the unit replaced with 'months'
        println(it.encodeResourceToString().replace("''", "'month'"))
      }

    val resourcesSlot = mutableListOf<Resource>()
    val booleanSlot = slot<Boolean>()
    coEvery { defaultRepository.create(capture(booleanSlot), capture(resourcesSlot)) } returns
      emptyList()
    coEvery { fhirEngine.get<StructureMap>("131373") } returns structureMap
    coEvery { fhirEngine.search<CarePlan>(Search(ResourceType.CarePlan)) } returns listOf()

    fhirCarePlanGenerator
      .generateOrUpdateCarePlan(
        planDefinition,
        patient,
        Bundle().addEntry(Bundle.BundleEntryComponent().apply { resource = patient }),
      )!!
      .also { println(it.encodeResourceToString()) }
      .also { carePlan ->
        assertNotNull(UUID.fromString(carePlan.id))
        assertEquals(CarePlan.CarePlanStatus.ACTIVE, carePlan.status)
        assertEquals(CarePlan.CarePlanIntent.PLAN, carePlan.intent)
        assertEquals("Child Routine visit Plan", carePlan.title)
        assertEquals(
          "This defines the schedule of care for patients under 5 years old",
          carePlan.description,
        )
        assertEquals(patient.logicalId, carePlan.subject.extractId())
        assertEquals(DateTimeType.now().value.makeItReadable(), carePlan.created.makeItReadable())
        assertEquals(patient.generalPractitionerFirstRep.extractId(), carePlan.author.extractId())
        assertEquals(
          DateTimeType.now().value.makeItReadable(),
          carePlan.period.start.makeItReadable(),
        )
        assertEquals(
          patient.birthDate.plusYears(5).makeItReadable(),
          carePlan.period.end.makeItReadable(),
        )
        // 60 - 2  = 58 TODO Fix issue with number of tasks updating relative to today's date
        assertTrue(carePlan.activityFirstRep.outcomeReference.isNotEmpty())

        resourcesSlot
          .filter { res -> res.resourceType == ResourceType.Task }
          .map { it as Task }
          .also { list -> assertTrue(list.isNotEmpty()) }
          .all { task ->
            // TODO
            task.status == TaskStatus.REQUESTED &&
              LocalDate.parse(task.executionPeriod.end.asYyyyMmDd()).let { localDate ->
                localDate.dayOfMonth == localDate.lengthOfMonth()
              }
          }

        val task1 = resourcesSlot[1] as Task
        assertEquals(TaskStatus.REQUESTED, task1.status)
        // TODO Fix issue with task start date updating relative to today's date
        assertTrue(task1.executionPeriod.start.makeItReadable().isNotEmpty())
        // Assert.assertEquals("01-Apr-2022", task1.executionPeriod.start.makeItReadable())
        // Assert.assertEquals("30-Apr-2022", task1.executionPeriod.end.makeItReadable())
      }
  }

  @Test
  @ExperimentalCoroutinesApi
  fun testGenerateCarePlanForGroup() = runTest {
    val planDefinition =
      "plans/household-routine-visit/plandefinition.json"
        .readFile()
        .decodeResourceFromString<PlanDefinition>()

    val group =
      "plans/household-routine-visit/sample/group.json".readFile().decodeResourceFromString<Group>()

    val structureMapScript = "plans/household-routine-visit/structure-map.txt".readFile()
    val structureMap =
      structureMapUtilities.parse(structureMapScript, "HHRoutineCarePlan").also {
        // TODO: IMP - The parser does not recognize the time unit i.e. months and prints as ''
        //  so use only months and that would have the unit replaced with 'months'
        println(it.encodeResourceToString().replace("''", "'month'"))
      }

    val resourcesSlot = mutableListOf<Resource>()
    val booleanSlot = slot<Boolean>()
    coEvery { defaultRepository.create(capture(booleanSlot), capture(resourcesSlot)) } returns
      emptyList()
    coEvery { fhirEngine.get<StructureMap>("hh") } returns structureMap
    coEvery { fhirEngine.search<CarePlan>(Search(ResourceType.CarePlan)) } returns listOf()

    fhirCarePlanGenerator
      .generateOrUpdateCarePlan(
        planDefinition,
        group,
        Bundle()
          .addEntry(
            Bundle.BundleEntryComponent().apply {
              resource = Encounter().apply { status = Encounter.EncounterStatus.FINISHED }
            },
          ),
      )!!
      .also { println(it.encodeResourceToString()) }
      .also { carePlan ->
        assertNotNull(UUID.fromString(carePlan.id))
        assertEquals(CarePlan.CarePlanStatus.ACTIVE, carePlan.status)
        assertEquals(CarePlan.CarePlanIntent.PLAN, carePlan.intent)
        assertEquals("HH Routine visit Plan", carePlan.title)
        assertEquals("sample plan", carePlan.description)
        assertEquals(group.logicalId, carePlan.subject.extractId())
        assertEquals(DateTimeType.now().value.makeItReadable(), carePlan.created.makeItReadable())
        assertNotNull(carePlan.period.start)
        assertTrue(carePlan.activityFirstRep.outcomeReference.isNotEmpty())

        resourcesSlot
          .filter { res -> res.resourceType == ResourceType.Task }
          .map { it as Task }
          .also { list -> assertTrue(list.isNotEmpty()) }
          .all { task ->
            task.status == TaskStatus.REQUESTED &&
              LocalDate.parse(task.executionPeriod.end.asYyyyMmDd()).let { localDate ->
                localDate.dayOfMonth == localDate.lengthOfMonth()
              }
          }

        val task1 = resourcesSlot[1] as Task
        assertEquals(TaskStatus.REQUESTED, task1.status)
      }
  }

  @Test
  @ExperimentalCoroutinesApi
  fun testGenerateCarePlanForHouseHold() = runTest {
    val planDefinition =
      "plans/household-wash-check-routine-visit/plandefinition.json"
        .readFile()
        .decodeResourceFromString<PlanDefinition>()

    val group =
      "plans/household-wash-check-routine-visit/sample/group.json"
        .readFile()
        .decodeResourceFromString<Group>()

    val structureMapScript = "plans/household-wash-check-routine-visit/structure-map.txt".readFile()
    val structureMap =
      structureMapUtilities.parse(structureMapScript, "HHRoutineCarePlan").also {
        // The parser does not recognize the time unit i.e. months and prints as '',
        // so use only months and that would have the unit replaced with 'months'
        it.encodeResourceToString().replace("''", "'month'")
      }

    val resourcesSlot = mutableListOf<Resource>()
    val booleanSlot = slot<Boolean>()
    coEvery { defaultRepository.create(capture(booleanSlot), capture(resourcesSlot)) } returns
      emptyList()
    coEvery { fhirEngine.get<StructureMap>("hh") } returns structureMap
    coEvery { fhirEngine.search<CarePlan>(Search(ResourceType.CarePlan)) } returns listOf()

    fhirCarePlanGenerator
      .generateOrUpdateCarePlan(
        planDefinition,
        group,
        Bundle()
          .addEntry(
            Bundle.BundleEntryComponent().apply {
              resource = Encounter().apply { status = Encounter.EncounterStatus.FINISHED }
            },
          ),
      )!!
      .also { println(it.encodeResourceToString()) }
      .also { carePlan ->
        assertNotNull(UUID.fromString(carePlan.id))
        assertEquals(CarePlan.CarePlanStatus.ACTIVE, carePlan.status)
        assertEquals(CarePlan.CarePlanIntent.PLAN, carePlan.intent)
        assertEquals("Household Routine WASH Check Plan", carePlan.title)
        assertEquals(
          "This defines the schedule of service for WASH Check on households",
          carePlan.description,
        )
        assertEquals(group.logicalId, carePlan.subject.extractId())
        assertEquals(DateTimeType.now().value.makeItReadable(), carePlan.created.makeItReadable())
        assertNotNull(carePlan.period.start)
        assertTrue(carePlan.activityFirstRep.outcomeReference.isNotEmpty())

        resourcesSlot
          .filter { res -> res.resourceType == ResourceType.Task }
          .map { it as Task }
          .also { list -> assertTrue(list.isNotEmpty() && list.size > 59 && list.size < 62) }
          .all { task ->
            task.status == TaskStatus.REQUESTED &&
              LocalDate.parse(task.executionPeriod.end.asYyyyMmDd()).let { localDate ->
                localDate.dayOfMonth == localDate.lengthOfMonth()
              }
          }

        val task1 = resourcesSlot[1] as Task
        assertEquals(TaskStatus.REQUESTED, task1.status)
      }
  }

  @Test
  @ExperimentalCoroutinesApi
  fun testGenerateCarePlanForDiabetesClient() = runTest {
    val planDefinition =
      "plans/diabetes_compass/diabetes_screening_intervention.fhir.json"
        .readFile()
        .decodeResourceFromString<PlanDefinition>()

    val questionnaireResponse =
      "plans/diabetes_compass/patient_registration_questionnaire_response.json"
        .readFile()
        .decodeResourceFromString<QuestionnaireResponse>()

    val patient =
      "plans/child-routine-visit/sample/patient.json".readFile().decodeResourceFromString<Patient>()

    val structureMapScript = "plans/diabetes_compass/patient_screening_task.map".readFile()
    val structureMap =
      structureMapUtilities.parse(structureMapScript, "DiabetesIntervention").also {
        // TODO: IMP - The parser does not recognize the time unit i.e. months and prints as ''
        //  so use only months and that would have the unit replaced with 'months'
        println(it.encodeResourceToString().replace("''", "'month'"))
      }

    val resourcesSlot = mutableListOf<Resource>()
    val booleanSlot = slot<Boolean>()
    coEvery { defaultRepository.create(capture(booleanSlot), capture(resourcesSlot)) } returns
      emptyList()
    coEvery { fhirEngine.get<StructureMap>("routine-screening-sm") } returns structureMap
    coEvery { fhirEngine.search<CarePlan>(Search(ResourceType.CarePlan)) } returns listOf()

<<<<<<< HEAD
    fhirCarePlanGenerator.generateOrUpdateCarePlan(
        planDefinition,
        patient,
        Bundle().addEntry(Bundle.BundleEntryComponent().apply { resource = questionnaireResponse })
=======
    fhirCarePlanGenerator
      .generateOrUpdateCarePlan(
        planDefinition,
        patient,
        Bundle().addEntry(Bundle.BundleEntryComponent().apply { resource = questionnaireResponse }),
>>>>>>> ee60d81b
      )!!
      .also { println(it.encodeResourceToString()) }
      .also { carePlan ->
        assertNotNull(UUID.fromString(carePlan.id))
        assertEquals(CarePlan.CarePlanStatus.ACTIVE, carePlan.status)
        assertEquals(CarePlan.CarePlanIntent.PLAN, carePlan.intent)
        assertEquals(patient.logicalId, carePlan.subject.extractId())
        assertEquals(DateTimeType.now().value.makeItReadable(), carePlan.created.makeItReadable())
        assertEquals(patient.generalPractitionerFirstRep.extractId(), carePlan.author.extractId())
        assertEquals(
          DateTimeType.now().value.makeItReadable(),
<<<<<<< HEAD
          carePlan.period.start.makeItReadable()
        )
        assertEquals(
          patient.birthDate.plusYears(5).makeItReadable(),
          carePlan.period.end.makeItReadable()
=======
          carePlan.period.start.makeItReadable(),
        )
        assertEquals(
          patient.birthDate.plusYears(5).makeItReadable(),
          carePlan.period.end.makeItReadable(),
>>>>>>> ee60d81b
        )
        // 60 - 2  = 58 TODO Fix issue with number of tasks updating relative to today's date
        assertTrue(carePlan.activityFirstRep.outcomeReference.isNotEmpty())

        resourcesSlot
          .filter { res -> res.resourceType == ResourceType.Task }
          .map { it as Task }
          .also { list -> assertTrue(list.isNotEmpty()) }
          .all { task ->
            // TODO
            task.status == TaskStatus.REQUESTED &&
              LocalDate.parse(task.executionPeriod.end.asYyyyMmDd()).let { localDate ->
                localDate.dayOfMonth == localDate.lengthOfMonth()
              }
          }

        val task1 = resourcesSlot[1] as Task
        assertEquals(TaskStatus.REQUESTED, task1.status)
        // TODO Fix issue with task start date updating relative to today's date
        assertTrue(task1.executionPeriod.start.makeItReadable().isNotEmpty())
      }
  }

  @Test
  @ExperimentalCoroutinesApi
  fun testGenerateCarePlanForSickChildOver2m() = runTest {
    val planDefinitionResources =
      loadPlanDefinitionResources("sick-child-visit", listOf("register-over2m"))
    val planDefinition = planDefinitionResources.planDefinition
    val patient = planDefinitionResources.patient.apply { this.birthDate = Date().plusMonths(-3) }
    val questionnaireResponses = planDefinitionResources.questionnaireResponses
    val resourcesSlot = planDefinitionResources.resourcesSlot

    fhirCarePlanGenerator
      .generateOrUpdateCarePlan(
        planDefinition,
        patient,
        Bundle()
          .addEntry(
            Bundle.BundleEntryComponent().apply { resource = questionnaireResponses.first() },
          ),
      )!!
      .also { println(it.encodeResourceToString()) }
      .also { carePlan ->
        assertCarePlan(carePlan, planDefinition, patient, Date(), Date().plusDays(7), 3)

        resourcesSlot
          .filter { res -> res.resourceType == ResourceType.Task }
          .map { it as Task }
          .also { assertEquals(4, it.size) } // 4 tasks generated, 3 followup 1 referral
          .also {
            assertTrue(it.all { task -> task.status == TaskStatus.READY })
            assertTrue(
              it.all { task -> task.`for`.reference == patient.asReference().reference },
            )
          }
          .also {
            it.last().let { task ->
              assertTrue(task.reasonReference.reference == "Questionnaire/132049")
              assertTrue(
                task.executionPeriod.end.asYyyyMmDd() == Date().plusMonths(1).asYyyyMmDd(),
              )
            }
          }
          .take(3)
          .run {
            assertTrue(this.all { it.reasonReference.reference == "Questionnaire/131898" })
            assertTrue(
              this.all { task ->
                task.executionPeriod.end.asYyyyMmDd() == Date().plusDays(7).asYyyyMmDd()
              },
            )
            assertTrue(
              this.all { it.basedOn.first().reference == carePlan.asReference().reference },
            )
            assertTrue(
              this.elementAt(0).executionPeriod.start.asYyyyMmDd() ==
                Date().plusDays(1).asYyyyMmDd(),
            )
            assertTrue(
              this.elementAt(1).executionPeriod.start.asYyyyMmDd() ==
                Date().plusDays(2).asYyyyMmDd(),
            )
            assertTrue(
              this.elementAt(2).executionPeriod.start.asYyyyMmDd() ==
                Date().plusDays(3).asYyyyMmDd(),
            )
          }
      }
  }

  @Test
  @ExperimentalCoroutinesApi
  fun testGenerateCarePlanForSickChildUnder2m() = runTest {
    val planDefinitionResources =
      loadPlanDefinitionResources("sick-child-visit", listOf("register-under2m"))
    val planDefinition = planDefinitionResources.planDefinition
    val patient = planDefinitionResources.patient.apply { this.birthDate = Date().plusMonths(-1) }
    val questionnaireResponses = planDefinitionResources.questionnaireResponses
    val resourcesSlot = planDefinitionResources.resourcesSlot

    fhirCarePlanGenerator
      .generateOrUpdateCarePlan(
        planDefinition,
        patient,
        Bundle()
          .addEntry(
            Bundle.BundleEntryComponent().apply { resource = questionnaireResponses.first() },
          ),
      )
      .also { carePlan ->
        assertNull(carePlan)

        resourcesSlot.forEach { println(it.encodeResourceToString()) }

        resourcesSlot
          .map { it as Task }
          .also { assertEquals(1, it.size) }
          .first()
          .let {
            assertTrue(it.status == TaskStatus.READY)
            assertTrue(it.basedOn.first().reference == planDefinition.asReference().reference)
            assertTrue(it.`for`.reference == patient.asReference().reference)
            assertTrue(it.executionPeriod.start.asYyyyMmDd() == Date().asYyyyMmDd())
          }
      }
  }

  @Test
  @ExperimentalCoroutinesApi
  fun testCompleteCarePlanForSickChildFollowup() = runTest {
    val plandefinition =
      "plans/sick-child-visit/plandefinition.json"
        .readFile()
        .decodeResourceFromString<PlanDefinition>()

    val patient =
      "plans/sick-child-visit/sample/patient.json".readFile().decodeResourceFromString<Patient>()
    val questionnaireResponse =
      "plans/sick-child-visit/sample/questionnaire-response-followup.json"
        .readFile()
        .decodeResourceFromString<QuestionnaireResponse>()

    val structureMapReferral =
      structureMapUtilities
        .parse("plans/structure-map-referral.txt".readFile(), "ReferralTask")
        .also { println(it.encodeResourceToString()) }

    val createdTasksSlot = mutableListOf<Resource>()
    val updatedTasksSlot = mutableListOf<Resource>()
    val booleanSlot = slot<Boolean>()
    coEvery { defaultRepository.create(capture(booleanSlot), capture(createdTasksSlot)) } returns
      emptyList()
    coEvery { defaultRepository.addOrUpdate(any(), capture(updatedTasksSlot)) } just runs
    coEvery { fhirEngine.update(any()) } just runs
    coEvery { fhirEngine.get<StructureMap>("528a8603-2e43-4a2e-a33d-1ec2563ffd3e") } returns
      structureMapReferral
    coEvery { fhirEngine.search<CarePlan>(Search(ResourceType.CarePlan)) } returns
      listOf(
        SearchResult(
          resource =
            CarePlan().apply {
              instantiatesCanonical = listOf(CanonicalType(plandefinition.asReference().reference))
              addActivity().apply {
                this.addOutcomeReference().apply { this.reference = "Task/1111" }
              }
            },
          null,
          null,
        ),
      )
    coEvery { fhirEngine.get<Task>(any()) } returns
      Task().apply {
        id = "1111"
        status = TaskStatus.READY
      }

    fhirCarePlanGenerator
      .generateOrUpdateCarePlan(
        planDefinition = plandefinition,
        subject = patient,
        data =
          Bundle()
            .addEntry(Bundle.BundleEntryComponent().apply { resource = questionnaireResponse }),
      )
      ?.also { carePlan: CarePlan ->
        assertEquals(CarePlan.CarePlanStatus.COMPLETED, carePlan.status)

        createdTasksSlot.forEach { resource -> println(resource.encodeResourceToString()) }

        createdTasksSlot
          .also { list -> assertTrue(list.size == 2) }
          .filter { resource -> resource.resourceType == ResourceType.Task }
          .map { resource -> resource as Task }
          .also { tasks ->
            tasks.first().let { task ->
              assertTrue(task.status == TaskStatus.READY)
              assertTrue(
                task.basedOn.first().reference == plandefinition.asReference().reference,
              )
              assertTrue(task.`for`.reference == patient.asReference().reference)
              assertTrue(task.executionPeriod.start.asYyyyMmDd() == Date().asYyyyMmDd())
            }
          }
      }
  }

  @Test
  @ExperimentalCoroutinesApi
  fun testUpdateCarePlanForSickChildReferral() = runTest {
    val plandefinition =
      "plans/sick-child-visit/plandefinition.json"
        .readFile()
        .decodeResourceFromString<PlanDefinition>()

    val patient =
      "plans/sick-child-visit/sample/patient.json"
        .readFile()
        .decodeResourceFromString<Patient>()
        .apply { this.birthDate = Date().plusMonths(-1).plusDays(-15) }

    val questionnaireResponse =
      "plans/sick-child-visit/sample/questionnaire-response-register-under2m.json"
        .readFile()
        .decodeResourceFromString<QuestionnaireResponse>()

    val structureMapScript = "plans/structure-map-referral.txt".readFile()
    val structureMap =
      structureMapUtilities.parse(structureMapScript, "ReferralTask").also {
        println(it.encodeResourceToString())
      }

    val resourcesSlot = mutableListOf<Resource>()
    val booleanSlot = slot<Boolean>()
    coEvery { defaultRepository.create(capture(booleanSlot), capture(resourcesSlot)) } returns
      emptyList()
    coEvery { fhirEngine.get<StructureMap>("528a8603-2e43-4a2e-a33d-1ec2563ffd3e") } returns
      structureMap

    coEvery { fhirEngine.search<CarePlan>(Search(ResourceType.CarePlan)) } returns listOf()

    fhirCarePlanGenerator
      .generateOrUpdateCarePlan(
        plandefinition,
        patient,
        Bundle().addEntry(Bundle.BundleEntryComponent().apply { resource = questionnaireResponse }),
      )
      .also { _ ->
        resourcesSlot.forEach { println(it.encodeResourceToString()) }

        resourcesSlot
          .filter { it.resourceType == ResourceType.Task }
          .map { it as Task }
          .also { list -> assertTrue(list.size == 1) }
          .also { list ->
            list.first().let {
              assertTrue(it.status == TaskStatus.READY)
              assertTrue(it.basedOn.first().reference == plandefinition.asReference().reference)
              assertTrue(it.`for`.reference == patient.asReference().reference)
              assertTrue(it.executionPeriod.start.asYyyyMmDd() == Date().asYyyyMmDd())
            }
          }
      }
  }

  @Test
  @ExperimentalCoroutinesApi
  fun `generateOrUpdateCarePlan should generate full careplan for 8 visits when lmp is today`() =
    runTest {
      val planDefinitionResources = loadPlanDefinitionResources("anc-visit", listOf("register"))
      val planDefinition = planDefinitionResources.planDefinition
      val patient = planDefinitionResources.patient
      val questionnaireResponses = planDefinitionResources.questionnaireResponses
      val resourcesSlot = planDefinitionResources.resourcesSlot

      // start of plan is lmp date | 8 tasks to be generated for each month ahead i.e. lmp + 9m
      val lmp = Date()

      questionnaireResponses
        .first()
        .find("245679f2-6172-456e-8ff3-425f5cea3243")!!
        .answer
        .first()
        .value = DateType(lmp)

      fhirCarePlanGenerator
        .generateOrUpdateCarePlan(
          planDefinition,
          patient,
          Bundle()
            .addEntry(
              Bundle.BundleEntryComponent().apply { resource = questionnaireResponses.first() },
            ),
        )!!
        .also { println(it.encodeResourceToString()) }
        .also { carePlan ->
          assertCarePlan(
            carePlan,
            planDefinition,
            patient,
            lmp,
            lmp.plusMonths(9),
            8,
          ) // 8 visits for each month of ANC

          repeat(resourcesSlot.size) { println(carePlan.encodeResourceToString()) }

          assertTrue(resourcesSlot.first() is CarePlan)

          resourcesSlot
            .filter { res -> res.resourceType == ResourceType.Task }
            .map { it as Task }
            .also { assertEquals(9, it.size) } // 8 for visit, 1 for referral
            .also {
              assertTrue(it.all { task -> task.status == TaskStatus.READY })
              assertTrue(
                it.all { task -> task.`for`.reference == patient.asReference().reference },
              )
            }
            // last task is referral
            .also {
              it.last().let { task ->
                assertTrue(task.reasonReference.reference == "Questionnaire/132049")
                assertTrue(
                  task.executionPeriod.end.asYyyyMmDd() == Date().plusMonths(1).asYyyyMmDd(),
                )
              }
            }
            // first 8 tasks are anc visit for each month start
            .take(8)
            .run {
              assertTrue(this.all { it.reasonReference.reference == "Questionnaire/132155" })
              assertTrue(
                this.all { it.basedOn.first().reference == carePlan.asReference().reference },
              )

              // first visit is lmp plus 1 month and subsequent visit are every month after
              // that until
              // delivery
              var pregnancyStart: BaseDateTimeType = DateTimeType(lmp.clone() as Date)
              this.forEach { task ->
                fhirPathEngine
                  .evaluate(pregnancyStart, "\$this + 1 'month'")
                  .firstOrNull()
                  ?.dateTimeValue()
                  ?.let { result -> pregnancyStart = result }
                assertEquals(
                  pregnancyStart.valueToString(),
                  DateTimeType(task.executionPeriod.start).valueToString(),
                )
              }
            }
        }
    }

  @Test
  @ExperimentalCoroutinesApi
  fun `generateOrUpdateCarePlan should generate careplan for 5 visits when lmp has passed 3 months`() =
    runTest {
      val monthToDateMap = mutableMapOf<Int, Map<Int, Int>>()

      for (i in 1..12) {
        monthToDateMap[i] =
          mapOf(
            1 to 2023,
            15 to 2023,
            when (i) {
              4,
              6,
              9,
              11, -> 30 to 2023
              2 -> 28 to 2023
              else -> 31 to 2023
            },
          )
      }

      // Add leap year
      monthToDateMap[2] = monthToDateMap[2]!!.plus(29 to 2020)

      monthToDateMap.forEach { entry ->
        entry.value.forEach { innerEntry ->
          val dateToday: Date =
            Date.from(
              LocalDate.of(innerEntry.value, entry.key, innerEntry.key)
                .atStartOfDay(ZoneId.systemDefault())
                .toInstant(),
            )

          val planDefinitionResources = loadPlanDefinitionResources("anc-visit", listOf("register"))
          val planDefinition = planDefinitionResources.planDefinition
          val patient = planDefinitionResources.patient
          val questionnaireResponses = planDefinitionResources.questionnaireResponses
          val resourcesSlot = planDefinitionResources.resourcesSlot

          // start of plan is lmp date | 8 tasks to be generated for each month ahead i.e. lmp +
          // 9m
          // anc registered late so skip the tasks which passed due date

          val lmp = DateType(Date()).apply { add(Calendar.MONTH, -4) }

          questionnaireResponses
            .first()
            .find("245679f2-6172-456e-8ff3-425f5cea3243")!!
            .answer
            .first()
            .value = lmp

          fhirCarePlanGenerator
            .generateOrUpdateCarePlan(
              planDefinition,
              patient,
              Bundle()
                .addEntry(
                  Bundle.BundleEntryComponent().apply { resource = questionnaireResponses.first() },
                ),
            )!!
            .apply { created = dateToday }
            .also { println(it.encodeResourceToString()) }
            .also { resourcesSlot.forEach { println(it.encodeResourceToString()) } }
            .also { carePlan ->
              assertCarePlan(
                carePlan,
                planDefinition,
                patient,
                lmp.value,
                fhirCarePlanGenerator
                  .evaluateToDate(DateTimeType(lmp.value), "\$this + 9 'month'")!!
                  .value,
                5,
                dateToday,
              ) // 5 visits for each month of ANC

              resourcesSlot
                .filter { res -> res.resourceType == ResourceType.Task }
                .map { it as Task }
                .also { assertEquals(6, it.size) } // 5 for visit, 1 for referral
                .also {
                  assertTrue(it.all { task -> task.status == TaskStatus.READY })
                  assertTrue(
                    it.all { task -> task.`for`.reference == patient.asReference().reference },
                  )
                }
                // first 5 tasks are anc visit for each month of pregnancy
                .take(5)
                .run {
                  assertTrue(
                    this.all { it.reasonReference.reference == "Questionnaire/132155" },
                  )
                  assertTrue(
                    this.all { it.basedOn.first().reference == carePlan.asReference().reference },
                  )

                  // first visit is lmp plus 1 month and subsequent visit are every month
                  // after
                  // that until
                  // delivery
                  // skip tasks for past 3 months of late registration

                  val ancStart =
                    fhirCarePlanGenerator
                      .evaluateToDate(DateTimeType(lmp.value), "\$this + 3 'month'")!!
                      .value
                  this.forEachIndexed { index, task ->
                    assertEquals(
                      (fhirCarePlanGenerator
                          .evaluateToDate(
                            DateTimeType(ancStart),
                            "\$this + ${index + 1} 'month'",
                          )!!
                          .value)
                        .asYyyyMmDd(),
                      task.executionPeriod.start.asYyyyMmDd(),
                    )
                  }
                }
            }
        }
      }
    }

  @Test
  @ExperimentalCoroutinesApi
  fun `generateOrUpdateCarePlan should generate careplan for next visit when ondemand task is required`() =
    runTest {
      val planDefinitionResources =
        loadPlanDefinitionResources("anc-visit-ondemand", listOf("register"))
      val planDefinition = planDefinitionResources.planDefinition
      val patient = planDefinitionResources.patient
      val questionnaireResponses = planDefinitionResources.questionnaireResponses
      val resourcesSlot = planDefinitionResources.resourcesSlot

      // start of plan is lmp date | 8 tasks to be generated for each month ahead i.e. lmp + 9m
      // anc registered late so skip the tasks which passed due date
      val lmp = Date().plusMonths(-4)

      questionnaireResponses
        .first()
        .find("245679f2-6172-456e-8ff3-425f5cea3243")!!
        .answer
        .first()
        .value = DateType(lmp)

      fhirCarePlanGenerator
        .generateOrUpdateCarePlan(
          planDefinition,
          patient,
          Bundle()
            .addEntry(
              Bundle.BundleEntryComponent().apply { resource = questionnaireResponses.first() },
            ),
        )!!
        .also { println(it.encodeResourceToString()) }
        .also { carePlan ->
          assertCarePlan(
            carePlan,
            planDefinition,
            patient,
            lmp,
            lmp.plusMonths(9),
            1,
          ) // 1 visits for next month of ANC

          resourcesSlot.forEach { println(it.encodeResourceToString()) }
          assertEquals(1, carePlan.activityFirstRep.outcomeReference.size)

          resourcesSlot
            .filter { res -> res.resourceType == ResourceType.Task }
            .map { it as Task }
            .also { assertEquals(2, it.size) } // 1 for visit, 1 for referral
            .also { tasks ->
              assertTrue(tasks.all { it.status == TaskStatus.READY })
              assertTrue(tasks.all { it.`for`.reference == patient.asReference().reference })
            }
            // first 5 tasks are anc visit for each month of pregnancy
            .take(1)
            .run {
              assertTrue(this.all { it.reasonReference.reference == "Questionnaire/132155" })
              assertTrue(
                this.all { it.basedOn.first().reference == carePlan.asReference().reference },
              )

              this.forEachIndexed { _, task ->
                assertEquals(
                  Date().plusMonths(1).asYyyyMmDd(),
                  task.executionPeriod.start.asYyyyMmDd(),
                )
              }
            }
        }
    }

  @Test
  @ExperimentalCoroutinesApi
  fun `Generate CarePlan should generate child immunization schedule`() = runTest {
    val planDefinitionResources =
      loadPlanDefinitionResources("child-immunization-schedule", listOf("register-temp"))
    val planDefinition = planDefinitionResources.planDefinition
    val patient = planDefinitionResources.patient
    val questionnaireResponses = planDefinitionResources.questionnaireResponses
    val resourcesSlot = planDefinitionResources.resourcesSlot
    val vaccines = makeVaccinesMapForPatient(patient)

    fhirCarePlanGenerator
      .generateOrUpdateCarePlan(
        planDefinition,
        patient,
        Bundle()
          .addEntry(Bundle.BundleEntryComponent().apply { resource = patient })
          .addEntry(
            Bundle.BundleEntryComponent().apply { resource = questionnaireResponses.first() },
          ),
      )!!
      .also { println(it.encodeResourceToString()) }
      .also { carePlan ->
        assertCarePlan(
          carePlan,
          planDefinition,
          patient,
          patient.birthDate,
          patient.birthDate.plusDays(4017),
          20,
        )
        resourcesSlot
          .filter { res -> res.resourceType == ResourceType.Task }
          .map { it as Task }
          .also { tasks ->
            assertTrue(tasks.all { it.status == TaskStatus.REQUESTED })
            assertTrue(
              tasks.all {
                it.reasonReference.reference == "Questionnaire/9b1aa23b-577c-4fb2-84e3-591e6facaf82"
              },
            )
            assertTrue(
              tasks.all {
                it.code.codingFirstRep.display ==
                  "Administration of vaccine to produce active immunity (procedure)" &&
                  it.code.codingFirstRep.code == "33879002"
              },
            )
            assertTrue(tasks.all { it.description.contains(it.reasonCode.text, true) })
            assertTrue(
              tasks.all { it.`for`.reference == questionnaireResponses.first().subject.reference },
            )
            assertTrue(
              tasks.all { it.basedOnFirstRep.reference == carePlan.asReference().reference },
            )
            vaccines.forEach { vaccine ->
              val task = tasks.find { it.description.startsWith(vaccine.key) }!!
              assertEquals(task.executionPeriod.start.asYyyyMmDd(), vaccine.value.asYyyyMmDd())
            }
          }
      }
  }

  @Test
  @ExperimentalCoroutinesApi
  fun `Generate CarePlan should generate covid immunization schedule`() = runTest {
    val planDefinitionResources =
      loadPlanDefinitionResources("covid-19-immunization", listOf("covid"))
    val planDefinition = planDefinitionResources.planDefinition
    val patient = planDefinitionResources.patient
    val questionnaireResponses = planDefinitionResources.questionnaireResponses
    val resourcesSlot = planDefinitionResources.resourcesSlot
    val referenceDate =
      questionnaireResponses.first().find("vaccine_date")!!.answerFirstRep.valueDateType.value
    val vaccines =
      mapOf(
        "AstraZeneca 2" to referenceDate.plusDays(70),
        "AstraZeneca Booster" to referenceDate.plusDays(180),
      )

    fhirCarePlanGenerator
      .generateOrUpdateCarePlan(
        planDefinition,
        patient,
        Bundle()
          .addEntry(Bundle.BundleEntryComponent().apply { resource = patient })
          .addEntry(
            Bundle.BundleEntryComponent().apply { resource = questionnaireResponses.first() },
          ),
      )!!
      .also { carePlan ->
        assertCarePlan(carePlan, planDefinition, patient, referenceDate, null, 2)

        resourcesSlot
          .filter { res -> res.resourceType == ResourceType.Task }
          .map { it as Task }
          .also { tasks ->
            assertTrue(tasks.all { it.status == TaskStatus.REQUESTED })
            assertTrue(
              tasks.all {
                it.reasonReference.reference == "Questionnaire/e8572c86-065d-11ee-be56-0242ac120002"
              },
            )
            assertTrue(
              tasks.all {
                it.code.codingFirstRep.display == "SARS-CoV-2 vaccination" &&
                  it.code.codingFirstRep.code == "840534001"
              },
            )
            assertTrue(tasks.all { it.description.contains(it.reasonCode.text, true) })
            assertTrue(
              tasks.all { it.`for`.reference == questionnaireResponses.first().subject.reference },
            )
            assertTrue(
              tasks.all { it.basedOnFirstRep.reference == carePlan.asReference().reference },
            )
            vaccines.forEach { vaccine ->
              val task = tasks.find { it.description.startsWith(vaccine.key) }!!
              assertTrue(task.executionPeriod.start.asYyyyMmDd() == vaccine.value.asYyyyMmDd())
            }
          }
      }
  }

  @Test
  @ExperimentalCoroutinesApi
  fun `test generateOrUpdateCarePlan returns success even when evaluatedValue is null`() =
    runBlocking {
      val planDefinitionResources =
        loadPlanDefinitionResources("child-immunization-schedule", listOf("register-temp"))
      val questionnaireResponses = planDefinitionResources.questionnaireResponses
      val planDefinition = planDefinitionResources.planDefinition
      val patient = planDefinitionResources.patient
      val data =
        Bundle()
          .addEntry(Bundle.BundleEntryComponent().apply { resource = patient })
          .addEntry(
            Bundle.BundleEntryComponent().apply { resource = questionnaireResponses.first() },
          )

      val dynamicValue = planDefinition.action.first().dynamicValue
      val expressionValue = dynamicValue.find { it.expression.expression == "%rootResource.title" }

      // Update the value of the expression
      expressionValue?.let { it.expression = Expression().apply { expression = "dummyExpression" } }

      // call the method under test and get the result
      val result = fhirCarePlanGenerator.generateOrUpdateCarePlan(planDefinition, patient, data)

      // assert that the result is not null
      assertNotNull(result)
    }

  @Test
  @ExperimentalCoroutinesApi
  fun `Generate CarePlan should generate child immunization schedule with correct groupIdentifier value`() =
    runTest {
      val planDefinitionResources =
        loadPlanDefinitionResources("child-immunization-schedule", listOf("register-temp"))
      val planDefinition = planDefinitionResources.planDefinition
      val patient = planDefinitionResources.patient
      val questionnaireResponses = planDefinitionResources.questionnaireResponses
      val resourcesSlot = planDefinitionResources.resourcesSlot
      val vaccines = makeVaccinesMapForPatient(patient)

      fhirCarePlanGenerator
        .generateOrUpdateCarePlan(
          planDefinition,
          patient,
          Bundle()
            .addEntry(Bundle.BundleEntryComponent().apply { resource = patient })
            .addEntry(
              Bundle.BundleEntryComponent().apply { resource = questionnaireResponses.first() },
            ),
        )!!
        .also { carePlan ->
          assertCarePlan(
            carePlan,
            planDefinition,
            patient,
            patient.birthDate,
            patient.birthDate.plusDays(4017),
            20,
          )
          resourcesSlot
            .filter { res -> res.resourceType == ResourceType.Task }
            .map { it as Task }
            .also { tasks ->
              assertTrue(tasks.all { it.status == TaskStatus.REQUESTED })
              assertTrue(
                tasks.all {
                  it.reasonReference.reference ==
                    "Questionnaire/9b1aa23b-577c-4fb2-84e3-591e6facaf82"
                },
              )
              assertTrue(
                tasks.all {
                  it.code.codingFirstRep.display ==
                    "Administration of vaccine to produce active immunity (procedure)" &&
                    it.code.codingFirstRep.code == "33879002"
                },
              )
              assertTrue(tasks.all { it.description.contains(it.reasonCode.text, true) })
              assertTrue(
                tasks.all {
                  it.`for`.reference == questionnaireResponses.first().subject.reference
                },
              )
              assertTrue(
                tasks.all { it.basedOnFirstRep.reference == carePlan.asReference().reference },
              )
              vaccines.forEach { vaccine ->
                val task = tasks.find { it.description.startsWith(vaccine.key) }!!
                when (vaccine.key) {
                  "BCG" -> assertEquals(task.groupIdentifier.value, "0_d")
                  "OPV 0" -> assertEquals(task.groupIdentifier.value, "0_d")
                  "PENTA 1" -> assertEquals(task.groupIdentifier.value, "6_wk")
                  "OPV 1" -> assertEquals(task.groupIdentifier.value, "6_wk")
                  "PCV 1" -> assertEquals(task.groupIdentifier.value, "6_wk")
                  "ROTA 1" -> assertEquals(task.groupIdentifier.value, "6_wk")
                  "PENTA 2" -> assertEquals(task.groupIdentifier.value, "10_wk")
                  "OPV 2" -> assertEquals(task.groupIdentifier.value, "10_wk")
                  "PCV 2" -> assertEquals(task.groupIdentifier.value, "10_wk")
                  "ROTA 2" -> assertEquals(task.groupIdentifier.value, "10_wk")
                  "PENTA 3" -> assertEquals(task.groupIdentifier.value, "14_wk")
                  "OPV 3" -> assertEquals(task.groupIdentifier.value, "14_wk")
                  "PCV 3" -> assertEquals(task.groupIdentifier.value, "14_wk")
                  "IPV" -> assertEquals(task.groupIdentifier.value, "14_wk")
                  "MEASLES 1" -> assertEquals(task.groupIdentifier.value, "9_mo")
                  "MEASLES 2" -> assertEquals(task.groupIdentifier.value, "15_mo")
                  "YELLOW FEVER" -> assertEquals(task.groupIdentifier.value, "9_mo")
                  "TYPHOID" -> assertEquals(task.groupIdentifier.value, "9_mo")
                  "HPV 1" -> assertEquals(task.groupIdentifier.value, "108_mo")
                  "HPV 2" -> assertEquals(task.groupIdentifier.value, "114_mo")
                }
              }
            }
        }
    }

  @Test
  @ExperimentalCoroutinesApi
  fun `Generate CarePlan should generate child immunization schedule with pre-req def and expiry timing`() =
    runTest {
      val planDefinitionResources =
        loadPlanDefinitionResources("child-immunization-schedule", listOf("register-temp"))
      val planDefinition = planDefinitionResources.planDefinition
      val patient = planDefinitionResources.patient
      val questionnaireResponses = planDefinitionResources.questionnaireResponses
      val resourcesSlot = planDefinitionResources.resourcesSlot
      fhirCarePlanGenerator
        .generateOrUpdateCarePlan(
          planDefinition,
          patient,
          Bundle()
            .addEntry(Bundle.BundleEntryComponent().apply { resource = patient })
            .addEntry(
              Bundle.BundleEntryComponent().apply { resource = questionnaireResponses.first() },
            ),
        )!!
        .also { println(it.encodeResourceToString()) }
        .also { carePlan ->
          assertCarePlan(
            carePlan,
            planDefinition,
            patient,
            patient.birthDate,
            patient.birthDate.plusDays(4017),
            20,
          )

          resourcesSlot
            .filter { res -> res.resourceType == ResourceType.Task }
            .map {
              println(it.encodeResourceToString())
              it as Task
            }
            .also { tasks ->
              assertTrue(tasks.all { it.input.firstOrNull()?.value.valueToString() == "28" })
              assertTrue(
                tasks.all {
                  it.input.firstOrNull()?.type?.coding!![0].display == "Dependent (qualifier value)"
                },
              )
              assertTrue(
                tasks.all { it.input.firstOrNull()?.type?.coding!![0].code == "371154000" },
              )

              /*assertTrue(
                tasks.all {
                  it.restriction.period.start.asYyyyMmDd() == patient.birthDate.asYyyyMmDd()
                }
              )*/
              val opv2 = tasks.first { it.description.contains("OPV 2") }
              val opv1 = tasks.first { it.description.contains("OPV 1") }
              val pcv3 = tasks.first { it.description.contains("PCV 3") }
              val pcv2 = tasks.first { it.description.contains("PCV 2") }
              val bcg = tasks.first { it.description.contains("BCG") }

              assertEquals(opv2.partOf.first().reference.toString(), opv1.referenceValue())
              assertEquals(pcv3.partOf.first().reference.toString(), pcv2.referenceValue())
              assertTrue(bcg.partOf.isEmpty())
              val c = Calendar.getInstance()
              c.time = opv1.restriction?.period?.start!!
              c.add(Calendar.YEAR, 5)
              c.add(Calendar.DATE, -1)
              assertEquals(opv1.restriction?.period?.end, c.time)
            }
        }
    }

  @Test
  @ExperimentalCoroutinesApi
  fun `Generate CarePlan should generate disease followup schedule`() = runTest {
    val planDefinition =
      "plans/disease-followup/plan-definition.json"
        .readFile()
        .decodeResourceFromString<PlanDefinition>()

    val patient =
      "plans/disease-followup/patient.json".readFile().decodeResourceFromString<Patient>()
    val diseaseFollowUpQuestionnaireResponseString =
      "plans/disease-followup/questionnaire-response.json"
        .readFile()
        .decodeResourceFromString<QuestionnaireResponse>()

    val structureMapScript = "plans/disease-followup/structure-map.txt".readFile()
    val structureMap = structureMapUtilities.parse(structureMapScript, "eCBIS Child Immunization")

    val resourcesSlot = mutableListOf<Resource>()
    val booleanSlot = slot<Boolean>()
    coEvery { defaultRepository.create(capture(booleanSlot), capture(resourcesSlot)) } returns
      emptyList()
    coEvery { fhirEngine.get<StructureMap>("63752b18-9f0e-48a7-9a21-d3714be6309a") } returns
      structureMap
    coEvery { fhirEngine.search<CarePlan>(Search(ResourceType.CarePlan)) } returns emptyList()
    fhirCarePlanGenerator
      .generateOrUpdateCarePlan(
        planDefinition,
        patient,
        Bundle()
          .addEntry(Bundle.BundleEntryComponent().apply { resource = patient })
          .addEntry(
            Bundle.BundleEntryComponent().apply {
              resource = diseaseFollowUpQuestionnaireResponseString
            },
          ),
      )!!
      .also { println(it.encodeResourceToString()) }
      .also { carePlan ->
        assertNotNull(UUID.fromString(carePlan.id))
        assertEquals(CarePlan.CarePlanStatus.ACTIVE, carePlan.status)
        assertEquals(CarePlan.CarePlanIntent.PLAN, carePlan.intent)

        assertEquals("Disease Follow Up", carePlan.title)
        assertEquals(
          "This is a follow up for patient's marked with the following diseases HIV, TB, Mental Health & CM-NTD",
          carePlan.description,
        )
        assertEquals(patient.logicalId, carePlan.subject.extractId())
        assertEquals(DateTimeType.now().value.makeItReadable(), carePlan.created.makeItReadable())
        assertEquals(patient.generalPractitionerFirstRep.extractId(), carePlan.author.extractId())
        assertTrue(carePlan.activityFirstRep.outcomeReference.isNotEmpty())
        coEvery { defaultRepository.create(capture(booleanSlot), capture(resourcesSlot)) }
        resourcesSlot
          .filter { res -> res.resourceType == ResourceType.Task }
          .map { it as Task }
          .also { list -> assertTrue(list.isNotEmpty()) }
          .also { println(it.last().encodeResourceToString()) }
          .all { task ->
            task.status == TaskStatus.INPROGRESS &&
              LocalDate.parse(task.executionPeriod.end.asYyyyMmDd()).let { localDate ->
                localDate.dayOfMonth == localDate.lengthOfMonth()
              }
          }
      }
  }

  @Test
  @ExperimentalCoroutinesApi
  fun `transitionTaskTo should update task status`() = runTest {
    coEvery { fhirEngine.get(ResourceType.Task, "12345") } returns Task().apply { id = "12345" }
    coEvery { defaultRepository.addOrUpdate(any(), any()) } just Runs
    coEvery { fhirEngine.search<Task>(any()) } returns emptyList()

    fhirCarePlanGenerator.updateTaskDetailsByResourceId("12345", TaskStatus.COMPLETED)

    val task = slot<Task>()
    coVerify { defaultRepository.addOrUpdate(any(), capture(task)) }

    assertEquals(TaskStatus.COMPLETED, task.captured.status)
  }

  @Test
  fun testConditionallyUpdateCarePlanStatusTerminatesWhenNoCarePlanIsFound() {
    val planDefinitions = listOf("plandef-1")
    val eventWorkflow =
      EventWorkflow(
        triggerConditions =
          listOf(
            EventTriggerCondition(
              eventResourceId = "carePlan1",
              conditionalFhirPathExpressions = listOf("Patient.active"),
            ),
          ),
      )
    val questionnaireConfig =
      QuestionnaireConfig(
        id = "id-1",
        planDefinitions = planDefinitions,
        eventWorkflows = listOf(eventWorkflow),
      )
    val patient =
      Patient().apply {
        id = "patient-1"
        active = true
      }
    val bundle = Bundle().apply { addEntry().resource = patient }
    coEvery {
      fhirEngine.search<CarePlan> {
        filter(
          CarePlan.INSTANTIATES_CANONICAL,
          { value = "${PlanDefinition().fhirType()}/plandef-1" },
        )
        filter(CarePlan.SUBJECT, { value = patient.referenceValue() })
      }
    } returns listOf()

    runBlocking {
      fhirCarePlanGenerator.conditionallyUpdateResourceStatus(
        questionnaireConfig = questionnaireConfig,
        subject = patient,
        bundle = bundle,
      )
    }

    coVerify(exactly = 0) { fhirEngine.get(any(), any()) }
    coVerify(exactly = 0) { fhirEngine.update(any()) }
  }

  @Test
  fun testConditionallyUpdateCarePlanStatusDoesNotUpdateCarePlanWhenFhirPathResourceExpressionFails() {
    val planDefinitions = listOf("plandef-1")
    val eventWorkflow =
      EventWorkflow(
        triggerConditions =
          listOf(
            EventTriggerCondition(
              eventResourceId = "carePlan1",
              conditionalFhirPathExpressions = listOf("Patient.active"),
            ),
          ),
      )
    val questionnaireConfig =
      QuestionnaireConfig(
        id = "id-1",
        planDefinitions = planDefinitions,
        eventWorkflows = listOf(eventWorkflow),
      )
    val patient =
      Patient().apply {
        id = "patient-1"
        active = false
      }
    val carePlan =
      CarePlan().apply {
        id = "careplan-1"
        status = CarePlan.CarePlanStatus.ACTIVE
      }
    val bundle = Bundle().apply { addEntry().resource = patient }
    coEvery {
      fhirEngine.search<CarePlan> {
        filter(
          CarePlan.INSTANTIATES_CANONICAL,
          { value = "${PlanDefinition().fhirType()}/plandef-1" },
        )
        filter(CarePlan.SUBJECT, { value = patient.referenceValue() })
      }
    } returns listOf(SearchResult(resource = carePlan, null, null))
    coEvery { fhirEngine.update(any()) } just runs

    runBlocking {
      fhirCarePlanGenerator.conditionallyUpdateResourceStatus(
        questionnaireConfig = questionnaireConfig,
        subject = patient,
        bundle = bundle,
      )
    }

    coVerify(exactly = 0) { fhirEngine.update(any()) }
  }

  @Test
  fun testConditionallyUpdateCarePlanStatusCallsDefaultRepositoryUpdateResourcesRecursively() {
    val carePlanId = "carePlan1"
    val patientId = "patient-1"
    val planDefinitions = listOf("plandef-1")
    val eventWorkflow =
      EventWorkflow(
        triggerConditions =
          listOf(
            EventTriggerCondition(
              eventResourceId = "carePlan1",
              conditionalFhirPathExpressions = listOf("Patient.active"),
            ),
          ),
        eventResources =
          listOf(
            ResourceConfig(
              resource = ResourceType.CarePlan,
              planDefinitions = planDefinitions,
              id = carePlanId,
            ),
          ),
      )
    val questionnaireConfig =
      QuestionnaireConfig(
        id = "id-1",
        planDefinitions = planDefinitions,
        eventWorkflows = listOf(eventWorkflow),
      )
    val patient =
      Patient().apply {
        id = patientId
        active = true
      }
    val bundle = Bundle().apply { addEntry().resource = patient }
    coEvery { defaultRepository.updateResourcesRecursively(any(), any()) } just runs

    runBlocking {
      fhirCarePlanGenerator.conditionallyUpdateResourceStatus(
        questionnaireConfig = questionnaireConfig,
        subject = patient,
        bundle = bundle,
      )
    }

    val eventResourceConfigSlot = slot<ResourceConfig>()
    val resourceSLot = slot<Resource>()

    coVerify {
      defaultRepository.updateResourcesRecursively(
        capture(eventResourceConfigSlot),
        capture(resourceSLot),
      )
    }
    assertEquals(carePlanId, eventResourceConfigSlot.captured.id)
    assertEquals(patientId, resourceSLot.captured.id)
  }

  @Test
  fun `updateDependentTaskDueDate should have no dependent tasks`() {
    coEvery { fhirEngine.search<Task>(any()) } returns emptyList()
    opv0.apply {
      status = TaskStatus.REQUESTED
      partOf = emptyList()
    }

    val updatedTask = runBlocking { opv0.updateDependentTaskDueDate(defaultRepository) }

    coVerify { fhirEngine.search<Task>(any()) }
    assertEquals("650203d2-f327-4eb4-a9fd-741e0ce29c3f", opv1.logicalId)
    assertEquals(opv0, updatedTask)
  }

  @Test
  fun `updateDependentTaskDueDate should update dependent task without output`() {
    coEvery { fhirEngine.search<Task>(any()) } returns emptyList()
    coEvery { fhirEngine.get(ResourceType.Task, "650203d2-f327-4eb4-a9fd-741e0ce29c3f") } returns
      opv0.apply {
        status = TaskStatus.READY
        partOf = listOf(Reference("Task/650203d2-f327-4eb4-a9fd-741e0ce29c3f"))
      }
    opv1.apply {
      output = listOf()
      executionPeriod =
        Period().apply {
          start = Date()
          end = Date()
        }
    }
    coEvery { defaultRepository.loadResource(Reference(opv0.partOf.first().reference)) } returns
      opv1
    coEvery { defaultRepository.loadResource(Reference(opv0.partOf.first().reference)) } returns
      opv1

    val updatedTask = runBlocking { opv0.updateDependentTaskDueDate(defaultRepository) }

    coVerify { fhirEngine.search<Task>(any()) }
    assertEquals(opv0, updatedTask)
  }

  @Test
  fun `updateDependentTaskDueDate should run with dependent task, with output but no execution period start date`() {
    coEvery { fhirEngine.get(ResourceType.Task, "650203d2-f327-4eb4-a9fd-741e0ce29c3f") } returns
      opv0.apply {
        status = TaskStatus.INPROGRESS
        output = listOf()
      }
    coEvery { fhirEngine.search<Task>(any()) } returns listOf()

    val updatedTask = runBlocking { opv0.updateDependentTaskDueDate(defaultRepository) }

    coVerify { fhirEngine.search<Task>(any()) }
    assertEquals(opv0, updatedTask)
  }

  @Test
  fun `updateDependentTaskDueDate with dependent task with output, execution period start date, and encounter part of reference that is null`() {
    coEvery { fhirEngine.search<Task>(any()) } returns emptyList()
    coEvery { fhirEngine.get(ResourceType.Task, "650203d2-f327-4eb4-a9fd-741e0ce29c3f") } returns
      opv1.apply {
        status = TaskStatus.INPROGRESS
        output =
          listOf(
            TaskOutputComponent(
              CodeableConcept(),
              StringType(
                "{\n" +
                  "          \"reference\": \"Encounter/14e2ae52-32fc-4507-8736-1177cdaafe90\"\n" +
                  "        }",
              ),
            ),
          )
      }
    coEvery {
      defaultRepository.loadResource(
        Reference(
          Json.decodeFromString<JsonObject>(opv1.output.first().value.toString())[REFERENCE]
            ?.jsonPrimitive
            ?.content,
        ),
      )
    } returns encounter.apply { partOf = null }
    coEvery { defaultRepository.loadResource(Reference(ArgumentMatchers.anyString())) } returns
      Immunization()
    val updatedTask = runBlocking { opv0.updateDependentTaskDueDate(defaultRepository) }
    assertEquals(opv0, updatedTask)
  }

  @Test
  fun `updateDependentTaskDueDate with dependent task with output, execution period start date, and encounter part of reference that is not an Immunization`() {
    coEvery { fhirEngine.search<Task>(any()) } returns emptyList()
    coEvery { fhirEngine.get(ResourceType.Task, "650203d2-f327-4eb4-a9fd-741e0ce29c3f") } returns
      opv1.apply {
        status = TaskStatus.INPROGRESS
        output =
          listOf(
            TaskOutputComponent(
              CodeableConcept(),
              StringType(
                "{\n" +
                  "          \"reference\": \"Encounter/14e2ae52-32fc-4507-8736-1177cdaafe90\"\n" +
                  "        }",
              ),
            ),
          )
        input = listOf(Task.ParameterComponent(CodeableConcept(), StringType("9")))
      }
    coEvery {
      fhirEngine.get(ResourceType.Encounter, "14e2ae52-32fc-4507-8736-1177cdaafe90")
    } returns encounter
    coEvery {
      fhirEngine.get(ResourceType.Immunization, "15e2ae52-32fc-4507-8736-1177cdaafe90")
    } returns Task()
    coEvery {
      defaultRepository.loadResource(
        Reference(
          Json.decodeFromString<JsonObject>(opv1.output.first().value.toString())[REFERENCE]
            ?.jsonPrimitive
            ?.content,
        ),
      )
    } returns encounter
    coEvery { defaultRepository.loadResource(Reference(encounter.partOf.reference)) } returns
      immunizationResource

    val updatedTask = runBlocking { opv0.updateDependentTaskDueDate(defaultRepository) }
    assertEquals(opv0, updatedTask)
  }

  @Test
  fun `updateDependentTaskDueDate with Task input value equal or greater than difference between administration date and depedentTask executionPeriod start`() {
    coEvery { fhirEngine.get(ResourceType.Task, "650203d2-f327-4eb4-a9fd-741e0ce29c3f") } returns
      opv1.apply {
        status = TaskStatus.INPROGRESS
        output =
          listOf(
            TaskOutputComponent(
              CodeableConcept(),
              Reference("Encounter/14e2ae52-32fc-4507-8736-1177cdaafe90"),
            ),
          )
        input = listOf(Task.ParameterComponent(CodeableConcept(), StringType("9")))
      }
    coEvery {
      fhirEngine.search<Task> {
        filter(
          referenceParameter = ReferenceClientParam("part-of"),
          { value = opv1.id.extractLogicalIdUuid() },
        )
      }
    } returns
      listOf(
        SearchResult(
          resource =
            opv1.apply { partOf = listOf(Reference("Task/650203d2-f327-4eb4-a9fd-741e0ce29c3f")) },
          null,
          null,
        ),
      )
    coEvery {
      fhirEngine.search<Immunization> {
        filter(
          referenceParameter = ReferenceClientParam("part-of"),
          { value = immunizationResource.id.extractLogicalIdUuid() },
        )
      }
    } returns listOf(SearchResult(resource = immunizationResource, null, null))
    coEvery {
      fhirEngine.search<Encounter> {
        filter(
          referenceParameter = ReferenceClientParam("part-of"),
          { value = encounter.id.extractLogicalIdUuid() },
        )
      }
    } returns listOf(SearchResult(resource = encounter, null, null))

    val updatedTask = runBlocking { opv0.updateDependentTaskDueDate(defaultRepository) }
    assertEquals(opv0, updatedTask)
  }

  @Test
  fun `updateDependentTaskDueDate sets executionPeriod start correctly`() =
    runTest(timeout = 60.seconds) {
      // Prepare database for testing
      fhirEngine.create(
        opv0,
        opv1.apply {
          addPartOf(opv0.asReference())
          status = TaskStatus.REQUESTED
          input = listOf(Task.ParameterComponent(CodeableConcept(), StringType("28")))
        },
        encounter,
        immunizationResource,
      )

      val dependentTaskSlot = slot<Task>()
      coEvery {
        defaultRepository.addOrUpdate(addMandatoryTags = true, capture(dependentTaskSlot))
      } just runs
      opv0.updateDependentTaskDueDate(defaultRepository)
      assertEquals(
        Date.from(Instant.parse("2021-11-20T00:00:00Z")),
        dependentTaskSlot.captured.executionPeriod.start,
      )
      // TODO update list to add tests for other scenarios
    }

  @Test
  fun testEvaluateToBooleanReturnsTrueWhenAllConditionsAreMetIfMatchAllIsSetToTrue() {
    val conditionalFhirPathExpression = listOf("Patient.active", "Patient.id = 'patient-1'")
    val patient = Faker.buildPatient()
    patient.apply {
      id = "patient-1"
      active = true
    }
    val bundle = Bundle().apply { addEntry().resource = patient }

    val conditionsMet =
      fhirCarePlanGenerator.evaluateToBoolean(
        subject = patient,
        bundle = bundle,
        triggerConditions = conditionalFhirPathExpression,
        matchAll = true,
      )

    assertTrue(conditionsMet)
  }

  @Test
  fun testEvaluateToBooleanReturnsFalseWhenSomeConditionsAreNotMetIfMatchAllIsSetToTrue() {
    val conditionalFhirPathExpression =
      listOf("Patient.active", "Patient.id = 'another-patient-id'")
    val patient = Faker.buildPatient()
    patient.apply {
      id = "patient-1"
      active = true
    }
    val bundle = Bundle().apply { addEntry().resource = patient }

    val conditionsMet =
      fhirCarePlanGenerator.evaluateToBoolean(
        subject = patient,
        bundle = bundle,
        triggerConditions = conditionalFhirPathExpression,
        matchAll = true,
      )

    assertFalse(conditionsMet)
  }

  @Test
  fun testEvaluateToBooleanReturnsTrueWhenSomeConditionsAreNotMetIfMatchAllIsSetToFalse() {
    val conditionalFhirPathExpression =
      listOf("Patient.active", "Patient.id = 'another-patient-id'")
    val patient = Faker.buildPatient()
    patient.apply {
      id = "patient-1"
      active = true
    }
    val bundle = Bundle().apply { addEntry().resource = patient }

    val conditionsMet =
      fhirCarePlanGenerator.evaluateToBoolean(
        subject = patient,
        bundle = bundle,
        triggerConditions = conditionalFhirPathExpression,
        matchAll = false,
      )

    assertTrue(conditionsMet)
  }

  @Test
  fun testEvaluateToBooleanReturnsFalseWhenNoneOfTheConditionsAreNotMetIfMatchAllIsSetToFalse() {
    val conditionalFhirPathExpression =
      listOf("Patient.active = 'false'", "Patient.id = 'another-patient-id'")
    val patient = Faker.buildPatient()
    patient.apply {
      id = "patient-1"
      active = true
    }
    val bundle = Bundle().apply { addEntry().resource = patient }

    val conditionsMet =
      fhirCarePlanGenerator.evaluateToBoolean(
        subject = patient,
        bundle = bundle,
        triggerConditions = conditionalFhirPathExpression,
        matchAll = false,
      )

    assertFalse(conditionsMet)
  }

  @Test
  @ExperimentalCoroutinesApi
  fun `generateOrUpdateCarePlan should generate a sample careplan using apply`(): Unit =
    runBlocking(Dispatchers.IO) {
      val planDefinition =
        "plans/sample-request/sample_request_plan_definition.json"
          .readFile()
          .decodeResourceFromString<PlanDefinition>()
      val patient =
        "plans/sample-request/sample_request_patient.json"
          .readFile()
          .decodeResourceFromString<Patient>()
      val library =
        "plans/sample-request/sample_request_example-1.0.0.cql.fhir.json"
          .readFile()
          .decodeResourceFromString<Library>()

      fhirEngine.create(planDefinition)
      fhirEngine.create(library)
      fhirEngine.create(patient)

      val resourceSlot = slot<Resource>()
      coEvery { defaultRepository.create(any(), capture(resourceSlot)) } answers
        {
          runBlocking(Dispatchers.IO) { fhirEngine.create(resourceSlot.captured) }
          listOf()
        }
      val carePlan =
        fhirCarePlanGenerator.generateOrUpdateCarePlan(
          planDefinition = planDefinition,
          subject = patient,
          generateCarePlanWithWorkflowApi = true,
        )!!

      assertNotNull(carePlan)
      assertNotNull(UUID.fromString(carePlan.id))
      assertEquals(planDefinition.title, carePlan.title)
      assertEquals(planDefinition.description, carePlan.description)
    }

  data class PlanDefinitionResources(
    val planDefinition: PlanDefinition,
    val patient: Patient,
    val questionnaireResponses: List<QuestionnaireResponse>,
    val structureMap: StructureMap,
    val structureMapReferral: StructureMap,
    val resourcesSlot: MutableList<Resource>,
  )

  private fun loadPlanDefinitionResources(
    planName: String,
    questionnaireResponseTags: List<String> = emptyList(),
  ): PlanDefinitionResources {
    val planDefinition =
      "plans/$planName/plandefinition.json".readFile().decodeResourceFromString<PlanDefinition>()

    val patient =
      "plans/$planName/sample/patient.json".readFile().decodeResourceFromString<Patient>()

    val questionnaireResponses =
      questionnaireResponseTags.map {
        "plans/$planName/sample/questionnaire-response-$it.json"
          .readFile()
          .decodeResourceFromString<QuestionnaireResponse>()
      }

    val structureMapRegister =
      structureMapUtilities
        .parse(
          "plans/$planName/structure-map-register.txt".readFile(),
          "${planName.uppercase().replace("-", "").replace(" ", "")}CarePlan",
        )
        .also { println(it.encodeResourceToString()) }

    val structureMapReferral =
      structureMapUtilities
        .parse("plans/structure-map-referral.txt".readFile(), "ReferralTask")
        .also { println(it.encodeResourceToString()) }

    val resourcesSlot = mutableListOf<Resource>()
    val booleanSlot = slot<Boolean>()
    coEvery { defaultRepository.create(capture(booleanSlot), capture(resourcesSlot)) } returns
      emptyList()
    coEvery { fhirEngine.search<CarePlan>(Search(ResourceType.CarePlan)) } returns listOf()
    coEvery { fhirEngine.get<StructureMap>(structureMapRegister.logicalId) } returns
      structureMapRegister
    coEvery { fhirEngine.get<StructureMap>("528a8603-2e43-4a2e-a33d-1ec2563ffd3e") } returns
      structureMapReferral

    return PlanDefinitionResources(
      planDefinition,
      patient,
      questionnaireResponses,
      structureMapRegister,
      structureMapReferral,
      resourcesSlot,
    )
  }

  private fun assertCarePlan(
    carePlan: CarePlan,
    planDefinition: PlanDefinition,
    patient: Patient,
    referenceDate: Date,
    endDate: Date?,
    visitTasks: Int,
  ) =
    assertCarePlan(
      carePlan,
      planDefinition,
      patient,
      referenceDate,
      endDate,
      visitTasks,
      Date(),
    )

  private fun assertCarePlan(
    carePlan: CarePlan,
    planDefinition: PlanDefinition,
    patient: Patient,
    referenceDate: Date,
    endDate: Date?,
    visitTasks: Int,
    dateToday: Date,
  ) {
    assertNotNull(UUID.fromString(carePlan.id))
    assertEquals(CarePlan.CarePlanStatus.ACTIVE, carePlan.status)
    assertEquals(CarePlan.CarePlanIntent.PLAN, carePlan.intent)
    assertEquals(planDefinition.title, carePlan.title)
    assertEquals(planDefinition.description, carePlan.description)
    assertEquals(patient.logicalId, carePlan.subject.extractId())
    assertEquals(DateTimeType(dateToday).value.makeItReadable(), carePlan.created.makeItReadable())
    assertEquals(patient.generalPractitionerFirstRep.extractId(), carePlan.author.extractId())

    assertEquals(referenceDate.makeItReadable(), carePlan.period.start.makeItReadable())
    assertEquals(endDate.makeItReadable(), carePlan.period.end.makeItReadable())

    assertTrue(carePlan.activityFirstRep.outcomeReference.isNotEmpty())
    assertEquals(visitTasks, carePlan.activityFirstRep.outcomeReference.size)
  }

  private fun makeVaccinesMapForPatient(patient: Patient) =
    mapOf<String, Date>(
      "BCG" to patient.birthDate,
      "OPV 0" to patient.birthDate,
      "PENTA 1" to patient.birthDate.plusDays(42),
      "OPV 1" to patient.birthDate.plusDays(42),
      "PCV 1" to patient.birthDate.plusDays(42),
      "ROTA 1" to patient.birthDate.plusDays(42),
      "PENTA 2" to patient.birthDate.plusDays(70),
      "OPV 2" to patient.birthDate.plusDays(70),
      "PCV 2" to patient.birthDate.plusDays(70),
      "ROTA 2" to patient.birthDate.plusDays(70),
      "PENTA 3" to patient.birthDate.plusDays(98),
      "OPV 3" to patient.birthDate.plusDays(98),
      "PCV 3" to patient.birthDate.plusDays(98),
      "IPV" to patient.birthDate.plusDays(98),
      "MEASLES 1" to patient.birthDate.plusMonths(9),
      "MEASLES 2" to patient.birthDate.plusMonths(15),
      "YELLOW FEVER" to patient.birthDate.plusMonths(9),
      "TYPHOID" to patient.birthDate.plusMonths(9),
      "HPV 1" to patient.birthDate.plusMonths(108),
      "HPV 2" to patient.birthDate.plusMonths(114),
    )
}

private fun Date.asYyyyMmDd(): String = this.formatDate(SDF_YYYY_MM_DD)<|MERGE_RESOLUTION|>--- conflicted
+++ resolved
@@ -720,18 +720,11 @@
     coEvery { fhirEngine.get<StructureMap>("routine-screening-sm") } returns structureMap
     coEvery { fhirEngine.search<CarePlan>(Search(ResourceType.CarePlan)) } returns listOf()
 
-<<<<<<< HEAD
-    fhirCarePlanGenerator.generateOrUpdateCarePlan(
-        planDefinition,
-        patient,
-        Bundle().addEntry(Bundle.BundleEntryComponent().apply { resource = questionnaireResponse })
-=======
     fhirCarePlanGenerator
       .generateOrUpdateCarePlan(
         planDefinition,
         patient,
         Bundle().addEntry(Bundle.BundleEntryComponent().apply { resource = questionnaireResponse }),
->>>>>>> ee60d81b
       )!!
       .also { println(it.encodeResourceToString()) }
       .also { carePlan ->
@@ -743,19 +736,11 @@
         assertEquals(patient.generalPractitionerFirstRep.extractId(), carePlan.author.extractId())
         assertEquals(
           DateTimeType.now().value.makeItReadable(),
-<<<<<<< HEAD
-          carePlan.period.start.makeItReadable()
-        )
-        assertEquals(
-          patient.birthDate.plusYears(5).makeItReadable(),
-          carePlan.period.end.makeItReadable()
-=======
           carePlan.period.start.makeItReadable(),
         )
         assertEquals(
           patient.birthDate.plusYears(5).makeItReadable(),
           carePlan.period.end.makeItReadable(),
->>>>>>> ee60d81b
         )
         // 60 - 2  = 58 TODO Fix issue with number of tasks updating relative to today's date
         assertTrue(carePlan.activityFirstRep.outcomeReference.isNotEmpty())
