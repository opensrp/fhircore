/*
 * Copyright 2021 Ona Systems, Inc
 *
 * Licensed under the Apache License, Version 2.0 (the "License");
 * you may not use this file except in compliance with the License.
 * You may obtain a copy of the License at
 *
 *       http://www.apache.org/licenses/LICENSE-2.0
 *
 * Unless required by applicable law or agreed to in writing, software
 * distributed under the License is distributed on an "AS IS" BASIS,
 * WITHOUT WARRANTIES OR CONDITIONS OF ANY KIND, either express or implied.
 * See the License for the specific language governing permissions and
 * limitations under the License.
 */

package org.smartregister.fhircore.engine.util.extension

import android.app.Application
import androidx.test.core.app.ApplicationProvider
import java.util.Calendar
import org.hl7.fhir.r4.model.Condition
import org.hl7.fhir.r4.model.DateTimeType
import org.hl7.fhir.r4.model.Enumerations
import org.hl7.fhir.r4.model.Extension
import org.hl7.fhir.r4.model.HumanName
import org.hl7.fhir.r4.model.Immunization
import org.hl7.fhir.r4.model.Patient
import org.hl7.fhir.r4.model.StringType
import org.junit.Assert
import org.junit.Test
import org.smartregister.fhircore.engine.R
import org.smartregister.fhircore.engine.robolectric.RobolectricTest

class PatientExtensionTest : RobolectricTest() {

  @Test
  fun testExtractAddressShouldReturnFullAddress() {
    val patient =
      Patient().apply {
        addAddress().apply {
          this.addLine("12 B")
          this.addLine("Gulshan")
          this.district = "Karimabad"
          this.state = "Sindh"
        }
      }

    Assert.assertEquals("12 B, Gulshan, Karimabad Sindh", patient.extractAddress())
  }

  @Test
  fun testExtractAddressAttributes() {
    val patient =
      Patient().apply {
        addAddress().apply {
          this.addLine("12 B")
          this.addLine("Gulshan")
          this.district = "Karimabad"
          this.state = "Sindh"
          this.text = "home location Karachi"
        }
      }

    Assert.assertEquals("12 B, Gulshan, Karimabad Sindh", patient.extractAddress())
    Assert.assertEquals("Karimabad", patient.extractAddressDistrict())
    Assert.assertEquals("Sindh", patient.extractAddressState())
    Assert.assertEquals("home location Karachi", patient.extractAddressText())
  }

  @Test
  fun testExtractTelecomShouldReturnTelecom() {
    val patient =
      Patient().apply {
        addTelecom().apply { this.value = "+1234" }
        addTelecom().apply { this.value = "+5678" }
      }
    val expectedList: List<String> = listOf("+1234", "+5678")
    Assert.assertEquals(expectedList, patient.extractTelecom())
<<<<<<< HEAD
=======
    if (!patient.hasManagingOrganization()) {
      Assert.assertEquals("", patient.extractManagingOrganizationReference())
    }
    if (!patient.hasGeneralPractitioner()) {
      Assert.assertEquals("", patient.extractGeneralPractitionerReference())
    }
>>>>>>> 989d5c08
  }

  @Test
  fun testExtractGeneralPractitionerShouldReturnReference() {
    val patient =
      Patient().apply { addGeneralPractitioner().apply { this.reference = "practitioner/1234" } }
    Assert.assertEquals("practitioner/1234", patient.extractGeneralPractitionerReference())
<<<<<<< HEAD
=======
    if (!patient.hasTelecom()) {
      Assert.assertEquals(null, patient.extractTelecom())
    }
>>>>>>> 989d5c08
  }

  @Test
  fun testExtractManagingOrganizationShouldReturnReference() {
    val patient =
      Patient().apply { managingOrganization.apply { this.reference = "reference/1234" } }
    Assert.assertEquals("reference/1234", patient.extractManagingOrganizationReference())
  }

  @Test
  fun testIsFamilyHeadShouldReturnTrueWithTagFamily() {
    val patient = Patient().apply { meta.addTag().display = "FamiLy" }

    Assert.assertTrue(patient.isFamilyHead())
  }

  @Test
  fun testIsFamilyHeadShouldReturnTrueWithNoTagAsFamily() {
    val patient = Patient().apply { meta.addTag().display = "Pregnant" }

    Assert.assertFalse(patient.isFamilyHead())
  }

  @Test
  fun testHasActivePregnancyShouldReturnTrueWithActivePregnancyCondition() {
    val conditions =
      listOf(
        Condition().apply {
          this.clinicalStatus.addCoding().code = "L123"
          this.clinicalStatus.addCoding().code = "active"
          this.code.addCoding().display = "OCD"
        },
        Condition().apply {
          this.clinicalStatus.addCoding().code = "L123"
          this.clinicalStatus.addCoding().code = "active"
          this.code.addCoding().display = "preGnant"
        }
      )

    Assert.assertTrue(conditions.hasActivePregnancy())
  }

  @Test
  fun testHasActivePregnancyShouldReturnFalseWithNoActivePregnancyCondition() {
    val conditions =
      listOf(
        Condition().apply {
          this.clinicalStatus.addCoding().code = "L123"
          this.clinicalStatus.addCoding().code = "active"
          this.code.addCoding().display = "OCD"
        },
        Condition().apply {
          this.clinicalStatus.addCoding().code = "L123"
          this.clinicalStatus.addCoding().code = "inactive"
          this.code.addCoding().display = "preGnant"
        }
      )

    Assert.assertFalse(conditions.hasActivePregnancy())
  }

  @Test
  fun testPregnancyConditionShouldReturnPregnancyCondition() {
    val conditions =
      listOf(
        Condition().apply {
          this.clinicalStatus.addCoding().code = "L123"
          this.clinicalStatus.addCoding().code = "active"
          this.code.addCoding().display = "OCD"
        },
        Condition().apply {
          this.clinicalStatus.addCoding().code = "L123"
          this.clinicalStatus.addCoding().code = "active"
          this.code.addCoding().display = "pregnant"
        }
      )

    Assert.assertNotNull(conditions.pregnancyCondition())
  }

  @Test
  fun testPregnancyConditionShouldReturnCondition() {
    val conditions =
      listOf(
        Condition().apply {
          this.clinicalStatus.addCoding().code = "L123"
          this.clinicalStatus.addCoding().code = "active"
          this.code.addCoding().display = "OCD"
        }
      )

    Assert.assertNotNull(conditions.pregnancyCondition())
  }

  @Test
  fun testGetAgeString() {
    val expectedAge = "1y"
    Assert.assertEquals(expectedAge, getAgeStringFromDays(365))

    val expectedAge2 = "1y 1m"
    // passing days value for 1y 1m 4d
    Assert.assertEquals(expectedAge2, getAgeStringFromDays(399))

    val expectedAge3 = "1y"
    // passing days value for 1y 1w
    Assert.assertEquals(expectedAge3, getAgeStringFromDays(372))

    val expectedAge4 = "1m"
    Assert.assertEquals(expectedAge4, getAgeStringFromDays(35))

    val expectedAge5 = "1m 2w"
    Assert.assertEquals(expectedAge5, getAgeStringFromDays(49))

    val expectedAge6 = "1w"
    Assert.assertEquals(expectedAge6, getAgeStringFromDays(7))

    val expectedAge7 = "1w 2d"
    Assert.assertEquals(expectedAge7, getAgeStringFromDays(9))

    val expectedAge8 = "3d"
    Assert.assertEquals(expectedAge8, getAgeStringFromDays(3))

    val expectedAge9 = "1y 2m"
    Assert.assertEquals(expectedAge9, getAgeStringFromDays(450))

    val expectedAge10 = "40y 3m"
    Assert.assertNotEquals(expectedAge10, getAgeStringFromDays(14700))

    val expectedAge11 = "40y"
    Assert.assertEquals(expectedAge11, getAgeStringFromDays(14700))

    val expectedAge12 = "0d"
    // if difference b/w current date and DOB is O from extractAge extension
    Assert.assertEquals(expectedAge12, getAgeStringFromDays(0))
  }

  @Test
  fun testExtractAge() {
    val patient =
      Patient().apply { birthDate = Calendar.getInstance().apply { add(Calendar.YEAR, -19) }.time }

    Assert.assertEquals("19y", patient.extractAge())
  }

  @Test
  fun testExtractFamilyName() {
    val patient =
      Patient().apply {
        addName().apply {
          addGiven("Given Name")
          family = "genealogy"
        }
      }

    Assert.assertEquals("Genealogy Family", patient.extractFamilyName())
  }

  @Test
  fun testExtractFamilyNameShouldReturnEmptyStringWhenFamilyNameIsEmptyAndGivenNameIsProvided() {
    val patient = Patient().apply { addName().apply { addGiven("Given Name") } }

    Assert.assertEquals("", patient.extractFamilyName())
  }

  @Test
  fun testExtractFamilyNameShouldReturnEmptyStringWhenFamilyNameAndGivenNameAreEmpty() {
    val patient = Patient()

    Assert.assertEquals("", patient.extractFamilyName())
  }

  @Test
  fun testExtractFamilyNameShouldReturnEmptyStringWhenFamilyNameAndGivenNameAreEmpty2() {
    val patient = Patient().apply { name = listOf() }

    Assert.assertEquals("", patient.extractFamilyName())
  }

  @Test
  fun testExtractNameShouldReturnNameWithFamilyNameOnly() {
    val patient = Patient().apply { name = listOf(HumanName().apply { family = "Doe" }) }

    Assert.assertEquals("Doe", patient.extractName())
  }

  @Test
  fun testExtractNameShouldReturnNameWithGivenNameOnly() {
    val patient =
      Patient().apply { name = listOf(HumanName().apply { given = listOf(StringType("John")) }) }

    Assert.assertEquals("John", patient.extractName())
  }

  @Test
  fun testExtractNameShouldReturnNameWhenGivenSingleGivenName() {
    val patient =
      Patient().apply {
        name =
          listOf(
            HumanName().apply {
              family = "Doe"
              given = listOf(StringType("John"))
            }
          )
      }

    Assert.assertEquals("John Doe", patient.extractName())
  }

  @Test
  fun testExtractNameShouldReturnNameWhenGivenMultipleGivenNames() {
    val patient =
      Patient().apply {
        name =
          listOf(
            HumanName().apply {
              family = "Doe"
              given = listOf(StringType("John"), StringType("Tom"))
            }
          )
      }

    Assert.assertEquals("John Tom Doe", patient.extractName())
  }

  @Test
  fun testExtractNameShouldReturnEmptyNameWhenPatientNameIsNull() {
    val patient = Patient()

    Assert.assertEquals("", patient.extractName())
  }

  @Test
  fun testTitleCaseShouldConvertStringInLowerCase() {
    val patient =
      Patient().apply { name = listOf(HumanName().apply { given = listOf(StringType("john")) }) }

    Assert.assertEquals("John", patient.extractName())
  }

  @Test
  fun testExtractGenderShouldReturnMaleStringWhenPatientGenderIsMale() {
    val patient = Patient().apply { gender = Enumerations.AdministrativeGender.MALE }

    Assert.assertEquals(
      (ApplicationProvider.getApplicationContext() as Application).getString(R.string.male),
      patient.extractGender(ApplicationProvider.getApplicationContext())
    )
  }

  @Test
  fun testExtractGenderShouldReturnFemaleStringWhenPatientGenderIsFemale() {
    val patient = Patient().apply { gender = Enumerations.AdministrativeGender.FEMALE }

    Assert.assertEquals(
      (ApplicationProvider.getApplicationContext() as Application).getString(R.string.female),
      patient.extractGender(ApplicationProvider.getApplicationContext())
    )
  }

  @Test
  fun testExtractGenderShouldReturnOtherStringWhenPatientGenderIsOther() {
    val patient = Patient().apply { gender = Enumerations.AdministrativeGender.OTHER }

    val applicationContext = (ApplicationProvider.getApplicationContext() as Application)

    Assert.assertEquals(
      applicationContext.getString(R.string.other),
      patient.extractGender(applicationContext)
    )
  }

  @Test
  fun testExtractGenderShouldReturnUnknownStringWhenPatientGenderIsUnknown() {
    val patient = Patient().apply { gender = Enumerations.AdministrativeGender.UNKNOWN }

    Assert.assertEquals(
      (ApplicationProvider.getApplicationContext() as Application).getString(R.string.unknown),
      patient.extractGender(ApplicationProvider.getApplicationContext())
    )
  }

  @Test
  fun testExtractGenderShouldReturnAnEmptyStringWhenPatientGenderIsNull() {
    val patient = Patient().apply { gender = Enumerations.AdministrativeGender.NULL }

    Assert.assertEquals("", patient.extractGender(ApplicationProvider.getApplicationContext()))
  }

  @Test
  fun testExtractAgeShouldReturnAnEmptyStringWhenPatientDoesNotHaveBirthDate() {
    val patient = Patient()

    Assert.assertEquals("", patient.extractAge())
  }

  @Test
  fun testExtractAgeShouldReturnCallGetAgeStringFromDaysWhenPatientHasBirthDate() {
    val calendar =
      Calendar.getInstance().apply { timeInMillis = (timeInMillis - (1L * 365 * 24 * 3600 * 1000)) }

    val patient = Patient().apply { birthDate = calendar.time }

    Assert.assertEquals("1y", patient.extractAge())
  }

  @Test
  fun testAtRiskShouldReturnEmptyStringWhenRiskExtensionDoesNotExist() {
    Assert.assertEquals("", Patient().atRisk())
  }

  @Test
  fun testAtRiskShouldReturnRiskValueWhenPatientHasRiskExtension() {
    val patient =
      Patient().apply { addExtension(Extension("covid-risk", StringType("covid-risk"))) }
    Assert.assertEquals("covid-risk", patient.atRisk())
  }

  @Test
  fun testGetLastSeen() {
    val calendar1YearAgo =
      Calendar.getInstance().apply { timeInMillis = (timeInMillis - (1L * 365 * 24 * 3600 * 1000)) }
    val timeNow = Calendar.getInstance().time
    val immunizations =
      listOf(
        Immunization().apply {
          occurrence = DateTimeType(timeNow)
          protocolAppliedFirstRep.doseNumberPositiveIntType.value = 2
        },
        Immunization().apply {
          occurrence = DateTimeType(calendar1YearAgo.time)
          protocolAppliedFirstRep.doseNumberPositiveIntType.value = 1
        }
      )

    Assert.assertEquals(DateTimeType(timeNow).toDisplay(), Patient().getLastSeen(immunizations))
  }
}<|MERGE_RESOLUTION|>--- conflicted
+++ resolved
@@ -77,15 +77,12 @@
       }
     val expectedList: List<String> = listOf("+1234", "+5678")
     Assert.assertEquals(expectedList, patient.extractTelecom())
-<<<<<<< HEAD
-=======
     if (!patient.hasManagingOrganization()) {
       Assert.assertEquals("", patient.extractManagingOrganizationReference())
     }
     if (!patient.hasGeneralPractitioner()) {
       Assert.assertEquals("", patient.extractGeneralPractitionerReference())
     }
->>>>>>> 989d5c08
   }
 
   @Test
@@ -93,12 +90,9 @@
     val patient =
       Patient().apply { addGeneralPractitioner().apply { this.reference = "practitioner/1234" } }
     Assert.assertEquals("practitioner/1234", patient.extractGeneralPractitionerReference())
-<<<<<<< HEAD
-=======
     if (!patient.hasTelecom()) {
       Assert.assertEquals(null, patient.extractTelecom())
     }
->>>>>>> 989d5c08
   }
 
   @Test
