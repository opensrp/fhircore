/*
 * Copyright 2021-2023 Ona Systems, Inc
 *
 * Licensed under the Apache License, Version 2.0 (the "License");
 * you may not use this file except in compliance with the License.
 * You may obtain a copy of the License at
 *
 *       http://www.apache.org/licenses/LICENSE-2.0
 *
 * Unless required by applicable law or agreed to in writing, software
 * distributed under the License is distributed on an "AS IS" BASIS,
 * WITHOUT WARRANTIES OR CONDITIONS OF ANY KIND, either express or implied.
 * See the License for the specific language governing permissions and
 * limitations under the License.
 */

package org.smartregister.fhircore.engine.util.extension

import android.app.Application
import androidx.test.core.app.ApplicationProvider
import androidx.test.platform.app.InstrumentationRegistry
import java.time.LocalDate
import java.time.ZoneId
import java.util.Calendar
import java.util.Date
import org.hl7.fhir.r4.model.Enumerations
import org.hl7.fhir.r4.model.Patient
import org.junit.Assert
import org.junit.Test
import org.smartregister.fhircore.engine.R
import org.smartregister.fhircore.engine.robolectric.RobolectricTest

class PatientExtensionTest : RobolectricTest() {

  private val context = InstrumentationRegistry.getInstrumentation().context

  private fun getDateFromDaysAgo(daysAgo: Long): Date {
    val localDate = LocalDate.now().minusDays(daysAgo)
    return Date.from(localDate.atStartOfDay(ZoneId.systemDefault()).toInstant())
  }

  @Test
  fun testGetAgeString() {
    val expectedAge = "1y"
    Assert.assertEquals(expectedAge, calculateAge(getDateFromDaysAgo(365), context))

    val expectedAge2 = "1y 1m"
    // passing days value for 1y 1m
    Assert.assertEquals(expectedAge2, calculateAge(getDateFromDaysAgo(399), context))

    val expectedAge3 = "1y"
    // passing days value for 1y 1w
    Assert.assertEquals(expectedAge3, calculateAge(getDateFromDaysAgo(372), context))

    val expectedAge4 = "1m"
    Assert.assertEquals(expectedAge4, calculateAge(getDateFromDaysAgo(32), context))

<<<<<<< HEAD
    // TODO assess the reason of the intermittent failure here: could be how we create the date
    val expectedAge5 = "1m 3w"
    Assert.assertEquals(expectedAge5, calculateAge(getDateFromDaysAgo(50), context))
=======
    val expectedAge5 =
      "1m 3w" // Test is flaky and period dependent - it(+ Code) should be refactored
    Assert.assertEquals(expectedAge5, calculateAge(getDateFromDaysAgo(49), context))
>>>>>>> 4211052d

    val expectedAge6 = "1w"
    Assert.assertEquals(expectedAge6, calculateAge(getDateFromDaysAgo(7), context))

    val expectedAge7 = "1w 2d"
    Assert.assertEquals(expectedAge7, calculateAge(getDateFromDaysAgo(9), context))

    val expectedAge8 = "3d"
    Assert.assertEquals(expectedAge8, calculateAge(getDateFromDaysAgo(3), context))

    val expectedAge9 = "1y 2m"
    Assert.assertEquals(expectedAge9, calculateAge(getDateFromDaysAgo(450), context))

    val expectedAge10 = "40y 3m"
    Assert.assertNotEquals(expectedAge10, calculateAge(getDateFromDaysAgo(14700), context))

    val expectedAge11 = "40y"
    Assert.assertEquals(expectedAge11, calculateAge(getDateFromDaysAgo(14700), context))

    val expectedAge12 = "0d"
    // if difference b/w current date and DOB is O from extractAge extension
    Assert.assertEquals(expectedAge12, calculateAge(getDateFromDaysAgo(0), context))

    val expectedAge13 = "1y 6m"
    // passing days value for 1y 6m
    Assert.assertEquals(expectedAge13, calculateAge(getDateFromDaysAgo(550), context))

    val expectedAge14 = "5y"
    // passing days value for 5y
    Assert.assertEquals(expectedAge14, calculateAge(getDateFromDaysAgo(1826), context))
  }

  @Test
  fun testExtractAge() {
    val patient =
      Patient().apply { birthDate = Calendar.getInstance().apply { add(Calendar.YEAR, -19) }.time }

    Assert.assertEquals("19y", patient.extractAge(context))
  }

  @Test
  fun testExtractGenderShouldReturnMaleStringWhenPatientGenderIsMale() {
    val patient = Patient().apply { gender = Enumerations.AdministrativeGender.MALE }

    Assert.assertEquals(
      (ApplicationProvider.getApplicationContext() as Application).getString(R.string.male),
      patient.extractGender(ApplicationProvider.getApplicationContext())
    )
  }

  @Test
  fun testExtractGenderShouldReturnFemaleStringWhenPatientGenderIsFemale() {
    val patient = Patient().apply { gender = Enumerations.AdministrativeGender.FEMALE }

    Assert.assertEquals(
      (ApplicationProvider.getApplicationContext() as Application).getString(R.string.female),
      patient.extractGender(ApplicationProvider.getApplicationContext())
    )
  }

  @Test
  fun testExtractGenderShouldReturnOtherStringWhenPatientGenderIsOther() {
    val patient = Patient().apply { gender = Enumerations.AdministrativeGender.OTHER }

    val applicationContext = (ApplicationProvider.getApplicationContext() as Application)

    Assert.assertEquals(
      applicationContext.getString(R.string.other),
      patient.extractGender(applicationContext)
    )
  }

  @Test
  fun testExtractGenderShouldReturnUnknownStringWhenPatientGenderIsUnknown() {
    val patient = Patient().apply { gender = Enumerations.AdministrativeGender.UNKNOWN }

    Assert.assertEquals(
      (ApplicationProvider.getApplicationContext() as Application).getString(R.string.unknown),
      patient.extractGender(ApplicationProvider.getApplicationContext())
    )
  }

  @Test
  fun testExtractGenderShouldReturnAnEmptyStringWhenPatientGenderIsNull() {
    val patient = Patient().apply { gender = Enumerations.AdministrativeGender.NULL }

    Assert.assertEquals("", patient.extractGender(ApplicationProvider.getApplicationContext()))
  }

  @Test
  fun testExtractAgeShouldReturnAnEmptyStringWhenPatientDoesNotHaveBirthDate() {
    val patient = Patient()

    Assert.assertEquals("", patient.extractAge(context))
  }

  @Test
  fun testExtractAgeShouldReturnCallGetAgeStringFromDaysWhenPatientHasBirthDate() {
    val calendar =
      Calendar.getInstance().apply { timeInMillis = (timeInMillis - (1L * 365 * 24 * 3600 * 1000)) }

    val patient = Patient().apply { birthDate = calendar.time }

    Assert.assertEquals("1y", patient.extractAge(context))
  }

  @Test
  fun testTranslateMaleGender() {
    val patient = Patient().apply { gender = Enumerations.AdministrativeGender.MALE }
    Assert.assertEquals(
      "Male",
      patient.gender.translateGender(ApplicationProvider.getApplicationContext())
    )
  }

  @Test
  fun testTranslateFemaleGender() {
    val patient = Patient().apply { gender = Enumerations.AdministrativeGender.FEMALE }
    Assert.assertEquals(
      "Female",
      patient.gender.translateGender(ApplicationProvider.getApplicationContext())
    )
  }

  @Test
  fun testTranslateGenderReturnsUnknownWhenValeIsNotMaleOrFemale() {
    val patient = Patient().apply { gender = Enumerations.AdministrativeGender.OTHER }
    Assert.assertEquals(
      "Unknown",
      patient.gender.translateGender(ApplicationProvider.getApplicationContext())
    )
  }
}<|MERGE_RESOLUTION|>--- conflicted
+++ resolved
@@ -55,15 +55,9 @@
     val expectedAge4 = "1m"
     Assert.assertEquals(expectedAge4, calculateAge(getDateFromDaysAgo(32), context))
 
-<<<<<<< HEAD
-    // TODO assess the reason of the intermittent failure here: could be how we create the date
+    // TODO Test is flaky and period dependent - it(+ Code) should be refactored
     val expectedAge5 = "1m 3w"
-    Assert.assertEquals(expectedAge5, calculateAge(getDateFromDaysAgo(50), context))
-=======
-    val expectedAge5 =
-      "1m 3w" // Test is flaky and period dependent - it(+ Code) should be refactored
     Assert.assertEquals(expectedAge5, calculateAge(getDateFromDaysAgo(49), context))
->>>>>>> 4211052d
 
     val expectedAge6 = "1w"
     Assert.assertEquals(expectedAge6, calculateAge(getDateFromDaysAgo(7), context))
