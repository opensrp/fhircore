map "http://hl7.org/fhir/StructureMap/737a86d6-ad63-4345-8753-1e605438d1ee" = 'SickChildCarePlan'

uses "http://hl7.org/fhir/StructureDefinition/Parameters" as source
uses "http://hl7.org/fhir/StructureDefinition/CarePlan" as target

group SickChildCarePlan(source src : Parameters, target tgt: CarePlan) {
    src -> evaluate(src, $this.parameter.where(name='subject').resource) as subject,
            evaluate(src, $this.parameter.where(name='definition').resource) as definition,
            evaluate(src, $this.parameter.where(name='depends-on').resource.entry.resource) as questionnaireResponse,
            evaluate(src, $this.parameter.where(name='period').value) as period
            then ExtractTask(period, subject, tgt) "r_careplan";
}

group ExtractTask(
    source period: Period,
    source subject : Patient,
    target careplan: CarePlan){

    // fill task into careplan contained and add reference in activity.outcome
    subject -> create('Task') as task then {
        subject -> task.id = uuid(),
               task.identifier = create('Identifier') as iden, iden.value = uuid(), iden.use = 'official',
               task.status = 'ready',
               task.intent = 'plan',
               task.executionPeriod = period,
               task.priority = 'routine',
               task.description = 'Sick Child Follow Up Task',
<<<<<<< HEAD
               task.for = create('Reference') as ref, ref.reference = evaluate(subject,  'Patient/' + $this.id.replaceMatches('/_history/.*', '')),
=======
               task.for = create('Reference') as ref, ref.reference = evaluate(subject,  $this.type().name + $this.id.replaceMatches('/_history/.*', '')),
>>>>>>> 4c847399
               task.basedOn = reference(careplan),
               task.authoredOn = evaluate(subject, now()),
               task.requester = evaluate(subject, $this.generalPractitioner.first()),
               task.owner = evaluate(subject, $this.generalPractitioner.first()) "r_task_data";

        // sick child followup form
        subject -> task.reasonReference = create('Reference') as ref, ref.reference = 'Questionnaire/131898' "r_task_reason_ref";

        // create activity.detail of type/kind Task for this Task if not exists
        subject where(careplan.activity.where(detail.kind = 'Task').exists().not())
                -> careplan.activity = create('CarePlan_Activity') as activity then {
                   subject -> activity.detail = create('CarePlan_ActivityDetail') as det then {
                       subject -> det.kind = 'Task' "r_act_det_data";
                   } "r_act_det";
               } "r_cp_acti";

        // add task to careplan only if its valid and not expired
        subject where(task.executionPeriod.start <= careplan.period.end and (task.executionPeriod.start >= today() or task.executionPeriod.end >= today())) then {
                 subject -> evaluate(careplan, activity.where(detail.kind = 'Task')) as activity,
                            activity.outcomeReference = reference(task) "r_cp_task_ref";
                 subject -> careplan.contained = task  "r_add_task";
        } "r_cp_task";
    } "r_task";
}<|MERGE_RESOLUTION|>--- conflicted
+++ resolved
@@ -25,11 +25,7 @@
                task.executionPeriod = period,
                task.priority = 'routine',
                task.description = 'Sick Child Follow Up Task',
-<<<<<<< HEAD
-               task.for = create('Reference') as ref, ref.reference = evaluate(subject,  'Patient/' + $this.id.replaceMatches('/_history/.*', '')),
-=======
                task.for = create('Reference') as ref, ref.reference = evaluate(subject,  $this.type().name + $this.id.replaceMatches('/_history/.*', '')),
->>>>>>> 4c847399
                task.basedOn = reference(careplan),
                task.authoredOn = evaluate(subject, now()),
                task.requester = evaluate(subject, $this.generalPractitioner.first()),
