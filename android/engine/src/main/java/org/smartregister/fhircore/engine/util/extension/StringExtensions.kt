/*
 * Copyright 2021 Ona Systems, Inc
 *
 * Licensed under the Apache License, Version 2.0 (the "License");
 * you may not use this file except in compliance with the License.
 * You may obtain a copy of the License at
 *
 *       http://www.apache.org/licenses/LICENSE-2.0
 *
 * Unless required by applicable law or agreed to in writing, software
 * distributed under the License is distributed on an "AS IS" BASIS,
 * WITHOUT WARRANTIES OR CONDITIONS OF ANY KIND, either express or implied.
 * See the License for the specific language governing permissions and
 * limitations under the License.
 */

package org.smartregister.fhircore.engine.util.extension

import android.annotation.SuppressLint
import java.text.MessageFormat
import java.text.SimpleDateFormat
import java.util.Date
import java.util.Locale
import java.util.regex.Pattern
import org.apache.commons.text.CaseUtils
import org.apache.commons.text.StringSubstitutor

/**
 * Sample template string: { "saveFamilyButtonText" : {{ family.button.save }} } Sample properties
 * file content: family.button.save=Save Family
 *
 * @param lookupMap The Map with the key value items to be used for interpolation
 * @param prefix The prefix of the key variable to interpolate. In the above example it is {{.
 * Default is @{
 * @param suffix The prefix of the key/variable to interpolate. In the above example it is }}.
 * Default is }
 *
 * @return String with the interpolated value. For the sample case above this would be: {
 * "saveFamilyButtonText" : "Save Family" }
 */
fun String.interpolate(
  lookupMap: Map<String, Any>,
  prefix: String = "@{",
  suffix: String = "}"
): String =
  StringSubstitutor.replace(
    this.replace(Pattern.quote(prefix).plus(".*?").plus(Pattern.quote(suffix)).toRegex()) {
      it.value.replace("\\s+".toRegex(), "")
    },
    lookupMap,
    prefix,
    suffix
  )

/**
 * Wrapper method around the Java text formatter
 *
 * Example string format: Name {0} {1}, Age {2}
 *
 * @param locale this is the Locale to use e.g. Locale.ENGLISH
 * @param arguments this is a variable number of values to replace placeholders in order
 *
 * @return the interpolated string with the placeholder variables replaced with the arguments
 * values.
 *
 * In the example above, the result for passing arguments John, Doe, 35 would be: Name John Doe, Age
 * 35
 */
fun String.messageFormat(locale: Locale?, vararg arguments: Any?): String? =
  MessageFormat(this, locale).format(arguments)

/**
 * Creates identifier from string text by doing clean up on the passed value
 * @return string.properties key to be used in string look ups
 */
fun String.translationPropertyKey(): String {
  return this.trim { it <= ' ' }.lowercase(Locale.ENGLISH).replace(" ".toRegex(), ".")
}

/**
 * This property returns the substring of the filepath after the last period '.' which is the
 * extension
 *
 * e.g /file/path/to/strings.txt would return txt
 */
val String.fileExtension
  get() = this.substringAfterLast('.')

/** Function that converts snake_case string to camelCase */
fun String.camelCase(): String = CaseUtils.toCamelCase(this, false, '_')

/**
 * Get the practitioner endpoint url and append the keycloak-uuid. The original String is assumed to
 * be a keycloak-uuid.
 */
fun String.practitionerEndpointUrl(): String = "practitioner-details?keycloak-uuid=$this"

<<<<<<< HEAD
/** Convert the string to date */
@SuppressLint("SimpleDateFormat")
fun String.getYyyMmDd(format: String): Date? = SimpleDateFormat(format).parse(this)
=======
/** Remove double white spaces from text and also remove space before comma */
fun String.removeExtraWhiteSpaces(): String =
  this.replace("\\s+".toRegex(), " ").replace(" ,", ",").trim()

/** Return an abbreviation for the provided string */
fun String?.abbreviate() = this?.firstOrNull() ?: ""
>>>>>>> 84a06755
<|MERGE_RESOLUTION|>--- conflicted
+++ resolved
@@ -16,7 +16,6 @@
 
 package org.smartregister.fhircore.engine.util.extension
 
-import android.annotation.SuppressLint
 import java.text.MessageFormat
 import java.text.SimpleDateFormat
 import java.util.Date
@@ -95,15 +94,12 @@
  */
 fun String.practitionerEndpointUrl(): String = "practitioner-details?keycloak-uuid=$this"
 
-<<<<<<< HEAD
-/** Convert the string to date */
-@SuppressLint("SimpleDateFormat")
-fun String.getYyyMmDd(format: String): Date? = SimpleDateFormat(format).parse(this)
-=======
 /** Remove double white spaces from text and also remove space before comma */
 fun String.removeExtraWhiteSpaces(): String =
   this.replace("\\s+".toRegex(), " ").replace(" ,", ",").trim()
 
 /** Return an abbreviation for the provided string */
 fun String?.abbreviate() = this?.firstOrNull() ?: ""
->>>>>>> 84a06755
+
+fun String.parseDate(pattern: String): Date? =
+  SimpleDateFormat(pattern, Locale.ENGLISH).tryParse(this)