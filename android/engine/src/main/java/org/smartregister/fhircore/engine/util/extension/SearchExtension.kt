--- conflicted
+++ resolved
@@ -54,59 +54,15 @@
 }
 
 fun Search.filterBy(filter: SearchFilter) {
-<<<<<<< HEAD
   if (filter.valueCoding != null) filterToken(filter)
   else if (filter.valueReference != null) filterReference(filter)
-=======
-  when (filter.filterType) {
-    Enumerations.SearchParamType.TOKEN -> filterToken(filter)
-    Enumerations.SearchParamType.STRING -> filterString(filter)
-    else ->
-      throw UnsupportedOperationException("Can not apply ${filter.filterType} as search filter")
-  }
->>>>>>> f84325f9
 }
 
 fun Search.filterToken(filter: SearchFilter) {
   // TODO TokenFilter in SDK is not fully implemented and ignores all types but Coding
-<<<<<<< HEAD
   filter(TokenClientParam(filter.key), { value = of(filter.valueCoding!!.asCoding()) })
 }
 
 fun Search.filterReference(filter: SearchFilter) {
   filter(ReferenceClientParam(filter.key), { value = filter.valueReference!!.referencePart() })
-=======
-  when (filter.valueType) {
-    Enumerations.DataType.CODING ->
-      filter(TokenClientParam(filter.key), { value = of(filter.valueCoding!!.asCoding()) })
-    Enumerations.DataType.CODEABLECONCEPT ->
-      filter(TokenClientParam(filter.key), { value = of(filter.valueCoding!!.asCodeableConcept()) })
-    else ->
-      throw UnsupportedOperationException("SDK does not support value type ${filter.valueType}")
-  }
-}
-
-fun Search.filterString(filter: SearchFilter) {
-  // TODO StringFilter in SDK is not fully implemented and ignores all types but String and Boolean
-  when (filter.valueType) {
-    Enumerations.DataType.STRING ->
-      filter(
-        StringClientParam(filter.key),
-        {
-          this.modifier = StringFilterModifier.MATCHES_EXACTLY
-          this.value = filter.valueString!!
-        }
-      )
-    Enumerations.DataType.BOOLEAN ->
-      filter(
-        StringClientParam(filter.key),
-        {
-          this.modifier = StringFilterModifier.MATCHES_EXACTLY
-          this.value = filter.valueBoolean.toString()
-        }
-      )
-    else ->
-      throw UnsupportedOperationException("SDK does not support value type ${filter.valueType}")
-  }
->>>>>>> f84325f9
 }