--- conflicted
+++ resolved
@@ -457,11 +457,7 @@
         .getTracingAttempt(list = listResource)
         .copy(reasons = tasks.mapNotNull { task -> task.reasonCode?.codingFirstRep?.code })
 
-<<<<<<< HEAD
-    val oldestTaskDate = tasks.minOfOrNull { it.authoredOn ?: it.executionPeriod.start }
-=======
     val oldestTaskDate = tasks.minOfOrNull { it.authoredOn ?: Date() }
->>>>>>> 2fe7a380
     val pregnancyStatus = defaultRepository.getPregnancyStatus(this.logicalId)
 
     return RegisterData.TracingRegisterData(
