/*
 * Copyright 2021 Ona Systems, Inc
 *
 * Licensed under the Apache License, Version 2.0 (the "License");
 * you may not use this file except in compliance with the License.
 * You may obtain a copy of the License at
 *
 *       http://www.apache.org/licenses/LICENSE-2.0
 *
 * Unless required by applicable law or agreed to in writing, software
 * distributed under the License is distributed on an "AS IS" BASIS,
 * WITHOUT WARRANTIES OR CONDITIONS OF ANY KIND, either express or implied.
 * See the License for the specific language governing permissions and
 * limitations under the License.
 */

package org.smartregister.fhircore.engine.util

import java.text.SimpleDateFormat
import java.util.Calendar
import java.util.Locale
import org.hl7.fhir.r4.model.DateTimeType
import org.joda.time.DateTime
import org.joda.time.format.DateTimeFormat
import org.joda.time.format.DateTimeFormatter

object DateUtils {

<<<<<<< HEAD
  fun addDays(initialDate: String, daysToAdd: Int = 0, returnDateFormat: String = "M-d-Y"): String {
=======
  private var simpleDateFormat = SimpleDateFormat("MM-dd-yyyy", Locale.getDefault())

  fun addDays(
    initialDate: String,
    daysToAdd: Int = 0,
    returnDateFormat: String = "M-d-Y",
    dateTimeFormat: String? = null
  ): String {
>>>>>>> 61e21a03
    val fmt: DateTimeFormatter = DateTimeFormat.forPattern(returnDateFormat)
    val date: DateTime =
      if (dateTimeFormat == null) DateTime.parse(initialDate)
      else DateTime.parse(initialDate, DateTimeFormat.forPattern(dateTimeFormat))
    return date.plusDays(daysToAdd).toString(fmt)
  }

  fun hasPastDays(initialDate: DateTimeType, days: Int = 0): Boolean {
    val copy = initialDate.copy()
    copy.add(Calendar.DATE, days)
    return copy.after(DateTimeType.now())
  }

  fun simpleDateFormat(pattern: String = "hh:mm aa, MMM d") =
    SimpleDateFormat(pattern, Locale.getDefault())
}<|MERGE_RESOLUTION|>--- conflicted
+++ resolved
@@ -26,18 +26,12 @@
 
 object DateUtils {
 
-<<<<<<< HEAD
-  fun addDays(initialDate: String, daysToAdd: Int = 0, returnDateFormat: String = "M-d-Y"): String {
-=======
-  private var simpleDateFormat = SimpleDateFormat("MM-dd-yyyy", Locale.getDefault())
-
   fun addDays(
     initialDate: String,
     daysToAdd: Int = 0,
     returnDateFormat: String = "M-d-Y",
     dateTimeFormat: String? = null
   ): String {
->>>>>>> 61e21a03
     val fmt: DateTimeFormatter = DateTimeFormat.forPattern(returnDateFormat)
     val date: DateTime =
       if (dateTimeFormat == null) DateTime.parse(initialDate)
