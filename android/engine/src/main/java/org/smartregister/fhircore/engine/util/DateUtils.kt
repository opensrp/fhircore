/*
 * Copyright 2021 Ona Systems, Inc
 *
 * Licensed under the Apache License, Version 2.0 (the "License");
 * you may not use this file except in compliance with the License.
 * You may obtain a copy of the License at
 *
 *       http://www.apache.org/licenses/LICENSE-2.0
 *
 * Unless required by applicable law or agreed to in writing, software
 * distributed under the License is distributed on an "AS IS" BASIS,
 * WITHOUT WARRANTIES OR CONDITIONS OF ANY KIND, either express or implied.
 * See the License for the specific language governing permissions and
 * limitations under the License.
 */

package org.smartregister.fhircore.engine.util

import java.text.SimpleDateFormat
import java.util.Calendar
import java.util.Locale
import org.hl7.fhir.r4.model.DateTimeType
import org.joda.time.DateTime
import org.joda.time.format.DateTimeFormat
import org.joda.time.format.DateTimeFormatter

object DateUtils {

  fun addDays(
    initialDate: String,
    daysToAdd: Int = 0,
    returnDateFormat: String = "M-d-Y",
    dateTimeFormat: String? = null
  ): String {
    val fmt: DateTimeFormatter = DateTimeFormat.forPattern(returnDateFormat)
    val date: DateTime =
      if (dateTimeFormat == null) DateTime.parse(initialDate)
      else DateTime.parse(initialDate, DateTimeFormat.forPattern(dateTimeFormat))
    return date.plusDays(daysToAdd).toString(fmt)
  }

  fun hasPastDays(initialDate: DateTimeType, days: Int = 0): Boolean {
    val copy = initialDate.copy()
    copy.add(Calendar.DATE, days)
    return copy.after(DateTimeType.now())
  }

<<<<<<< HEAD
  fun Date.makeItReadable(): String = simpleDateFormat.format(this)

  fun Date.toHumanDisplay(): String =
    SimpleDateFormat("MMM d, yyyy h:mm:ss a", Locale.getDefault()).format(this)
=======
  fun simpleDateFormat(pattern: String = "hh:mm aa, MMM d") =
    SimpleDateFormat(pattern, Locale.getDefault())
>>>>>>> bde56516
}<|MERGE_RESOLUTION|>--- conflicted
+++ resolved
@@ -45,13 +45,11 @@
     return copy.after(DateTimeType.now())
   }
 
-<<<<<<< HEAD
   fun Date.makeItReadable(): String = simpleDateFormat.format(this)
 
   fun Date.toHumanDisplay(): String =
     SimpleDateFormat("MMM d, yyyy h:mm:ss a", Locale.getDefault()).format(this)
-=======
+
   fun simpleDateFormat(pattern: String = "hh:mm aa, MMM d") =
     SimpleDateFormat(pattern, Locale.getDefault())
->>>>>>> bde56516
 }