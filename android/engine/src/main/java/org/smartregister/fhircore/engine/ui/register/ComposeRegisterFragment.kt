/*
 * Copyright 2021 Ona Systems, Inc
 *
 * Licensed under the Apache License, Version 2.0 (the "License");
 * you may not use this file except in compliance with the License.
 * You may obtain a copy of the License at
 *
 *       http://www.apache.org/licenses/LICENSE-2.0
 *
 * Unless required by applicable law or agreed to in writing, software
 * distributed under the License is distributed on an "AS IS" BASIS,
 * WITHOUT WARRANTIES OR CONDITIONS OF ANY KIND, either express or implied.
 * See the License for the specific language governing permissions and
 * limitations under the License.
 */

package org.smartregister.fhircore.engine.ui.register

import android.os.Bundle
import android.view.LayoutInflater
import android.view.ViewGroup
import androidx.compose.runtime.Composable
import androidx.compose.runtime.collectAsState
import androidx.compose.runtime.getValue
import androidx.compose.runtime.livedata.observeAsState
import androidx.compose.ui.Modifier
import androidx.compose.ui.platform.ComposeView
import androidx.compose.ui.platform.ViewCompositionStrategy
import androidx.paging.compose.LazyPagingItems
import androidx.paging.compose.collectAsLazyPagingItems
import kotlinx.coroutines.flow.emptyFlow
import org.smartregister.fhircore.engine.configuration.view.ConfigurableComposableView
import org.smartregister.fhircore.engine.configuration.view.RegisterViewConfiguration
import org.smartregister.fhircore.engine.ui.components.LoaderDialog
import org.smartregister.fhircore.engine.ui.components.PaginatedRegister
import org.smartregister.fhircore.engine.ui.theme.AppTheme

abstract class ComposeRegisterFragment<I : Any, O : Any> :
  BaseRegisterFragment<I, O>(), ConfigurableComposableView<RegisterViewConfiguration> {

  override fun onCreateView(
    inflater: LayoutInflater,
    container: ViewGroup?,
    savedInstanceState: Bundle?
  ) =
    ComposeView(requireContext()).apply {
      setViewCompositionStrategy(ViewCompositionStrategy.DisposeOnViewTreeLifecycleDestroyed)
      setContent {
        AppTheme {
          val registerData = registerDataViewModel.registerData.collectAsState(emptyFlow())
          val pagingItems = registerData.value.collectAsLazyPagingItems()
          val showResultsCount by registerDataViewModel.showResultsCount.observeAsState(false)
          val showLoader by registerDataViewModel.showLoader.observeAsState(false)
<<<<<<< HEAD
          val showPageCount by registerDataViewModel.showPageCount.observeAsState(false)

          if (showLoader) LoaderDialog(modifier = Modifier)
=======
          val modifier = Modifier
          if (showLoader) LoaderDialog(modifier = modifier)
>>>>>>> 4c6c8bb6
          PaginatedRegister(
            loadState = pagingItems.loadState.refresh,
            showResultsCount = showResultsCount,
            resultCount = pagingItems.itemCount,
<<<<<<< HEAD
            body = { ConstructRegisterList(pagingItems) },
            showPageCount = showPageCount,
=======
            body = { ConstructRegisterList(pagingItems, modifier) },
>>>>>>> 4c6c8bb6
            currentPage = registerDataViewModel.currentPage(),
            pagesCount = registerDataViewModel.countPages(),
            previousButtonClickListener = { registerDataViewModel.previousPage() },
            nextButtonClickListener = { registerDataViewModel.nextPage() },
            modifier = modifier
          )
        }
      }
    }

<<<<<<< HEAD
  @Composable abstract fun ConstructRegisterList(pagingItems: LazyPagingItems<O>)

  override fun configureViews(registerViewConfiguration: RegisterViewConfiguration) {
    registerDataViewModel.updateViewConfigurations(registerViewConfiguration)
  }
=======
  @Composable
  abstract fun ConstructRegisterList(pagingItems: LazyPagingItems<O>, modifier: Modifier)
>>>>>>> 4c6c8bb6
}<|MERGE_RESOLUTION|>--- conflicted
+++ resolved
@@ -51,24 +51,15 @@
           val pagingItems = registerData.value.collectAsLazyPagingItems()
           val showResultsCount by registerDataViewModel.showResultsCount.observeAsState(false)
           val showLoader by registerDataViewModel.showLoader.observeAsState(false)
-<<<<<<< HEAD
           val showPageCount by registerDataViewModel.showPageCount.observeAsState(false)
-
+          val modifier = Modifier
           if (showLoader) LoaderDialog(modifier = Modifier)
-=======
-          val modifier = Modifier
-          if (showLoader) LoaderDialog(modifier = modifier)
->>>>>>> 4c6c8bb6
           PaginatedRegister(
             loadState = pagingItems.loadState.refresh,
             showResultsCount = showResultsCount,
             resultCount = pagingItems.itemCount,
-<<<<<<< HEAD
-            body = { ConstructRegisterList(pagingItems) },
+            body = { ConstructRegisterList(pagingItems, modifier) },
             showPageCount = showPageCount,
-=======
-            body = { ConstructRegisterList(pagingItems, modifier) },
->>>>>>> 4c6c8bb6
             currentPage = registerDataViewModel.currentPage(),
             pagesCount = registerDataViewModel.countPages(),
             previousButtonClickListener = { registerDataViewModel.previousPage() },
@@ -79,14 +70,10 @@
       }
     }
 
-<<<<<<< HEAD
-  @Composable abstract fun ConstructRegisterList(pagingItems: LazyPagingItems<O>)
+  @Composable
+  abstract fun ConstructRegisterList(pagingItems: LazyPagingItems<O>, modifier: Modifier)
 
   override fun configureViews(registerViewConfiguration: RegisterViewConfiguration) {
     registerDataViewModel.updateViewConfigurations(registerViewConfiguration)
   }
-=======
-  @Composable
-  abstract fun ConstructRegisterList(pagingItems: LazyPagingItems<O>, modifier: Modifier)
->>>>>>> 4c6c8bb6
 }