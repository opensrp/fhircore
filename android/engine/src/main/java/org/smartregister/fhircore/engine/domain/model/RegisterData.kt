/*
 * Copyright 2021 Ona Systems, Inc
 *
 * Licensed under the Apache License, Version 2.0 (the "License");
 * you may not use this file except in compliance with the License.
 * You may obtain a copy of the License at
 *
 *       http://www.apache.org/licenses/LICENSE-2.0
 *
 * Unless required by applicable law or agreed to in writing, software
 * distributed under the License is distributed on an "AS IS" BASIS,
 * WITHOUT WARRANTIES OR CONDITIONS OF ANY KIND, either express or implied.
 * See the License for the specific language governing permissions and
 * limitations under the License.
 */

package org.smartregister.fhircore.engine.domain.model

import java.util.Date
import org.hl7.fhir.r4.model.Enumerations
import org.hl7.fhir.r4.model.Reference

sealed class RegisterData(open val logicalId: String, open val name: String) {
  data class DefaultRegisterData(
    override val logicalId: String,
    override val name: String,
    val gender: Enumerations.AdministrativeGender,
    val age: String
  ) : RegisterData(logicalId = logicalId, name = name)

  data class FamilyRegisterData(
    override val logicalId: String,
    override val name: String,
    val identifier: String? = null,
    val address: String,
    val head: FamilyMemberRegisterData? = null,
    val members: List<FamilyMemberRegisterData> = emptyList(),
    val servicesDue: Int? = null,
    val servicesOverdue: Int? = null,
    val lastSeen: String? = null
  ) : RegisterData(logicalId = logicalId, name = name)

  data class FamilyMemberRegisterData(
    override val logicalId: String,
    override val name: String,
    val identifier: String? = null,
    val age: String,
    val birthdate: Date?,
    val gender: String,
    val isHead: Boolean,
    val pregnant: Boolean = false,
    val deathDate: Date? = null,
    val servicesDue: Int? = null,
    val servicesOverdue: Int? = null
  ) : RegisterData(logicalId = logicalId, name = name)

  data class AncRegisterData(
    override val logicalId: String,
    override val name: String,
    val identifier: String? = null,
    val gender: Enumerations.AdministrativeGender,
    val age: String,
    val address: String,
    val visitStatus: VisitStatus,
    val servicesDue: Int? = null,
    val servicesOverdue: Int? = null,
    val familyName: String? = null
  ) : RegisterData(logicalId = logicalId, name = name)

  data class HivRegisterData(
    override val logicalId: String,
    override val name: String,
    val identifier: String? = null,
    val gender: Enumerations.AdministrativeGender,
    val age: String,
    val address: String,
    val givenName: String = "",
    val familyName: String = "",
    val phoneContacts: List<String>? = null,
    val practitioners: List<Reference>? = null,
    val chwAssigned: String,
    val healthStatus: HealthStatus,
    val isPregnant: Boolean = false,
    val isBreastfeeding: Boolean = false,
  ) : RegisterData(logicalId = logicalId, name = name)

  data class AppointmentRegisterData(
    override val logicalId: String,
    override val name: String,
    val identifier: String? = null,
    val gender: Enumerations.AdministrativeGender,
    val age: String,
    val address: String,
    val familyName: String? = null,
    val phoneContacts: List<String>? = null,
    val practitioners: List<Reference>? = null,
    val chwAssigned: String
  ) : RegisterData(logicalId = logicalId, name = name)

  data class TracingRegisterData(
    override val logicalId: String,
    override val name: String,
    val identifier: String? = null,
    val gender: Enumerations.AdministrativeGender,
    val familyName: String? = null,
    val healthStatus: HealthStatus,
    val isPregnant: Boolean = false,
    val isBreastfeeding: Boolean = false,
<<<<<<< HEAD
    val attempts: List<Any> = emptyList(),
=======
    val attempts: Int,
>>>>>>> f1c9c66b
    val reasons: List<String> = emptyList()
  ) : RegisterData(logicalId = logicalId, name = name)
}<|MERGE_RESOLUTION|>--- conflicted
+++ resolved
@@ -106,11 +106,7 @@
     val healthStatus: HealthStatus,
     val isPregnant: Boolean = false,
     val isBreastfeeding: Boolean = false,
-<<<<<<< HEAD
-    val attempts: List<Any> = emptyList(),
-=======
     val attempts: Int,
->>>>>>> f1c9c66b
     val reasons: List<String> = emptyList()
   ) : RegisterData(logicalId = logicalId, name = name)
 }