--- conflicted
+++ resolved
@@ -91,11 +91,7 @@
   fun loadSyncParams(): Map<ResourceType, Map<String, String>> {
     val userInfo =
       sharedPreferencesHelper.read<UserClaimInfo>(SharedPreferenceKey.USER_CLAIM_INFO.name)
-<<<<<<< HEAD
     val resourceTypeParamsMap = linkedMapOf<ResourceType, List<Pair<String, String>>>()
-=======
-    var pairs = mutableListOf<Pair<ResourceType, Map<String, String>>>()
->>>>>>> 9a47cc66
 
     val appConfig = configurationRegistry.getAppConfigs()
 
@@ -127,7 +123,6 @@
         // ],..]
         sp.base.forEach { base ->
           val resourceType = ResourceType.fromCode(base)
-<<<<<<< HEAD
           expressionValue?.let { value ->
             resourceTypeParamsMap.merge(resourceType, listOf(sp.code to value)) { list1, list2 ->
               //                resourceType.filterBasedOnPerResourceType(this)
@@ -137,25 +132,20 @@
         }
       }
 
+    filterBasedOnPerResourceType().forEach { (type, filters) ->
+      resourceTypeParamsMap.merge(type, filters) { list1, list2 ->
+        return@merge list1.toMutableList().apply { addAll(list2) }
+      }
+    }
     val filterByLocationParams =
       sharedPreferencesHelper.filterByResourceLocation(resourceTypeParamsMap)
-    val filterBasedResourceParams =
-      resourceTypeParamsMap
-        .map {
-          val resourceType = it.key
-          val map = linkedMapOf<String, String>()
-          resourceType.filterBasedOnPerResourceType(map)
-          resourceType to map
-        }
-        .toMap()
-
-    val syncConfigParams =
+
+    val mergeSyncConfigParams =
       resourceTypeParamsMap
         //        .filter { it.key == ResourceType.Patient }
         .map {
           val resourceType = it.key
           val paramsMap = linkedMapOf<String, String>("_total" to "none")
-          paramsMap.putAll(filterBasedResourceParams.getOrDefault(resourceType, emptyMap()))
           paramsMap.putAll(filterByLocationParams.getOrDefault(resourceType, emptyList()))
           paramsMap.putAll(it.value)
           resourceType to paramsMap
@@ -164,132 +154,59 @@
 
     val orderedSyncConfigParams =
       linkedMapOf<ResourceType, Map<String, String>>().apply {
-        put(ResourceType.Binary, syncConfigParams.getOrDefault(ResourceType.Binary, emptyMap()))
+        put(
+          ResourceType.Binary,
+          mergeSyncConfigParams.getOrDefault(ResourceType.Binary, emptyMap()),
+        )
         put(
           ResourceType.StructureMap,
-          syncConfigParams.getOrDefault(ResourceType.StructureMap, emptyMap()),
+          mergeSyncConfigParams.getOrDefault(ResourceType.StructureMap, emptyMap()),
         )
         put(
           ResourceType.Questionnaire,
-          syncConfigParams.getOrDefault(ResourceType.Questionnaire, emptyMap()),
+          mergeSyncConfigParams.getOrDefault(ResourceType.Questionnaire, emptyMap()),
         )
-        putAll(syncConfigParams)
+        putAll(mergeSyncConfigParams)
       }
-=======
-          val pair = pairs.find { it.first == resourceType }
-          if (pair == null) {
-            pairs.add(
-              Pair(
-                resourceType,
-                expressionValue?.let { mapOf(sp.code to expressionValue) } ?: mapOf(),
-              ),
-            )
-          } else {
-            expressionValue?.let {
-              // add another parameter if there is a matching resource type
-              // e.g. [(Patient, {organization=105})] to [(Patient, {organization=105, _count=100})]
-              val updatedPair = pair.second.toMutableMap().apply { put(sp.code, expressionValue) }
-              val index = pairs.indexOfFirst { it.first == resourceType }
-              pairs.set(index, Pair(resourceType, updatedPair))
-            }
-          }
-        }
-      }
-    pairs = filterBasedOnPerResourceType(pairs)
-    val syncConfigParams = sharedPreferencesHelper.filterByResourceLocation(pairs)
-    Timber.i("SYNC CONFIG $syncConfigParams")
->>>>>>> 9a47cc66
 
     Timber.i("SYNC CONFIG $orderedSyncConfigParams")
     return orderedSyncConfigParams
   }
 }
 
-<<<<<<< HEAD
-private fun ResourceType.filterBasedOnPerResourceType(
-  resourceTypePair: MutableMap<String, String>,
-) {
-  when (this) {
-    ResourceType.RelatedPerson -> resourceTypePair[RelatedPerson.SP_ACTIVE] = true.toString()
-    ResourceType.Patient -> resourceTypePair[Patient.SP_ACTIVE] = true.toString()
-    ResourceType.Appointment ->
-      resourceTypePair[Appointment.SP_STATUS] =
-        Appointment.AppointmentStatus.BOOKED.toString().lowercase()
-    ResourceType.Encounter ->
-      resourceTypePair[Encounter.SP_STATUS] =
-        Encounter.EncounterStatus.INPROGRESS.toString().lowercase()
-    ResourceType.List ->
-      resourceTypePair[ListResource.SP_STATUS] =
-        ListResource.ListStatus.CURRENT.toString().lowercase()
-    ResourceType.Observation ->
-      resourceTypePair[Observation.SP_STATUS] =
-        Observation.ObservationStatus.FINAL.toString().lowercase()
-    //    ResourceType.CarePlan -> resourceTypePair.put(CarePlan.SP_STATUS,
-    // CarePlan.CarePlanStatus.ACTIVE.toString().lowercase())
-    //    ResourceType.Task -> resourceTypePair.put(Task.SP_STATUS, String.format("%s,%s",
-    // Task.TaskStatus.FAILED.toString().lowercase(),
-    // Task.TaskStatus.INPROGRESS.toString().lowercase()))
-    else -> Unit
-  }
-=======
-private fun filterBasedOnPerResourceType(
-  pairs: MutableList<Pair<ResourceType, Map<String, String>>>,
-): MutableList<Pair<ResourceType, Map<String, String>>> {
-  pairs.addParam(
-    resourceType = ResourceType.RelatedPerson,
-    param = RelatedPerson.SP_ACTIVE,
-    value = true.toString(),
-  )
-  pairs.addParam(
-    resourceType = ResourceType.Patient,
-    param = Patient.SP_ACTIVE,
-    value = true.toString(),
-  )
-  pairs.addParam(
-    resourceType = ResourceType.Observation,
-    param = Observation.SP_STATUS,
-    value = Observation.ObservationStatus.PRELIMINARY.toString().lowercase(),
-  )
-  pairs.addParam(
-    resourceType = ResourceType.Appointment,
-    param = Appointment.SP_STATUS,
-    value = Appointment.AppointmentStatus.BOOKED.toString().lowercase(),
-  )
-  pairs.addParam(
-    resourceType = ResourceType.Appointment,
-    param = Appointment.SP_STATUS,
-    value = Appointment.AppointmentStatus.PROPOSED.toString().lowercase(),
-  )
-  pairs.addParam(
-    resourceType = ResourceType.Encounter,
-    param = Encounter.SP_STATUS,
-    value = Encounter.EncounterStatus.INPROGRESS.toString().lowercase(),
-  )
-  pairs.addParam(
-    resourceType = ResourceType.List,
-    param = ListResource.SP_STATUS,
-    value = ListResource.ListStatus.CURRENT.toString().lowercase(),
-  )
-  //    ResourceType.CarePlan ->
-  //      pairs.addParam(
-  //        resourceType = this,
-  //        param = CarePlan.SP_STATUS,
-  //        value = CarePlan.CarePlanStatus.ACTIVE.toString().lowercase(),
-  //      )
-
-  //    ResourceType.Task ->
-  //      pairs.addParam(
-  //        resourceType = this,
-  //        param = Task.SP_STATUS,
-  //        value =
-  //          String.format(
-  //            "%s,%s",
-  //            Task.TaskStatus.FAILED.toString().lowercase(),
-  //            Task.TaskStatus.INPROGRESS.toString().lowercase()
-  //          )
-  //      )
-  return pairs
->>>>>>> 9a47cc66
+private fun filterBasedOnPerResourceType(): Map<ResourceType, List<Pair<String, String>>> {
+  return mutableMapOf<ResourceType, List<Pair<String, String>>>().apply {
+    put(ResourceType.RelatedPerson, listOf(RelatedPerson.SP_ACTIVE to true.toString()))
+    put(ResourceType.Patient, listOf(Patient.SP_ACTIVE to true.toString()))
+    put(
+      ResourceType.Observation,
+      listOf(
+        Observation.SP_STATUS to Observation.ObservationStatus.PRELIMINARY.toString().lowercase(),
+      ),
+    )
+    put(
+      ResourceType.Appointment,
+      listOf(
+        Appointment.SP_STATUS to
+          "${Appointment.AppointmentStatus.BOOKED.toString().lowercase()},${Appointment.AppointmentStatus.PROPOSED.toString().lowercase()}",
+      ),
+    )
+    put(
+      ResourceType.Encounter,
+      listOf(Encounter.SP_STATUS to Encounter.EncounterStatus.INPROGRESS.toString().lowercase()),
+    )
+    put(
+      ResourceType.List,
+      listOf(ListResource.SP_STATUS to ListResource.ListStatus.CURRENT.toString().lowercase()),
+    )
+    //    put(ResourceType.CarePlan, mapOf(CarePlan.SP_STATUS to
+    // CarePlan.CarePlanStatus.ACTIVE.toString().lowercase()))
+    //    put(ResourceType.Task, mapOf(Task.SP_STATUS to String.format(
+    //      "%s,%s",
+    //      Task.TaskStatus.FAILED.toString().lowercase(),
+    //      Task.TaskStatus.INPROGRESS.toString().lowercase()
+    //    )))
+  }
 }
 
 private fun SharedPreferencesHelper.filterByResourceLocation(
