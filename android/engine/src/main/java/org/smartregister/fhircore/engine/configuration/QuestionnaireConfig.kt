/*
 * Copyright 2021-2023 Ona Systems, Inc
 *
 * Licensed under the Apache License, Version 2.0 (the "License");
 * you may not use this file except in compliance with the License.
 * You may obtain a copy of the License at
 *
 *       http://www.apache.org/licenses/LICENSE-2.0
 *
 * Unless required by applicable law or agreed to in writing, software
 * distributed under the License is distributed on an "AS IS" BASIS,
 * WITHOUT WARRANTIES OR CONDITIONS OF ANY KIND, either express or implied.
 * See the License for the specific language governing permissions and
 * limitations under the License.
 */

package org.smartregister.fhircore.engine.configuration

import android.os.Parcelable
import kotlinx.parcelize.Parcelize
import kotlinx.serialization.Serializable
import org.hl7.fhir.r4.model.ResourceType
import org.smartregister.fhircore.engine.configuration.event.EventWorkflow
import org.smartregister.fhircore.engine.domain.model.ActionConfig
import org.smartregister.fhircore.engine.domain.model.ActionParameter
import org.smartregister.fhircore.engine.domain.model.QuestionnaireType
import org.smartregister.fhircore.engine.domain.model.RuleConfig
import org.smartregister.fhircore.engine.domain.model.SnackBarMessageConfig
import org.smartregister.fhircore.engine.util.extension.extractLogicalIdUuid
import org.smartregister.fhircore.engine.util.extension.interpolate

@Serializable
@Parcelize
data class QuestionnaireConfig(
  val id: String,
  val title: String? = null,
  val saveButtonText: String? = null,
  val planDefinitions: List<String>? = null,
  var type: QuestionnaireType = QuestionnaireType.DEFAULT,
  val resourceIdentifier: String? = null,
  val resourceType: ResourceType? = null,
  val removeResource: Boolean? = null,
  val confirmationDialog: ConfirmationDialog? = null,
  val groupResource: GroupResourceConfig? = null,
  val taskId: String? = null,
  val saveDraft: Boolean = false,
  val snackBarMessage: SnackBarMessageConfig? = null,
  val eventWorkflows: List<EventWorkflow> = emptyList(),
  val readOnlyLinkIds: List<String>? = emptyList(),
  val configRules: List<RuleConfig>? = null,
  val extraParams: List<ActionParameter>? = null,
  val onSubmitActions: List<ActionConfig>? = null,
  val barcodeLinkId: String = "patient-barcode",
  val extractedResourceUniquePropertyExpressions: List<ExtractedResourceUniquePropertyExpression>? =
    null,
  val saveQuestionnaireResponse: Boolean = true,
  val generateCarePlanWithWorkflowApi: Boolean = false,
<<<<<<< HEAD
  val cqlInputResources: List<String>? = emptyList(),
=======
  val showClearAll: Boolean = false,
>>>>>>> 0ea392b5
) : java.io.Serializable, Parcelable {

  fun interpolate(computedValuesMap: Map<String, Any>) =
    this.copy(
      id = id.interpolate(computedValuesMap).extractLogicalIdUuid(),
      taskId = taskId?.interpolate(computedValuesMap),
      title = title?.interpolate(computedValuesMap),
      resourceIdentifier =
        resourceIdentifier?.interpolate(computedValuesMap)?.extractLogicalIdUuid(),
      groupResource =
        groupResource?.copy(
          groupIdentifier =
            groupResource.groupIdentifier.interpolate(computedValuesMap).extractLogicalIdUuid(),
        ),
      confirmationDialog =
        confirmationDialog?.copy(
          title = confirmationDialog.title.interpolate(computedValuesMap),
          message = confirmationDialog.message.interpolate(computedValuesMap),
          actionButtonText = confirmationDialog.actionButtonText.interpolate(computedValuesMap),
        ),
      planDefinitions = planDefinitions?.map { it.interpolate(computedValuesMap) },
      readOnlyLinkIds = readOnlyLinkIds?.map { it.interpolate(computedValuesMap) },
      onSubmitActions = onSubmitActions?.map { it.interpolate(computedValuesMap) },
      barcodeLinkId = barcodeLinkId.interpolate(computedValuesMap),
      cqlInputResources = cqlInputResources?.map { it.interpolate(computedValuesMap) },
    )
}

@Serializable
@Parcelize
data class ConfirmationDialog(
  val title: String = "",
  val message: String = "",
  val actionButtonText: String = "",
) : java.io.Serializable, Parcelable

@Serializable
@Parcelize
data class GroupResourceConfig(
  val groupIdentifier: String,
  val memberResourceType: ResourceType,
  val removeMember: Boolean = false,
  val removeGroup: Boolean = false,
  val deactivateMembers: Boolean = true,
) : java.io.Serializable, Parcelable

@Serializable
@Parcelize
data class ExtractedResourceUniquePropertyExpression(
  val resourceType: ResourceType,
  val fhirPathExpression: String,
) : java.io.Serializable, Parcelable<|MERGE_RESOLUTION|>--- conflicted
+++ resolved
@@ -55,11 +55,8 @@
     null,
   val saveQuestionnaireResponse: Boolean = true,
   val generateCarePlanWithWorkflowApi: Boolean = false,
-<<<<<<< HEAD
   val cqlInputResources: List<String>? = emptyList(),
-=======
   val showClearAll: Boolean = false,
->>>>>>> 0ea392b5
 ) : java.io.Serializable, Parcelable {
 
   fun interpolate(computedValuesMap: Map<String, Any>) =
