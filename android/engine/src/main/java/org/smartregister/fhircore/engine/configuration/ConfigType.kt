/*
 * Copyright 2021-2024 Ona Systems, Inc
 *
 * Licensed under the Apache License, Version 2.0 (the "License");
 * you may not use this file except in compliance with the License.
 * You may obtain a copy of the License at
 *
 *       http://www.apache.org/licenses/LICENSE-2.0
 *
 * Unless required by applicable law or agreed to in writing, software
 * distributed under the License is distributed on an "AS IS" BASIS,
 * WITHOUT WARRANTIES OR CONDITIONS OF ANY KIND, either express or implied.
 * See the License for the specific language governing permissions and
 * limitations under the License.
 */

package org.smartregister.fhircore.engine.configuration

/**
 * Types of configurations supported
 *
 * @property name A unique name for configuration type. Typically provided in camelCase.
 * @property parseAsResource Instructs that this configuration should be parsed into a FHIR resource
 *   (for configurations saved as Binary resource but can be directly converted to a eligible FHIR
 *   resource); generally a custom hard coded is used.
 * @property multiConfig Denotes that we can have multiple instances of this type of config.
 */
sealed class ConfigType(
  val name: String,
  val parseAsResource: Boolean = false,
  val multiConfig: Boolean = false,
) {
  object Application : ConfigType("application")

  object Sync : ConfigType(name = "sync", parseAsResource = true)

  object Navigation : ConfigType("navigation")

  object Register : ConfigType(name = "register", multiConfig = true)

  object MeasureReport : ConfigType(name = "measureReport", multiConfig = true)

<<<<<<< HEAD
  object OtherReport : ConfigType("otherReport", multiConfig = true)

  object Profile : ConfigType("profile", multiConfig = true)
=======
  object Profile : ConfigType(name = "profile", multiConfig = true)
>>>>>>> 0b03f5b8

  object GeoWidget : ConfigType(name = "geoWidget", multiConfig = true)

  object DataMigration : ConfigType(name = "dataMigration", multiConfig = true)
}<|MERGE_RESOLUTION|>--- conflicted
+++ resolved
@@ -40,13 +40,9 @@
 
   object MeasureReport : ConfigType(name = "measureReport", multiConfig = true)
 
-<<<<<<< HEAD
-  object OtherReport : ConfigType("otherReport", multiConfig = true)
+  object OtherReport : ConfigType(name = "otherReport", multiConfig = true)
 
-  object Profile : ConfigType("profile", multiConfig = true)
-=======
   object Profile : ConfigType(name = "profile", multiConfig = true)
->>>>>>> 0b03f5b8
 
   object GeoWidget : ConfigType(name = "geoWidget", multiConfig = true)
 
