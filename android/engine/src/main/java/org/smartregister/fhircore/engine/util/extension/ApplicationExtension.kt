/*
 * Copyright 2021 Ona Systems, Inc
 *
 * Licensed under the Apache License, Version 2.0 (the "License");
 * you may not use this file except in compliance with the License.
 * You may obtain a copy of the License at
 *
 *       http://www.apache.org/licenses/LICENSE-2.0
 *
 * Unless required by applicable law or agreed to in writing, software
 * distributed under the License is distributed on an "AS IS" BASIS,
 * WITHOUT WARRANTIES OR CONDITIONS OF ANY KIND, either express or implied.
 * See the License for the specific language governing permissions and
 * limitations under the License.
 */

package org.smartregister.fhircore.engine.util.extension

import android.app.Application
import android.content.Context
import ca.uhn.fhir.context.FhirContext
import com.google.android.fhir.FhirEngine
import com.google.android.fhir.datacapture.utilities.SimpleWorkerContextProvider
import com.google.android.fhir.db.ResourceNotFoundException
import com.google.android.fhir.search.Order
import com.google.android.fhir.search.StringFilterModifier
import com.google.android.fhir.search.count
import com.google.android.fhir.search.search
import com.google.android.fhir.sync.FhirSyncWorker
import com.google.android.fhir.sync.PeriodicSyncConfiguration
import com.google.android.fhir.sync.RepeatInterval
import com.google.android.fhir.sync.State
import com.google.android.fhir.sync.Sync
import com.google.gson.Gson
import java.io.IOException
import java.util.concurrent.TimeUnit
import kotlinx.coroutines.CoroutineScope
import kotlinx.coroutines.Dispatchers
import kotlinx.coroutines.flow.MutableSharedFlow
import kotlinx.coroutines.flow.collect
import kotlinx.coroutines.launch
import org.hl7.fhir.r4.context.SimpleWorkerContext
import org.hl7.fhir.r4.model.Binary
import org.hl7.fhir.r4.model.Immunization
import org.hl7.fhir.r4.model.Patient
import org.hl7.fhir.r4.model.RelatedPerson
import org.hl7.fhir.r4.model.Resource
import org.smartregister.fhircore.engine.configuration.app.ConfigurableApplication
import org.smartregister.fhircore.engine.data.domain.util.PaginationUtil
import org.smartregister.fhircore.engine.data.remote.fhir.resource.FhirResourceDataSource
import timber.log.Timber

suspend fun Application.runOneTimeSync(sharedSyncStatus: MutableSharedFlow<State>) {
  if (this !is ConfigurableApplication)
    throw (IllegalStateException("Application should extend ConfigurableApplication interface"))

  syncJob.run(
    fhirEngine = fhirEngine,
    dataSource = FhirResourceDataSource.getInstance(this),
    resourceSyncParams = resourceSyncParams,
    subscribeTo = sharedSyncStatus
  )
}

inline fun <reified W : FhirSyncWorker> Application.runPeriodicSync() {
  if (this !is ConfigurableApplication)
    throw (IllegalStateException("Application should extend ConfigurableApplication interface"))
  syncJob.poll(
    PeriodicSyncConfiguration(
      repeat = RepeatInterval(this.applicationConfiguration.syncInterval, TimeUnit.MINUTES)
    ),
    W::class.java
  )

  CoroutineScope(Dispatchers.Main).launch {
    syncJob.stateFlow().collect { this@runPeriodicSync.syncBroadcaster.broadcastSync(it) }
  }
}

fun Application.lastSyncDateTime(): String {
  val lastSyncDate = Sync.basicSyncJob(this).lastSyncTimestamp()
  return lastSyncDate?.asString() ?: ""
}

fun <T> Application.loadResourceTemplate(
  id: String,
  clazz: Class<T>,
  data: Map<String, String?>
): T {
  var json = assets.open(id).bufferedReader().use { it.readText() }

  data.entries.forEach { it.value?.let { v -> json = json.replace(it.key, v) } }

  return if (Resource::class.java.isAssignableFrom(clazz))
    FhirContext.forR4().newJsonParser().parseResource(json) as T
  else Gson().fromJson(json, clazz)
}

<<<<<<< HEAD
suspend inline fun <reified T> Context.loadBinaryResourceConfiguration(id: String): T? {
  val fhirEngine = (applicationContext as ConfigurableApplication).fhirEngine
  return kotlin
    .runCatching {
      val binaryConfig = fhirEngine.load(Binary::class.java, id).content.decodeToString()
      binaryConfig.decodeJson() as T
    }
    .onFailure { Timber.w(it) }
    .getOrNull()
}

fun Application.buildDatasource(
  applicationConfiguration: ApplicationConfiguration
): FhirResourceDataSource {
  return FhirResourceDataSource(
    FhirResourceService.create(FhirContext.forR4().newJsonParser(), this, applicationConfiguration)
  )
}

=======
>>>>>>> bde56516
suspend fun FhirEngine.searchActivePatients(
  query: String,
  pageNumber: Int,
  loadAll: Boolean = false
) =
  this.search<Patient> {
    filter(Patient.ACTIVE, true)
    if (query.isNotBlank()) {
      filter(Patient.NAME) {
        modifier = StringFilterModifier.CONTAINS
        value = query.trim()
      }
    }
    sort(Patient.NAME, Order.ASCENDING)
    count =
      if (loadAll) this@searchActivePatients.countActivePatients().toInt()
      else PaginationUtil.DEFAULT_PAGE_SIZE
    from = pageNumber * PaginationUtil.DEFAULT_PAGE_SIZE
  }

suspend fun FhirEngine.countActivePatients(): Long =
  this.count<Patient> { filter(Patient.ACTIVE, true) }

suspend inline fun <reified T : Resource> FhirEngine.loadResource(resourceId: String): T? {
  return try {
    this@loadResource.load(T::class.java, resourceId)
  } catch (resourceNotFoundException: ResourceNotFoundException) {
    null
  }
}

suspend fun FhirEngine.loadRelatedPersons(patientId: String): List<RelatedPerson>? {
  return try {
    this@loadRelatedPersons.search {
      filter(RelatedPerson.PATIENT) { value = "Patient/$patientId" }
    }
  } catch (resourceNotFoundException: ResourceNotFoundException) {
    null
  }
}

suspend fun FhirEngine.loadImmunizations(patientId: String): List<Immunization>? {
  return try {
    this@loadImmunizations.search { filter(Immunization.PATIENT) { value = "Patient/$patientId" } }
  } catch (resourceNotFoundException: ResourceNotFoundException) {
    null
  }
}

suspend fun Application.initializeWorkerContext(): SimpleWorkerContext? {
  return try {
    SimpleWorkerContextProvider.loadSimpleWorkerContext(this@initializeWorkerContext)
  } catch (ioException: IOException) {
    Timber.e(ioException)
    null
  }
}<|MERGE_RESOLUTION|>--- conflicted
+++ resolved
@@ -96,7 +96,6 @@
   else Gson().fromJson(json, clazz)
 }
 
-<<<<<<< HEAD
 suspend inline fun <reified T> Context.loadBinaryResourceConfiguration(id: String): T? {
   val fhirEngine = (applicationContext as ConfigurableApplication).fhirEngine
   return kotlin
@@ -108,16 +107,6 @@
     .getOrNull()
 }
 
-fun Application.buildDatasource(
-  applicationConfiguration: ApplicationConfiguration
-): FhirResourceDataSource {
-  return FhirResourceDataSource(
-    FhirResourceService.create(FhirContext.forR4().newJsonParser(), this, applicationConfiguration)
-  )
-}
-
-=======
->>>>>>> bde56516
 suspend fun FhirEngine.searchActivePatients(
   query: String,
   pageNumber: Int,
