--- conflicted
+++ resolved
@@ -26,8 +26,5 @@
 data class ResourceFilterExpression(
   val conditionalFhirPathExpressions: List<String>,
   val matchAll: Boolean = true,
-<<<<<<< HEAD
-=======
   val resourceType: ResourceType? = null,
->>>>>>> 22fd8311
 ) : java.io.Serializable, Parcelable