--- conflicted
+++ resolved
@@ -29,7 +29,6 @@
     this.executionPeriod.hasStart() &&
     with(this.executionPeriod.start) { this.before(today()) || this.isToday() }
 
-<<<<<<< HEAD
 fun Task.isReady() =
   this.hasExecutionPeriod() &&
     ((executionStartIsBeforeOrToday() && executionEndIsAfterOrToday()) ||
@@ -44,12 +43,9 @@
     with(this.executionPeriod.end) { this.after(today()) || this.isToday() }
 
 fun Task.TaskStatus.toCoding() = Coding(this.system, this.toCode(), this.display)
-=======
-fun Task.TaskStatus.toCoding() = Coding(this.system, this.toCode(), this.display)
 
 fun Task.isPastExpiry() =
   this.hasRestriction() &&
     this.restriction.hasPeriod() &&
     this.restriction.period.hasEnd() &&
-    !this.restriction.period.end.after(today())
->>>>>>> f73e8f86
+    !this.restriction.period.end.after(today())