/*
 * Copyright 2021-2024 Ona Systems, Inc
 *
 * Licensed under the Apache License, Version 2.0 (the "License");
 * you may not use this file except in compliance with the License.
 * You may obtain a copy of the License at
 *
 *       http://www.apache.org/licenses/LICENSE-2.0
 *
 * Unless required by applicable law or agreed to in writing, software
 * distributed under the License is distributed on an "AS IS" BASIS,
 * WITHOUT WARRANTIES OR CONDITIONS OF ANY KIND, either express or implied.
 * See the License for the specific language governing permissions and
 * limitations under the License.
 */

package org.smartregister.fhircore.engine.configuration.workflow

enum class ApplicationWorkflow {

  /**
   * A workflow for starting a register. This workflow prompts the app to load a list of clients
   * filtered as configured.
   */
  LAUNCH_REGISTER,

  /**
   * A workflow for starting a profile. This workflow prompts the app to load data for a patient as
   * configured.
   */
  LAUNCH_PROFILE,

  /** A workflow for navigating to in-app reports */
  LAUNCH_REPORT,

  /** A workflow for navigating to user's settings screen */
  LAUNCH_SETTINGS,

  /** A workflow to trigger device to device sync */
  DEVICE_TO_DEVICE_SYNC,

  /** A workflow that opens a new questionnaire form or an existing questionnaire for editing */
  LAUNCH_QUESTIONNAIRE,

  /** A workflow for navigating to maps */
  LAUNCH_MAP,

  /** A workflow for changing a managing entity */
  CHANGE_MANAGING_ENTITY,

  /** A workflow that launches the dialer with the phone number ready to place a call */
  LAUNCH_DIALLER,

  /** A workflow that launches user insight screen */
  LAUNCH_INSIGHT_SCREEN,

  /** A workflow that copies text to keyboard */
  COPY_TEXT,

  /** A workflow that launches location selector widget * */
  LAUNCH_LOCATION_SELECTOR,
<<<<<<< HEAD
=======

  /** A workflow to launch pdf generation */
  LAUNCH_PDF_GENERATION,
>>>>>>> c1864688
}<|MERGE_RESOLUTION|>--- conflicted
+++ resolved
@@ -59,10 +59,7 @@
 
   /** A workflow that launches location selector widget * */
   LAUNCH_LOCATION_SELECTOR,
-<<<<<<< HEAD
-=======
 
   /** A workflow to launch pdf generation */
   LAUNCH_PDF_GENERATION,
->>>>>>> c1864688
 }