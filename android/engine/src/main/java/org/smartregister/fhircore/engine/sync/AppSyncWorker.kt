/*
 * Copyright 2021-2024 Ona Systems, Inc
 *
 * Licensed under the Apache License, Version 2.0 (the "License");
 * you may not use this file except in compliance with the License.
 * You may obtain a copy of the License at
 *
 *       http://www.apache.org/licenses/LICENSE-2.0
 *
 * Unless required by applicable law or agreed to in writing, software
 * distributed under the License is distributed on an "AS IS" BASIS,
 * WITHOUT WARRANTIES OR CONDITIONS OF ANY KIND, either express or implied.
 * See the License for the specific language governing permissions and
 * limitations under the License.
 */

package org.smartregister.fhircore.engine.sync

import android.content.Context
import androidx.hilt.work.HiltWorker
import androidx.work.WorkerParameters
import com.google.android.fhir.FhirEngine
import com.google.android.fhir.sync.AcceptLocalConflictResolver
import com.google.android.fhir.sync.ConflictResolver
import com.google.android.fhir.sync.DownloadWorkManager
import com.google.android.fhir.sync.FhirSyncWorker
import com.google.android.fhir.sync.download.ResourceParamsBasedDownloadWorkManager
import com.google.android.fhir.sync.upload.UploadStrategy
import dagger.assisted.Assisted
import dagger.assisted.AssistedInject
import kotlinx.coroutines.runBlocking

@HiltWorker
class AppSyncWorker
@AssistedInject
constructor(
  @Assisted appContext: Context,
  @Assisted workerParams: WorkerParameters,
  val syncListenerManager: SyncListenerManager,
  private val openSrpFhirEngine: FhirEngine,
  private val appTimeStampContext: AppTimeStampContext,
) : FhirSyncWorker(appContext, workerParams) {

  override fun getConflictResolver(): ConflictResolver = AcceptLocalConflictResolver

  override fun getDownloadWorkManager(): DownloadWorkManager =
<<<<<<< HEAD
    ResourceParamsBasedDownloadWorkManager(
      syncParams = syncListenerManager.loadSyncParams(),
=======
    OpenSrpDownloadManager(
      resourceSearchParams = runBlocking { syncListenerManager.loadResourceSearchParams() },
>>>>>>> b55d7208
      context = appTimeStampContext,
    )

  override fun getFhirEngine(): FhirEngine = openSrpFhirEngine

  override fun getUploadStrategy(): UploadStrategy = UploadStrategy.AllChangesSquashedBundlePut
}<|MERGE_RESOLUTION|>--- conflicted
+++ resolved
@@ -44,13 +44,8 @@
   override fun getConflictResolver(): ConflictResolver = AcceptLocalConflictResolver
 
   override fun getDownloadWorkManager(): DownloadWorkManager =
-<<<<<<< HEAD
     ResourceParamsBasedDownloadWorkManager(
-      syncParams = syncListenerManager.loadSyncParams(),
-=======
-    OpenSrpDownloadManager(
-      resourceSearchParams = runBlocking { syncListenerManager.loadResourceSearchParams() },
->>>>>>> b55d7208
+      syncParams = runBlocking { syncListenerManager.loadResourceSearchParams() },
       context = appTimeStampContext,
     )
 
