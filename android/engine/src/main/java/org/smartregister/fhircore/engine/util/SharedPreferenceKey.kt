/*
 * Copyright 2021-2024 Ona Systems, Inc
 *
 * Licensed under the Apache License, Version 2.0 (the "License");
 * you may not use this file except in compliance with the License.
 * You may obtain a copy of the License at
 *
 *       http://www.apache.org/licenses/LICENSE-2.0
 *
 * Unless required by applicable law or agreed to in writing, software
 * distributed under the License is distributed on an "AS IS" BASIS,
 * WITHOUT WARRANTIES OR CONDITIONS OF ANY KIND, either express or implied.
 * See the License for the specific language governing permissions and
 * limitations under the License.
 */

package org.smartregister.fhircore.engine.util

enum class SharedPreferenceKey {
  APP_ID,
  LAST_SYNC_TIMESTAMP,
  LANG,
  PRACTITIONER_ID,
  PRACTITIONER_DETAILS,
  PRACTITIONER_LOCATION_HIERARCHIES,
  PRACTITIONER_LOCATION,
  PRACTITIONER_LOCATION_ID,
  LOGIN_CREDENTIAL_KEY,
  LOGIN_PIN_KEY,
  LOGIN_PIN_SALT,
  LAST_OFFSET,
  USER_INFO,
  CARE_TEAM,
  ORGANIZATION,
<<<<<<< HEAD
  GEO_LOCATION
=======
  GEO_LOCATION,
  SELECTED_LOCATION_ID,
>>>>>>> 1b010136
}<|MERGE_RESOLUTION|>--- conflicted
+++ resolved
@@ -32,10 +32,6 @@
   USER_INFO,
   CARE_TEAM,
   ORGANIZATION,
-<<<<<<< HEAD
-  GEO_LOCATION
-=======
   GEO_LOCATION,
   SELECTED_LOCATION_ID,
->>>>>>> 1b010136
 }