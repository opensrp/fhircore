--- conflicted
+++ resolved
@@ -30,17 +30,6 @@
   private val defaultRepository: DefaultRepository,
 ) {
   suspend fun fetchConfigFromRemote() {
-<<<<<<< HEAD
-    fhirResourceDataSource
-      .search(
-        ResourceType.Binary.name,
-        mapOf(
-          Pair("_id", appConfigService.getAppId()),
-        ),
-      )
-      .entry
-      .forEach { defaultRepository.save(it.resource) }
-=======
     val binaryResources =
       fhirResourceDataSource
         .search(
@@ -53,6 +42,5 @@
         .map { it.resource }
 
     defaultRepository.saveLocalOnly(*binaryResources.toTypedArray())
->>>>>>> 6229baf9
   }
 }