--- conflicted
+++ resolved
@@ -20,11 +20,8 @@
 import androidx.hilt.work.HiltWorker
 import androidx.work.CoroutineWorker
 import androidx.work.WorkerParameters
-<<<<<<< HEAD
 import ca.uhn.fhir.rest.param.ParamPrefixEnum
 import com.google.android.fhir.FhirEngine
-=======
->>>>>>> 2f5dc2cf
 import com.google.android.fhir.get
 import com.google.android.fhir.search.search
 import dagger.assisted.Assisted
@@ -36,11 +33,8 @@
 import org.hl7.fhir.r4.model.Task
 import org.hl7.fhir.r4.model.Task.TaskStatus
 import org.smartregister.fhircore.engine.configuration.ConfigurationRegistry
-<<<<<<< HEAD
-=======
 import org.smartregister.fhircore.engine.configuration.app.ApplicationConfiguration
 import org.smartregister.fhircore.engine.data.local.DefaultRepository
->>>>>>> 2f5dc2cf
 import org.smartregister.fhircore.engine.util.DispatcherProvider
 import org.smartregister.fhircore.engine.util.SharedPreferencesHelper
 import org.smartregister.fhircore.engine.util.extension.extractId
@@ -90,10 +84,8 @@
       Timber.i("Found ${tasks.size} tasks to be updated")
 
       tasks.forEach { task ->
-<<<<<<< HEAD
         if (task.isReady() && task.status == TaskStatus.REQUESTED && task.preReqConditionSatisfied()
         ) {
-=======
         if (task.hasPastEnd()) {
           Timber.i("${task.id} failed its successful completion")
 
@@ -112,7 +104,6 @@
               }
             }
         } else if (task.isReady() && task.status == Task.TaskStatus.REQUESTED) {
->>>>>>> 2f5dc2cf
           Timber.i("${task.id} marked ready")
 
           task.status = Task.TaskStatus.READY
