--- conflicted
+++ resolved
@@ -39,10 +39,7 @@
 data class UpdateWorkflowValueConfig(
   val jsonPathExpression: String,
   val value: JsonElement,
-<<<<<<< HEAD
   val resourceType: String,
-) : java.io.Serializable
-=======
 ) : java.io.Serializable, Parcelable {
   constructor(
     parcel: Parcel,
@@ -70,4 +67,3 @@
     }
   }
 }
->>>>>>> 1c01276f
