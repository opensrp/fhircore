--- conflicted
+++ resolved
@@ -194,47 +194,6 @@
       if (listProperties.resources.isNotEmpty()) {
         listProperties.resources.forEach { listResource ->
           val listResourceId = listResource.id ?: listResource.resourceType.name
-<<<<<<< HEAD
-          val resourcesToFilter = relatedResourcesMap[listResourceId]
-          val filteredResourcesList =
-            rulesFactory.rulesEngineService.filterResources(
-              resourcesToFilter,
-              listResource.conditionalFhirPathExpression
-            )
-          relatedResourcesMap.replace(listResourceId, filteredResourcesList.toMutableList())
-          val resourceDataList =
-            relatedResourcesMap[listResourceId]?.map { resource ->
-              val listRelatedResources =
-                listResource.relatedResources.associate {
-                  Pair(
-                    listResourceId,
-                    rulesFactory.rulesEngineService.retrieveRelatedResources(
-                      resource = resource,
-                      relatedResourceType = it.resourceType,
-                      fhirPathExpression = it.fhirPathExpression,
-                      relatedResourcesMap = relatedResourcesMap
-                    )
-                  )
-                }
-
-              // Values computed from the rules defined in LIST view RegisterCard
-              val listComputedValuesMap =
-                rulesFactory.fireRule(
-                  ruleConfigs = listProperties.registerCard.rules,
-                  baseResource = resource,
-                  relatedResourcesMap = listRelatedResources
-                )
-
-              // LIST view should reuse the previously computed values
-              ResourceData(
-                baseResourceId = resource.logicalId.extractLogicalIdUuid(),
-                baseResourceType = resource.resourceType,
-                computedValuesMap = computedValuesMap.plus(listComputedValuesMap),
-                listResourceDataMap = emptyMap()
-              )
-            }
-          map[listProperties.id] = resourceDataList ?: emptyList()
-=======
           updateRelatedResourcesMap(relatedResourcesMap, listResourceId, listResource)
           retrieveResourceDataList(
             listResourceId,
@@ -244,7 +203,6 @@
             resourceDataMap,
             listResourceId
           )
->>>>>>> 3fa73afc
         }
       } else {
         retrieveResourceDataList(
