--- conflicted
+++ resolved
@@ -183,18 +183,18 @@
    */
   private fun computeListRules(
     views: List<ViewProperties>,
-    relatedResourcesMap: MutableMap<ResourceType, MutableList<Resource>>,
+    relatedResourcesMap: MutableMap<String, MutableList<Resource>>,
     computedValuesMap: Map<String, Any>
   ) =
     views.retrieveListProperties().associate { viewProperties ->
 
       // Retrieve baseResource for LIST, then the related resources then fire rules
       val resourceDataList =
-        relatedResourcesMap[viewProperties.baseResource]?.map { resource ->
+        relatedResourcesMap[viewProperties.baseResource.name]?.map { resource ->
           val newRelatedResources =
             viewProperties.relatedResources.associate {
               Pair(
-                it.resourceType,
+                it.resourceType.name,
                 rulesFactory.rulesEngineService.retrieveRelatedResources(
                   resource = resource,
                   relatedResourceType = it.resourceType,
@@ -271,18 +271,14 @@
    * [Resource] s in the map.
    */
   private fun LinkedList<RelatedResourceData>.createRelatedResourcesMap():
-    MutableMap<ResourceType, MutableList<Resource>> {
-    val relatedResourcesMap = mutableMapOf<ResourceType, MutableList<Resource>>()
+    MutableMap<String, MutableList<Resource>> {
+    val relatedResourcesMap = mutableMapOf<String, MutableList<Resource>>()
     while (this.isNotEmpty()) {
       val relatedResourceData = this.removeFirst()
       relatedResourcesMap
-<<<<<<< HEAD
         .getOrPut(
           relatedResourceData.resourceConfigId ?: relatedResourceData.resource.resourceType.name
         ) { mutableListOf() }
-=======
-        .getOrPut(relatedResourceData.resource.resourceType) { mutableListOf() }
->>>>>>> c84f1798
         .add(relatedResourceData.resource)
       relatedResourceData.relatedResources.forEach { this.addLast(it) }
     }
@@ -485,7 +481,13 @@
             }
           baseRelatedResourceList.addAll(currentRelatedResources)
         }
-        relatedResourceData.add(RelatedResourceData(baseResource, baseRelatedResourceList))
+        relatedResourceData.add(
+          RelatedResourceData(
+            baseResource,
+            baseRelatedResourceList,
+            fhirResourceConfig.baseResource.id
+          )
+        )
       }
     }
 
