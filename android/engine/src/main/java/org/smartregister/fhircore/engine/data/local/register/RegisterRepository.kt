--- conflicted
+++ resolved
@@ -55,15 +55,10 @@
 constructor(
   override val fhirEngine: FhirEngine,
   override val dispatcherProvider: DefaultDispatcherProvider,
-<<<<<<< HEAD
   override val sharedPreferencesHelper: SharedPreferencesHelper,
   override val configurationRegistry: ConfigurationRegistry,
   val rulesFactory: RulesFactory,
-=======
-  val configurationRegistry: ConfigurationRegistry,
-  val rulesFactory: RulesFactory,
   val fhirPathDataExtractor: FhirPathDataExtractor
->>>>>>> c7e42c1e
 ) :
   Repository,
   DefaultRepository(
