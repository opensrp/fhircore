/*
 * Copyright 2021-2024 Ona Systems, Inc
 *
 * Licensed under the Apache License, Version 2.0 (the "License");
 * you may not use this file except in compliance with the License.
 * You may obtain a copy of the License at
 *
 *       http://www.apache.org/licenses/LICENSE-2.0
 *
 * Unless required by applicable law or agreed to in writing, software
 * distributed under the License is distributed on an "AS IS" BASIS,
 * WITHOUT WARRANTIES OR CONDITIONS OF ANY KIND, either express or implied.
 * See the License for the specific language governing permissions and
 * limitations under the License.
 */

package org.smartregister.fhircore.engine.data.local.register

import android.content.Context
import ca.uhn.fhir.parser.IParser
import com.google.android.fhir.FhirEngine
<<<<<<< HEAD
import com.google.android.fhir.datacapture.extensions.logicalId
import com.google.android.fhir.search.Search
=======
>>>>>>> a6a62f12
import dagger.hilt.android.qualifiers.ApplicationContext
import javax.inject.Inject
import kotlinx.coroutines.withContext
import org.hl7.fhir.r4.model.Resource
import org.hl7.fhir.r4.model.ResourceType
import org.smartregister.fhircore.engine.R
import org.smartregister.fhircore.engine.configuration.ConfigType
import org.smartregister.fhircore.engine.configuration.ConfigurationRegistry
import org.smartregister.fhircore.engine.configuration.app.ConfigService
import org.smartregister.fhircore.engine.configuration.profile.ProfileConfiguration
import org.smartregister.fhircore.engine.configuration.register.RegisterConfiguration
import org.smartregister.fhircore.engine.data.local.DefaultRepository
import org.smartregister.fhircore.engine.domain.model.ActionParameter
import org.smartregister.fhircore.engine.domain.model.ActionParameterType
import org.smartregister.fhircore.engine.domain.model.FhirResourceConfig
import org.smartregister.fhircore.engine.domain.model.RepositoryResourceData
import org.smartregister.fhircore.engine.domain.repository.Repository
import org.smartregister.fhircore.engine.rulesengine.ConfigRulesExecutor
import org.smartregister.fhircore.engine.util.DispatcherProvider
import org.smartregister.fhircore.engine.util.SharedPreferencesHelper
import org.smartregister.fhircore.engine.util.extension.extractLogicalIdUuid
import org.smartregister.fhircore.engine.util.extension.retrieveRelatedEntitySyncLocationIds
import org.smartregister.fhircore.engine.util.fhirpath.FhirPathDataExtractor

class RegisterRepository
@Inject
constructor(
  override val fhirEngine: FhirEngine,
  override val dispatcherProvider: DispatcherProvider,
  override val sharedPreferencesHelper: SharedPreferencesHelper,
  override val configurationRegistry: ConfigurationRegistry,
  override val configService: ConfigService,
  override val configRulesExecutor: ConfigRulesExecutor,
  override val fhirPathDataExtractor: FhirPathDataExtractor,
  override val parser: IParser,
  @ApplicationContext override val context: Context,
) :
  Repository,
  DefaultRepository(
    fhirEngine = fhirEngine,
    dispatcherProvider = dispatcherProvider,
    sharedPreferencesHelper = sharedPreferencesHelper,
    configurationRegistry = configurationRegistry,
    configService = configService,
    configRulesExecutor = configRulesExecutor,
    fhirPathDataExtractor = fhirPathDataExtractor,
    parser = parser,
    context = context,
  ) {

  override suspend fun loadRegisterData(
    currentPage: Int,
    registerId: String,
    fhirResourceConfig: FhirResourceConfig?,
    paramsMap: Map<String, String>?,
  ): List<RepositoryResourceData> {
    val registerConfiguration = retrieveRegisterConfiguration(registerId, paramsMap)
    return searchResourcesRecursively(
      filterByRelatedEntityLocationMetaTag =
        registerConfiguration.filterDataByRelatedEntityLocation,
      filterActiveResources = registerConfiguration.activeResourceFilters,
      fhirResourceConfig = fhirResourceConfig ?: registerConfiguration.fhirResource,
      secondaryResourceConfigs = registerConfiguration.secondaryResources,
      currentPage = currentPage,
      pageSize = registerConfiguration.pageSize,
      configRules = registerConfiguration.configRules,
    )
  }

  /** Count register data for the provided [registerId]. Use the configured base resource filters */
  override suspend fun countRegisterData(
    registerId: String,
    fhirResourceConfig: FhirResourceConfig?,
    paramsMap: Map<String, String>?,
  ): Long {
    return withContext(dispatcherProvider.io()) {
      val registerConfiguration = retrieveRegisterConfiguration(registerId, paramsMap)
      val fhirResource = fhirResourceConfig ?: registerConfiguration.fhirResource
      val baseResourceConfig = fhirResource.baseResource
      val configComputedRuleValues = registerConfiguration.configRules.configRulesComputedValues()
      val filterByRelatedEntityLocation = registerConfiguration.filterDataByRelatedEntityLocation
      val filterActiveResources = registerConfiguration.activeResourceFilters
<<<<<<< HEAD
      if (filterByRelatedEntityLocation) {
        val syncLocationIds = context.retrieveRelatedEntitySyncLocationIds()
        val locationIds =
          syncLocationIds
            .map { retrieveFlattenedSubLocations(it).map { subLocation -> subLocation.logicalId } }
            .asSequence()
            .flatten()
            .toHashSet()
        val countSearch =
          Search(baseResourceConfig.resource).apply {
            applyConfiguredSortAndFilters(
              resourceConfig = baseResourceConfig,
              sortData = false,
              filterActiveResources = filterActiveResources,
              configComputedRuleValues = configComputedRuleValues,
            )
          }
        val totalCount = fhirEngine.count(countSearch)
        var searchResultsCount = 0L
        var pageNumber = 0
        var count = 0
        while (count < totalCount) {
          val baseResourceSearch =
            createSearch(
              baseResourceConfig = baseResourceConfig,
              filterActiveResources = filterActiveResources,
              configComputedRuleValues = configComputedRuleValues,
              currentPage = pageNumber,
              count = COUNT,
            )
          searchResultsCount +=
            fhirEngine
              .search<Resource>(baseResourceSearch)
              .asSequence()
              .map { it.resource }
              .filter { resource ->
                when (resource.resourceType) {
                  ResourceType.Location -> locationIds.contains(resource.logicalId)
                  else ->
                    resource.meta.tag.any {
                      it.system ==
                        context.getString(R.string.sync_strategy_related_entity_location_system) &&
                        locationIds.contains(it.code)
                    }
                }
              }
              .count()
              .toLong()
          count += COUNT
          pageNumber++
        }
        searchResultsCount
      } else {
        val search =
          Search(baseResourceConfig.resource).apply {
            applyConfiguredSortAndFilters(
              resourceConfig = baseResourceConfig,
              sortData = false,
              filterActiveResources = registerConfiguration.activeResourceFilters,
              configComputedRuleValues = configComputedRuleValues,
            )
          }
        search.count(
          onFailure = {
            Timber.e(
              it,
              "Error counting register data for register id: ${registerConfiguration.id}",
            )
          },
        )
      }
=======
      countResources(
        filterByRelatedEntityLocation = filterByRelatedEntityLocation,
        baseResourceConfig = baseResourceConfig,
        filterActiveResources = filterActiveResources,
        configComputedRuleValues = configComputedRuleValues,
      )
>>>>>>> a6a62f12
    }
  }

  override suspend fun loadProfileData(
    profileId: String,
    resourceId: String,
    fhirResourceConfig: FhirResourceConfig?,
    paramsList: Array<ActionParameter>?,
  ): RepositoryResourceData {
    return withContext(dispatcherProvider.io()) {
      val paramsMap: Map<String, String> =
        paramsList
          ?.asSequence()
          ?.filter {
            (it.paramType == ActionParameterType.PARAMDATA ||
              it.paramType == ActionParameterType.UPDATE_DATE_ON_EDIT) && it.value.isNotEmpty()
          }
          ?.associate { it.key to it.value } ?: emptyMap()

      val profileConfiguration = retrieveProfileConfiguration(profileId, paramsMap)
      val resourceConfig = fhirResourceConfig ?: profileConfiguration.fhirResource
      val baseResourceConfig = resourceConfig.baseResource

      val baseResource: Resource =
        fhirEngine.get(baseResourceConfig.resource, resourceId.extractLogicalIdUuid())

      val configComputedRuleValues = profileConfiguration.configRules.configRulesComputedValues()

      val retrievedRelatedResources =
        retrieveRelatedResources(
          resource = baseResource,
          relatedResourcesConfigs = resourceConfig.relatedResources,
          configComputedRuleValues = configComputedRuleValues,
        )

      RepositoryResourceData(
        resourceRulesEngineFactId = baseResourceConfig.id ?: baseResourceConfig.resource.name,
        resource = baseResource,
        relatedResourcesMap = retrievedRelatedResources.relatedResourceMap,
        relatedResourcesCountMap = retrievedRelatedResources.relatedResourceCountMap,
        secondaryRepositoryResourceData =
          profileConfiguration.secondaryResources.retrieveSecondaryRepositoryResourceData(
            profileConfiguration.filterActiveResources,
          ),
      )
    }
  }

  fun retrieveProfileConfiguration(profileId: String, paramsMap: Map<String, String>) =
    configurationRegistry.retrieveConfiguration<ProfileConfiguration>(
      configType = ConfigType.Profile,
      configId = profileId,
      paramsMap = paramsMap,
    )

  fun retrieveRegisterConfiguration(
    registerId: String,
    paramsMap: Map<String, String>?,
  ): RegisterConfiguration =
    configurationRegistry.retrieveConfiguration(ConfigType.Register, registerId, paramsMap)
}<|MERGE_RESOLUTION|>--- conflicted
+++ resolved
@@ -19,17 +19,10 @@
 import android.content.Context
 import ca.uhn.fhir.parser.IParser
 import com.google.android.fhir.FhirEngine
-<<<<<<< HEAD
-import com.google.android.fhir.datacapture.extensions.logicalId
-import com.google.android.fhir.search.Search
-=======
->>>>>>> a6a62f12
 import dagger.hilt.android.qualifiers.ApplicationContext
 import javax.inject.Inject
 import kotlinx.coroutines.withContext
 import org.hl7.fhir.r4.model.Resource
-import org.hl7.fhir.r4.model.ResourceType
-import org.smartregister.fhircore.engine.R
 import org.smartregister.fhircore.engine.configuration.ConfigType
 import org.smartregister.fhircore.engine.configuration.ConfigurationRegistry
 import org.smartregister.fhircore.engine.configuration.app.ConfigService
@@ -45,7 +38,6 @@
 import org.smartregister.fhircore.engine.util.DispatcherProvider
 import org.smartregister.fhircore.engine.util.SharedPreferencesHelper
 import org.smartregister.fhircore.engine.util.extension.extractLogicalIdUuid
-import org.smartregister.fhircore.engine.util.extension.retrieveRelatedEntitySyncLocationIds
 import org.smartregister.fhircore.engine.util.fhirpath.FhirPathDataExtractor
 
 class RegisterRepository
@@ -106,86 +98,12 @@
       val configComputedRuleValues = registerConfiguration.configRules.configRulesComputedValues()
       val filterByRelatedEntityLocation = registerConfiguration.filterDataByRelatedEntityLocation
       val filterActiveResources = registerConfiguration.activeResourceFilters
-<<<<<<< HEAD
-      if (filterByRelatedEntityLocation) {
-        val syncLocationIds = context.retrieveRelatedEntitySyncLocationIds()
-        val locationIds =
-          syncLocationIds
-            .map { retrieveFlattenedSubLocations(it).map { subLocation -> subLocation.logicalId } }
-            .asSequence()
-            .flatten()
-            .toHashSet()
-        val countSearch =
-          Search(baseResourceConfig.resource).apply {
-            applyConfiguredSortAndFilters(
-              resourceConfig = baseResourceConfig,
-              sortData = false,
-              filterActiveResources = filterActiveResources,
-              configComputedRuleValues = configComputedRuleValues,
-            )
-          }
-        val totalCount = fhirEngine.count(countSearch)
-        var searchResultsCount = 0L
-        var pageNumber = 0
-        var count = 0
-        while (count < totalCount) {
-          val baseResourceSearch =
-            createSearch(
-              baseResourceConfig = baseResourceConfig,
-              filterActiveResources = filterActiveResources,
-              configComputedRuleValues = configComputedRuleValues,
-              currentPage = pageNumber,
-              count = COUNT,
-            )
-          searchResultsCount +=
-            fhirEngine
-              .search<Resource>(baseResourceSearch)
-              .asSequence()
-              .map { it.resource }
-              .filter { resource ->
-                when (resource.resourceType) {
-                  ResourceType.Location -> locationIds.contains(resource.logicalId)
-                  else ->
-                    resource.meta.tag.any {
-                      it.system ==
-                        context.getString(R.string.sync_strategy_related_entity_location_system) &&
-                        locationIds.contains(it.code)
-                    }
-                }
-              }
-              .count()
-              .toLong()
-          count += COUNT
-          pageNumber++
-        }
-        searchResultsCount
-      } else {
-        val search =
-          Search(baseResourceConfig.resource).apply {
-            applyConfiguredSortAndFilters(
-              resourceConfig = baseResourceConfig,
-              sortData = false,
-              filterActiveResources = registerConfiguration.activeResourceFilters,
-              configComputedRuleValues = configComputedRuleValues,
-            )
-          }
-        search.count(
-          onFailure = {
-            Timber.e(
-              it,
-              "Error counting register data for register id: ${registerConfiguration.id}",
-            )
-          },
-        )
-      }
-=======
       countResources(
         filterByRelatedEntityLocation = filterByRelatedEntityLocation,
         baseResourceConfig = baseResourceConfig,
         filterActiveResources = filterActiveResources,
         configComputedRuleValues = configComputedRuleValues,
       )
->>>>>>> a6a62f12
     }
   }
 
