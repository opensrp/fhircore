/*
 * Copyright 2021 Ona Systems, Inc
 *
 * Licensed under the Apache License, Version 2.0 (the "License");
 * you may not use this file except in compliance with the License.
 * You may obtain a copy of the License at
 *
 *       http://www.apache.org/licenses/LICENSE-2.0
 *
 * Unless required by applicable law or agreed to in writing, software
 * distributed under the License is distributed on an "AS IS" BASIS,
 * WITHOUT WARRANTIES OR CONDITIONS OF ANY KIND, either express or implied.
 * See the License for the specific language governing permissions and
 * limitations under the License.
 */

package org.smartregister.fhircore.engine.data.local.register

import ca.uhn.fhir.rest.gclient.ReferenceClientParam
import ca.uhn.fhir.rest.gclient.TokenClientParam
import com.google.android.fhir.FhirEngine
import com.google.android.fhir.logicalId
import com.google.android.fhir.search.Search
import java.util.LinkedList
import javax.inject.Inject
import kotlinx.coroutines.withContext
import org.hl7.fhir.r4.model.Group
import org.hl7.fhir.r4.model.Reference
import org.hl7.fhir.r4.model.Resource
import org.hl7.fhir.r4.model.ResourceType
import org.smartregister.fhircore.engine.configuration.ConfigType
import org.smartregister.fhircore.engine.configuration.ConfigurationRegistry
import org.smartregister.fhircore.engine.configuration.profile.ProfileConfiguration
import org.smartregister.fhircore.engine.configuration.register.RegisterConfiguration
import org.smartregister.fhircore.engine.configuration.register.ResourceConfig
import org.smartregister.fhircore.engine.data.local.DefaultRepository
import org.smartregister.fhircore.engine.domain.model.DataQuery
import org.smartregister.fhircore.engine.domain.model.RelatedResourceData
import org.smartregister.fhircore.engine.domain.model.ResourceData
import org.smartregister.fhircore.engine.domain.model.RuleConfig
import org.smartregister.fhircore.engine.domain.repository.Repository
import org.smartregister.fhircore.engine.domain.util.PaginationConstant
import org.smartregister.fhircore.engine.rulesengine.RulesFactory
import org.smartregister.fhircore.engine.util.DefaultDispatcherProvider
import org.smartregister.fhircore.engine.util.extension.extractId
import org.smartregister.fhircore.engine.util.extension.filterBy
import org.smartregister.fhircore.engine.util.extension.filterByResourceTypeId
import org.smartregister.fhircore.engine.util.extension.resourceClassType
import org.smartregister.fhircore.engine.util.fhirpath.FhirPathDataExtractor

class RegisterRepository
@Inject
constructor(
  override val fhirEngine: FhirEngine,
  override val dispatcherProvider: DefaultDispatcherProvider,
  val configurationRegistry: ConfigurationRegistry,
  val rulesFactory: RulesFactory
) :
  Repository, DefaultRepository(fhirEngine = fhirEngine, dispatcherProvider = dispatcherProvider) {

  override suspend fun loadRegisterData(currentPage: Int, registerId: String): List<ResourceData> {
    val registerConfiguration = retrieveRegisterConfiguration(registerId)
    val baseResourceConfig = registerConfiguration.fhirResource.baseResource
    val relatedResourcesConfig = registerConfiguration.fhirResource.relatedResources
    val baseResourceClass = baseResourceConfig.resource.resourceClassType()
    val baseResourceType = baseResourceClass.newInstance().resourceType

    val baseResources: List<Resource> =
      withContext(dispatcherProvider.io()) {
        searchResource(
          baseResourceClass = baseResourceClass,
          dataQueries = baseResourceConfig.dataQueries,
          currentPage = currentPage
        )
      }

    // Retrieve data for each of the configured related resources
    // Also retrieve data for nested related resources for each of the related resource
    return baseResources.map { baseResource: Resource ->
      retrieveRelatedResources(
        relatedResourcesConfig = relatedResourcesConfig,
        baseResourceType = baseResourceType,
        baseResource = baseResource,
        rules = registerConfiguration.registerCard.rules
      )
    }
  }

  private suspend fun retrieveRelatedResources(
    relatedResourcesConfig: List<ResourceConfig>,
    baseResourceType: ResourceType,
    baseResource: Resource,
    rules: List<RuleConfig>
  ): ResourceData {
    val currentRelatedResources = LinkedList<RelatedResourceData>()

    // Retrieve related resources recursively
    relatedResourcesConfig.forEach { resourceConfig: ResourceConfig ->
      val relatedResources =
        withContext(dispatcherProvider.io()) {
          searchRelatedResources(
            resourceConfig = resourceConfig,
            baseResourceType = baseResourceType,
            baseResource = baseResource,
            fhirPathExpression = resourceConfig.fhirPathExpression
          )
        }
      currentRelatedResources.addAll(relatedResources)
    }

    val relatedResourcesMap = currentRelatedResources.createRelatedResourcesMap()

    // Compute values via rules engine and return a map. Rule names MUST be unique
    val computedValuesMap = rulesFactory.fireRule(rules, baseResource, relatedResourcesMap)

    return ResourceData(baseResource, relatedResourcesMap, computedValuesMap)
  }

  /**
   *
   * This function creates a map of resource type against [Resource] from a list of nested
   * [RelatedResourceData].
   *
   * Example: A list of [RelatedResourceData] with Patient as its base resource and two nested
   * [RelatedResourceData] of resource type Condition & CarePlan returns:
   *
   * ```
   * {
   * "Patient" -> [Patient],
   * "Condition" -> [Condition],
   * "CarePlan" -> [CarePlan]
   * }
   * ```
   *
   * NOTE: [RelatedResourceData] are represented as tree however they grouped by their resource type
   * as key and value as list of [Resource] s in the map.
   */
  private fun LinkedList<RelatedResourceData>.createRelatedResourcesMap():
    MutableMap<String, MutableList<Resource>> {
    val relatedResourcesMap = mutableMapOf<String, MutableList<Resource>>()
    while (this.isNotEmpty()) {
      val relatedResourceData = this.removeFirst()
      relatedResourcesMap
        .getOrPut(relatedResourceData.resource.resourceType.name) { mutableListOf() }
        .add(relatedResourceData.resource)
      relatedResourceData.relatedResources.forEach { this.addLast(it) }
    }
    return relatedResourcesMap
  }

  private suspend fun searchRelatedResources(
    resourceConfig: ResourceConfig,
    baseResourceType: ResourceType,
    baseResource: Resource,
    fhirPathExpression: String?
  ): LinkedList<RelatedResourceData> {
    val relatedResourceClass = resourceConfig.resource.resourceClassType()
    val relatedResourceType = relatedResourceClass.newInstance().resourceType
    val relatedResourceData = LinkedList<RelatedResourceData>()
    if (fhirPathExpression.isNullOrEmpty()) {
      val relatedResourceSearch =
        Search(type = relatedResourceType).apply {
          filterByResourceTypeId(
            ReferenceClientParam(resourceConfig.searchParameter),
            baseResourceType,
            baseResource.logicalId
          )
          resourceConfig.dataQueries?.forEach { filterBy(it) }
        }
      fhirEngine.search<Resource>(relatedResourceSearch).forEach {
        relatedResourceData.addLast(RelatedResourceData(it))
      }
    } else {
      FhirPathDataExtractor.extractData(baseResource, fhirPathExpression)
        .takeWhile { it is Reference }
        .map { it as Reference }
        .map {
          fhirEngine.get(
            resourceConfig.resource.resourceClassType().newInstance().resourceType,
            it.extractId()
          )
        }
        .forEach { resource ->
          relatedResourceData.addLast(RelatedResourceData(resource = resource))
        }
    }
    relatedResourceData.forEach { resourceData: RelatedResourceData ->
      resourceConfig.relatedResources.forEach {
        val searchRelatedResources =
          searchRelatedResources(
            resourceConfig = it,
            baseResourceType = resourceData.resource.resourceType,
            baseResource = resourceData.resource,
            fhirPathExpression = it.fhirPathExpression
          )
        resourceData.relatedResources.addAll(searchRelatedResources)
      }
    }
    return relatedResourceData
  }

  private suspend fun searchResource(
    baseResourceClass: Class<out Resource>,
    dataQueries: List<DataQuery>?,
    currentPage: Int
  ): List<Resource> {
    val resourceType = baseResourceClass.newInstance().resourceType
    val search =
      Search(type = resourceType).apply {
        dataQueries?.forEach { filterBy(it) }
        // For patient return only active members
        if (resourceType == ResourceType.Patient) {
          filter(TokenClientParam(ACTIVE), { value = of(true) })
        }
        count = PaginationConstant.DEFAULT_PAGE_SIZE
        from = currentPage * PaginationConstant.DEFAULT_PAGE_SIZE
      }
    return when (resourceType) {
      ResourceType.Group -> filterActiveGroups(search)
      else -> fhirEngine.search(search)
    }
  }

  suspend fun filterActiveGroups(search: Search): List<Resource> {
    val groups = fhirEngine.search<Group>(search)
    return groups.filter { it.active && !it.name.isNullOrEmpty() }
  }

  /** Count register data for the provided [registerId]. Use the configured base resource filters */
  override suspend fun countRegisterData(registerId: String): Long {
    val registerConfiguration = retrieveRegisterConfiguration(registerId)
    val baseResourceConfig = registerConfiguration.fhirResource.baseResource
    val baseResourceClass = baseResourceConfig.resource.resourceClassType()

    val resourceType = baseResourceClass.newInstance().resourceType

    val search =
      Search(resourceType).apply {
        baseResourceConfig.dataQueries?.forEach { filterBy(it) }
        // For patient return only active members count
        if (resourceType == ResourceType.Patient) {
          filter(TokenClientParam(ACTIVE), { value = of(true) })
        }
      }

<<<<<<< HEAD
    return when (resourceType) {
      ResourceType.Group -> filterActiveGroups(search).size.toLong()
      else -> fhirEngine.count(search)
    }
  }

=======
>>>>>>> 2748ebc0
  override suspend fun loadProfileData(profileId: String, resourceId: String): ResourceData {
    val profileConfiguration =
      configurationRegistry.retrieveConfiguration<ProfileConfiguration>(
        ConfigType.Profile,
        profileId
      )
    val baseResourceConfig = profileConfiguration.fhirResource.baseResource
    val relatedResourcesConfig = profileConfiguration.fhirResource.relatedResources
    val baseResourceClass = baseResourceConfig.resource.resourceClassType()
    val baseResourceType = baseResourceClass.newInstance().resourceType

    val baseResource: Resource =
      withContext(dispatcherProvider.io()) { fhirEngine.get(baseResourceType, resourceId) }

    return retrieveRelatedResources(
      relatedResourcesConfig = relatedResourcesConfig,
      baseResourceType = baseResourceType,
      baseResource = baseResource,
      rules = profileConfiguration.rules
    )
  }

  fun retrieveRegisterConfiguration(registerId: String): RegisterConfiguration =
    configurationRegistry.retrieveConfiguration(ConfigType.Register, registerId)

  companion object {
    const val ACTIVE = "active"
  }
}<|MERGE_RESOLUTION|>--- conflicted
+++ resolved
@@ -243,15 +243,12 @@
         }
       }
 
-<<<<<<< HEAD
     return when (resourceType) {
       ResourceType.Group -> filterActiveGroups(search).size.toLong()
       else -> fhirEngine.count(search)
     }
   }
 
-=======
->>>>>>> 2748ebc0
   override suspend fun loadProfileData(profileId: String, resourceId: String): ResourceData {
     val profileConfiguration =
       configurationRegistry.retrieveConfiguration<ProfileConfiguration>(
