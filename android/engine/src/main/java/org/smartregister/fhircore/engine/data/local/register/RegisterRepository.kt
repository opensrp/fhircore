/*
 * Copyright 2021-2023 Ona Systems, Inc
 *
 * Licensed under the Apache License, Version 2.0 (the "License");
 * you may not use this file except in compliance with the License.
 * You may obtain a copy of the License at
 *
 *       http://www.apache.org/licenses/LICENSE-2.0
 *
 * Unless required by applicable law or agreed to in writing, software
 * distributed under the License is distributed on an "AS IS" BASIS,
 * WITHOUT WARRANTIES OR CONDITIONS OF ANY KIND, either express or implied.
 * See the License for the specific language governing permissions and
 * limitations under the License.
 */

package org.smartregister.fhircore.engine.data.local.register

import android.database.Cursor
import ca.uhn.fhir.rest.gclient.DateClientParam
import ca.uhn.fhir.rest.gclient.NumberClientParam
import ca.uhn.fhir.rest.gclient.ReferenceClientParam
import ca.uhn.fhir.rest.gclient.StringClientParam
import ca.uhn.fhir.rest.gclient.TokenClientParam
import com.google.android.fhir.FhirEngine
import com.google.android.fhir.db.ResourceNotFoundException
import com.google.android.fhir.logicalId
import com.google.android.fhir.search.Search
<<<<<<< HEAD
import com.google.android.fhir.search.SearchQuery
=======
import com.google.android.fhir.search.has
>>>>>>> 6c718590
import java.util.LinkedList
import javax.inject.Inject
import kotlinx.coroutines.withContext
import org.hl7.fhir.r4.model.Enumerations.DataType
import org.hl7.fhir.r4.model.Reference
import org.hl7.fhir.r4.model.Resource
import org.hl7.fhir.r4.model.ResourceType
import org.smartregister.fhircore.engine.configuration.ConfigType
import org.smartregister.fhircore.engine.configuration.ConfigurationRegistry
import org.smartregister.fhircore.engine.configuration.app.ConfigService
import org.smartregister.fhircore.engine.configuration.app.ConfigService.Companion.ACTIVE_SEARCH_PARAM
import org.smartregister.fhircore.engine.configuration.profile.ProfileConfiguration
import org.smartregister.fhircore.engine.configuration.register.RegisterConfiguration
import org.smartregister.fhircore.engine.data.local.DefaultRepository
import org.smartregister.fhircore.engine.domain.model.ActionParameter
import org.smartregister.fhircore.engine.domain.model.ActionParameterType
import org.smartregister.fhircore.engine.domain.model.DataQuery
import org.smartregister.fhircore.engine.domain.model.FhirResourceConfig
<<<<<<< HEAD
import org.smartregister.fhircore.engine.domain.model.ObservedRepositoryResourceData
import org.smartregister.fhircore.engine.domain.model.RelatedResourceData
=======
import org.smartregister.fhircore.engine.domain.model.NestedSearchConfig
import org.smartregister.fhircore.engine.domain.model.RelatedResourceCount
>>>>>>> 6c718590
import org.smartregister.fhircore.engine.domain.model.RepositoryResourceData
import org.smartregister.fhircore.engine.domain.model.ResourceConfig
import org.smartregister.fhircore.engine.domain.model.ResourceData
import org.smartregister.fhircore.engine.domain.model.SortConfig
import org.smartregister.fhircore.engine.domain.repository.Repository
import org.smartregister.fhircore.engine.performance.Timer
import org.smartregister.fhircore.engine.util.DefaultDispatcherProvider
import org.smartregister.fhircore.engine.util.SharedPreferencesHelper
import org.smartregister.fhircore.engine.util.extension.extractId
import org.smartregister.fhircore.engine.util.extension.extractLogicalIdUuid
import org.smartregister.fhircore.engine.util.extension.filterBy
import org.smartregister.fhircore.engine.util.extension.filterByResourceTypeId
import org.smartregister.fhircore.engine.util.extension.resourceClassType
import org.smartregister.fhircore.engine.util.fhirpath.FhirPathDataExtractor
import timber.log.Timber

class RegisterRepository
@Inject
constructor(
  override val fhirEngine: FhirEngine,
  override val dispatcherProvider: DefaultDispatcherProvider,
  override val sharedPreferencesHelper: SharedPreferencesHelper,
  override val configurationRegistry: ConfigurationRegistry,
  override val configService: ConfigService,
  val fhirPathDataExtractor: FhirPathDataExtractor
) :
  Repository,
  DefaultRepository(
    fhirEngine = fhirEngine,
    dispatcherProvider = dispatcherProvider,
    sharedPreferencesHelper = sharedPreferencesHelper,
    configurationRegistry = configurationRegistry,
    configService = configService
  ) {

  override suspend fun loadRegisterData2(currentPage: Int, registerId: String): List<ResourceData> {

    val timer = Timer("currentPage $currentPage | registerID | $registerId", "loadRegisterData()")

    val resourceData = mutableListOf<ResourceData>()

    val searchQuery =
      SearchQuery(
        """
      SELECT * FROM RegisterFamilies ORDER BY lastUpdated DESC LIMIT 25 OFFSET ${currentPage.times(25)}
    """.trimIndent(),
        emptyList()
      )

    val cursor = withContext(dispatcherProvider.io()) { fhirEngine.getCursorAll(searchQuery) }

    while (cursor.moveToNext()) {
      /*
      "resourceUuid"	BLOB UNIQUE,
        	"resourceId"	TEXT,
        	"lastUpdated"	INTEGER,
        	"childCount" INTEGER,
        	"taskCount" INTEGER,
        	"taskStatus" TEXT,
        	"pregnantWomenCount" INTEGER,
        	"familyName" TEXT,
        	"householdNo" TEXT,
        	"householdLocation" TEXT,
        	PRIMARY KEY("resourceUuid")
       */

      val childrenCount = cursor.getInt("childCount")
      val pregnantWomenCount = cursor.getInt("pregnantWomenCount")
      val totalIcons = MutableList(childrenCount) { "CHILD" }
      totalIcons.addAll(MutableList(pregnantWomenCount) { "PREGNANT_WOMAN" })

      val computedValuesMap =
        mutableMapOf<String, Any>(
          "familyName" to cursor.getString("familyName"),
          "familyId" to cursor.getString("householdNo"),
          "familyVillage" to cursor.getString("householdLocation"),
          "taskCount" to cursor.getInt("taskCount"),
          "serviceStatus" to cursor.getString("taskStatus"),
          "serviceMemberIcons" to totalIcons.joinToString(","),
        )
      val singleResourceData =
        ResourceData(
          cursor.getString("resourceId"),
          ResourceType.Group,
          computedValuesMap,
          mutableMapOf()
        )

      resourceData.add(singleResourceData)
    }

    timer.stop()
    return resourceData
  }

  fun Cursor.getString(fieldName: String): String {
    val index = getColumnIndex(fieldName)
    return if (index != -1) {
      getString(index) ?: ""
    } else {
      ""
    }
  }

  fun Cursor.getInt(fieldName: String): Int {
    val index = getColumnIndex(fieldName)
    return if (index != -1) {
      getInt(index)
    } else {
      0
    }
  }

  override suspend fun loadRegisterData(
    currentPage: Int,
    registerId: String,
    paramsMap: Map<String, String>?
  ): List<RepositoryResourceData> {
    val registerConfiguration = retrieveRegisterConfiguration(registerId, paramsMap)
    val baseResourceConfig = registerConfiguration.fhirResource.baseResource
    val relatedResourcesConfig = registerConfiguration.fhirResource.relatedResources
    val baseResourceClass = baseResourceConfig.resource.resourceClassType()
    val baseResourceType = baseResourceClass.newInstance().resourceType
    val secondaryResourceConfig = registerConfiguration.secondaryResources
    val secondaryResourceData = LinkedList<RepositoryResourceData>()

    // retrieve secondary ResourceData if secondaryResources are configured
    if (!secondaryResourceConfig.isNullOrEmpty()) {
      secondaryResourceData.addAll(retrieveSecondaryResources(secondaryResourceConfig))
    }

    val timer = Timer("currentPage $currentPage | registerID | $registerId", "loadRegisterData()")

    var timer2 = Timer(methodName = "searchResource()")
    val baseResources: List<Resource> =
      withContext(dispatcherProvider.io()) {
        searchResource(
          baseResourceClass = baseResourceClass,
          nestedSearchResources = baseResourceConfig.nestedSearchResources,
          dataQueries = baseResourceConfig.dataQueries,
          sortConfigs = baseResourceConfig.sortConfigs,
          currentPage = currentPage,
          pageSize = registerConfiguration.pageSize
        )
      }

    timer2.stop()

    timer2 = Timer(methodName = "baseResources.forEach.searchRelatedResources()")

    // Retrieve data for each of the configured related resources
    // Also retrieve data for nested related resources for each of the related resource
    return baseResources.map { baseResource: Resource ->
      val currentRelatedResources = LinkedList<RepositoryResourceData>()

      relatedResourcesConfig.forEach { resourceConfig: ResourceConfig ->
        val relatedResources =
          withContext(dispatcherProvider.io()) {
            searchRelatedResources(
              resourceConfig = resourceConfig,
              baseResourceType = baseResourceType,
              baseResource = baseResource,
              fhirPathExpression = resourceConfig.fhirPathExpression
            )
          }
        currentRelatedResources.addAll(relatedResources)
      }

      // Include secondary resourceData in each row if secondaryResources are configured
<<<<<<< HEAD
      val repoData =
        RepositoryResourceData(
          configId = baseResourceConfig.id ?: baseResourceType.name,
          resource = baseResource,
          relatedResources = currentRelatedResources.apply { addAll(secondaryResourceData) }
        )

      timer2.stop()

      timer.stop()

      repoData
=======
      RepositoryResourceData(
        id = baseResourceConfig.id ?: baseResourceType.name,
        queryResult =
          RepositoryResourceData.QueryResult.Search(
            resource = baseResource,
            relatedResources = currentRelatedResources.apply { addAll(secondaryResourceData) }
          )
      )
>>>>>>> 6c718590
    }
  }

  /**
   * This function creates a map of resource config Id ( or resource type if the id is not
   * configured) against [Resource] from a list of nested [RelatedResourceData].
   *
   * Example: A list of [RelatedResourceData] with Patient as its base resource and two nested
   * [RelatedResourceData] of resource type Condition & CarePlan returns:
   * ```
   * {
   * "Patient" -> [Patient],
   * "Condition" -> [Condition],
   * "CarePlan" -> [CarePlan]
   * }
   * ```
   *
   * NOTE: [RelatedResourceData] are represented as tree however they grouped by their resource
   * config Id ( or resource type if the id is not configured) as key and value as list of
   * [Resource] s in the map.
   */
  private fun LinkedList<RelatedResourceData>.createRelatedResourcesMap():
    MutableMap<String, MutableList<Resource>> {
    val relatedResourcesMap = mutableMapOf<String, MutableList<Resource>>()
    while (this.isNotEmpty()) {
      val relatedResourceData = this.removeFirst()
      relatedResourcesMap
        .getOrPut(
          relatedResourceData.resourceConfigId ?: relatedResourceData.resource.resourceType.name
        ) { mutableListOf() }
        .add(relatedResourceData.resource)
      relatedResourceData.relatedResources.forEach { this.addLast(it) }
    }
    return relatedResourcesMap
  }

  private suspend fun searchRelatedResources(
    resourceConfig: ResourceConfig,
    baseResourceType: ResourceType,
    baseResource: Resource,
    fhirPathExpression: String?,
    updateImmediately: Boolean = false,
    observedRelatedResourceData: ObservedRepositoryResourceData? = null
  ): LinkedList<RepositoryResourceData> {

    val relatedResourceClass = resourceConfig.resource.resourceClassType()
    val relatedResourceType = relatedResourceClass.newInstance().resourceType
    val relatedResourcesData = LinkedList<RepositoryResourceData>()
    val startTime = System.currentTimeMillis()
    Timber.e(
      "Starting searchRelatedResources $baseResourceType | $resourceConfig | $fhirPathExpression"
    )
    val relatedResources = LinkedList<RepositoryResourceData>()

    if (fhirPathExpression.isNullOrEmpty()) {
<<<<<<< HEAD

      /*if (resourceConfig.sortConfigs.isEmpty() &&
          (resourceConfig.dataQueries == null || resourceConfig.dataQueries.isEmpty())
      ) {
        Timber.e("Running using the optimized query")
        val searchQuery = SearchQuery("""
            SELECT a.serializedResource
            FROM ResourceEntity a
            WHERE
            a.resourceUuid IN (
            SELECT resourceUuid FROM ReferenceIndexEntity
            WHERE resourceType = ? AND index_name = ? AND index_value = ?
            )
            """,
          listOf(baseResourceType.name, resourceConfig.searchParameter!!, baseResource.logicalId)
        )
        fhirEngine.search<Resource>(searchQuery).forEach { resource ->
          relatedResourcesData.addLast(
            RelatedResourceData(resource = resource, resourceConfigId = resourceConfig.id)
          )
        }
      } else {*/
      // TODO: Optimize this also
      Timber.e("Running using the non-optimized query")
      val relatedResourceSearch =
=======
      val search =
>>>>>>> 6c718590
        Search(type = relatedResourceType).apply {
          filterByResourceTypeId(
            ReferenceClientParam(resourceConfig.searchParameter),
            baseResourceType,
            baseResource.logicalId
          )
          resourceConfig.dataQueries?.forEach { filterBy(it) }
          applyNestedSearchFilters(resourceConfig.nestedSearchResources)
        }
<<<<<<< HEAD
      fhirEngine.search<Resource>(relatedResourceSearch).forEach { resource ->
        if (observedRelatedResourceData == null) {
          relatedResourcesData.addLast(
            RepositoryResourceData(
              configId = resourceConfig.id ?: resource.resourceType.name,
              resource = resource
            )
          )

          postProcessRelatedResourcesData(resourceConfig.relatedResources, relatedResourcesData)
        } else {
          observedRelatedResourceData!!.relatedResources.value!!.addLast(
            RepositoryResourceData(
              configId = resourceConfig.id ?: resource.resourceType.name,
              resource = resource
            )
          )
          postProcessRelatedResourcesData(
            resourceConfig.relatedResources,
            observedRelatedResourceData!!.relatedResources.value!!
          )
        }
        if (updateImmediately && observedRelatedResourceData != null) {
          Timber.e("Finished fetching and processing data for relatedResource")
          // observedRelatedResourceData.relatedResources.postValue(relatedResourcesData)
          observedRelatedResourceData.relatedResources.postValue(observedRelatedResourceData.relatedResources.value)
        } else {}
=======
      if (resourceConfig.resultAsCount) {
        val count = fhirEngine.count(search)
        relatedResourcesData.addLast(
          RepositoryResourceData(
            id = resourceConfig.id ?: relatedResourceType.name,
            queryResult =
              RepositoryResourceData.QueryResult.Count(
                resourceType = relatedResourceType,
                relatedResourceCount =
                  RelatedResourceCount(parentResourceId = baseResource.logicalId, count = count)
              )
          )
        )
      } else {
        val relatedResourceSearch = search.apply { sort(resourceConfig.sortConfigs) }
        fhirEngine.search<Resource>(relatedResourceSearch).forEach { resource ->
          relatedResourcesData.addLast(
            RepositoryResourceData(
              id = resourceConfig.id ?: resource.resourceType.name,
              queryResult = RepositoryResourceData.QueryResult.Search(resource = resource)
            )
          )
        }
        postProcessRelatedResourcesData(resourceConfig.relatedResources, relatedResourcesData)
>>>>>>> 6c718590
      }
      // }
    } else {
      fhirPathDataExtractor
        .extractData(baseResource, fhirPathExpression)
        .takeWhile { it is Reference }
        .map {
          try {
            val resource =
              fhirEngine.get(
                resourceConfig.resource.resourceClassType().newInstance().resourceType,
                (it as Reference).extractId()
              )

            if (observedRelatedResourceData != null) {
              observedRelatedResourceData!!.relatedResources.value!!.addLast(
                RepositoryResourceData(
                  configId = resourceConfig.id ?: resource.resourceType.name,
                  resource = resource
                )
              )

              postProcessRelatedResourcesData(
                resourceConfig.relatedResources,
                observedRelatedResourceData!!.relatedResources.value!!
              )
            } else {
              relatedResourcesData.addLast(
                RepositoryResourceData(
                  configId = resourceConfig.id ?: resource.resourceType.name,
                  resource = resource
                )
              )
              postProcessRelatedResourcesData(resourceConfig.relatedResources, relatedResourcesData)
            }

            // relatedResources.addAll(relatedResourcesData)
            if (updateImmediately && observedRelatedResourceData != null) {
              Timber.e("Finished fetching and processing data for relatedResource")
              // observedRelatedResourceData.relatedResources.postValue(relatedResourcesData)
              observedRelatedResourceData.relatedResources.postValue(observedRelatedResourceData.relatedResources.value)

            } else {}
          } catch (exception: ResourceNotFoundException) {
            Timber.e(exception)
            null
          }
        }
<<<<<<< HEAD
=======
        .forEach { resource ->
          resource?.let {
            relatedResourcesData.addLast(
              RepositoryResourceData(
                id = resourceConfig.id ?: resource.resourceType.name,
                queryResult = RepositoryResourceData.QueryResult.Search(resource = resource)
              )
            )
          }
          postProcessRelatedResourcesData(resourceConfig.relatedResources, relatedResourcesData)
        }
>>>>>>> 6c718590
    }

    val stopTime = System.currentTimeMillis()
    val timeTaken = stopTime - startTime
    Timber.e(
      "Finished searchRelatedResources -> $timeTaken ms | ${timeTaken/1000} s  for $baseResourceType | $resourceConfig"
    )

    return relatedResourcesData
  }

  private suspend fun postProcessRelatedResourcesData(
    relatedResources: List<ResourceConfig>,
    relatedResourcesData: LinkedList<RepositoryResourceData>
  ) {

    if (relatedResourcesData.isEmpty()) return

<<<<<<< HEAD
    relatedResources.forEachIndexed { index, it ->
=======
    relatedResources.forEach {
      val repositoryResourceData =
        relatedResourcesData.last.queryResult as RepositoryResourceData.QueryResult.Search
>>>>>>> 6c718590
      val searchRelatedResources =
        searchRelatedResources(
          resourceConfig = it,
          baseResourceType = repositoryResourceData.resource.resourceType,
          baseResource = repositoryResourceData.resource,
          fhirPathExpression = it.fhirPathExpression
        )

<<<<<<< HEAD
      Timber.e("Finished processing related resource $index")
      relatedResourcesData.last.relatedResources.addAll(searchRelatedResources)
=======
      repositoryResourceData.relatedResources.addAll(searchRelatedResources)
>>>>>>> 6c718590
    }
  }

  private suspend fun searchResource(
    baseResourceClass: Class<out Resource>,
    nestedSearchResources: List<NestedSearchConfig>?,
    dataQueries: List<DataQuery>?,
    sortConfigs: List<SortConfig>,
    currentPage: Int? = null,
    pageSize: Int? = null
  ): List<Resource> {
    val resourceType = baseResourceClass.newInstance().resourceType
    val search =
      Search(type = resourceType).apply {
        dataQueries?.forEach { filterBy(it) }
        // For patient return only active members
        if (resourceType == ResourceType.Patient) {
          filter(TokenClientParam(ACTIVE), { value = of(true) })
        }

        // For Group return only active
        if (resourceType == ResourceType.Group) {
          filter(TokenClientParam(ACTIVE_SEARCH_PARAM), { value = of(true) })
        }

        applyNestedSearchFilters(nestedSearchResources)
        sort(sortConfigs)
        if (currentPage != null && pageSize != null) {
          count = pageSize
          from = currentPage * pageSize
        }
      }
    return fhirEngine.search(search)
  }

  private fun Search.applyNestedSearchFilters(nestedSearchResources: List<NestedSearchConfig>?) {
    nestedSearchResources?.forEach {
      has(it.resourceType, ReferenceClientParam((it.referenceParam))) {
        it.dataQueries?.forEach { dataQuery -> filterBy(dataQuery) }
      }
    }
  }

  private fun Search.sort(sortConfigs: List<SortConfig>) {
    sortConfigs.forEach { sortConfig ->
      when (sortConfig.dataType) {
        DataType.INTEGER -> sort(NumberClientParam(sortConfig.paramName), sortConfig.order)
        DataType.DATE -> sort(DateClientParam(sortConfig.paramName), sortConfig.order)
        DataType.STRING -> sort(StringClientParam(sortConfig.paramName), sortConfig.order)
        else -> {
          /*Unsupported data type*/
        }
      }
    }
  }

  /** Count register data for the provided [registerId]. Use the configured base resource filters */
  override suspend fun countRegisterData(
    registerId: String,
    paramsMap: Map<String, String>?
  ): Long {
    val registerConfiguration = retrieveRegisterConfiguration(registerId, paramsMap)
    val baseResourceConfig = registerConfiguration.fhirResource.baseResource
    val baseResourceClass = baseResourceConfig.resource.resourceClassType()
    val resourceType = baseResourceClass.newInstance().resourceType

    val search =
      Search(resourceType).apply {
        baseResourceConfig.dataQueries?.forEach { filterBy(it) }
        // For patient return only active members count
        if (resourceType == ResourceType.Patient) {
          filter(TokenClientParam(ACTIVE), { value = of(true) })
        }
        applyNestedSearchFilters(baseResourceConfig.nestedSearchResources)
      }

    return fhirEngine.count(search)
  }

  override suspend fun loadProfileData(
    profileId: String,
    resourceId: String,
    fhirResourceConfig: FhirResourceConfig?,
    paramsList: Array<ActionParameter>?
  ): RepositoryResourceData {
    val paramsMap: Map<String, String> =
      paramsList
        ?.filter {
          (it.paramType == ActionParameterType.PARAMDATA ||
            it.paramType == ActionParameterType.UPDATE_DATE_ON_EDIT) && it.value.isNotEmpty()
        }
        ?.associate { it.key to it.value }
        ?: emptyMap()
    val profileConfiguration =
      configurationRegistry.retrieveConfiguration<ProfileConfiguration>(
        ConfigType.Profile,
        profileId,
        paramsMap
      )
    val resourceConfig = fhirResourceConfig ?: profileConfiguration.fhirResource
    val baseResourceConfig = resourceConfig.baseResource
    val relatedResourcesConfig = resourceConfig.relatedResources
    val baseResourceClass = baseResourceConfig.resource.resourceClassType()
    val baseResourceType = baseResourceClass.newInstance().resourceType
    val secondaryResourceConfig = profileConfiguration.secondaryResources

    val timer =
      Timer(
        methodName = "loadProfileData()",
        startString =
          "Args Profile Id = $profileId | resource id = $resourceId |  Fhir resource config = $fhirResourceConfig"
      )

    val timer2 = Timer(methodName = "loadProfileData.fetchBaseResource $baseResourceType")
    val baseResource: Resource =
      withContext(dispatcherProvider.io()) {
        fhirEngine.get(baseResourceType, resourceId.extractLogicalIdUuid())
      }

    timer2.stop()
    val relatedResources = LinkedList<RepositoryResourceData>()
    /*
    relatedResourcesConfig.forEach { config: ResourceConfig ->
      val resources =
        withContext(dispatcherProvider.io()) {
          searchRelatedResources(
            resourceConfig = config,
            baseResourceType = baseResourceType,
            baseResource = baseResource,
            fhirPathExpression = config.fhirPathExpression
          )
        }
      relatedResources.addAll(resources)
    }*/

    if (!secondaryResourceConfig.isNullOrEmpty()) {
      relatedResources.addAll(retrieveSecondaryResources(secondaryResourceConfig))
    }

<<<<<<< HEAD
    val res =
      RepositoryResourceData(
        configId = baseResourceConfig.id ?: baseResourceType.name,
        resource = baseResource,
        relatedResources = relatedResources
      )

    timer.stop()
    return res
  }

  override suspend fun loadOtherProfileData(
    baseResource: Resource,
    profileId: String,
    resourceId: String,
    fhirResourceConfig: FhirResourceConfig?,
    paramsList: Array<ActionParameter>?,
    observedRelatedResourceData: ObservedRepositoryResourceData
  ) {
    val paramsMap: Map<String, String> =
      paramsList
        ?.filter { it.paramType == ActionParameterType.PARAMDATA && !it.value.isNullOrEmpty() }
        ?.associate { it.key to it.value }
        ?: emptyMap()
    val profileConfiguration =
      configurationRegistry.retrieveConfiguration<ProfileConfiguration>(
        ConfigType.Profile,
        profileId,
        paramsMap
      )
    val resourceConfig = fhirResourceConfig ?: profileConfiguration.fhirResource
    val baseResourceConfig = resourceConfig.baseResource
    val relatedResourcesConfig = resourceConfig.relatedResources
    val baseResourceClass = baseResourceConfig.resource.resourceClassType()
    val baseResourceType = baseResourceClass.newInstance().resourceType
    val secondaryResourceConfig = profileConfiguration.secondaryResources

    val timer =
      Timer(
        methodName = "loadOtherProfileData()",
        startString =
          "Args Profile Id = $profileId | resource id = $resourceId |  Fhir resource config = $fhirResourceConfig"
      )

    val relatedResources = LinkedList<RepositoryResourceData>()

    relatedResourcesConfig.forEach { config: ResourceConfig ->
      val resources =
        withContext(dispatcherProvider.io()) {
          searchRelatedResources(
            resourceConfig = config,
            baseResourceType = baseResourceType,
            baseResource = baseResource,
            fhirPathExpression = config.fhirPathExpression,
            true,
            observedRelatedResourceData
          )
        }
      /*relatedResources.addAll(resources)
      observedRelatedResourceData.relatedResources.postValue(relatedResources)*/
    }

    if (!secondaryResourceConfig.isNullOrEmpty()) {
      relatedResources.addAll(retrieveSecondaryResources(secondaryResourceConfig))
    }
    /*
    val res = RepositoryResourceData(
      configId = baseResourceConfig.id ?: baseResourceType.name,
      resource = baseResource,
      relatedResources = relatedResources
    )*/

    timer.stop()
    // return res
=======
    return RepositoryResourceData(
      id = baseResourceConfig.id ?: baseResourceType.name,
      queryResult =
        RepositoryResourceData.QueryResult.Search(
          resource = baseResource,
          relatedResources = relatedResources
        )
    )
>>>>>>> 6c718590
  }

  private suspend fun retrieveSecondaryResources(
    resourceConfigList: List<FhirResourceConfig>
  ): LinkedList<RepositoryResourceData> {
    val repositoryResourceData = LinkedList<RepositoryResourceData>()

    resourceConfigList.map { fhirResourceConfig: FhirResourceConfig ->
      val baseResources: List<Resource> =
        withContext(dispatcherProvider.io()) {
          searchResource(
            baseResourceClass = fhirResourceConfig.baseResource.resource.resourceClassType(),
            dataQueries = fhirResourceConfig.baseResource.dataQueries,
            sortConfigs = fhirResourceConfig.baseResource.sortConfigs,
            nestedSearchResources = fhirResourceConfig.baseResource.nestedSearchResources,
          )
        }

      baseResources.map { baseResource: Resource ->
        val baseRelatedResourceList = LinkedList<RepositoryResourceData>()
        fhirResourceConfig.relatedResources.forEach { resourceConfig: ResourceConfig ->
          val currentRelatedResources =
            withContext(dispatcherProvider.io()) {
              searchRelatedResources(
                resourceConfig = resourceConfig,
                baseResourceType = baseResource.resourceType,
                baseResource = baseResource,
                fhirPathExpression = resourceConfig.fhirPathExpression
              )
            }
          baseRelatedResourceList.addAll(currentRelatedResources)
        }
        repositoryResourceData.add(
          RepositoryResourceData(
            id = fhirResourceConfig.baseResource.id,
            queryResult =
              RepositoryResourceData.QueryResult.Search(
                resource = baseResource,
                relatedResources = baseRelatedResourceList
              )
          )
        )
      }
    }

    return repositoryResourceData
  }

  fun retrieveRegisterConfiguration(
    registerId: String,
    paramsMap: Map<String, String>?
  ): RegisterConfiguration =
    configurationRegistry.retrieveConfiguration(ConfigType.Register, registerId, paramsMap)

  companion object {
    const val ACTIVE = "active"
  }
}<|MERGE_RESOLUTION|>--- conflicted
+++ resolved
@@ -16,7 +16,6 @@
 
 package org.smartregister.fhircore.engine.data.local.register
 
-import android.database.Cursor
 import ca.uhn.fhir.rest.gclient.DateClientParam
 import ca.uhn.fhir.rest.gclient.NumberClientParam
 import ca.uhn.fhir.rest.gclient.ReferenceClientParam
@@ -26,11 +25,7 @@
 import com.google.android.fhir.db.ResourceNotFoundException
 import com.google.android.fhir.logicalId
 import com.google.android.fhir.search.Search
-<<<<<<< HEAD
-import com.google.android.fhir.search.SearchQuery
-=======
 import com.google.android.fhir.search.has
->>>>>>> 6c718590
 import java.util.LinkedList
 import javax.inject.Inject
 import kotlinx.coroutines.withContext
@@ -49,19 +44,12 @@
 import org.smartregister.fhircore.engine.domain.model.ActionParameterType
 import org.smartregister.fhircore.engine.domain.model.DataQuery
 import org.smartregister.fhircore.engine.domain.model.FhirResourceConfig
-<<<<<<< HEAD
-import org.smartregister.fhircore.engine.domain.model.ObservedRepositoryResourceData
-import org.smartregister.fhircore.engine.domain.model.RelatedResourceData
-=======
 import org.smartregister.fhircore.engine.domain.model.NestedSearchConfig
 import org.smartregister.fhircore.engine.domain.model.RelatedResourceCount
->>>>>>> 6c718590
 import org.smartregister.fhircore.engine.domain.model.RepositoryResourceData
 import org.smartregister.fhircore.engine.domain.model.ResourceConfig
-import org.smartregister.fhircore.engine.domain.model.ResourceData
 import org.smartregister.fhircore.engine.domain.model.SortConfig
 import org.smartregister.fhircore.engine.domain.repository.Repository
-import org.smartregister.fhircore.engine.performance.Timer
 import org.smartregister.fhircore.engine.util.DefaultDispatcherProvider
 import org.smartregister.fhircore.engine.util.SharedPreferencesHelper
 import org.smartregister.fhircore.engine.util.extension.extractId
@@ -70,6 +58,7 @@
 import org.smartregister.fhircore.engine.util.extension.filterByResourceTypeId
 import org.smartregister.fhircore.engine.util.extension.resourceClassType
 import org.smartregister.fhircore.engine.util.fhirpath.FhirPathDataExtractor
+import org.smartregister.fhircore.engine.util.pmap
 import timber.log.Timber
 
 class RegisterRepository
@@ -91,84 +80,6 @@
     configService = configService
   ) {
 
-  override suspend fun loadRegisterData2(currentPage: Int, registerId: String): List<ResourceData> {
-
-    val timer = Timer("currentPage $currentPage | registerID | $registerId", "loadRegisterData()")
-
-    val resourceData = mutableListOf<ResourceData>()
-
-    val searchQuery =
-      SearchQuery(
-        """
-      SELECT * FROM RegisterFamilies ORDER BY lastUpdated DESC LIMIT 25 OFFSET ${currentPage.times(25)}
-    """.trimIndent(),
-        emptyList()
-      )
-
-    val cursor = withContext(dispatcherProvider.io()) { fhirEngine.getCursorAll(searchQuery) }
-
-    while (cursor.moveToNext()) {
-      /*
-      "resourceUuid"	BLOB UNIQUE,
-        	"resourceId"	TEXT,
-        	"lastUpdated"	INTEGER,
-        	"childCount" INTEGER,
-        	"taskCount" INTEGER,
-        	"taskStatus" TEXT,
-        	"pregnantWomenCount" INTEGER,
-        	"familyName" TEXT,
-        	"householdNo" TEXT,
-        	"householdLocation" TEXT,
-        	PRIMARY KEY("resourceUuid")
-       */
-
-      val childrenCount = cursor.getInt("childCount")
-      val pregnantWomenCount = cursor.getInt("pregnantWomenCount")
-      val totalIcons = MutableList(childrenCount) { "CHILD" }
-      totalIcons.addAll(MutableList(pregnantWomenCount) { "PREGNANT_WOMAN" })
-
-      val computedValuesMap =
-        mutableMapOf<String, Any>(
-          "familyName" to cursor.getString("familyName"),
-          "familyId" to cursor.getString("householdNo"),
-          "familyVillage" to cursor.getString("householdLocation"),
-          "taskCount" to cursor.getInt("taskCount"),
-          "serviceStatus" to cursor.getString("taskStatus"),
-          "serviceMemberIcons" to totalIcons.joinToString(","),
-        )
-      val singleResourceData =
-        ResourceData(
-          cursor.getString("resourceId"),
-          ResourceType.Group,
-          computedValuesMap,
-          mutableMapOf()
-        )
-
-      resourceData.add(singleResourceData)
-    }
-
-    timer.stop()
-    return resourceData
-  }
-
-  fun Cursor.getString(fieldName: String): String {
-    val index = getColumnIndex(fieldName)
-    return if (index != -1) {
-      getString(index) ?: ""
-    } else {
-      ""
-    }
-  }
-
-  fun Cursor.getInt(fieldName: String): Int {
-    val index = getColumnIndex(fieldName)
-    return if (index != -1) {
-      getInt(index)
-    } else {
-      0
-    }
-  }
-
   override suspend fun loadRegisterData(
     currentPage: Int,
     registerId: String,
@@ -187,9 +98,6 @@
       secondaryResourceData.addAll(retrieveSecondaryResources(secondaryResourceConfig))
     }
 
-    val timer = Timer("currentPage $currentPage | registerID | $registerId", "loadRegisterData()")
-
-    var timer2 = Timer(methodName = "searchResource()")
     val baseResources: List<Resource> =
       withContext(dispatcherProvider.io()) {
         searchResource(
@@ -201,10 +109,6 @@
           pageSize = registerConfiguration.pageSize
         )
       }
-
-    timer2.stop()
-
-    timer2 = Timer(methodName = "baseResources.forEach.searchRelatedResources()")
 
     // Retrieve data for each of the configured related resources
     // Also retrieve data for nested related resources for each of the related resource
@@ -225,20 +129,6 @@
       }
 
       // Include secondary resourceData in each row if secondaryResources are configured
-<<<<<<< HEAD
-      val repoData =
-        RepositoryResourceData(
-          configId = baseResourceConfig.id ?: baseResourceType.name,
-          resource = baseResource,
-          relatedResources = currentRelatedResources.apply { addAll(secondaryResourceData) }
-        )
-
-      timer2.stop()
-
-      timer.stop()
-
-      repoData
-=======
       RepositoryResourceData(
         id = baseResourceConfig.id ?: baseResourceType.name,
         queryResult =
@@ -247,91 +137,21 @@
             relatedResources = currentRelatedResources.apply { addAll(secondaryResourceData) }
           )
       )
->>>>>>> 6c718590
-    }
-  }
-
-  /**
-   * This function creates a map of resource config Id ( or resource type if the id is not
-   * configured) against [Resource] from a list of nested [RelatedResourceData].
-   *
-   * Example: A list of [RelatedResourceData] with Patient as its base resource and two nested
-   * [RelatedResourceData] of resource type Condition & CarePlan returns:
-   * ```
-   * {
-   * "Patient" -> [Patient],
-   * "Condition" -> [Condition],
-   * "CarePlan" -> [CarePlan]
-   * }
-   * ```
-   *
-   * NOTE: [RelatedResourceData] are represented as tree however they grouped by their resource
-   * config Id ( or resource type if the id is not configured) as key and value as list of
-   * [Resource] s in the map.
-   */
-  private fun LinkedList<RelatedResourceData>.createRelatedResourcesMap():
-    MutableMap<String, MutableList<Resource>> {
-    val relatedResourcesMap = mutableMapOf<String, MutableList<Resource>>()
-    while (this.isNotEmpty()) {
-      val relatedResourceData = this.removeFirst()
-      relatedResourcesMap
-        .getOrPut(
-          relatedResourceData.resourceConfigId ?: relatedResourceData.resource.resourceType.name
-        ) { mutableListOf() }
-        .add(relatedResourceData.resource)
-      relatedResourceData.relatedResources.forEach { this.addLast(it) }
-    }
-    return relatedResourcesMap
+    }
   }
 
   private suspend fun searchRelatedResources(
     resourceConfig: ResourceConfig,
     baseResourceType: ResourceType,
     baseResource: Resource,
-    fhirPathExpression: String?,
-    updateImmediately: Boolean = false,
-    observedRelatedResourceData: ObservedRepositoryResourceData? = null
+    fhirPathExpression: String?
   ): LinkedList<RepositoryResourceData> {
 
     val relatedResourceClass = resourceConfig.resource.resourceClassType()
     val relatedResourceType = relatedResourceClass.newInstance().resourceType
     val relatedResourcesData = LinkedList<RepositoryResourceData>()
-    val startTime = System.currentTimeMillis()
-    Timber.e(
-      "Starting searchRelatedResources $baseResourceType | $resourceConfig | $fhirPathExpression"
-    )
-    val relatedResources = LinkedList<RepositoryResourceData>()
-
     if (fhirPathExpression.isNullOrEmpty()) {
-<<<<<<< HEAD
-
-      /*if (resourceConfig.sortConfigs.isEmpty() &&
-          (resourceConfig.dataQueries == null || resourceConfig.dataQueries.isEmpty())
-      ) {
-        Timber.e("Running using the optimized query")
-        val searchQuery = SearchQuery("""
-            SELECT a.serializedResource
-            FROM ResourceEntity a
-            WHERE
-            a.resourceUuid IN (
-            SELECT resourceUuid FROM ReferenceIndexEntity
-            WHERE resourceType = ? AND index_name = ? AND index_value = ?
-            )
-            """,
-          listOf(baseResourceType.name, resourceConfig.searchParameter!!, baseResource.logicalId)
-        )
-        fhirEngine.search<Resource>(searchQuery).forEach { resource ->
-          relatedResourcesData.addLast(
-            RelatedResourceData(resource = resource, resourceConfigId = resourceConfig.id)
-          )
-        }
-      } else {*/
-      // TODO: Optimize this also
-      Timber.e("Running using the non-optimized query")
-      val relatedResourceSearch =
-=======
       val search =
->>>>>>> 6c718590
         Search(type = relatedResourceType).apply {
           filterByResourceTypeId(
             ReferenceClientParam(resourceConfig.searchParameter),
@@ -341,35 +161,6 @@
           resourceConfig.dataQueries?.forEach { filterBy(it) }
           applyNestedSearchFilters(resourceConfig.nestedSearchResources)
         }
-<<<<<<< HEAD
-      fhirEngine.search<Resource>(relatedResourceSearch).forEach { resource ->
-        if (observedRelatedResourceData == null) {
-          relatedResourcesData.addLast(
-            RepositoryResourceData(
-              configId = resourceConfig.id ?: resource.resourceType.name,
-              resource = resource
-            )
-          )
-
-          postProcessRelatedResourcesData(resourceConfig.relatedResources, relatedResourcesData)
-        } else {
-          observedRelatedResourceData!!.relatedResources.value!!.addLast(
-            RepositoryResourceData(
-              configId = resourceConfig.id ?: resource.resourceType.name,
-              resource = resource
-            )
-          )
-          postProcessRelatedResourcesData(
-            resourceConfig.relatedResources,
-            observedRelatedResourceData!!.relatedResources.value!!
-          )
-        }
-        if (updateImmediately && observedRelatedResourceData != null) {
-          Timber.e("Finished fetching and processing data for relatedResource")
-          // observedRelatedResourceData.relatedResources.postValue(relatedResourcesData)
-          observedRelatedResourceData.relatedResources.postValue(observedRelatedResourceData.relatedResources.value)
-        } else {}
-=======
       if (resourceConfig.resultAsCount) {
         val count = fhirEngine.count(search)
         relatedResourcesData.addLast(
@@ -394,57 +185,22 @@
           )
         }
         postProcessRelatedResourcesData(resourceConfig.relatedResources, relatedResourcesData)
->>>>>>> 6c718590
-      }
-      // }
+      }
     } else {
       fhirPathDataExtractor
         .extractData(baseResource, fhirPathExpression)
         .takeWhile { it is Reference }
-        .map {
+        .pmap {
           try {
-            val resource =
-              fhirEngine.get(
-                resourceConfig.resource.resourceClassType().newInstance().resourceType,
-                (it as Reference).extractId()
-              )
-
-            if (observedRelatedResourceData != null) {
-              observedRelatedResourceData!!.relatedResources.value!!.addLast(
-                RepositoryResourceData(
-                  configId = resourceConfig.id ?: resource.resourceType.name,
-                  resource = resource
-                )
-              )
-
-              postProcessRelatedResourcesData(
-                resourceConfig.relatedResources,
-                observedRelatedResourceData!!.relatedResources.value!!
-              )
-            } else {
-              relatedResourcesData.addLast(
-                RepositoryResourceData(
-                  configId = resourceConfig.id ?: resource.resourceType.name,
-                  resource = resource
-                )
-              )
-              postProcessRelatedResourcesData(resourceConfig.relatedResources, relatedResourcesData)
-            }
-
-            // relatedResources.addAll(relatedResourcesData)
-            if (updateImmediately && observedRelatedResourceData != null) {
-              Timber.e("Finished fetching and processing data for relatedResource")
-              // observedRelatedResourceData.relatedResources.postValue(relatedResourcesData)
-              observedRelatedResourceData.relatedResources.postValue(observedRelatedResourceData.relatedResources.value)
-
-            } else {}
+            fhirEngine.get(
+              resourceConfig.resource.resourceClassType().newInstance().resourceType,
+              (it as Reference).extractId()
+            )
           } catch (exception: ResourceNotFoundException) {
             Timber.e(exception)
             null
           }
         }
-<<<<<<< HEAD
-=======
         .forEach { resource ->
           resource?.let {
             relatedResourcesData.addLast(
@@ -456,15 +212,7 @@
           }
           postProcessRelatedResourcesData(resourceConfig.relatedResources, relatedResourcesData)
         }
->>>>>>> 6c718590
-    }
-
-    val stopTime = System.currentTimeMillis()
-    val timeTaken = stopTime - startTime
-    Timber.e(
-      "Finished searchRelatedResources -> $timeTaken ms | ${timeTaken/1000} s  for $baseResourceType | $resourceConfig"
-    )
-
+    }
     return relatedResourcesData
   }
 
@@ -475,13 +223,9 @@
 
     if (relatedResourcesData.isEmpty()) return
 
-<<<<<<< HEAD
-    relatedResources.forEachIndexed { index, it ->
-=======
     relatedResources.forEach {
       val repositoryResourceData =
         relatedResourcesData.last.queryResult as RepositoryResourceData.QueryResult.Search
->>>>>>> 6c718590
       val searchRelatedResources =
         searchRelatedResources(
           resourceConfig = it,
@@ -490,12 +234,7 @@
           fhirPathExpression = it.fhirPathExpression
         )
 
-<<<<<<< HEAD
-      Timber.e("Finished processing related resource $index")
-      relatedResourcesData.last.relatedResources.addAll(searchRelatedResources)
-=======
       repositoryResourceData.relatedResources.addAll(searchRelatedResources)
->>>>>>> 6c718590
     }
   }
 
@@ -602,22 +341,13 @@
     val baseResourceType = baseResourceClass.newInstance().resourceType
     val secondaryResourceConfig = profileConfiguration.secondaryResources
 
-    val timer =
-      Timer(
-        methodName = "loadProfileData()",
-        startString =
-          "Args Profile Id = $profileId | resource id = $resourceId |  Fhir resource config = $fhirResourceConfig"
-      )
-
-    val timer2 = Timer(methodName = "loadProfileData.fetchBaseResource $baseResourceType")
     val baseResource: Resource =
       withContext(dispatcherProvider.io()) {
         fhirEngine.get(baseResourceType, resourceId.extractLogicalIdUuid())
       }
 
-    timer2.stop()
     val relatedResources = LinkedList<RepositoryResourceData>()
-    /*
+
     relatedResourcesConfig.forEach { config: ResourceConfig ->
       val resources =
         withContext(dispatcherProvider.io()) {
@@ -629,88 +359,12 @@
           )
         }
       relatedResources.addAll(resources)
-    }*/
+    }
 
     if (!secondaryResourceConfig.isNullOrEmpty()) {
       relatedResources.addAll(retrieveSecondaryResources(secondaryResourceConfig))
     }
 
-<<<<<<< HEAD
-    val res =
-      RepositoryResourceData(
-        configId = baseResourceConfig.id ?: baseResourceType.name,
-        resource = baseResource,
-        relatedResources = relatedResources
-      )
-
-    timer.stop()
-    return res
-  }
-
-  override suspend fun loadOtherProfileData(
-    baseResource: Resource,
-    profileId: String,
-    resourceId: String,
-    fhirResourceConfig: FhirResourceConfig?,
-    paramsList: Array<ActionParameter>?,
-    observedRelatedResourceData: ObservedRepositoryResourceData
-  ) {
-    val paramsMap: Map<String, String> =
-      paramsList
-        ?.filter { it.paramType == ActionParameterType.PARAMDATA && !it.value.isNullOrEmpty() }
-        ?.associate { it.key to it.value }
-        ?: emptyMap()
-    val profileConfiguration =
-      configurationRegistry.retrieveConfiguration<ProfileConfiguration>(
-        ConfigType.Profile,
-        profileId,
-        paramsMap
-      )
-    val resourceConfig = fhirResourceConfig ?: profileConfiguration.fhirResource
-    val baseResourceConfig = resourceConfig.baseResource
-    val relatedResourcesConfig = resourceConfig.relatedResources
-    val baseResourceClass = baseResourceConfig.resource.resourceClassType()
-    val baseResourceType = baseResourceClass.newInstance().resourceType
-    val secondaryResourceConfig = profileConfiguration.secondaryResources
-
-    val timer =
-      Timer(
-        methodName = "loadOtherProfileData()",
-        startString =
-          "Args Profile Id = $profileId | resource id = $resourceId |  Fhir resource config = $fhirResourceConfig"
-      )
-
-    val relatedResources = LinkedList<RepositoryResourceData>()
-
-    relatedResourcesConfig.forEach { config: ResourceConfig ->
-      val resources =
-        withContext(dispatcherProvider.io()) {
-          searchRelatedResources(
-            resourceConfig = config,
-            baseResourceType = baseResourceType,
-            baseResource = baseResource,
-            fhirPathExpression = config.fhirPathExpression,
-            true,
-            observedRelatedResourceData
-          )
-        }
-      /*relatedResources.addAll(resources)
-      observedRelatedResourceData.relatedResources.postValue(relatedResources)*/
-    }
-
-    if (!secondaryResourceConfig.isNullOrEmpty()) {
-      relatedResources.addAll(retrieveSecondaryResources(secondaryResourceConfig))
-    }
-    /*
-    val res = RepositoryResourceData(
-      configId = baseResourceConfig.id ?: baseResourceType.name,
-      resource = baseResource,
-      relatedResources = relatedResources
-    )*/
-
-    timer.stop()
-    // return res
-=======
     return RepositoryResourceData(
       id = baseResourceConfig.id ?: baseResourceType.name,
       queryResult =
@@ -719,7 +373,6 @@
           relatedResources = relatedResources
         )
     )
->>>>>>> 6c718590
   }
 
   private suspend fun retrieveSecondaryResources(
