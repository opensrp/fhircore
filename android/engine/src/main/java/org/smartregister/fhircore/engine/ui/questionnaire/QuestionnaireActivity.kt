--- conflicted
+++ resolved
@@ -291,17 +291,11 @@
     const val QUESTIONNAIRE_POPULATION_RESOURCES = "questionnaire-population-resources"
     const val QUESTIONNAIRE_FRAGMENT_TAG = "questionnaire-fragment-tag"
     const val QUESTIONNAIRE_ARG_PATIENT_KEY = "questionnaire_patient_item_id"
-<<<<<<< HEAD
-    const val QUESTIONNAIRE_ARG_FORM = "questionnaire_form"
+    const val ADVERSE_EVENT_IMMUNIZATION_ITEM_KEY = "adverse_event_immunization_item_id"
     const val FORM_CONFIGURATIONS = "configurations/form/form_configurations.json"
-
-    fun requiredIntentArgs(clientIdentifier: String?, form: String) =
-=======
-    const val ADVERSE_EVENT_IMMUNIZATION_ITEM_KEY = "adverse_event_immunization_item_id"
     const val QUESTIONNAIRE_ARG_FORM = "questionnaire-form-name"
     const val QUESTIONNAIRE_READ_ONLY = "read-only"
     const val QUESTIONNAIRE_RESPONSE = "questionnaire-response"
-    const val FORM_CONFIGURATIONS = "form_configurations.json"
     const val QUESTIONNAIRE_ARG_BARCODE_KEY = "patient-barcode"
     const val WHO_IDENTIFIER_SYSTEM = "WHO-HCID"
 
@@ -312,7 +306,6 @@
       questionnaireResponse: QuestionnaireResponse? = null,
       immunizationId: String? = null
     ) =
->>>>>>> 5f9e7b6e
       bundleOf(
         Pair(QUESTIONNAIRE_ARG_PATIENT_KEY, clientIdentifier),
         Pair(QUESTIONNAIRE_ARG_FORM, formName),
