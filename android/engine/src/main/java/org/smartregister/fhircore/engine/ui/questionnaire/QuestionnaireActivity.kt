--- conflicted
+++ resolved
@@ -61,13 +61,8 @@
 
   protected var clientIdentifier: String? = null
 
-<<<<<<< HEAD
   protected var immunizationId: String? = null
 
-  protected lateinit var form: String
-
-=======
->>>>>>> 52177cfb
   private val parser = FhirContext.forR4().newJsonParser()
 
   override fun onCreate(savedInstanceState: Bundle?) {
@@ -80,11 +75,7 @@
     }
 
     clientIdentifier = intent.getStringExtra(QUESTIONNAIRE_ARG_PATIENT_KEY)
-<<<<<<< HEAD
-    form = intent.getStringExtra(QUESTIONNAIRE_ARG_FORM)!!
     immunizationId = intent.getStringExtra(ADVERSE_EVENT_IMMUNIZATION_ITEM_KEY)
-=======
->>>>>>> 52177cfb
 
     lifecycleScope.launchWhenCreated {
       questionnaireViewModel = createViewModel(application)
@@ -216,10 +207,7 @@
       bundleOf(
         Pair(QUESTIONNAIRE_ARG_PATIENT_KEY, clientIdentifier),
         Pair(QUESTIONNAIRE_ARG_FORM, form),
-<<<<<<< HEAD
         Pair(ADVERSE_EVENT_IMMUNIZATION_ITEM_KEY, immunizationId)
-=======
->>>>>>> 52177cfb
       )
   }
 
