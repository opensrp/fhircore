--- conflicted
+++ resolved
@@ -203,9 +203,6 @@
       if (readOnly) {
         finish()
       } else {
-<<<<<<< HEAD
-        showFormSubmissionConfirmAlert()
-=======
         showConfirmAlert(
           context = this,
           message = R.string.questionnaire_alert_submit_message,
@@ -213,7 +210,6 @@
           confirmButtonListener = { handleQuestionnaireSubmit() },
           confirmButtonText = R.string.str_save
         )
->>>>>>> 41447931
       }
     } else {
       showToast(getString(R.string.error_saving_form))
@@ -282,25 +278,15 @@
     )
   }
 
-  fun postSuccessfulExtraction(questionnaireResponse: QuestionnaireResponse){
-    val message = questionnaireViewModel.extractionProgressMessage.value
-    if (message?.isNotBlank() == true)
-      AlertDialogue.showInfoAlert(
-        this,
-        message,
-        getString(R.string.done),
-        {
-          it.dismiss()
-          postSaveSuccessful(questionnaireResponse)
-        }
-      )
-    else postSaveSuccessful(questionnaireResponse)
-  }
-
   open fun populateInitialValues(questionnaire: Questionnaire) = Unit
 
   open fun postSaveSuccessful(questionnaireResponse: QuestionnaireResponse) {
-<<<<<<< HEAD
+    setResult(
+      Activity.RESULT_OK,
+      Intent().apply {
+        putExtra(QUESTIONNAIRE_RESPONSE, parser.encodeResourceToString(questionnaireResponse))
+      }
+    )
     val message = questionnaireViewModel.extractionProgressMessage.value
     if (message?.isNotBlank() == true)
       AlertDialogue.showInfoAlert(
@@ -313,15 +299,6 @@
         }
       )
     else finish()
-=======
-    setResult(
-      Activity.RESULT_OK,
-      Intent().apply {
-        putExtra(QUESTIONNAIRE_RESPONSE, parser.encodeResourceToString(questionnaireResponse))
-      }
-    )
-    finish()
->>>>>>> 41447931
   }
 
   fun deepFlat(
