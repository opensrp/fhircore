/*
 * Copyright 2021 Ona Systems, Inc
 *
 * Licensed under the Apache License, Version 2.0 (the "License");
 * you may not use this file except in compliance with the License.
 * You may obtain a copy of the License at
 *
 *       http://www.apache.org/licenses/LICENSE-2.0
 *
 * Unless required by applicable law or agreed to in writing, software
 * distributed under the License is distributed on an "AS IS" BASIS,
 * WITHOUT WARRANTIES OR CONDITIONS OF ANY KIND, either express or implied.
 * See the License for the specific language governing permissions and
 * limitations under the License.
 */

package org.smartregister.fhircore.engine.ui.questionnaire

import android.app.Activity
import android.app.AlertDialog
import android.content.Intent
import android.os.Bundle
import android.view.MenuItem
import android.view.View
import android.widget.Button
import androidx.activity.viewModels
import androidx.core.os.bundleOf
import androidx.fragment.app.commit
import androidx.lifecycle.lifecycleScope
import androidx.lifecycle.whenStarted
import ca.uhn.fhir.context.FhirContext
import ca.uhn.fhir.parser.IParser
import com.google.android.fhir.datacapture.QuestionnaireFragment
import com.google.android.fhir.datacapture.validation.QuestionnaireResponseValidator
import com.google.android.fhir.logicalId
import dagger.hilt.android.AndroidEntryPoint
import javax.inject.Inject
import kotlinx.coroutines.launch
import kotlinx.coroutines.withContext
import org.hl7.fhir.r4.model.Questionnaire
import org.hl7.fhir.r4.model.QuestionnaireResponse
import org.hl7.fhir.r4.model.Resource
import org.hl7.fhir.r4.model.StringType
import org.smartregister.fhircore.engine.R
import org.smartregister.fhircore.engine.configuration.ConfigurationRegistry
import org.smartregister.fhircore.engine.ui.base.AlertDialogue
import org.smartregister.fhircore.engine.ui.base.AlertDialogue.showConfirmAlert
import org.smartregister.fhircore.engine.ui.base.AlertDialogue.showProgressAlert
import org.smartregister.fhircore.engine.ui.base.BaseMultiLanguageActivity
import org.smartregister.fhircore.engine.util.DefaultDispatcherProvider
import org.smartregister.fhircore.engine.util.extension.FieldType
import org.smartregister.fhircore.engine.util.extension.decodeResourceFromString
import org.smartregister.fhircore.engine.util.extension.encodeResourceToString
import org.smartregister.fhircore.engine.util.extension.find
import org.smartregister.fhircore.engine.util.extension.generateMissingItems
import org.smartregister.fhircore.engine.util.extension.showToast
import timber.log.Timber

/**
 * Launches Questionnaire/ Implement a subclass of this [QuestionnaireActivity] to provide
 * functionality on how to [handleQuestionnaireResponse]
 */
@AndroidEntryPoint
open class QuestionnaireActivity : BaseMultiLanguageActivity(), View.OnClickListener {

  @Inject lateinit var configurationRegistry: ConfigurationRegistry

  @Inject lateinit var dispatcherProvider: DefaultDispatcherProvider

  @Inject lateinit var fhirContext: FhirContext

  open val questionnaireViewModel: QuestionnaireViewModel by viewModels()

  lateinit var questionnaireConfig: QuestionnaireConfig

  var questionnaireType = QuestionnaireType.DEFAULT

  protected lateinit var questionnaire: Questionnaire

  protected var clientIdentifier: String? = null

  lateinit var fragment: FhirCoreQuestionnaireFragment

  lateinit var parser: IParser

  override fun onSaveInstanceState(outState: Bundle) {
    super.onSaveInstanceState(outState)
    outState.clear()
  }

  override fun onCreate(savedInstanceState: Bundle?) {
    super.onCreate(savedInstanceState)
    setContentView(R.layout.activity_questionnaire)
    parser = fhirContext.newJsonParser()
    val formName = intent.getStringExtra(QUESTIONNAIRE_ARG_FORM)!!
    clientIdentifier = intent.getStringExtra(QUESTIONNAIRE_ARG_PATIENT_KEY)
    intent.getStringExtra(QUESTIONNAIRE_ARG_TYPE)?.let {
      questionnaireType = QuestionnaireType.valueOf(it)
    }

    val loadProgress = showProgressAlert(this, R.string.loading)

    // Initialises the lateinit variable questionnaireViewModel to prevent
    // some init operations running on a separate thread and causing a crash
    questionnaireViewModel.sharedPreferencesHelper

    lifecycleScope.launch(dispatcherProvider.io()) {
      loadQuestionnaireAndConfig(formName)

      withContext(dispatcherProvider.io()) { questionnaireViewModel.libraryEvaluator.initialize() }

      // Only add the fragment once, when the activity is first created.
      if (savedInstanceState == null) {
        renderFragment()
      }

      withContext(dispatcherProvider.main()) {
        updateViews()
        fragment.whenStarted { loadProgress.dismiss() }
      }
    }
  }

  fun updateViews() {
    findViewById<Button>(R.id.btn_edit_qr).apply {
      visibility = if (questionnaireType.isReadOnly()) View.VISIBLE else View.GONE
      setOnClickListener(this@QuestionnaireActivity)
    }

    findViewById<Button>(R.id.btn_save_client_info).apply {
      setOnClickListener(this@QuestionnaireActivity)
      if (questionnaireType.isReadOnly() || questionnaire.experimental) {
        text = context.getString(R.string.done)
      } else if (questionnaireType.isEditMode()) {
        // setting the save button text from Questionnaire Config
        text =
          questionnaireConfig.saveButtonText
            ?: getString(R.string.questionnaire_alert_submit_button_title)
      }
    }

    supportActionBar?.apply {
      setDisplayHomeAsUpEnabled(true)
      title = questionnaireConfig.title
    }
  }

  private suspend fun renderFragment() {
    fragment =
      FhirCoreQuestionnaireFragment().apply {
        val questionnaireString = parser.encodeResourceToString(questionnaire)

        // Generate Fragment bundle arguments. This is the Questionnaire & QuestionnaireResponse
        // pass questionnaire and questionnaire-response to fragment
        // 1- editmode -> assert and pass response from intent
        // 2- readonly -> assert and pass response from intent
        // 3- default -> process, populate and pass response/data from intent if exists
        arguments =
          bundleOf(Pair(QuestionnaireFragment.EXTRA_QUESTIONNAIRE_JSON_STRING, questionnaireString))
            .apply {
              var questionnaireResponse =
                intent
                  .getStringExtra(QUESTIONNAIRE_RESPONSE)
                  ?.decodeResourceFromString<QuestionnaireResponse>()
                  ?.apply { generateMissingItems(this@QuestionnaireActivity.questionnaire) }

              if (questionnaireType.isReadOnly()) require(questionnaireResponse != null)

              if (clientIdentifier != null) {

                setBarcode(questionnaire, clientIdentifier!!, true)
                questionnaireResponse =
                  questionnaireViewModel.generateQuestionnaireResponse(questionnaire, intent)
                this.putString(
                  QuestionnaireFragment.EXTRA_QUESTIONNAIRE_RESPONSE_JSON_STRING,
                  questionnaireResponse?.encodeResourceToString()
                )
              }
            }
      }
    supportFragmentManager.commit { add(R.id.container, fragment, QUESTIONNAIRE_FRAGMENT_TAG) }
  }

  suspend fun loadQuestionnaireAndConfig(formName: String) =
    // form is either name of form in asset/form-config or questionnaire-id
    // load from assets and get questionnaire or if not found build it from questionnaire
    kotlin
      .runCatching {
        questionnaireConfig =
          questionnaireViewModel.getQuestionnaireConfig(formName, this@QuestionnaireActivity)
        questionnaire =
          questionnaireViewModel.loadQuestionnaire(
            questionnaireConfig.identifier,
            questionnaireType
          )!!
      }
      .onFailure {
        // load questionnaire from db and build config
        questionnaire = questionnaireViewModel.loadQuestionnaire(formName, questionnaireType)!!
        questionnaireConfig =
          QuestionnaireConfig(
            form = questionnaire.name ?: "",
            title = questionnaire.title ?: "",
            identifier = questionnaire.logicalId
          )
      }
      .also { populateInitialValues(questionnaire) }

  private fun setBarcode(questionnaire: Questionnaire, code: String, readonly: Boolean) {
    questionnaire.find(QUESTIONNAIRE_ARG_BARCODE_KEY)?.apply {
      initial =
        mutableListOf(Questionnaire.QuestionnaireItemInitialComponent().setValue(StringType(code)))
      readOnly = readonly
    }
  }

  override fun onClick(view: View) {
    if (view.id == R.id.btn_save_client_info) {
      if (questionnaireType.isReadOnly()) {
        finish()
      } else {
        showFormSubmissionConfirmAlert()
      }
    } else if (view.id == R.id.btn_edit_qr) {
      questionnaireType = QuestionnaireType.EDIT
      val loadProgress = showProgressAlert(this, R.string.loading)
      lifecycleScope.launch(dispatcherProvider.io()) {
        // Reload the questionnaire and reopen the fragment
        loadQuestionnaireAndConfig(questionnaireConfig.identifier)
        supportFragmentManager.commit { detach(fragment) }
        renderFragment()
        withContext(dispatcherProvider.main()) {
          updateViews()
          loadProgress.dismiss()
        }
      }
    } else {
      showToast(getString(R.string.error_saving_form))
    }
  }

  open fun showFormSubmissionConfirmAlert() {
    if (questionnaire.experimental)
      showConfirmAlert(
        context = this,
        message = R.string.questionnaire_alert_test_only_message,
        title = R.string.questionnaire_alert_test_only_title,
        confirmButtonListener = { handleQuestionnaireSubmit() },
        confirmButtonText = R.string.questionnaire_alert_test_only_button_title
      )
    else
      showConfirmAlert(
        context = this,
        message = R.string.questionnaire_alert_submit_message,
        title = R.string.questionnaire_alert_submit_title,
        confirmButtonListener = { handleQuestionnaireSubmit() },
        confirmButtonText = R.string.questionnaire_alert_submit_button_title
      )
  }

  fun getQuestionnaireResponse(): QuestionnaireResponse {
    val questionnaireFragment =
      supportFragmentManager.findFragmentByTag(QUESTIONNAIRE_FRAGMENT_TAG) as QuestionnaireFragment
    return questionnaireFragment.getQuestionnaireResponse()
  }

  private lateinit var saveProcessingAlertDialog: AlertDialog

  fun dismissSaveProcessing() {
    if (::saveProcessingAlertDialog.isInitialized && saveProcessingAlertDialog.isShowing)
      saveProcessingAlertDialog.dismiss()
  }

  open fun handleQuestionnaireSubmit() {
    saveProcessingAlertDialog = showProgressAlert(this, R.string.form_progress_message)

    val questionnaireResponse = getQuestionnaireResponse()
    if (!validQuestionnaireResponse(questionnaireResponse)) {
      saveProcessingAlertDialog.dismiss()

      AlertDialogue.showErrorAlert(
        this,
        R.string.questionnaire_alert_invalid_message,
        R.string.questionnaire_alert_invalid_title
      )
      return
    }

    handleQuestionnaireResponse(questionnaireResponse)

    questionnaireViewModel.extractionProgress.observe(this) { result ->
      onPostSave(result, questionnaireResponse)
    }
  }

  fun onPostSave(result: Boolean, questionnaireResponse: QuestionnaireResponse) {
    dismissSaveProcessing()
    if (result) {
      postSaveSuccessful(questionnaireResponse)
    } else {
      Timber.e("An error occurred during extraction")
    }
  }

  open fun populateInitialValues(questionnaire: Questionnaire) = Unit

  open fun postSaveSuccessful(questionnaireResponse: QuestionnaireResponse) {
    val message = questionnaireViewModel.extractionProgressMessage.value
    if (message?.isNotEmpty() == true)
      AlertDialogue.showInfoAlert(
        this,
        message,
        getString(R.string.done),
        {
          it.dismiss()
          finishActivity(questionnaireResponse)
        }
      )
    else finishActivity(questionnaireResponse)
  }

  fun finishActivity(questionnaireResponse: QuestionnaireResponse) {
    val parcelResponse = questionnaireResponse.copy()
    questionnaire.find(FieldType.TYPE, Questionnaire.QuestionnaireItemType.ATTACHMENT.name)
      .forEach { parcelResponse.find(it.linkId)?.answer?.clear() }
    setResult(
      Activity.RESULT_OK,
      Intent().apply {
        putExtra(QUESTIONNAIRE_RESPONSE, parser.encodeResourceToString(parcelResponse))
        putExtra(QUESTIONNAIRE_ARG_FORM, questionnaire.logicalId)
        putExtra(
          QUESTIONNAIRE_BACK_REFERENCE_KEY,
          intent.getStringExtra(QUESTIONNAIRE_BACK_REFERENCE_KEY)
        )
      }
    )
    finish()
  }

<<<<<<< HEAD
  fun deepFlat(
    qItems: List<Questionnaire.QuestionnaireItemComponent>,
    questionnaireResponse: QuestionnaireResponse,
    targetQ: MutableList<Questionnaire.QuestionnaireItemComponent>,
    targetQR: MutableList<QuestionnaireResponse.QuestionnaireResponseItemComponent>,
  ) {
    qItems.forEach { questionnaireItemComponent ->
      // process each inner item list
      deepFlat(questionnaireItemComponent.item, questionnaireResponse, targetQ, targetQR)

      // remove nested structure to prevent validation recursion; it is already processed above
      questionnaireItemComponent.item.clear()

      // add questionnaire and response pair for each linkid on same index
      questionnaireResponse.find(questionnaireItemComponent.linkId)?.let { responseItemComponent ->
        targetQ.add(questionnaireItemComponent)
        targetQR.add(responseItemComponent)
      }
    }
  }

  // TODO change this when SDK bug for validation is fixed
  // https://github.com/google/android-fhir/issues/912
  fun validQuestionnaireResponse(questionnaireResponse: QuestionnaireResponse): Boolean {
    // clone questionnaire and response for processing and changing structure
    val questionnaire =
      parser.parseResource(parser.encodeResourceToString(questionnaire)) as Questionnaire
    val parsedQuestionnaireResponse =
      parser.parseResource(parser.encodeResourceToString(questionnaireResponse)) as
        QuestionnaireResponse

    // flatten and pair all responses temporarily to fix index mapping issue for questionnaire and
    // questionnaire response
    val questionnaireItems = mutableListOf<Questionnaire.QuestionnaireItemComponent>()
    val questionnaireResponseItems =
      mutableListOf<QuestionnaireResponse.QuestionnaireResponseItemComponent>()

    deepFlat(
      qItems = questionnaire.item,
      questionnaireResponse = parsedQuestionnaireResponse,
      targetQ = questionnaireItems,
      targetQR = questionnaireResponseItems
    )

    return QuestionnaireResponseValidator.validateQuestionnaireResponseAnswers(
        questionnaireItemList = questionnaireItems,
        questionnaireResponseItemList = questionnaireResponseItems,
        context = this
=======
  fun validQuestionnaireResponse(questionnaireResponse: QuestionnaireResponse) =
    QuestionnaireResponseValidator.validateQuestionnaireResponse(
        questionnaire,
        questionnaireResponse,
        this
>>>>>>> cad25be1
      )
      .values
      .flatten()
      .all { it.isValid }

  open fun handleQuestionnaireResponse(questionnaireResponse: QuestionnaireResponse) {
    questionnaireViewModel.extractAndSaveResources(
      context = this,
      questionnaire = questionnaire,
      questionnaireResponse = questionnaireResponse,
      resourceId = intent.getStringExtra(QUESTIONNAIRE_ARG_PATIENT_KEY),
      questionnaireType = questionnaireType
    )
  }

  override fun onOptionsItemSelected(item: MenuItem): Boolean {
    return when (item.itemId) {
      android.R.id.home -> {
        onBackPressed()
        true
      }
      else -> super.onOptionsItemSelected(item)
    }
  }

  override fun onBackPressed() {
    if (questionnaireType.isReadOnly()) {
      finish()
    } else {
      showConfirmAlert(
        this,
        getDismissDialogMessage(),
        R.string.questionnaire_alert_back_pressed_title,
        { finish() },
        R.string.questionnaire_alert_back_pressed_button_title
      )
    }
  }

  open fun getDismissDialogMessage() = R.string.questionnaire_alert_back_pressed_message

  companion object {
    const val QUESTIONNAIRE_TITLE_KEY = "questionnaire-title-key"
    const val QUESTIONNAIRE_POPULATION_RESOURCES = "questionnaire-population-resources"
    const val QUESTIONNAIRE_FRAGMENT_TAG = "questionnaire-fragment-tag"
    const val QUESTIONNAIRE_ARG_PATIENT_KEY = "questionnaire_patient_item_id"
    const val FORM_CONFIGURATIONS = "configurations/form/form_configurations.json"
    const val QUESTIONNAIRE_ARG_FORM = "questionnaire-form-name"
    const val QUESTIONNAIRE_ARG_TYPE = "questionnaire-type"
    const val QUESTIONNAIRE_RESPONSE = "questionnaire-response"
    const val QUESTIONNAIRE_BACK_REFERENCE_KEY = "questionnaire-back-reference"
    const val QUESTIONNAIRE_ARG_BARCODE_KEY = "patient-barcode"
    const val WHO_IDENTIFIER_SYSTEM = "WHO-HCID"
    const val QUESTIONNAIRE_AGE = "PR-age"

    fun Intent.questionnaireResponse() = this.getStringExtra(QUESTIONNAIRE_RESPONSE)
    fun Intent.populationResources() =
      this.getStringArrayListExtra(QUESTIONNAIRE_POPULATION_RESOURCES)

    fun intentArgs(
      clientIdentifier: String? = null,
      formName: String,
      questionnaireType: QuestionnaireType = QuestionnaireType.DEFAULT,
      questionnaireResponse: QuestionnaireResponse? = null,
      backReference: String? = null,
      populationResources: ArrayList<Resource> = ArrayList()
    ) =
      bundleOf(
        Pair(QUESTIONNAIRE_ARG_PATIENT_KEY, clientIdentifier),
        Pair(QUESTIONNAIRE_ARG_FORM, formName),
        Pair(QUESTIONNAIRE_ARG_TYPE, questionnaireType.name),
        Pair(QUESTIONNAIRE_BACK_REFERENCE_KEY, backReference)
      )
        .apply {
          questionnaireResponse?.let {
            putString(QUESTIONNAIRE_RESPONSE, it.encodeResourceToString())
          }
          val resourcesList = populationResources.map { it.encodeResourceToString() }
          if (resourcesList.isNotEmpty()) {
            putStringArrayList(
              QUESTIONNAIRE_POPULATION_RESOURCES,
              resourcesList.toCollection(ArrayList())
            )
          }
        }
  }
}<|MERGE_RESOLUTION|>--- conflicted
+++ resolved
@@ -29,6 +29,7 @@
 import androidx.lifecycle.lifecycleScope
 import androidx.lifecycle.whenStarted
 import ca.uhn.fhir.context.FhirContext
+import ca.uhn.fhir.context.FhirVersionEnum
 import ca.uhn.fhir.parser.IParser
 import com.google.android.fhir.datacapture.QuestionnaireFragment
 import com.google.android.fhir.datacapture.validation.QuestionnaireResponseValidator
@@ -67,8 +68,6 @@
 
   @Inject lateinit var dispatcherProvider: DefaultDispatcherProvider
 
-  @Inject lateinit var fhirContext: FhirContext
-
   open val questionnaireViewModel: QuestionnaireViewModel by viewModels()
 
   lateinit var questionnaireConfig: QuestionnaireConfig
@@ -81,7 +80,9 @@
 
   lateinit var fragment: FhirCoreQuestionnaireFragment
 
-  lateinit var parser: IParser
+  private val parser = FhirContext.forCached(FhirVersionEnum.R4).newJsonParser()
+
+  private lateinit var saveProcessingAlertDialog: AlertDialog
 
   override fun onSaveInstanceState(outState: Bundle) {
     super.onSaveInstanceState(outState)
@@ -91,7 +92,6 @@
   override fun onCreate(savedInstanceState: Bundle?) {
     super.onCreate(savedInstanceState)
     setContentView(R.layout.activity_questionnaire)
-    parser = fhirContext.newJsonParser()
     val formName = intent.getStringExtra(QUESTIONNAIRE_ARG_FORM)!!
     clientIdentifier = intent.getStringExtra(QUESTIONNAIRE_ARG_PATIENT_KEY)
     intent.getStringExtra(QUESTIONNAIRE_ARG_TYPE)?.let {
@@ -167,13 +167,12 @@
               if (questionnaireType.isReadOnly()) require(questionnaireResponse != null)
 
               if (clientIdentifier != null) {
-
                 setBarcode(questionnaire, clientIdentifier!!, true)
                 questionnaireResponse =
                   questionnaireViewModel.generateQuestionnaireResponse(questionnaire, intent)
                 this.putString(
                   QuestionnaireFragment.EXTRA_QUESTIONNAIRE_RESPONSE_JSON_STRING,
-                  questionnaireResponse?.encodeResourceToString()
+                  questionnaireResponse.encodeResourceToString()
                 )
               }
             }
@@ -264,8 +263,6 @@
     return questionnaireFragment.getQuestionnaireResponse()
   }
 
-  private lateinit var saveProcessingAlertDialog: AlertDialog
-
   fun dismissSaveProcessing() {
     if (::saveProcessingAlertDialog.isInitialized && saveProcessingAlertDialog.isShowing)
       saveProcessingAlertDialog.dismiss()
@@ -321,7 +318,8 @@
 
   fun finishActivity(questionnaireResponse: QuestionnaireResponse) {
     val parcelResponse = questionnaireResponse.copy()
-    questionnaire.find(FieldType.TYPE, Questionnaire.QuestionnaireItemType.ATTACHMENT.name)
+    questionnaire
+      .find(FieldType.TYPE, Questionnaire.QuestionnaireItemType.ATTACHMENT.name)
       .forEach { parcelResponse.find(it.linkId)?.answer?.clear() }
     setResult(
       Activity.RESULT_OK,
@@ -337,62 +335,11 @@
     finish()
   }
 
-<<<<<<< HEAD
-  fun deepFlat(
-    qItems: List<Questionnaire.QuestionnaireItemComponent>,
-    questionnaireResponse: QuestionnaireResponse,
-    targetQ: MutableList<Questionnaire.QuestionnaireItemComponent>,
-    targetQR: MutableList<QuestionnaireResponse.QuestionnaireResponseItemComponent>,
-  ) {
-    qItems.forEach { questionnaireItemComponent ->
-      // process each inner item list
-      deepFlat(questionnaireItemComponent.item, questionnaireResponse, targetQ, targetQR)
-
-      // remove nested structure to prevent validation recursion; it is already processed above
-      questionnaireItemComponent.item.clear()
-
-      // add questionnaire and response pair for each linkid on same index
-      questionnaireResponse.find(questionnaireItemComponent.linkId)?.let { responseItemComponent ->
-        targetQ.add(questionnaireItemComponent)
-        targetQR.add(responseItemComponent)
-      }
-    }
-  }
-
-  // TODO change this when SDK bug for validation is fixed
-  // https://github.com/google/android-fhir/issues/912
-  fun validQuestionnaireResponse(questionnaireResponse: QuestionnaireResponse): Boolean {
-    // clone questionnaire and response for processing and changing structure
-    val questionnaire =
-      parser.parseResource(parser.encodeResourceToString(questionnaire)) as Questionnaire
-    val parsedQuestionnaireResponse =
-      parser.parseResource(parser.encodeResourceToString(questionnaireResponse)) as
-        QuestionnaireResponse
-
-    // flatten and pair all responses temporarily to fix index mapping issue for questionnaire and
-    // questionnaire response
-    val questionnaireItems = mutableListOf<Questionnaire.QuestionnaireItemComponent>()
-    val questionnaireResponseItems =
-      mutableListOf<QuestionnaireResponse.QuestionnaireResponseItemComponent>()
-
-    deepFlat(
-      qItems = questionnaire.item,
-      questionnaireResponse = parsedQuestionnaireResponse,
-      targetQ = questionnaireItems,
-      targetQR = questionnaireResponseItems
-    )
-
-    return QuestionnaireResponseValidator.validateQuestionnaireResponseAnswers(
-        questionnaireItemList = questionnaireItems,
-        questionnaireResponseItemList = questionnaireResponseItems,
-        context = this
-=======
   fun validQuestionnaireResponse(questionnaireResponse: QuestionnaireResponse) =
     QuestionnaireResponseValidator.validateQuestionnaireResponse(
-        questionnaire,
-        questionnaireResponse,
-        this
->>>>>>> cad25be1
+        questionnaire = questionnaire,
+        questionnaireResponse = questionnaireResponse,
+        context = this
       )
       .values
       .flatten()
@@ -461,11 +408,11 @@
       populationResources: ArrayList<Resource> = ArrayList()
     ) =
       bundleOf(
-        Pair(QUESTIONNAIRE_ARG_PATIENT_KEY, clientIdentifier),
-        Pair(QUESTIONNAIRE_ARG_FORM, formName),
-        Pair(QUESTIONNAIRE_ARG_TYPE, questionnaireType.name),
-        Pair(QUESTIONNAIRE_BACK_REFERENCE_KEY, backReference)
-      )
+          Pair(QUESTIONNAIRE_ARG_PATIENT_KEY, clientIdentifier),
+          Pair(QUESTIONNAIRE_ARG_FORM, formName),
+          Pair(QUESTIONNAIRE_ARG_TYPE, questionnaireType.name),
+          Pair(QUESTIONNAIRE_BACK_REFERENCE_KEY, backReference)
+        )
         .apply {
           questionnaireResponse?.let {
             putString(QUESTIONNAIRE_RESPONSE, it.encodeResourceToString())
