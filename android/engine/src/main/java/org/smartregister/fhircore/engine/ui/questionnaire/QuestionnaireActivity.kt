/*
 * Copyright 2021 Ona Systems, Inc
 *
 * Licensed under the Apache License, Version 2.0 (the "License");
 * you may not use this file except in compliance with the License.
 * You may obtain a copy of the License at
 *
 *       http://www.apache.org/licenses/LICENSE-2.0
 *
 * Unless required by applicable law or agreed to in writing, software
 * distributed under the License is distributed on an "AS IS" BASIS,
 * WITHOUT WARRANTIES OR CONDITIONS OF ANY KIND, either express or implied.
 * See the License for the specific language governing permissions and
 * limitations under the License.
 */

package org.smartregister.fhircore.engine.ui.questionnaire

import android.app.AlertDialog
import android.app.Application
import android.os.Bundle
import android.view.MenuItem
import android.view.View
import android.widget.Button
import androidx.core.os.bundleOf
import androidx.fragment.app.commit
import androidx.lifecycle.ViewModelProvider
import androidx.lifecycle.lifecycleScope
import ca.uhn.fhir.context.FhirContext
import com.google.android.fhir.datacapture.QuestionnaireFragment
import com.google.android.fhir.datacapture.QuestionnaireFragment.Companion.BUNDLE_KEY_QUESTIONNAIRE
import com.google.android.fhir.logicalId
import org.hl7.fhir.r4.model.Patient
import org.hl7.fhir.r4.model.Questionnaire
import org.hl7.fhir.r4.model.QuestionnaireResponse
import org.smartregister.fhircore.engine.R
import org.smartregister.fhircore.engine.ui.base.BaseMultiLanguageActivity
import org.smartregister.fhircore.engine.util.DefaultDispatcherProvider
import org.smartregister.fhircore.engine.util.DispatcherProvider
import org.smartregister.fhircore.engine.util.extension.assertIsConfigurable
import org.smartregister.fhircore.engine.util.extension.createFactory
import org.smartregister.fhircore.engine.util.extension.showToast
import timber.log.Timber

/**
 * Launches Questionnaire with given id. If questionnaire has subjectType = Patient his activity can
 * handle data persistence for [Patient] resources among others.
 *
 * Implement a subclass of this [QuestionnaireActivity] to provide functionality on how to
 * [handleQuestionnaireResponse]
 */
open class QuestionnaireActivity : BaseMultiLanguageActivity(), View.OnClickListener {

  val dispatcherProvider: DispatcherProvider = DefaultDispatcherProvider

  lateinit var questionnaireConfig: QuestionnaireConfig

  lateinit var questionnaireViewModel: QuestionnaireViewModel

  protected lateinit var questionnaire: Questionnaire

  protected var clientIdentifier: String? = null

  private val parser = FhirContext.forR4().newJsonParser()

  override fun onCreate(savedInstanceState: Bundle?) {
    super.onCreate(savedInstanceState)
    setContentView(R.layout.activity_questionnaire)
    application.assertIsConfigurable()
    if (!intent.hasExtra(QUESTIONNAIRE_ARG_FORM)) {
      showToast(getString(R.string.error_loading_form))
      finish()
    }

    clientIdentifier = intent.getStringExtra(QUESTIONNAIRE_ARG_PATIENT_KEY)

    lifecycleScope.launchWhenCreated {
      questionnaireViewModel = createViewModel(application)

      val form = intent.getStringExtra(QUESTIONNAIRE_ARG_FORM)!!
      // form is either name of form in asset/form-config or questionnaire-id
      // load from assets and get questionnaire or if not found build it from questionnaire
      questionnaireConfig =
        kotlin.runCatching { questionnaireViewModel.getQuestionnaireConfig(form) }.getOrElse {
          // load questionnaire from db and build config
          questionnaire = questionnaireViewModel.loadQuestionnaire(form)!!

          QuestionnaireConfig(
            form = questionnaire.name ?: "",
            title = questionnaire.title ?: "",
            identifier = questionnaire.logicalId
          )
        }

      // if questionnaire is still not initialized load using config loaded from assets
      if (!::questionnaire.isInitialized)
        questionnaire = questionnaireViewModel.loadQuestionnaire(questionnaireConfig.identifier)!!

      supportActionBar?.apply {
        setDisplayHomeAsUpEnabled(true)
        title = questionnaireConfig.title
      }

      // Only add the fragment once, when the activity is first created.
      if (savedInstanceState == null) {
        val fragment =
          QuestionnaireFragment().apply {
            val parsedQuestionnaire = parser.encodeResourceToString(questionnaire)
            arguments =
              when {
                clientIdentifier == null ->
                  bundleOf(Pair(BUNDLE_KEY_QUESTIONNAIRE, parsedQuestionnaire))
                clientIdentifier != null -> {
                  //                  TODO it is not working. Takes forever to load form first time
                  //                  val parsedQuestionnaireResponse =
                  //                    parser.encodeResourceToString(
                  //
                  // questionnaireViewModel.generateQuestionnaireResponse(questionnaire!!, intent)
                  //                    )
                  bundleOf(
                    Pair(BUNDLE_KEY_QUESTIONNAIRE, parsedQuestionnaire),
                    //  Pair(BUNDLE_KEY_QUESTIONNAIRE_RESPONSE, parsedQuestionnaireResponse)
                    )
                }
                else -> bundleOf(Pair(BUNDLE_KEY_QUESTIONNAIRE, parsedQuestionnaire))
              }
          }
        supportFragmentManager.commit { add(R.id.container, fragment, QUESTIONNAIRE_FRAGMENT_TAG) }
      }
    }

    intent.getStringExtra(QUESTIONNAIRE_ARG_SAVE_BUTTON_TEXT)?.let {
      if (it.isNotEmpty()) findViewById<Button>(R.id.btn_save_client_info).text = it
    }
    findViewById<Button>(R.id.btn_save_client_info).setOnClickListener(this)
  }

  open fun createViewModel(application: Application) =
    ViewModelProvider(
      this@QuestionnaireActivity,
      QuestionnaireViewModel(application).createFactory()
    )[QuestionnaireViewModel::class.java]

  override fun onClick(view: View) {
    if (view.id == R.id.btn_save_client_info) {
      val questionnaireFragment =
        supportFragmentManager.findFragmentByTag(QUESTIONNAIRE_FRAGMENT_TAG) as
          QuestionnaireFragment
      handleQuestionnaireResponse(questionnaireFragment.getQuestionnaireResponse())
    } else {
      showToast(getString(R.string.error_saving_form))
    }
  }

  open fun handleQuestionnaireResponse(questionnaireResponse: QuestionnaireResponse) {
    if (questionnaire != null) {
      val alertDialog = showDialog()

      questionnaireViewModel.extractionProgress.observe(
        this,
        { result ->

          // TODO: Unregister this observer

          if (result) {
            alertDialog.dismiss()
            finish()
          } else {
            Timber.e("An error occurred during extraction")
          }
        }
      )

      questionnaireViewModel.extractAndSaveResources(
        context = this@QuestionnaireActivity,
        questionnaire = questionnaire!!,
        questionnaireResponse = questionnaireResponse,
        resourceId = intent.getStringExtra(QUESTIONNAIRE_ARG_PATIENT_KEY)
      )
    }
  }

  fun showDialog(): AlertDialog {
    val dialogBuilder =
      AlertDialog.Builder(this).apply {
        setView(R.layout.dialog_saving)
        setCancelable(false)
      }

    return dialogBuilder.create().apply { show() }
  }

  companion object {
    const val QUESTIONNAIRE_TITLE_KEY = "questionnaire-title-key"
    const val QUESTIONNAIRE_POPULATION_RESOURCES = "questionnaire-population-resources"
    const val QUESTIONNAIRE_FRAGMENT_TAG = "questionnaire-fragment-tag"
    const val QUESTIONNAIRE_ARG_PATIENT_KEY = "questionnaire_patient_item_id"
    const val QUESTIONNAIRE_ARG_FORM = "questionnaire_form"
<<<<<<< HEAD
    const val QUESTIONNAIRE_ARG_ID = "questionnaire_id"
    const val QUESTIONNAIRE_ARG_SAVE_BUTTON_TEXT = "questionnaire_form_save_button_text"
    const val FORM_CONFIGURATIONS = "form_configurations.json"

    fun requiredIntentArgs(
      clientIdentifier: String?,
      form: String? = null,
      questionnaireId: String? = null,
      saveBtnText: String = ""
    ) =
=======
    const val FORM_CONFIGURATIONS = "form_configurations.json"

    fun requiredIntentArgs(clientIdentifier: String?, form: String) =
>>>>>>> 38ba9cc7
      bundleOf(
        Pair(QUESTIONNAIRE_ARG_PATIENT_KEY, clientIdentifier),
        Pair(QUESTIONNAIRE_ARG_ID, questionnaireId),
        Pair(QUESTIONNAIRE_ARG_FORM, form),
<<<<<<< HEAD
        Pair(QUESTIONNAIRE_ARG_SAVE_BUTTON_TEXT, saveBtnText)
=======
>>>>>>> 38ba9cc7
      )
  }

  override fun onOptionsItemSelected(item: MenuItem): Boolean {
    return when (item.itemId) {
      android.R.id.home -> {
        onBackPressed()
        true
      }
      else -> super.onOptionsItemSelected(item)
    }
  }

  override fun onBackPressed() {
    finish()
  }
}<|MERGE_RESOLUTION|>--- conflicted
+++ resolved
@@ -196,30 +196,18 @@
     const val QUESTIONNAIRE_FRAGMENT_TAG = "questionnaire-fragment-tag"
     const val QUESTIONNAIRE_ARG_PATIENT_KEY = "questionnaire_patient_item_id"
     const val QUESTIONNAIRE_ARG_FORM = "questionnaire_form"
-<<<<<<< HEAD
-    const val QUESTIONNAIRE_ARG_ID = "questionnaire_id"
     const val QUESTIONNAIRE_ARG_SAVE_BUTTON_TEXT = "questionnaire_form_save_button_text"
     const val FORM_CONFIGURATIONS = "form_configurations.json"
 
     fun requiredIntentArgs(
       clientIdentifier: String?,
       form: String? = null,
-      questionnaireId: String? = null,
       saveBtnText: String = ""
     ) =
-=======
-    const val FORM_CONFIGURATIONS = "form_configurations.json"
-
-    fun requiredIntentArgs(clientIdentifier: String?, form: String) =
->>>>>>> 38ba9cc7
       bundleOf(
         Pair(QUESTIONNAIRE_ARG_PATIENT_KEY, clientIdentifier),
-        Pair(QUESTIONNAIRE_ARG_ID, questionnaireId),
         Pair(QUESTIONNAIRE_ARG_FORM, form),
-<<<<<<< HEAD
         Pair(QUESTIONNAIRE_ARG_SAVE_BUTTON_TEXT, saveBtnText)
-=======
->>>>>>> 38ba9cc7
       )
   }
 
