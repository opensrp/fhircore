/*
 * Copyright 2021 Ona Systems, Inc
 *
 * Licensed under the Apache License, Version 2.0 (the "License");
 * you may not use this file except in compliance with the License.
 * You may obtain a copy of the License at
 *
 *       http://www.apache.org/licenses/LICENSE-2.0
 *
 * Unless required by applicable law or agreed to in writing, software
 * distributed under the License is distributed on an "AS IS" BASIS,
 * WITHOUT WARRANTIES OR CONDITIONS OF ANY KIND, either express or implied.
 * See the License for the specific language governing permissions and
 * limitations under the License.
 */

package org.smartregister.fhircore.engine.ui.questionnaire

import android.app.Activity
import android.app.AlertDialog
import android.content.Context
import android.content.Intent
import android.os.Bundle
import android.view.MenuItem
import android.view.View
import android.view.ViewGroup
import android.widget.Button
import android.widget.Toast
import androidx.activity.OnBackPressedCallback
import androidx.activity.viewModels
import androidx.core.os.bundleOf
import androidx.fragment.app.Fragment
import androidx.fragment.app.FragmentManager
import androidx.fragment.app.commit
import androidx.lifecycle.lifecycleScope
import androidx.lifecycle.whenResumed
import ca.uhn.fhir.context.FhirContext
import ca.uhn.fhir.context.FhirVersionEnum
import com.google.android.fhir.datacapture.QuestionnaireFragment
import com.google.android.fhir.datacapture.extensions.isPaginated
import com.google.android.fhir.datacapture.validation.Invalid
import com.google.android.fhir.datacapture.validation.QuestionnaireResponseValidator
import com.google.android.fhir.logicalId
import dagger.hilt.android.AndroidEntryPoint
import javax.inject.Inject
import kotlinx.coroutines.launch
import kotlinx.coroutines.withContext
import org.hl7.fhir.r4.model.Encounter
import org.hl7.fhir.r4.model.Questionnaire
import org.hl7.fhir.r4.model.QuestionnaireResponse
import org.hl7.fhir.r4.model.Resource
import org.hl7.fhir.r4.model.StringType
import org.smartregister.fhircore.engine.R
import org.smartregister.fhircore.engine.configuration.ConfigurationRegistry
import org.smartregister.fhircore.engine.sync.SyncBroadcaster
import org.smartregister.fhircore.engine.trace.PerformanceReporter
import org.smartregister.fhircore.engine.ui.base.AlertDialogue
import org.smartregister.fhircore.engine.ui.base.AlertDialogue.showConfirmAlert
import org.smartregister.fhircore.engine.ui.base.AlertDialogue.showProgressAlert
import org.smartregister.fhircore.engine.ui.base.BaseMultiLanguageActivity
import org.smartregister.fhircore.engine.util.DefaultDispatcherProvider
import org.smartregister.fhircore.engine.util.extension.FieldType
import org.smartregister.fhircore.engine.util.extension.decodeResourceFromString
import org.smartregister.fhircore.engine.util.extension.distinctifyLinkId
import org.smartregister.fhircore.engine.util.extension.encodeResourceToString
import org.smartregister.fhircore.engine.util.extension.find
import org.smartregister.fhircore.engine.util.extension.generateMissingItems
import org.smartregister.fhircore.engine.util.extension.showToast
import timber.log.Timber

/**
 * Launches Questionnaire/ Implement a subclass of this [QuestionnaireActivity] to provide
 * functionality on how to [handleQuestionnaireResponse]
 */
@AndroidEntryPoint
open class QuestionnaireActivity : BaseMultiLanguageActivity(), View.OnClickListener {

  @Inject lateinit var configurationRegistry: ConfigurationRegistry

  @Inject lateinit var dispatcherProvider: DefaultDispatcherProvider

  @Inject lateinit var syncBroadcaster: SyncBroadcaster

  @Inject lateinit var tracer: PerformanceReporter

  open val questionnaireViewModel: QuestionnaireViewModel by viewModels()

  lateinit var questionnaireConfig: QuestionnaireConfig

  var questionnaireType = QuestionnaireType.DEFAULT

  protected lateinit var questionnaire: Questionnaire

  protected var clientIdentifier: String? = null

  lateinit var fragment: QuestionnaireFragment

  private val parser = FhirContext.forCached(FhirVersionEnum.R4).newJsonParser()

  private lateinit var saveProcessingAlertDialog: AlertDialog

  override fun onSaveInstanceState(outState: Bundle) {
    super.onSaveInstanceState(outState)
    outState.clear()
  }

  override fun onCreate(savedInstanceState: Bundle?) {
    super.onCreate(savedInstanceState)
    setContentView(R.layout.activity_questionnaire)
    val formName = intent.getStringExtra(QUESTIONNAIRE_ARG_FORM)!!
    clientIdentifier = intent.getStringExtra(QUESTIONNAIRE_ARG_PATIENT_KEY)
    intent.getStringExtra(QUESTIONNAIRE_ARG_TYPE)?.let {
      questionnaireType = QuestionnaireType.valueOf(it)
    }

    val loadProgress = showProgressAlert(this, R.string.loading)

    // Initialises the lateinit variable questionnaireViewModel to prevent
    // some init operations running on a separate thread and causing a crash
    questionnaireViewModel.sharedPreferencesHelper

    lifecycleScope.launch {
      withContext(dispatcherProvider.io()) {
        tracer.traceSuspend("Questionnaire.loadQuestionnaireAndConfig") {
          loadQuestionnaireAndConfig(formName)
        }
      }

      withContext(dispatcherProvider.main()) {
        // Only add the fragment once, when the activity is first created.
        if (savedInstanceState == null || !this@QuestionnaireActivity::fragment.isInitialized) {
          renderFragment()
        }

        updateViews()
        fragment.whenResumed { loadProgress.dismiss() }
      }
    }

<<<<<<< HEAD
    this.onBackPressedDispatcher.addCallback(
      this,
      object : OnBackPressedCallback(true) {
        override fun handleOnBackPressed() {
          handleBackPress()
        }
      },
    )
=======
    questionnaireViewModel.extractionProgress.observe(this) { result ->
      if (result is ExtractionProgress.Success) {
        onPostSave(true, result.questionnaireResponse, result.extras)
      } else {
        onPostSave(false, (result as ExtractionProgress.Failed).questionnaireResponse)
      }
    }
>>>>>>> 1bf012db
  }

  fun updateViews() {
    findViewById<Button>(R.id.btn_edit_qr).apply {
      visibility = if (questionnaireType.isReadOnly()) View.VISIBLE else View.GONE
      setOnClickListener(this@QuestionnaireActivity)
    }

    supportActionBar?.apply {
      setDisplayHomeAsUpEnabled(true)
      title = questionnaireConfig.title
    }
  }

  private suspend fun renderFragment() {
    tracer.startTrace(QUESTIONNAIRE_TRACE)
    val questionnaireString = parser.encodeResourceToString(questionnaire)
    var questionnaireResponse: QuestionnaireResponse?
    if (clientIdentifier != null) {
      setBarcode(questionnaire, clientIdentifier!!, true)
      questionnaireResponse =
        questionnaireViewModel.generateQuestionnaireResponse(questionnaire, intent)
    } else {
      questionnaireResponse =
        intent
          .getStringExtra(QUESTIONNAIRE_RESPONSE)
          ?.decodeResourceFromString<QuestionnaireResponse>()
          ?.apply { generateMissingItems(this@QuestionnaireActivity.questionnaire) }
      if (questionnaireType.isReadOnly()) {
        requireNotNull(questionnaireResponse)
      } else {
        questionnaireResponse =
          questionnaireViewModel.generateQuestionnaireResponse(questionnaire, intent)
      }
    }

    val questionnaireFragmentBuilder =
      QuestionnaireFragment.builder()
        .setQuestionnaire(questionnaireString)
        .showReviewPageBeforeSubmit(questionnaire.isPaginated)
        .setShowSubmitButton(true)
        .setCustomQuestionnaireItemViewHolderFactoryMatchersProvider(
          QuestionnaireItemViewHolderFactoryMatchersProviderFactoryImpl.DEFAULT_PROVIDER,
        )
        .setIsReadOnly(questionnaireType.isReadOnly())
    questionnaireResponse.let {
      it.distinctifyLinkId()
      //        Timber.e(it.encodeResourceToString())
      questionnaireFragmentBuilder.setQuestionnaireResponse(it.encodeResourceToString())
    }
    intent.getBundleExtra(QUESTIONNAIRE_LAUNCH_CONTEXTS)?.let { launchContextBundle ->
      val launchContextMap =
        buildMap<String, String> {
          launchContextBundle.keySet().forEach {
            this[it] =
              launchContextBundle.getString(it)
                ?: throw NotImplementedError("launchContext with null is not currently supported")
          }
        }
      questionnaireFragmentBuilder.setQuestionnaireLaunchContextMap(launchContextMap)
    }

    fragment = questionnaireFragmentBuilder.build()
    supportFragmentManager.registerFragmentLifecycleCallbacks(
      object : FragmentManager.FragmentLifecycleCallbacks() {
        override fun onFragmentCreated(
          fm: FragmentManager,
          f: Fragment,
          savedInstanceState: Bundle?,
        ) {
          super.onFragmentCreated(fm, f, savedInstanceState)
          tracer.stopTrace(QUESTIONNAIRE_TRACE)
        }

        override fun onFragmentViewCreated(
          fm: FragmentManager,
          f: Fragment,
          v: View,
          savedInstanceState: Bundle?,
        ) {
          super.onFragmentViewCreated(fm, f, v, savedInstanceState)
          if (f is QuestionnaireFragment) {
            v.findViewById<Button>(com.google.android.fhir.datacapture.R.id.submit_questionnaire)
              ?.apply {
                layoutParams.width =
                  ViewGroup.LayoutParams
                    .MATCH_PARENT // Override by Styles xml does not seem to work for this layout
                // param
                text = submitButtonText()
              }
          }
        }
      },
      false,
    )
    supportFragmentManager.commit { replace(R.id.container, fragment, QUESTIONNAIRE_FRAGMENT_TAG) }
    supportFragmentManager.setFragmentResultListener(
      QuestionnaireFragment.SUBMIT_REQUEST_KEY,
      this,
    ) { _, _ ->
      onSubmitRequestResult()
    }

    supportFragmentManager.addFragmentOnAttachListener { _, frag ->
      Timber.e(frag.tag?.uppercase())
    }
  }

  open fun submitButtonText(): String {
    return if (questionnaireType.isReadOnly() || questionnaire.experimental) {
      getString(R.string.done)
    } else if (questionnaireType.isEditMode()) {
      // setting the save button text from Questionnaire Config
      questionnaireConfig.saveButtonText
        ?: getString(R.string.questionnaire_alert_submit_button_title)
    } else {
      getString(R.string.questionnaire_alert_submit_button_title)
    }
  }

  open fun onSubmitRequestResult() {
    if (questionnaireType.isReadOnly()) {
      finish()
    } else {
      showFormSubmissionConfirmAlert()
    }
  }

  suspend fun loadQuestionnaireAndConfig(formName: String) =
    // form is either name of form in asset/form-config or questionnaire-id
    // load from assets and get questionnaire or if not found build it from questionnaire
    kotlin
      .runCatching {
        val resultPair =
          questionnaireViewModel.getQuestionnaireConfigPair(
            this@QuestionnaireActivity,
            formName,
            questionnaireType,
          )

        questionnaireConfig = resultPair.first
        questionnaire = resultPair.second

        populateInitialValues(questionnaire)
      }
      .onFailure {
        Timber.e(it)

        withContext(dispatcherProvider.main()) {
          if (it is QuestionnaireNotFoundException) {
            Toast.makeText(this@QuestionnaireActivity, it.message, Toast.LENGTH_LONG).show()
            finish()
          }
        }
      }

  private fun setBarcode(questionnaire: Questionnaire, code: String, readonly: Boolean) {
    questionnaire.find(QUESTIONNAIRE_ARG_BARCODE_KEY)?.apply {
      initial =
        mutableListOf(Questionnaire.QuestionnaireItemInitialComponent().setValue(StringType(code)))
      readOnly = readonly
    }
  }

  override fun onClick(view: View) {
    if (view.id == R.id.btn_edit_qr) {
      questionnaireType = QuestionnaireType.EDIT
      val loadProgress = showProgressAlert(this, R.string.loading)
      lifecycleScope.launch(dispatcherProvider.io()) {
        // Reload the questionnaire and reopen the fragment
        loadQuestionnaireAndConfig(questionnaireConfig.identifier)
        supportFragmentManager.commit { detach(fragment) }
        renderFragment()
        withContext(dispatcherProvider.main()) {
          updateViews()
          loadProgress.dismiss()
        }
      }
    } else {
      showToast(getString(R.string.error_saving_form))
    }
  }

  open fun showFormSubmissionConfirmAlert() {
    showConfirmAlert(
      context = this,
      message =
        if (questionnaire.experimental) {
          R.string.questionnaire_alert_test_only_message
        } else R.string.questionnaire_alert_submit_message,
      title =
        if (questionnaire.experimental) {
          R.string.questionnaire_alert_test_only_title
        } else R.string.questionnaire_alert_submit_title,
      confirmButtonListener = { handleQuestionnaireSubmit() },
      confirmButtonText =
        if (questionnaire.experimental) {
          R.string.questionnaire_alert_test_only_button_title
        } else R.string.questionnaire_alert_submit_button_title,
    )
  }

  suspend fun getQuestionnaireResponse(): QuestionnaireResponse {
    val questionnaireFragment =
      supportFragmentManager.findFragmentByTag(QUESTIONNAIRE_FRAGMENT_TAG) as QuestionnaireFragment
    return questionnaireFragment.getQuestionnaireResponse()
  }

  fun dismissSaveProcessing() {
    if (::saveProcessingAlertDialog.isInitialized && saveProcessingAlertDialog.isShowing) {
      saveProcessingAlertDialog.dismiss()
    }
  }

  open fun handleQuestionnaireSubmit() {
<<<<<<< HEAD
    lifecycleScope.launch {
      val questionnaireResponse = getQuestionnaireResponse()
      val isQuestionnaireResponseValid: Boolean
      withContext(dispatcherProvider.unconfined()) {
        isQuestionnaireResponseValid = validQuestionnaireResponse(questionnaireResponse)
      }

      if (!isQuestionnaireResponseValid) {
        saveProcessingAlertDialog.dismiss()

        AlertDialogue.showErrorAlert(
          this@QuestionnaireActivity,
          R.string.questionnaire_alert_invalid_message,
          R.string.questionnaire_alert_invalid_title,
        )
        return@launch
      }
      handleQuestionnaireResponse(questionnaireResponse)

      questionnaireViewModel.extractionProgress.observe(this@QuestionnaireActivity) { result ->
        if (result is ExtractionProgress.Success) {
          onPostSave(true, questionnaireResponse, result.extras)
        } else {
          onPostSave(false, questionnaireResponse)
=======
    saveProcessingAlertDialog = showProgressAlert(this, R.string.form_progress_message)
    getQuestionnaireResponse()
      .takeIf { validQuestionnaireResponse(it) }
      ?.let { handleQuestionnaireResponse(it) }
      ?: {
        saveProcessingAlertDialog.dismiss().also {
          AlertDialogue.showErrorAlert(
            this,
            R.string.questionnaire_alert_invalid_message,
            R.string.questionnaire_alert_invalid_title,
          )
>>>>>>> 1bf012db
        }
      }
  }

  fun onPostSave(
    result: Boolean,
    questionnaireResponse: QuestionnaireResponse,
    extras: List<Resource>? = null,
  ) {
    dismissSaveProcessing()
    if (result) {
      // Put Sync Here
      syncBroadcaster.runSync()
      postSaveSuccessful(questionnaireResponse, extras)
    } else {
      Timber.e("An error occurred during extraction")
    }
  }

  open fun populateInitialValues(questionnaire: Questionnaire) = Unit

  open fun postSaveSuccessful(
    questionnaireResponse: QuestionnaireResponse,
    extras: List<Resource>? = null,
  ) {
    val message = questionnaireViewModel.extractionProgressMessage.value
    if (message?.isNotEmpty() == true) {
      AlertDialogue.showInfoAlert(
        this,
        message,
        getString(R.string.done),
        {
          it.dismiss()
          finishActivity(questionnaireResponse, extras)
        },
      )
    } else {
      finishActivity(questionnaireResponse, extras)
    }
  }

  fun finishActivity(questionnaireResponse: QuestionnaireResponse, extras: List<Resource>? = null) {
    val parcelResponse = questionnaireResponse.copy()
    questionnaire
      .find(FieldType.TYPE, Questionnaire.QuestionnaireItemType.ATTACHMENT.name)
      .forEach { parcelResponse.find(it.linkId)?.answer?.clear() }
    setResult(
      Activity.RESULT_OK,
      Intent().apply {
        putExtra(QUESTIONNAIRE_RESPONSE, parser.encodeResourceToString(parcelResponse))
        putExtra(QUESTIONNAIRE_ARG_FORM, questionnaire.logicalId)
        putExtra(
          QUESTIONNAIRE_BACK_REFERENCE_KEY,
          intent.getStringExtra(QUESTIONNAIRE_BACK_REFERENCE_KEY),
        )
        extras?.map { res ->
          if (res is Encounter) {
            putExtra(QUESTIONNAIRE_RES_ENCOUNTER, res.status.toCode())
          }
        }
      },
    )
    finish()
  }

  suspend fun validQuestionnaireResponse(questionnaireResponse: QuestionnaireResponse) =
    QuestionnaireResponseValidator.validateQuestionnaireResponse(
        questionnaire = questionnaire,
        questionnaireResponse = questionnaireResponse,
        context = this,
      )
      .values
      .flatten()
      .none { it is Invalid }

  open fun handleQuestionnaireResponse(questionnaireResponse: QuestionnaireResponse) {
    questionnaireViewModel.extractAndSaveResources(
      context = this,
      questionnaire = questionnaire,
      questionnaireResponse = questionnaireResponse,
      resourceId = intent.getStringExtra(QUESTIONNAIRE_ARG_PATIENT_KEY),
      groupResourceId = intent.getStringExtra(QUESTIONNAIRE_ARG_GROUP_KEY),
      questionnaireType = questionnaireType,
    )
  }

  override fun onOptionsItemSelected(item: MenuItem): Boolean {
    return when (item.itemId) {
      android.R.id.home -> {
        handleBackPress()
        true
      }
      else -> super.onOptionsItemSelected(item)
    }
  }

  private fun handleBackPress() {
    if (questionnaireType.isReadOnly()) {
      finish()
    } else {
      showConfirmAlert(
        this,
        getDismissDialogMessage(),
        R.string.questionnaire_alert_back_pressed_title,
        { finish() },
        R.string.questionnaire_alert_back_pressed_button_title,
      )
    }
  }

  open fun getDismissDialogMessage() = R.string.questionnaire_alert_back_pressed_message

  companion object {
    const val QUESTIONNAIRE_TITLE_KEY = "questionnaire-title-key"
    const val QUESTIONNAIRE_POPULATION_RESOURCES = "questionnaire-population-resources"
    const val QUESTIONNAIRE_FRAGMENT_TAG = "questionnaire-fragment-tag"
    const val QUESTIONNAIRE_ARG_PATIENT_KEY = "questionnaire_patient_item_id"
    const val QUESTIONNAIRE_ARG_GROUP_KEY = "questionnaire_group_item_id"
    const val FORM_CONFIGURATIONS = "configurations/form/form_configurations.json"
    const val QUESTIONNAIRE_ARG_FORM = "questionnaire-form-name"
    const val QUESTIONNAIRE_ARG_TYPE = "questionnaire-type"
    const val QUESTIONNAIRE_RES_ENCOUNTER = "questionnaire-encounter"
    const val QUESTIONNAIRE_RESPONSE = "questionnaire-response"
    const val QUESTIONNAIRE_BACK_REFERENCE_KEY = "questionnaire-back-reference"
    const val QUESTIONNAIRE_ARG_BARCODE_KEY = "patient-barcode"
    const val QUESTIONNAIRE_AGE = "PR-age"
    const val QUESTIONNAIRE_LAUNCH_CONTEXTS =
      "org.smartregister.fhircore.engine.ui.questionnaire.launchContext"
    const val QUESTIONNAIRE_TRACE = "Questionnaire.renderFragment"

    fun intentArgs(
      clientIdentifier: String? = null,
      groupIdentifier: String? = null,
      formName: String,
      questionnaireType: QuestionnaireType = QuestionnaireType.DEFAULT,
      questionnaireResponse: QuestionnaireResponse? = null,
      backReference: String? = null,
      launchContexts: Map<String, Resource> = emptyMap(),
      populationResources: ArrayList<out Resource> = ArrayList(),
    ) =
      bundleOf(
          Pair(QUESTIONNAIRE_ARG_PATIENT_KEY, clientIdentifier),
          Pair(QUESTIONNAIRE_ARG_GROUP_KEY, groupIdentifier),
          Pair(QUESTIONNAIRE_ARG_FORM, formName),
          Pair(QUESTIONNAIRE_ARG_TYPE, questionnaireType.name),
          Pair(QUESTIONNAIRE_BACK_REFERENCE_KEY, backReference),
        )
        .apply {
          questionnaireResponse?.let {
            putString(QUESTIONNAIRE_RESPONSE, it.encodeResourceToString())
          }
          val resourcesList = populationResources.map { it.encodeResourceToString() }
          if (resourcesList.isNotEmpty()) {
            putStringArrayList(
              QUESTIONNAIRE_POPULATION_RESOURCES,
              resourcesList.toCollection(ArrayList()),
            )
          }
          val actualContexts = launchContexts.toMutableMap()
          if (launchContexts.isEmpty()) {
            populationResources.forEach {
              actualContexts[it.resourceType.toString().lowercase()] = it
            }
          }
          actualContexts
            .takeIf { it.isNotEmpty() }
            ?.let { kv ->
              val launchContextsBundlePairs =
                kv.map { it.key to it.value.encodeResourceToString() }.toTypedArray()
              putBundle(QUESTIONNAIRE_LAUNCH_CONTEXTS, bundleOf(*launchContextsBundlePairs))
            }
        }

    fun launchQuestionnaire(
      context: Context,
      questionnaireId: String,
      clientIdentifier: String? = null,
      groupIdentifier: String? = null,
      questionnaireType: QuestionnaireType = QuestionnaireType.DEFAULT,
      intentBundle: Bundle = Bundle.EMPTY,
      launchContexts: Map<String, Resource> = emptyMap(),
      populationResources: ArrayList<Resource>? = null,
    ) {
      context.startActivity(
        Intent(context, QuestionnaireActivity::class.java)
          .putExtras(intentBundle)
          .putExtras(
            intentArgs(
              clientIdentifier = clientIdentifier,
              groupIdentifier = groupIdentifier,
              formName = questionnaireId,
              questionnaireType = questionnaireType,
              launchContexts = launchContexts,
              populationResources = populationResources ?: ArrayList(),
            ),
          ),
      )
    }

    fun launchQuestionnaireForResult(
      context: Activity,
      questionnaireId: String,
      clientIdentifier: String? = null,
      questionnaireType: QuestionnaireType = QuestionnaireType.DEFAULT,
      backReference: String? = null,
      intentBundle: Bundle = Bundle.EMPTY,
      launchContexts: Map<String, Resource> = emptyMap(),
      populationResources: ArrayList<Resource>? = null,
    ) {
      context.startActivityForResult(
        Intent(context, QuestionnaireActivity::class.java)
          .putExtras(intentBundle)
          .putExtras(
            intentArgs(
              clientIdentifier = clientIdentifier,
              formName = questionnaireId,
              questionnaireType = questionnaireType,
              backReference = backReference,
              launchContexts = launchContexts,
              populationResources = populationResources ?: ArrayList(),
            ),
          ),
        0,
      )
    }
  }
}<|MERGE_RESOLUTION|>--- conflicted
+++ resolved
@@ -137,7 +137,6 @@
       }
     }
 
-<<<<<<< HEAD
     this.onBackPressedDispatcher.addCallback(
       this,
       object : OnBackPressedCallback(true) {
@@ -146,7 +145,7 @@
         }
       },
     )
-=======
+
     questionnaireViewModel.extractionProgress.observe(this) { result ->
       if (result is ExtractionProgress.Success) {
         onPostSave(true, result.questionnaireResponse, result.extras)
@@ -154,7 +153,6 @@
         onPostSave(false, (result as ExtractionProgress.Failed).questionnaireResponse)
       }
     }
->>>>>>> 1bf012db
   }
 
   fun updateViews() {
@@ -370,46 +368,20 @@
   }
 
   open fun handleQuestionnaireSubmit() {
-<<<<<<< HEAD
-    lifecycleScope.launch {
-      val questionnaireResponse = getQuestionnaireResponse()
-      val isQuestionnaireResponseValid: Boolean
-      withContext(dispatcherProvider.unconfined()) {
-        isQuestionnaireResponseValid = validQuestionnaireResponse(questionnaireResponse)
-      }
-
-      if (!isQuestionnaireResponseValid) {
-        saveProcessingAlertDialog.dismiss()
-
-        AlertDialogue.showErrorAlert(
-          this@QuestionnaireActivity,
-          R.string.questionnaire_alert_invalid_message,
-          R.string.questionnaire_alert_invalid_title,
-        )
-        return@launch
-      }
-      handleQuestionnaireResponse(questionnaireResponse)
-
-      questionnaireViewModel.extractionProgress.observe(this@QuestionnaireActivity) { result ->
-        if (result is ExtractionProgress.Success) {
-          onPostSave(true, questionnaireResponse, result.extras)
-        } else {
-          onPostSave(false, questionnaireResponse)
-=======
     saveProcessingAlertDialog = showProgressAlert(this, R.string.form_progress_message)
-    getQuestionnaireResponse()
-      .takeIf { validQuestionnaireResponse(it) }
-      ?.let { handleQuestionnaireResponse(it) }
-      ?: {
-        saveProcessingAlertDialog.dismiss().also {
+    val doHandleQuestionnaireResponse = suspend {
+      getQuestionnaireResponse()
+        .takeIf { validQuestionnaireResponse(it) }
+        ?.let { handleQuestionnaireResponse(it) }
+        ?: saveProcessingAlertDialog.dismiss().also {
           AlertDialogue.showErrorAlert(
             this,
             R.string.questionnaire_alert_invalid_message,
             R.string.questionnaire_alert_invalid_title,
           )
->>>>>>> 1bf012db
-        }
-      }
+        }
+    }
+    lifecycleScope.launch { doHandleQuestionnaireResponse() }
   }
 
   fun onPostSave(
