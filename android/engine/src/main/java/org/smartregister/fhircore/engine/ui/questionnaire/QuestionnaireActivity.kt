--- conflicted
+++ resolved
@@ -32,11 +32,7 @@
 import com.google.android.fhir.datacapture.QuestionnaireFragment.Companion.BUNDLE_KEY_QUESTIONNAIRE
 import com.google.android.fhir.datacapture.QuestionnaireFragment.Companion.BUNDLE_KEY_QUESTIONNAIRE_RESPONSE
 import com.google.android.fhir.datacapture.validation.QuestionnaireResponseValidator
-<<<<<<< HEAD
-import com.google.android.fhir.datacapture.validation.ValidationResult
-=======
 import com.google.android.fhir.db.ResourceNotFoundException
->>>>>>> 38f025d1
 import com.google.android.fhir.logicalId
 import org.hl7.fhir.r4.model.Patient
 import org.hl7.fhir.r4.model.Questionnaire
@@ -54,7 +50,6 @@
 import org.smartregister.fhircore.engine.util.extension.find
 import org.smartregister.fhircore.engine.util.extension.showToast
 import timber.log.Timber
-import java.util.stream.Stream
 
 /**
  * Launches Questionnaire with given id. If questionnaire has subjectType = Patient his activity can
@@ -98,8 +93,9 @@
 
       val form = intent.getStringExtra(QUESTIONNAIRE_ARG_FORM)!!
       // form is either name of form in asset/form-config or questionnaire-id
-      // load from db or assets
-      questionnaireConfig = kotlin.runCatching { questionnaireViewModel.getQuestionnaireConfig(form) }.getOrElse {
+      // load from assets and get questionnaire or if not found build it from questionnaire
+      questionnaireConfig =
+        kotlin.runCatching { questionnaireViewModel.getQuestionnaireConfig(form) }.getOrElse {
           // load questionnaire from db and build config
           questionnaire = questionnaireViewModel.loadQuestionnaire(form)!!
 
@@ -169,25 +165,6 @@
     }
   }
 
-  private fun Questionnaire.find(linkId: String): Questionnaire.QuestionnaireItemComponent? {
-    return item.find(linkId, null)
-  }
-  private fun List<Questionnaire.QuestionnaireItemComponent>.find(
-    linkId: String,
-    default: Questionnaire.QuestionnaireItemComponent?
-  ): Questionnaire.QuestionnaireItemComponent? {
-    var result = default
-    forEach {
-      if (it.linkId == linkId) {
-        return it
-      } else if (it.item.isNotEmpty()) {
-        result = it.item.find(linkId, result)
-      }
-    }
-
-    return result
-  }
-
   open fun createViewModel(application: Application) =
     ViewModelProvider(
       this@QuestionnaireActivity,
@@ -220,13 +197,6 @@
     saveProcessingAlertDialog.dismiss()
   }
 
-  override fun onStop() {
-    super.onStop()
-    if (::saveProcessingAlertDialog.isInitialized && saveProcessingAlertDialog != null) {
-      saveProcessingAlertDialog.dismiss()
-    }
-  }
-
   open fun handleQuestionnaireSubmit() {
     saveProcessingAlertDialog = showProgressAlert(this, R.string.saving_registration)
 
@@ -258,13 +228,15 @@
     )
   }
 
+  // TODO remove this when SDK bug for validation is fixed
+  // https://github.com/google/android-fhir/issues/912
   fun deepFlat(
     qItems: List<Questionnaire.QuestionnaireItemComponent>,
     questionnaireResponse: QuestionnaireResponse,
     targetQ: MutableList<Questionnaire.QuestionnaireItemComponent>,
     targetQR: MutableList<QuestionnaireResponse.QuestionnaireResponseItemComponent>,
   ) {
-    qItems.forEach {qit->
+    qItems.forEach { qit ->
       // process each inner item list
       deepFlat(qit.item, questionnaireResponse, targetQ, targetQR)
 
@@ -272,32 +244,37 @@
       qit.item.clear()
 
       // add questionnaire and response pair for each linkid on same index
-      questionnaireResponse.find(qit.linkId)?.let {qrit->
+      questionnaireResponse.find(qit.linkId)?.let { qrit ->
         targetQ.add(qit)
         targetQR.add(qrit)
       }
     }
   }
 
+  // TODO change this when SDK bug for validation is fixed
+  // https://github.com/google/android-fhir/issues/912
   fun validQuestionnaireResponse(questionnaireResponse: QuestionnaireResponse): Boolean {
     // clone questionnaire and response for processing and changing structure
     val q = parser.parseResource(parser.encodeResourceToString(questionnaire)) as Questionnaire
-    val qr = parser.parseResource(parser.encodeResourceToString(questionnaireResponse)) as QuestionnaireResponse
-
-    // flatten and pair all responses temporarily to fix index mapping issue for questionnaire and questionnaire response
+    val qr =
+      parser.parseResource(parser.encodeResourceToString(questionnaireResponse)) as
+        QuestionnaireResponse
+
+    // flatten and pair all responses temporarily to fix index mapping issue for questionnaire and
+    // questionnaire response
     val qItems = mutableListOf<Questionnaire.QuestionnaireItemComponent>()
     val qrItems = mutableListOf<QuestionnaireResponse.QuestionnaireResponseItemComponent>()
 
     deepFlat(q.item, qr, qItems, qrItems)
 
-    return kotlin.runCatching {
-      QuestionnaireResponseValidator.validate(qItems, qrItems, this)
-        .values
-        .flatten()
-        .all { it.isValid }
-    }.onFailure {
-      Timber.e("Exception while validating response. Check if SDK issue with validation is fixed i.e. answer[0] at L56, $it")
-    }.getOrDefault(true)
+    return QuestionnaireResponseValidator.validate(
+      questionnaire.item,
+      questionnaireResponse.item,
+      this
+    )
+      .values
+      .flatten()
+      .all { it.isValid }
   }
 
   open fun handleQuestionnaireResponse(questionnaireResponse: QuestionnaireResponse) {
