/*
 * Copyright 2021 Ona Systems, Inc
 *
 * Licensed under the Apache License, Version 2.0 (the "License");
 * you may not use this file except in compliance with the License.
 * You may obtain a copy of the License at
 *
 *       http://www.apache.org/licenses/LICENSE-2.0
 *
 * Unless required by applicable law or agreed to in writing, software
 * distributed under the License is distributed on an "AS IS" BASIS,
 * WITHOUT WARRANTIES OR CONDITIONS OF ANY KIND, either express or implied.
 * See the License for the specific language governing permissions and
 * limitations under the License.
 */

package org.smartregister.fhircore.engine.ui.questionnaire

import android.app.Activity
import android.app.AlertDialog
import android.content.Context
import android.content.Intent
import android.os.Bundle
import android.view.MenuItem
import android.view.View
import android.view.ViewGroup
import android.widget.Button
import android.widget.Toast
import androidx.activity.OnBackPressedCallback
import androidx.activity.viewModels
import androidx.core.os.bundleOf
import androidx.fragment.app.Fragment
import androidx.fragment.app.FragmentManager
import androidx.fragment.app.commit
import androidx.lifecycle.lifecycleScope
import androidx.lifecycle.whenResumed
import ca.uhn.fhir.context.FhirContext
import ca.uhn.fhir.context.FhirVersionEnum
import com.google.android.fhir.datacapture.QuestionnaireFragment
import com.google.android.fhir.datacapture.extensions.isPaginated
import com.google.android.fhir.datacapture.validation.Invalid
import com.google.android.fhir.datacapture.validation.QuestionnaireResponseValidator
import com.google.android.fhir.logicalId
import dagger.hilt.android.AndroidEntryPoint
import javax.inject.Inject
import kotlinx.coroutines.launch
import kotlinx.coroutines.withContext
import org.hl7.fhir.r4.model.Encounter
import org.hl7.fhir.r4.model.Questionnaire
import org.hl7.fhir.r4.model.QuestionnaireResponse
import org.hl7.fhir.r4.model.Resource
import org.hl7.fhir.r4.model.StringType
import org.smartregister.fhircore.engine.R
import org.smartregister.fhircore.engine.configuration.ConfigurationRegistry
import org.smartregister.fhircore.engine.sync.SyncBroadcaster
import org.smartregister.fhircore.engine.trace.PerformanceReporter
import org.smartregister.fhircore.engine.ui.base.AlertDialogue
import org.smartregister.fhircore.engine.ui.base.AlertDialogue.showConfirmAlert
import org.smartregister.fhircore.engine.ui.base.AlertDialogue.showProgressAlert
import org.smartregister.fhircore.engine.ui.base.BaseMultiLanguageActivity
import org.smartregister.fhircore.engine.ui.questionnaire.QuestionnaireItemViewHolderFactoryMatchersProviderFactoryImpl.DEFAULT_PROVIDER
import org.smartregister.fhircore.engine.util.DefaultDispatcherProvider
import org.smartregister.fhircore.engine.util.extension.FieldType
import org.smartregister.fhircore.engine.util.extension.decodeResourceFromString
import org.smartregister.fhircore.engine.util.extension.distinctifyLinkId
import org.smartregister.fhircore.engine.util.extension.encodeResourceToString
import org.smartregister.fhircore.engine.util.extension.find
import org.smartregister.fhircore.engine.util.extension.generateMissingItems
import org.smartregister.fhircore.engine.util.extension.showToast
import timber.log.Timber

/**
 * Launches Questionnaire/ Implement a subclass of this [QuestionnaireActivity] to provide
 * functionality on how to [handleQuestionnaireResponse]
 */
@AndroidEntryPoint
open class QuestionnaireActivity : BaseMultiLanguageActivity(), View.OnClickListener {

  @Inject lateinit var configurationRegistry: ConfigurationRegistry

  @Inject lateinit var dispatcherProvider: DefaultDispatcherProvider

  @Inject lateinit var syncBroadcaster: SyncBroadcaster

  @Inject lateinit var tracer: PerformanceReporter

  open val questionnaireViewModel: QuestionnaireViewModel by viewModels()

  lateinit var questionnaireConfig: QuestionnaireConfig

  var questionnaireType = QuestionnaireType.DEFAULT

  protected lateinit var questionnaire: Questionnaire

  protected var clientIdentifier: String? = null

  lateinit var fragment: QuestionnaireFragment

  private val parser = FhirContext.forCached(FhirVersionEnum.R4).newJsonParser()

  private lateinit var saveProcessingAlertDialog: AlertDialog

  override fun onSaveInstanceState(outState: Bundle) {
    super.onSaveInstanceState(outState)
    outState.clear()
  }

  override fun onCreate(savedInstanceState: Bundle?) {
    super.onCreate(savedInstanceState)
    setContentView(R.layout.activity_questionnaire)
    val formName = intent.getStringExtra(QUESTIONNAIRE_ARG_FORM)!!
    clientIdentifier = intent.getStringExtra(QUESTIONNAIRE_ARG_PATIENT_KEY)
    intent.getStringExtra(QUESTIONNAIRE_ARG_TYPE)?.let {
      questionnaireType = QuestionnaireType.valueOf(it)
    }

    val loadProgress = showProgressAlert(this, R.string.loading)

    // Initialises the lateinit variable questionnaireViewModel to prevent
    // some init operations running on a separate thread and causing a crash
    questionnaireViewModel.sharedPreferencesHelper

    lifecycleScope.launch {
      withContext(dispatcherProvider.io()) {
        tracer.traceSuspend("Questionnaire.loadQuestionnaireAndConfig") {
          loadQuestionnaireAndConfig(formName)
        }
      }

      withContext(dispatcherProvider.main()) {
        // Only add the fragment once, when the activity is first created.
        if (savedInstanceState == null || !this@QuestionnaireActivity::fragment.isInitialized) {
          renderFragment()
        }

        updateViews()
        fragment.whenResumed { loadProgress.dismiss() }
      }
    }

    this.onBackPressedDispatcher.addCallback(
      this,
      object : OnBackPressedCallback(true) {
        override fun handleOnBackPressed() {
          handleBackPress()
        }
      },
    )
  }

  fun updateViews() {
    findViewById<Button>(R.id.btn_edit_qr).apply {
      visibility = if (questionnaireType.isReadOnly()) View.VISIBLE else View.GONE
      setOnClickListener(this@QuestionnaireActivity)
    }

    supportActionBar?.apply {
      setDisplayHomeAsUpEnabled(true)
      title = questionnaireConfig.title
    }
  }

  private suspend fun renderFragment() {
    tracer.startTrace(QUESTIONNAIRE_TRACE)
    val questionnaireString = parser.encodeResourceToString(questionnaire)
    var questionnaireResponse: QuestionnaireResponse?
    if (clientIdentifier != null) {
      setBarcode(questionnaire, clientIdentifier!!, true)
      questionnaireResponse =
        questionnaireViewModel.generateQuestionnaireResponse(questionnaire, intent)
    } else {
      questionnaireResponse =
        intent
          .getStringExtra(QUESTIONNAIRE_RESPONSE)
          ?.decodeResourceFromString<QuestionnaireResponse>()
          ?.apply { generateMissingItems(this@QuestionnaireActivity.questionnaire) }
      if (questionnaireType.isReadOnly()) {
        requireNotNull(questionnaireResponse)
      } else {
        questionnaireResponse =
          questionnaireViewModel.generateQuestionnaireResponse(questionnaire, intent)
      }
    }

    val questionnaireFragmentBuilder =
      QuestionnaireFragment.builder()
        .setQuestionnaire(questionnaireString)
        .showReviewPageBeforeSubmit(questionnaire.isPaginated)
        .setShowSubmitButton(true)
        .setCustomQuestionnaireItemViewHolderFactoryMatchersProvider(DEFAULT_PROVIDER)
        .setIsReadOnly(questionnaireType.isReadOnly())
    questionnaireResponse?.let {
      it.distinctifyLinkId()
      //        Timber.e(it.encodeResourceToString())
      questionnaireFragmentBuilder.setQuestionnaireResponse(it.encodeResourceToString())
    }
    intent.getBundleExtra(QUESTIONNAIRE_LAUNCH_CONTEXTS)?.let { launchContextBundle ->
      val launchContextMap =
        buildMap<String, String> {
          launchContextBundle.keySet().forEach {
            this[it] =
              launchContextBundle.getString(it)
                ?: throw NotImplementedError("launchContext with null is not currently supported")
          }
        }
      questionnaireFragmentBuilder.setQuestionnaireLaunchContextMap(launchContextMap)
    }

    fragment = questionnaireFragmentBuilder.build()
    supportFragmentManager.registerFragmentLifecycleCallbacks(
      object : FragmentManager.FragmentLifecycleCallbacks() {
        override fun onFragmentCreated(
          fm: FragmentManager,
          f: Fragment,
          savedInstanceState: Bundle?,
        ) {
          super.onFragmentCreated(fm, f, savedInstanceState)
          tracer.stopTrace(QUESTIONNAIRE_TRACE)
        }

        override fun onFragmentViewCreated(
          fm: FragmentManager,
          f: Fragment,
          v: View,
          savedInstanceState: Bundle?,
        ) {
          super.onFragmentViewCreated(fm, f, v, savedInstanceState)
          if (f is QuestionnaireFragment) {
            v.findViewById<Button>(com.google.android.fhir.datacapture.R.id.submit_questionnaire)
              ?.apply {
                layoutParams.width =
                  ViewGroup.LayoutParams
                    .MATCH_PARENT // Override by Styles xml does not seem to work for this layout
                // param
                text = submitButtonText()
              }
          }
        }
      },
      false,
    )
    supportFragmentManager.commit { replace(R.id.container, fragment, QUESTIONNAIRE_FRAGMENT_TAG) }
    supportFragmentManager.setFragmentResultListener(
      QuestionnaireFragment.SUBMIT_REQUEST_KEY,
      this,
    ) { _, _ ->
      onSubmitRequestResult()
    }

    supportFragmentManager.addFragmentOnAttachListener { _, frag ->
      Timber.e(frag.tag?.uppercase())
    }
  }

  open fun submitButtonText(): String {
    return if (questionnaireType.isReadOnly() || questionnaire.experimental) {
      getString(R.string.done)
    } else if (questionnaireType.isEditMode()) {
      // setting the save button text from Questionnaire Config
      questionnaireConfig.saveButtonText
        ?: getString(R.string.questionnaire_alert_submit_button_title)
    } else {
      getString(R.string.questionnaire_alert_submit_button_title)
    }
  }

  open fun onSubmitRequestResult() {
    if (questionnaireType.isReadOnly()) {
      finish()
    } else {
      showFormSubmissionConfirmAlert()
    }
  }

  suspend fun loadQuestionnaireAndConfig(formName: String) =
    // form is either name of form in asset/form-config or questionnaire-id
    // load from assets and get questionnaire or if not found build it from questionnaire
    kotlin
      .runCatching {
        val resultPair =
          questionnaireViewModel.getQuestionnaireConfigPair(
            this@QuestionnaireActivity,
            formName,
            questionnaireType,
          )

        questionnaireConfig = resultPair.first
        questionnaire = resultPair.second

        populateInitialValues(questionnaire)
      }
      .onFailure {
        Timber.e(it)

        withContext(dispatcherProvider.main()) {
          if (it is QuestionnaireNotFoundException) {
            Toast.makeText(this@QuestionnaireActivity, it.message, Toast.LENGTH_LONG).show()
            finish()
          }
        }
      }

  private fun setBarcode(questionnaire: Questionnaire, code: String, readonly: Boolean) {
    questionnaire.find(QUESTIONNAIRE_ARG_BARCODE_KEY)?.apply {
      initial =
        mutableListOf(Questionnaire.QuestionnaireItemInitialComponent().setValue(StringType(code)))
      readOnly = readonly
    }
  }

  override fun onClick(view: View) {
    if (view.id == R.id.btn_edit_qr) {
      questionnaireType = QuestionnaireType.EDIT
      val loadProgress = showProgressAlert(this, R.string.loading)
      lifecycleScope.launch(dispatcherProvider.io()) {
        // Reload the questionnaire and reopen the fragment
        loadQuestionnaireAndConfig(questionnaireConfig.identifier)
        supportFragmentManager.commit { detach(fragment) }
        renderFragment()
        withContext(dispatcherProvider.main()) {
          updateViews()
          loadProgress.dismiss()
        }
      }
    } else {
      showToast(getString(R.string.error_saving_form))
    }
  }

  open fun showFormSubmissionConfirmAlert() {
    if (questionnaire.experimental) {
      showConfirmAlert(
        context = this,
        message = R.string.questionnaire_alert_test_only_message,
        title = R.string.questionnaire_alert_test_only_title,
        confirmButtonListener = { handleQuestionnaireSubmit() },
        confirmButtonText = R.string.questionnaire_alert_test_only_button_title,
      )
    } else {
      showConfirmAlert(
        context = this,
        message = R.string.questionnaire_alert_submit_message,
        title = R.string.questionnaire_alert_submit_title,
        confirmButtonListener = { handleQuestionnaireSubmit() },
        confirmButtonText = R.string.questionnaire_alert_submit_button_title,
      )
    }
  }

  suspend fun getQuestionnaireResponse(): QuestionnaireResponse {
    val questionnaireFragment =
      supportFragmentManager.findFragmentByTag(QUESTIONNAIRE_FRAGMENT_TAG) as QuestionnaireFragment
    return questionnaireFragment.getQuestionnaireResponse()
  }

  fun dismissSaveProcessing() {
    if (::saveProcessingAlertDialog.isInitialized && saveProcessingAlertDialog.isShowing) {
      saveProcessingAlertDialog.dismiss()
    }
  }

  open fun handleQuestionnaireSubmit() {
    lifecycleScope.launch {
      saveProcessingAlertDialog =
        showProgressAlert(this@QuestionnaireActivity, R.string.form_progress_message)

<<<<<<< HEAD
      val questionnaireResponse = getQuestionnaireResponse()
      if (!validQuestionnaireResponse(questionnaireResponse)) {
        saveProcessingAlertDialog.dismiss()

        AlertDialogue.showErrorAlert(
          this@QuestionnaireActivity,
          R.string.questionnaire_alert_invalid_message,
          R.string.questionnaire_alert_invalid_title,
        )
        return@launch
      }

=======
    lifecycleScope.launch {
      val questionnaireResponse = getQuestionnaireResponse()
      val isQuestionnaireResponseValid: Boolean
      withContext(dispatcherProvider.unconfined()) {
        isQuestionnaireResponseValid = validQuestionnaireResponse(questionnaireResponse)
      }

      if (!isQuestionnaireResponseValid) {
        saveProcessingAlertDialog.dismiss()

        AlertDialogue.showErrorAlert(
          this@QuestionnaireActivity,
          R.string.questionnaire_alert_invalid_message,
          R.string.questionnaire_alert_invalid_title,
        )
        return@launch
      }
>>>>>>> 6229baf9
      handleQuestionnaireResponse(questionnaireResponse)

      questionnaireViewModel.extractionProgress.observe(this@QuestionnaireActivity) { result ->
        if (result is ExtractionProgress.Success) {
          onPostSave(true, questionnaireResponse, result.extras)
        } else {
          onPostSave(false, questionnaireResponse)
        }
      }
    }
  }

  fun onPostSave(
    result: Boolean,
    questionnaireResponse: QuestionnaireResponse,
    extras: List<Resource>? = null,
  ) {
    dismissSaveProcessing()
    if (result) {
      // Put Sync Here
      syncBroadcaster.runSync()
      postSaveSuccessful(questionnaireResponse, extras)
    } else {
      Timber.e("An error occurred during extraction")
    }
  }

  open fun populateInitialValues(questionnaire: Questionnaire) = Unit

  open fun postSaveSuccessful(
    questionnaireResponse: QuestionnaireResponse,
    extras: List<Resource>? = null,
  ) {
    val message = questionnaireViewModel.extractionProgressMessage.value
    if (message?.isNotEmpty() == true) {
      AlertDialogue.showInfoAlert(
        this,
        message,
        getString(R.string.done),
        {
          it.dismiss()
          finishActivity(questionnaireResponse, extras)
        },
      )
    } else {
      finishActivity(questionnaireResponse, extras)
    }
  }

  fun finishActivity(questionnaireResponse: QuestionnaireResponse, extras: List<Resource>? = null) {
    val parcelResponse = questionnaireResponse.copy()
    questionnaire
      .find(FieldType.TYPE, Questionnaire.QuestionnaireItemType.ATTACHMENT.name)
      .forEach { parcelResponse.find(it.linkId)?.answer?.clear() }
    setResult(
      Activity.RESULT_OK,
      Intent().apply {
        putExtra(QUESTIONNAIRE_RESPONSE, parser.encodeResourceToString(parcelResponse))
        putExtra(QUESTIONNAIRE_ARG_FORM, questionnaire.logicalId)
        putExtra(
          QUESTIONNAIRE_BACK_REFERENCE_KEY,
          intent.getStringExtra(QUESTIONNAIRE_BACK_REFERENCE_KEY),
        )
        extras?.map { res ->
          if (res is Encounter) {
            putExtra(QUESTIONNAIRE_RES_ENCOUNTER, res.status.toCode())
          }
        }
      },
    )
    finish()
  }

  suspend fun validQuestionnaireResponse(questionnaireResponse: QuestionnaireResponse) =
    QuestionnaireResponseValidator.validateQuestionnaireResponse(
        questionnaire = questionnaire,
        questionnaireResponse = questionnaireResponse,
        context = this,
      )
      .values
      .flatten()
      .none { it is Invalid }

  open fun handleQuestionnaireResponse(questionnaireResponse: QuestionnaireResponse) {
    questionnaireViewModel.extractAndSaveResources(
      context = this,
      questionnaire = questionnaire,
      questionnaireResponse = questionnaireResponse,
      resourceId = intent.getStringExtra(QUESTIONNAIRE_ARG_PATIENT_KEY),
      groupResourceId = intent.getStringExtra(QUESTIONNAIRE_ARG_GROUP_KEY),
      questionnaireType = questionnaireType,
    )
  }

  override fun onOptionsItemSelected(item: MenuItem): Boolean {
    return when (item.itemId) {
      android.R.id.home -> {
        handleBackPress()
        true
      }
      else -> super.onOptionsItemSelected(item)
    }
  }

  private fun handleBackPress() {
    if (questionnaireType.isReadOnly()) {
      finish()
    } else {
      showConfirmAlert(
        this,
        getDismissDialogMessage(),
        R.string.questionnaire_alert_back_pressed_title,
        { finish() },
        R.string.questionnaire_alert_back_pressed_button_title,
      )
    }
  }

  open fun getDismissDialogMessage() = R.string.questionnaire_alert_back_pressed_message

  companion object {
    const val QUESTIONNAIRE_TITLE_KEY = "questionnaire-title-key"
    const val QUESTIONNAIRE_POPULATION_RESOURCES = "questionnaire-population-resources"
    const val QUESTIONNAIRE_FRAGMENT_TAG = "questionnaire-fragment-tag"
    const val QUESTIONNAIRE_ARG_PATIENT_KEY = "questionnaire_patient_item_id"
    const val QUESTIONNAIRE_ARG_GROUP_KEY = "questionnaire_group_item_id"
    const val FORM_CONFIGURATIONS = "configurations/form/form_configurations.json"
    const val QUESTIONNAIRE_ARG_FORM = "questionnaire-form-name"
    const val QUESTIONNAIRE_ARG_TYPE = "questionnaire-type"
    const val QUESTIONNAIRE_RES_ENCOUNTER = "questionnaire-encounter"
    const val QUESTIONNAIRE_RESPONSE = "questionnaire-response"
    const val QUESTIONNAIRE_BACK_REFERENCE_KEY = "questionnaire-back-reference"
    const val QUESTIONNAIRE_ARG_BARCODE_KEY = "patient-barcode"
    const val QUESTIONNAIRE_AGE = "PR-age"
    const val QUESTIONNAIRE_LAUNCH_CONTEXTS =
      "org.smartregister.fhircore.engine.ui.questionnaire.launchContext"
    const val QUESTIONNAIRE_TRACE = "Questionnaire.renderFragment"

    fun intentArgs(
      clientIdentifier: String? = null,
      groupIdentifier: String? = null,
      formName: String,
      questionnaireType: QuestionnaireType = QuestionnaireType.DEFAULT,
      questionnaireResponse: QuestionnaireResponse? = null,
      backReference: String? = null,
      launchContexts: Map<String, Resource> = emptyMap(),
      populationResources: ArrayList<out Resource> = ArrayList(),
    ) =
      bundleOf(
          Pair(QUESTIONNAIRE_ARG_PATIENT_KEY, clientIdentifier),
          Pair(QUESTIONNAIRE_ARG_GROUP_KEY, groupIdentifier),
          Pair(QUESTIONNAIRE_ARG_FORM, formName),
          Pair(QUESTIONNAIRE_ARG_TYPE, questionnaireType.name),
          Pair(QUESTIONNAIRE_BACK_REFERENCE_KEY, backReference),
        )
        .apply {
          questionnaireResponse?.let {
            putString(QUESTIONNAIRE_RESPONSE, it.encodeResourceToString())
          }
          val resourcesList = populationResources.map { it.encodeResourceToString() }
          if (resourcesList.isNotEmpty()) {
            putStringArrayList(
              QUESTIONNAIRE_POPULATION_RESOURCES,
              resourcesList.toCollection(ArrayList()),
            )
          }
          launchContexts
            .takeIf { it.isNotEmpty() }
            ?.let { kv ->
              val launchContextsBundlePairs =
                kv.map { it.key to it.value.encodeResourceToString() }.toTypedArray()
              putBundle(QUESTIONNAIRE_LAUNCH_CONTEXTS, bundleOf(*launchContextsBundlePairs))
            }
        }

    fun launchQuestionnaire(
      context: Context,
      questionnaireId: String,
      clientIdentifier: String? = null,
      groupIdentifier: String? = null,
      questionnaireType: QuestionnaireType = QuestionnaireType.DEFAULT,
      intentBundle: Bundle = Bundle.EMPTY,
      launchContexts: Map<String, Resource> = emptyMap(),
      populationResources: ArrayList<Resource>? = null,
    ) {
      context.startActivity(
        Intent(context, QuestionnaireActivity::class.java)
          .putExtras(intentBundle)
          .putExtras(
            intentArgs(
              clientIdentifier = clientIdentifier,
              groupIdentifier = groupIdentifier,
              formName = questionnaireId,
              questionnaireType = questionnaireType,
              launchContexts = launchContexts,
              populationResources = populationResources ?: ArrayList(),
            ),
          ),
      )
    }

    fun launchQuestionnaireForResult(
      context: Activity,
      questionnaireId: String,
      clientIdentifier: String? = null,
      questionnaireType: QuestionnaireType = QuestionnaireType.DEFAULT,
      backReference: String? = null,
      intentBundle: Bundle = Bundle.EMPTY,
      launchContexts: Map<String, Resource> = emptyMap(),
      populationResources: ArrayList<Resource>? = null,
    ) {
      context.startActivityForResult(
        Intent(context, QuestionnaireActivity::class.java)
          .putExtras(intentBundle)
          .putExtras(
            intentArgs(
              clientIdentifier = clientIdentifier,
              formName = questionnaireId,
              questionnaireType = questionnaireType,
              backReference = backReference,
              launchContexts = launchContexts,
              populationResources = populationResources ?: ArrayList(),
            ),
          ),
        0,
      )
    }
  }
}<|MERGE_RESOLUTION|>--- conflicted
+++ resolved
@@ -361,12 +361,13 @@
 
   open fun handleQuestionnaireSubmit() {
     lifecycleScope.launch {
-      saveProcessingAlertDialog =
-        showProgressAlert(this@QuestionnaireActivity, R.string.form_progress_message)
-
-<<<<<<< HEAD
       val questionnaireResponse = getQuestionnaireResponse()
-      if (!validQuestionnaireResponse(questionnaireResponse)) {
+      val isQuestionnaireResponseValid: Boolean
+      withContext(dispatcherProvider.unconfined()) {
+        isQuestionnaireResponseValid = validQuestionnaireResponse(questionnaireResponse)
+      }
+
+      if (!isQuestionnaireResponseValid) {
         saveProcessingAlertDialog.dismiss()
 
         AlertDialogue.showErrorAlert(
@@ -376,26 +377,6 @@
         )
         return@launch
       }
-
-=======
-    lifecycleScope.launch {
-      val questionnaireResponse = getQuestionnaireResponse()
-      val isQuestionnaireResponseValid: Boolean
-      withContext(dispatcherProvider.unconfined()) {
-        isQuestionnaireResponseValid = validQuestionnaireResponse(questionnaireResponse)
-      }
-
-      if (!isQuestionnaireResponseValid) {
-        saveProcessingAlertDialog.dismiss()
-
-        AlertDialogue.showErrorAlert(
-          this@QuestionnaireActivity,
-          R.string.questionnaire_alert_invalid_message,
-          R.string.questionnaire_alert_invalid_title,
-        )
-        return@launch
-      }
->>>>>>> 6229baf9
       handleQuestionnaireResponse(questionnaireResponse)
 
       questionnaireViewModel.extractionProgress.observe(this@QuestionnaireActivity) { result ->
