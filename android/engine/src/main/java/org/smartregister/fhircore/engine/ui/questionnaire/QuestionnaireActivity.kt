--- conflicted
+++ resolved
@@ -369,7 +369,6 @@
   }
 
   open fun handleQuestionnaireSubmit() {
-<<<<<<< HEAD
     saveProcessingAlertDialog =
       showProgressAlert(this@QuestionnaireActivity, R.string.form_progress_message)
     val doHandleQuestionnaireResponse = suspend {
@@ -382,35 +381,6 @@
             R.string.questionnaire_alert_invalid_message,
             R.string.questionnaire_alert_invalid_title,
           )
-=======
-    lifecycleScope.launch {
-      saveProcessingAlertDialog =
-        showProgressAlert(this@QuestionnaireActivity, R.string.form_progress_message)
-
-      val questionnaireResponse = getQuestionnaireResponse()
-      val isQuestionnaireResponseValid: Boolean
-      withContext(dispatcherProvider.unconfined()) {
-        isQuestionnaireResponseValid = validQuestionnaireResponse(questionnaireResponse)
-      }
-
-      if (!isQuestionnaireResponseValid) {
-        saveProcessingAlertDialog.dismiss()
-
-        AlertDialogue.showErrorAlert(
-          this@QuestionnaireActivity,
-          R.string.questionnaire_alert_invalid_message,
-          R.string.questionnaire_alert_invalid_title,
-        )
-        return@launch
-      }
-      handleQuestionnaireResponse(questionnaireResponse)
-
-      questionnaireViewModel.extractionProgress.observe(this@QuestionnaireActivity) { result ->
-        if (result is ExtractionProgress.Success) {
-          onPostSave(true, questionnaireResponse, result.extras)
-        } else {
-          onPostSave(false, questionnaireResponse)
->>>>>>> 0412b635
         }
     }
     lifecycleScope.launch { doHandleQuestionnaireResponse() }
@@ -418,7 +388,7 @@
 
   private fun onExtractionSuccess(
     questionnaireResponse: QuestionnaireResponse,
-    extras: List<Resource>? = null
+    extras: List<Resource>? = null,
   ) {
     dismissSaveProcessing()
     syncBroadcaster.runSync()
