/*
 * Copyright 2021 Ona Systems, Inc
 *
 * Licensed under the Apache License, Version 2.0 (the "License");
 * you may not use this file except in compliance with the License.
 * You may obtain a copy of the License at
 *
 *       http://www.apache.org/licenses/LICENSE-2.0
 *
 * Unless required by applicable law or agreed to in writing, software
 * distributed under the License is distributed on an "AS IS" BASIS,
 * WITHOUT WARRANTIES OR CONDITIONS OF ANY KIND, either express or implied.
 * See the License for the specific language governing permissions and
 * limitations under the License.
 */

package org.smartregister.fhircore.engine.ui.questionnaire

import android.app.Activity
import android.app.AlertDialog
import android.content.Intent
import android.os.Bundle
import android.view.MenuItem
import android.view.View
import android.widget.Button
import androidx.activity.viewModels
import androidx.core.os.bundleOf
import androidx.fragment.app.commit
import androidx.lifecycle.lifecycleScope
import androidx.lifecycle.whenStarted
import ca.uhn.fhir.context.FhirContext
import ca.uhn.fhir.context.FhirVersionEnum
import com.google.android.fhir.datacapture.QuestionnaireFragment
import com.google.android.fhir.datacapture.validation.QuestionnaireResponseValidator
import com.google.android.fhir.logicalId
import dagger.hilt.android.AndroidEntryPoint
import javax.inject.Inject
import kotlinx.coroutines.launch
import kotlinx.coroutines.withContext
import org.hl7.fhir.r4.model.Questionnaire
import org.hl7.fhir.r4.model.QuestionnaireResponse
import org.hl7.fhir.r4.model.Resource
import org.hl7.fhir.r4.model.StringType
import org.smartregister.fhircore.engine.R
import org.smartregister.fhircore.engine.configuration.ConfigurationRegistry
import org.smartregister.fhircore.engine.ui.base.AlertDialogue
import org.smartregister.fhircore.engine.ui.base.AlertDialogue.showConfirmAlert
import org.smartregister.fhircore.engine.ui.base.AlertDialogue.showProgressAlert
import org.smartregister.fhircore.engine.ui.base.BaseMultiLanguageActivity
import org.smartregister.fhircore.engine.util.DefaultDispatcherProvider
import org.smartregister.fhircore.engine.util.extension.FieldType
import org.smartregister.fhircore.engine.util.extension.decodeResourceFromString
import org.smartregister.fhircore.engine.util.extension.encodeResourceToString
import org.smartregister.fhircore.engine.util.extension.find
import org.smartregister.fhircore.engine.util.extension.generateMissingItems
import org.smartregister.fhircore.engine.util.extension.showToast
import timber.log.Timber

/**
 * Launches Questionnaire/ Implement a subclass of this [QuestionnaireActivity] to provide
 * functionality on how to [handleQuestionnaireResponse]
 */
@AndroidEntryPoint
open class QuestionnaireActivity : BaseMultiLanguageActivity(), View.OnClickListener {

  @Inject lateinit var configurationRegistry: ConfigurationRegistry

  @Inject lateinit var dispatcherProvider: DefaultDispatcherProvider

  open val questionnaireViewModel: QuestionnaireViewModel by viewModels()

  var questionnaireType = QuestionnaireType.DEFAULT

  protected lateinit var questionnaire: Questionnaire

  protected var clientIdentifier: String? = null

  lateinit var fragment: FhirCoreQuestionnaireFragment

  private val parser = FhirContext.forCached(FhirVersionEnum.R4).newJsonParser()

  private lateinit var saveProcessingAlertDialog: AlertDialog

  override fun onSaveInstanceState(outState: Bundle) {
    super.onSaveInstanceState(outState)
    outState.clear()
  }

  override fun onCreate(savedInstanceState: Bundle?) {
    super.onCreate(savedInstanceState)
    setContentView(R.layout.activity_questionnaire)
    val formName = intent.getStringExtra(QUESTIONNAIRE_ARG_FORM)!!
    clientIdentifier = intent.getStringExtra(QUESTIONNAIRE_ARG_PATIENT_KEY)
    intent.getStringExtra(QUESTIONNAIRE_ARG_TYPE)?.let {
      questionnaireType = QuestionnaireType.valueOf(it)
    }

    val loadProgress = showProgressAlert(this, R.string.loading)

    // Initialises the lateinit variable questionnaireViewModel to prevent
    // some init operations running on a separate thread and causing a crash
    questionnaireViewModel.sharedPreferencesHelper

    lifecycleScope.launch(dispatcherProvider.io()) {
      loadQuestionnaireAndConfig(formName)

      withContext(dispatcherProvider.io()) { questionnaireViewModel.libraryEvaluator.initialize() }

      // Only add the fragment once, when the activity is first created.
      if (savedInstanceState == null || !this@QuestionnaireActivity::fragment.isInitialized) {
        renderFragment()
      }

      withContext(dispatcherProvider.main()) {
        updateViews()
        fragment.whenStarted { loadProgress.dismiss() }
      }
    }
  }

  fun updateViews() {
    findViewById<Button>(R.id.btn_edit_qr).apply {
      visibility = if (questionnaireType.isReadOnly()) View.VISIBLE else View.GONE
      setOnClickListener(this@QuestionnaireActivity)
    }

    findViewById<Button>(R.id.btn_save_client_info).apply {
      setOnClickListener(this@QuestionnaireActivity)
      if (questionnaireType.isReadOnly() || questionnaire.experimental) {
        text = context.getString(R.string.done)
      } else if (questionnaireType.isEditMode()) {
        // setting the save button text from Questionnaire Config
        text =
          questionnaireViewModel.questionnaireConfig.saveButtonText
            ?: getString(R.string.questionnaire_alert_submit_button_title)
      }
    }

    supportActionBar?.apply {
      setDisplayHomeAsUpEnabled(true)
      title = questionnaireViewModel.questionnaireConfig.title
    }
  }

  private suspend fun renderFragment() {
    fragment =
      FhirCoreQuestionnaireFragment().apply {
        val questionnaireString = parser.encodeResourceToString(questionnaire)

        // Generate Fragment bundle arguments. This is the Questionnaire & QuestionnaireResponse
        // pass questionnaire and questionnaire-response to fragment
        // 1- editmode -> assert and pass response from intent
        // 2- readonly -> assert and pass response from intent
        // 3- default -> process, populate and pass response/data from intent if exists
        arguments =
          bundleOf(Pair(QuestionnaireFragment.EXTRA_QUESTIONNAIRE_JSON_STRING, questionnaireString))
            .apply {
              var questionnaireResponse =
                intent
                  .getStringExtra(QUESTIONNAIRE_RESPONSE)
                  ?.decodeResourceFromString<QuestionnaireResponse>()
                  ?.apply { generateMissingItems(this@QuestionnaireActivity.questionnaire) }

              if (questionnaireType.isReadOnly()) require(questionnaireResponse != null)

              if (clientIdentifier != null) {
                setBarcode(questionnaire, clientIdentifier!!, true)
                questionnaireResponse =
                  questionnaireViewModel.generateQuestionnaireResponse(questionnaire, intent)
                this.putString(
                  QuestionnaireFragment.EXTRA_QUESTIONNAIRE_RESPONSE_JSON_STRING,
                  questionnaireResponse.encodeResourceToString()
                )
              }
            }
      }
    supportFragmentManager.commit { add(R.id.container, fragment, QUESTIONNAIRE_FRAGMENT_TAG) }
  }

  suspend fun loadQuestionnaireAndConfig(formName: String) =
    // form is either name of form in asset/form-config or questionnaire-id
    // load from assets and get questionnaire or if not found build it from questionnaire
    kotlin
      .runCatching {
<<<<<<< HEAD
        val resultPair =
          questionnaireViewModel.getQuestionnaireConfigPair(
            this@QuestionnaireActivity,
            formName,
            questionnaireType
=======
        val questionnaireConfig =
          questionnaireViewModel.getQuestionnaireConfig(formName, this@QuestionnaireActivity)
        questionnaire =
          questionnaireViewModel.loadQuestionnaire(
            questionnaireConfig.identifier,
            questionnaireType
          )!!
      }
      .onFailure {
        // load questionnaire from db and build config
        questionnaire = questionnaireViewModel.loadQuestionnaire(formName, questionnaireType)!!
        questionnaireViewModel.questionnaireConfig =
          QuestionnaireConfig(
            form = questionnaire.name ?: "",
            title = questionnaire.title ?: "",
            identifier = questionnaire.logicalId
>>>>>>> cadabf89
          )

        questionnaireConfig = resultPair.first
        questionnaire = resultPair.second
      }
      .onFailure { Timber.e(it) }
      .also { populateInitialValues(questionnaire) }

  private fun setBarcode(questionnaire: Questionnaire, code: String, readonly: Boolean) {
    questionnaire.find(QUESTIONNAIRE_ARG_BARCODE_KEY)?.apply {
      initial =
        mutableListOf(Questionnaire.QuestionnaireItemInitialComponent().setValue(StringType(code)))
      readOnly = readonly
    }
  }

  override fun onClick(view: View) {
    if (view.id == R.id.btn_save_client_info) {
      if (questionnaireType.isReadOnly()) {
        finish()
      } else {
        showFormSubmissionConfirmAlert()
      }
    } else if (view.id == R.id.btn_edit_qr) {
      questionnaireType = QuestionnaireType.EDIT
      val loadProgress = showProgressAlert(this, R.string.loading)
      lifecycleScope.launch(dispatcherProvider.io()) {
        // Reload the questionnaire and reopen the fragment
        loadQuestionnaireAndConfig(questionnaireViewModel.questionnaireConfig.identifier)
        supportFragmentManager.commit { detach(fragment) }
        renderFragment()
        withContext(dispatcherProvider.main()) {
          updateViews()
          loadProgress.dismiss()
        }
      }
    } else {
      showToast(getString(R.string.error_saving_form))
    }
  }

  open fun showFormSubmissionConfirmAlert() {
    if (questionnaire.experimental)
      showConfirmAlert(
        context = this,
        message = R.string.questionnaire_alert_test_only_message,
        title = R.string.questionnaire_alert_test_only_title,
        confirmButtonListener = { handleQuestionnaireSubmit() },
        confirmButtonText = R.string.questionnaire_alert_test_only_button_title
      )
    else
      showConfirmAlert(
        context = this,
        message = R.string.questionnaire_alert_submit_message,
        title = R.string.questionnaire_alert_submit_title,
        confirmButtonListener = { handleQuestionnaireSubmit() },
        confirmButtonText = R.string.questionnaire_alert_submit_button_title
      )
  }

  fun getQuestionnaireResponse(): QuestionnaireResponse {
    val questionnaireFragment =
      supportFragmentManager.findFragmentByTag(QUESTIONNAIRE_FRAGMENT_TAG) as QuestionnaireFragment
    return questionnaireFragment.getQuestionnaireResponse()
  }

  fun dismissSaveProcessing() {
    if (::saveProcessingAlertDialog.isInitialized && saveProcessingAlertDialog.isShowing)
      saveProcessingAlertDialog.dismiss()
  }

  open fun handleQuestionnaireSubmit() {
    saveProcessingAlertDialog = showProgressAlert(this, R.string.form_progress_message)

    val questionnaireResponse = getQuestionnaireResponse()
    if (!validQuestionnaireResponse(questionnaireResponse)) {
      saveProcessingAlertDialog.dismiss()

      AlertDialogue.showErrorAlert(
        this,
        R.string.questionnaire_alert_invalid_message,
        R.string.questionnaire_alert_invalid_title
      )
      return
    }

    handleQuestionnaireResponse(questionnaireResponse)

    questionnaireViewModel.extractionProgress.observe(this) { result ->
      onPostSave(result, questionnaireResponse)
    }
  }

  fun onPostSave(result: Boolean, questionnaireResponse: QuestionnaireResponse) {
    dismissSaveProcessing()
    if (result) {
      postSaveSuccessful(questionnaireResponse)
    } else {
      Timber.e("An error occurred during extraction")
    }
  }

  open fun populateInitialValues(questionnaire: Questionnaire) = Unit

  open fun postSaveSuccessful(questionnaireResponse: QuestionnaireResponse) {
    val message = questionnaireViewModel.extractionProgressMessage.value
    if (message?.isNotEmpty() == true)
      AlertDialogue.showInfoAlert(
        this,
        message,
        getString(R.string.done),
        {
          it.dismiss()
          finishActivity(questionnaireResponse)
        }
      )
    else finishActivity(questionnaireResponse)
  }

  fun finishActivity(questionnaireResponse: QuestionnaireResponse) {
    val parcelResponse = questionnaireResponse.copy()
    questionnaire.find(FieldType.TYPE, Questionnaire.QuestionnaireItemType.ATTACHMENT.name)
      .forEach { parcelResponse.find(it.linkId)?.answer?.clear() }
    setResult(
      Activity.RESULT_OK,
      Intent().apply {
        putExtra(QUESTIONNAIRE_RESPONSE, parser.encodeResourceToString(parcelResponse))
        putExtra(QUESTIONNAIRE_ARG_FORM, questionnaire.logicalId)
        putExtra(
          QUESTIONNAIRE_BACK_REFERENCE_KEY,
          intent.getStringExtra(QUESTIONNAIRE_BACK_REFERENCE_KEY)
        )
      }
    )
    finish()
  }

  fun validQuestionnaireResponse(questionnaireResponse: QuestionnaireResponse) =
    QuestionnaireResponseValidator.validateQuestionnaireResponse(
        questionnaire = questionnaire,
        questionnaireResponse = questionnaireResponse,
        context = this
      )
      .values
      .flatten()
      .all { it.isValid }

  open fun handleQuestionnaireResponse(questionnaireResponse: QuestionnaireResponse) {
    questionnaireViewModel.extractAndSaveResources(
      context = this,
      questionnaire = questionnaire,
      questionnaireResponse = questionnaireResponse,
      resourceId = intent.getStringExtra(QUESTIONNAIRE_ARG_PATIENT_KEY),
      groupResourceId = intent.getStringExtra(QUESTIONNAIRE_ARG_GROUP_KEY),
      questionnaireType = questionnaireType
    )
  }

  override fun onOptionsItemSelected(item: MenuItem): Boolean {
    return when (item.itemId) {
      android.R.id.home -> {
        onBackPressed()
        true
      }
      else -> super.onOptionsItemSelected(item)
    }
  }

  override fun onBackPressed() {
    if (questionnaireType.isReadOnly()) {
      finish()
    } else {
      showConfirmAlert(
        this,
        getDismissDialogMessage(),
        R.string.questionnaire_alert_back_pressed_title,
        { finish() },
        R.string.questionnaire_alert_back_pressed_button_title
      )
    }
  }

  open fun getDismissDialogMessage() = R.string.questionnaire_alert_back_pressed_message

  companion object {
    const val QUESTIONNAIRE_TITLE_KEY = "questionnaire-title-key"
    const val QUESTIONNAIRE_POPULATION_RESOURCES = "questionnaire-population-resources"
    const val QUESTIONNAIRE_FRAGMENT_TAG = "questionnaire-fragment-tag"
    const val QUESTIONNAIRE_ARG_PATIENT_KEY = "questionnaire_patient_item_id"
    const val QUESTIONNAIRE_ARG_GROUP_KEY = "questionnaire_group_item_id"
    const val FORM_CONFIGURATIONS = "configurations/form/form_configurations.json"
    const val QUESTIONNAIRE_ARG_FORM = "questionnaire-form-name"
    const val QUESTIONNAIRE_ARG_TYPE = "questionnaire-type"
    const val QUESTIONNAIRE_RESPONSE = "questionnaire-response"
    const val QUESTIONNAIRE_BACK_REFERENCE_KEY = "questionnaire-back-reference"
    const val QUESTIONNAIRE_ARG_BARCODE_KEY = "patient-barcode"
    const val WHO_IDENTIFIER_SYSTEM = "WHO-HCID"
    const val QUESTIONNAIRE_AGE = "PR-age"

    fun Intent.questionnaireResponse() = this.getStringExtra(QUESTIONNAIRE_RESPONSE)
    fun Intent.populationResources() =
      this.getStringArrayListExtra(QUESTIONNAIRE_POPULATION_RESOURCES)

    fun intentArgs(
      clientIdentifier: String? = null,
      groupIdentifier: String? = null,
      formName: String,
      questionnaireType: QuestionnaireType = QuestionnaireType.DEFAULT,
      questionnaireResponse: QuestionnaireResponse? = null,
      backReference: String? = null,
      populationResources: ArrayList<Resource> = ArrayList()
    ) =
      bundleOf(
        Pair(QUESTIONNAIRE_ARG_PATIENT_KEY, clientIdentifier),
        Pair(QUESTIONNAIRE_ARG_GROUP_KEY, groupIdentifier),
        Pair(QUESTIONNAIRE_ARG_FORM, formName),
        Pair(QUESTIONNAIRE_ARG_TYPE, questionnaireType.name),
        Pair(QUESTIONNAIRE_BACK_REFERENCE_KEY, backReference)
      )
        .apply {
          questionnaireResponse?.let {
            putString(QUESTIONNAIRE_RESPONSE, it.encodeResourceToString())
          }
          val resourcesList = populationResources.map { it.encodeResourceToString() }
          if (resourcesList.isNotEmpty()) {
            putStringArrayList(
              QUESTIONNAIRE_POPULATION_RESOURCES,
              resourcesList.toCollection(ArrayList())
            )
          }
        }
  }
}<|MERGE_RESOLUTION|>--- conflicted
+++ resolved
@@ -182,33 +182,14 @@
     // load from assets and get questionnaire or if not found build it from questionnaire
     kotlin
       .runCatching {
-<<<<<<< HEAD
         val resultPair =
           questionnaireViewModel.getQuestionnaireConfigPair(
             this@QuestionnaireActivity,
             formName,
             questionnaireType
-=======
-        val questionnaireConfig =
-          questionnaireViewModel.getQuestionnaireConfig(formName, this@QuestionnaireActivity)
-        questionnaire =
-          questionnaireViewModel.loadQuestionnaire(
-            questionnaireConfig.identifier,
-            questionnaireType
-          )!!
-      }
-      .onFailure {
-        // load questionnaire from db and build config
-        questionnaire = questionnaireViewModel.loadQuestionnaire(formName, questionnaireType)!!
-        questionnaireViewModel.questionnaireConfig =
-          QuestionnaireConfig(
-            form = questionnaire.name ?: "",
-            title = questionnaire.title ?: "",
-            identifier = questionnaire.logicalId
->>>>>>> cadabf89
           )
 
-        questionnaireConfig = resultPair.first
+        questionnaireViewModel.questionnaireConfig = resultPair.first
         questionnaire = resultPair.second
       }
       .onFailure { Timber.e(it) }
