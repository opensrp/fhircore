--- conflicted
+++ resolved
@@ -67,7 +67,7 @@
 
         val appId = appId.value!!.trimEnd()
 
-        if (hasDebugSuffix() == true && BuildConfig.DEBUG) {
+        if (hasDebugSuffix() && BuildConfig.DEBUG) {
           lifecycleScope.launch(dispatcherProvider.io()) {
             configurationRegistry.loadConfigurations(appId = appId) { loadSuccessful: Boolean ->
               if (loadSuccessful) {
@@ -92,13 +92,8 @@
         lifecycleScope.launch(dispatcherProvider.io()) {
           configurationRegistry.loadConfigurations(appId) { loadSuccessful: Boolean ->
             if (loadSuccessful) {
-<<<<<<< HEAD
               sharedPreferencesHelper.write(APP_ID_KEY, appId)
-              accountAuthenticator.launchLoginScreen()
-=======
-              sharedPreferencesHelper.write(APP_ID_CONFIG, appId)
               accountAuthenticator.launchScreen(LoginActivity::class.java)
->>>>>>> cadabf89
               finish()
             } else {
               launch(dispatcherProvider.main()) {
@@ -115,7 +110,7 @@
           return@observe
         }
 
-        if (hasDebugSuffix() == true && BuildConfig.DEBUG) {
+        if (hasDebugSuffix() && BuildConfig.DEBUG) {
           loadConfigurations(true)
           return@observe
         }
