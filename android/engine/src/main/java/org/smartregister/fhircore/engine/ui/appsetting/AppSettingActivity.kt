/*
 * Copyright 2021 Ona Systems, Inc
 *
 * Licensed under the Apache License, Version 2.0 (the "License");
 * you may not use this file except in compliance with the License.
 * You may obtain a copy of the License at
 *
 *       http://www.apache.org/licenses/LICENSE-2.0
 *
 * Unless required by applicable law or agreed to in writing, software
 * distributed under the License is distributed on an "AS IS" BASIS,
 * WITHOUT WARRANTIES OR CONDITIONS OF ANY KIND, either express or implied.
 * See the License for the specific language governing permissions and
 * limitations under the License.
 */

package org.smartregister.fhircore.engine.ui.appsetting

import android.os.Bundle
import androidx.activity.compose.setContent
import androidx.activity.viewModels
import androidx.appcompat.app.AppCompatActivity
import androidx.appcompat.app.AppCompatDelegate
import androidx.compose.runtime.getValue
import androidx.compose.runtime.livedata.observeAsState
import dagger.hilt.android.AndroidEntryPoint
import javax.inject.Inject
import org.smartregister.fhircore.engine.R
import org.smartregister.fhircore.engine.auth.AccountAuthenticator
import org.smartregister.fhircore.engine.configuration.ConfigurationRegistry
import org.smartregister.fhircore.engine.ui.theme.AppTheme
import org.smartregister.fhircore.engine.util.APP_ID_CONFIG
import org.smartregister.fhircore.engine.util.COMPOSITION_ID_CONFIG
import org.smartregister.fhircore.engine.util.SharedPreferencesHelper
import org.smartregister.fhircore.engine.util.extension.showToast

@AndroidEntryPoint
class AppSettingActivity : AppCompatActivity() {

  @Inject lateinit var accountAuthenticator: AccountAuthenticator
  @Inject lateinit var configurationRegistry: ConfigurationRegistry
  @Inject lateinit var sharedPreferencesHelper: SharedPreferencesHelper

  val appSettingViewModel: AppSettingViewModel by viewModels()

  override fun onCreate(savedInstanceState: Bundle?) {
    AppCompatDelegate.setDefaultNightMode(AppCompatDelegate.MODE_NIGHT_NO)
    super.onCreate(savedInstanceState)
<<<<<<< HEAD
    appSettingViewModel.loadConfigs.observe(this) { loadConfigs ->
      if (loadConfigs != null && loadConfigs) {
        val applicationId = appSettingViewModel.appId.value!!
        val compositionId = appSettingViewModel.compositionId.value!!
        configurationRegistry.loadAppConfigurations(
          appId = applicationId,
          accountAuthenticator = accountAuthenticator
        ) { loadSuccessful: Boolean ->
          if (loadSuccessful) {
            sharedPreferencesHelper.write(APP_ID_CONFIG, applicationId)
            sharedPreferencesHelper.write(COMPOSITION_ID_CONFIG, compositionId)
            finish()
          } else {
            showToast(
              getString(R.string.application_not_supported, appSettingViewModel.appId.value)
            )
=======
    appSettingViewModel.loadConfigs.observe(
      this,
      { loadConfigs ->
        if (loadConfigs != null && loadConfigs) {
          val applicationId = appSettingViewModel.appId.value!!
          configurationRegistry.loadAppConfigurations(
            appId = applicationId,
            accountAuthenticator = accountAuthenticator
          ) { loadSuccessful: Boolean ->
            if (loadSuccessful) {
              if (appSettingViewModel.rememberApp.value == true) {
                sharedPreferencesHelper.write(APP_ID_CONFIG, applicationId)
              }
              finish()
            } else {
              showToast(
                getString(R.string.application_not_supported, appSettingViewModel.appId.value)
              )
            }
>>>>>>> a49494bf
          }
        }
      } else if (loadConfigs != null && !loadConfigs)
        showToast(getString(R.string.application_not_supported, appSettingViewModel.appId.value))
    }

    appSettingViewModel.rememberApp.observe(
      this,
      { doRememberApp ->
        doRememberApp?.let {
          if (doRememberApp) {
            if (!appSettingViewModel.appId.value.isNullOrEmpty()) {
              sharedPreferencesHelper.write(APP_ID_CONFIG, appSettingViewModel.appId.value ?: "")
            }
          } else {
            sharedPreferencesHelper.remove(APP_ID_CONFIG)
          }
        }
      }
    )

    val lastAppId = sharedPreferencesHelper.read(APP_ID_CONFIG, null)
    lastAppId?.let {
      appSettingViewModel.onApplicationIdChanged(it)
      appSettingViewModel.onCompositionIdChanged(it)
      appSettingViewModel.loadConfigurations(true)
    }
      ?: run {
        setContent {
          AppTheme {
            val appId by appSettingViewModel.appId.observeAsState("")
            val compositionId by appSettingViewModel.compositionId.observeAsState("")
            val rememberApp by appSettingViewModel.rememberApp.observeAsState(false)
            AppSettingScreen(
              appId = appId,
<<<<<<< HEAD
              compositionId = compositionId,
              rememberApp = rememberApp,
=======
              rememberApp = rememberApp ?: false,
>>>>>>> a49494bf
              onAppIdChanged = appSettingViewModel::onApplicationIdChanged,
              onCompositionIdChanged = appSettingViewModel::onCompositionIdChanged,
              onRememberAppChecked = appSettingViewModel::onRememberAppChecked,
              onLoadConfigurations = appSettingViewModel::loadConfigurations
            )
          }
        }
      }
  }
}<|MERGE_RESOLUTION|>--- conflicted
+++ resolved
@@ -46,7 +46,7 @@
   override fun onCreate(savedInstanceState: Bundle?) {
     AppCompatDelegate.setDefaultNightMode(AppCompatDelegate.MODE_NIGHT_NO)
     super.onCreate(savedInstanceState)
-<<<<<<< HEAD
+
     appSettingViewModel.loadConfigs.observe(this) { loadConfigs ->
       if (loadConfigs != null && loadConfigs) {
         val applicationId = appSettingViewModel.appId.value!!
@@ -63,27 +63,6 @@
             showToast(
               getString(R.string.application_not_supported, appSettingViewModel.appId.value)
             )
-=======
-    appSettingViewModel.loadConfigs.observe(
-      this,
-      { loadConfigs ->
-        if (loadConfigs != null && loadConfigs) {
-          val applicationId = appSettingViewModel.appId.value!!
-          configurationRegistry.loadAppConfigurations(
-            appId = applicationId,
-            accountAuthenticator = accountAuthenticator
-          ) { loadSuccessful: Boolean ->
-            if (loadSuccessful) {
-              if (appSettingViewModel.rememberApp.value == true) {
-                sharedPreferencesHelper.write(APP_ID_CONFIG, applicationId)
-              }
-              finish()
-            } else {
-              showToast(
-                getString(R.string.application_not_supported, appSettingViewModel.appId.value)
-              )
-            }
->>>>>>> a49494bf
           }
         }
       } else if (loadConfigs != null && !loadConfigs)
@@ -91,19 +70,18 @@
     }
 
     appSettingViewModel.rememberApp.observe(
-      this,
-      { doRememberApp ->
-        doRememberApp?.let {
-          if (doRememberApp) {
-            if (!appSettingViewModel.appId.value.isNullOrEmpty()) {
-              sharedPreferencesHelper.write(APP_ID_CONFIG, appSettingViewModel.appId.value ?: "")
-            }
-          } else {
-            sharedPreferencesHelper.remove(APP_ID_CONFIG)
+      this
+    ) { doRememberApp ->
+      doRememberApp?.let {
+        if (doRememberApp) {
+          if (!appSettingViewModel.appId.value.isNullOrEmpty()) {
+            sharedPreferencesHelper.write(APP_ID_CONFIG, appSettingViewModel.appId.value ?: "")
           }
+        } else {
+          sharedPreferencesHelper.remove(APP_ID_CONFIG)
         }
       }
-    )
+    }
 
     val lastAppId = sharedPreferencesHelper.read(APP_ID_CONFIG, null)
     lastAppId?.let {
@@ -119,12 +97,8 @@
             val rememberApp by appSettingViewModel.rememberApp.observeAsState(false)
             AppSettingScreen(
               appId = appId,
-<<<<<<< HEAD
               compositionId = compositionId,
-              rememberApp = rememberApp,
-=======
               rememberApp = rememberApp ?: false,
->>>>>>> a49494bf
               onAppIdChanged = appSettingViewModel::onApplicationIdChanged,
               onCompositionIdChanged = appSettingViewModel::onCompositionIdChanged,
               onRememberAppChecked = appSettingViewModel::onRememberAppChecked,
