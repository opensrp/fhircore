--- conflicted
+++ resolved
@@ -211,24 +211,10 @@
 
     // Filter by condition derived from fhirPathExpression otherwise return original or empty list
     val resources =
-<<<<<<< HEAD
-      if (
-        newListRelatedResources != null &&
-          !listResource.conditionalFhirPathExpression.isNullOrEmpty()
-      ) {
-        rulesFactory.rulesEngineService.filterResources(
-          resources = newListRelatedResources,
-          conditionalFhirPathExpression = listResource.conditionalFhirPathExpression,
-        )
-      } else {
-        newListRelatedResources ?: listOf()
-      }
-=======
       rulesFactory.rulesEngineService.filterResources(
         resources = relatedResourceMap[relatedResourceKey],
         conditionalFhirPathExpression = interpolatedConditionalFhirPathExpression,
       )
->>>>>>> a6a62f12
 
     // Sort resources if valid sort configuration is provided
     val sortConfig = listResource.sortConfig
