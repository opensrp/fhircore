/*
 * Copyright 2021-2024 Ona Systems, Inc
 *
 * Licensed under the Apache License, Version 2.0 (the "License");
 * you may not use this file except in compliance with the License.
 * You may obtain a copy of the License at
 *
 *       http://www.apache.org/licenses/LICENSE-2.0
 *
 * Unless required by applicable law or agreed to in writing, software
 * distributed under the License is distributed on an "AS IS" BASIS,
 * WITHOUT WARRANTIES OR CONDITIONS OF ANY KIND, either express or implied.
 * See the License for the specific language governing permissions and
 * limitations under the License.
 */

package org.smartregister.fhircore.engine.rulesengine

import androidx.compose.runtime.mutableStateListOf
import androidx.compose.runtime.snapshots.SnapshotStateList
import androidx.compose.runtime.snapshots.SnapshotStateMap
import com.google.android.fhir.datacapture.extensions.logicalId
import org.hl7.fhir.r4.model.Resource
import org.jeasy.rules.api.Facts
import org.smartregister.fhircore.engine.configuration.view.ListProperties
import org.smartregister.fhircore.engine.configuration.view.ListResourceConfig
import org.smartregister.fhircore.engine.domain.model.RepositoryResourceData
import org.smartregister.fhircore.engine.domain.model.ResourceData
import org.smartregister.fhircore.engine.domain.model.RuleConfig
import org.smartregister.fhircore.engine.domain.model.ViewType
import org.smartregister.fhircore.engine.util.extension.extractLogicalIdUuid
import javax.inject.Inject

/**
 * This class is used to fire rules used to extract and manipulate data from FHIR resources.
 *
 * NOTE: that the [Facts] object is not thread safe, each thread should have its own set of data to
 * work on. When used in multi-threaded environment may exhibit unexpected behavior and return wrong
 * results when rules are fired. Use the [ResourceDataRulesExecutor] in the same coroutine context
 * of the caller.
 */
class ResourceDataRulesExecutor @Inject constructor(val rulesFactory: RulesFactory) {

  fun processResourceData(
    repositoryResourceData: RepositoryResourceData,
    ruleConfigs: List<RuleConfig>,
    params: Map<String, String>?,
  ): ResourceData {
    val computedValuesMap =
      computeResourceDataRules(
        ruleConfigs = ruleConfigs,
        repositoryResourceData = repositoryResourceData,
        params = params ?: emptyMap(),
      )
    return ResourceData(
      baseResourceId = repositoryResourceData.resource.logicalId.extractLogicalIdUuid(),
      baseResourceType = repositoryResourceData.resource.resourceType,
      computedValuesMap = computedValuesMap,
    )
  }

  /**
   * This function pre-computes all the Rules for [ViewType]'s of List including list nested in the
   * views. The LIST view computed values includes the parent's. Every list identified by
   * [ListProperties.id] is added to the [listResourceDataStateMap], where the value is
   * [SnapshotStateList] to ensure the items are rendered (incrementally) as they are added to the
   * list
   */
  fun processListResourceData(
    listProperties: ListProperties,
    relatedResourcesMap: Map<String, List<Resource>>,
    computedValuesMap: Map<String, Any>,
    listResourceDataStateMap: SnapshotStateMap<String, SnapshotStateList<ResourceData>>,
  ) {
    listProperties.resources.forEach { listResource ->
      filteredListResources(relatedResourcesMap, listResource)
        .mapToResourceData(
          listResourceConfig = listResource,
          relatedResourcesMap = relatedResourcesMap,
          ruleConfigs = listProperties.registerCard.rules,
          computedValuesMap = computedValuesMap,
          resourceDataSnapshotStateList =
            listResourceDataStateMap.getOrPut(listProperties.id) { mutableStateListOf() },
          listResourceDataStateMap = listResourceDataStateMap,
        )
    }
  }

  /**
   * This function computes rules based on the provided facts [RepositoryResourceData.resource],
   * [RepositoryResourceData.relatedResourcesMap] and
   * [RepositoryResourceData.relatedResourcesCountMap]. The function returns the outcome of the
   * computation in a map; the name of the rule is used as the key.
   */
  fun computeResourceDataRules(
    ruleConfigs: List<RuleConfig>,
    repositoryResourceData: RepositoryResourceData?,
    params: Map<String, String>,
  ): Map<String, Any> {
    return rulesFactory.fireRules(
      rules = rulesFactory.generateRules(ruleConfigs),
      repositoryResourceData = repositoryResourceData,
      params = params,
    )
  }

  private fun List<Resource>.mapToResourceData(
    listResourceConfig: ListResourceConfig,
    relatedResourcesMap: Map<String, List<Resource>>,
    ruleConfigs: List<RuleConfig>,
    computedValuesMap: Map<String, Any>,
    resourceDataSnapshotStateList: SnapshotStateList<ResourceData>,
    listResourceDataStateMap: SnapshotStateMap<String, SnapshotStateList<ResourceData>>,
  ) {
    this.forEach { baseListResource ->
      val relatedResourcesQueue =
        ArrayDeque<Pair<Resource, List<ListResourceConfig>>>().apply {
<<<<<<< HEAD
          addFirst(Pair(baseListResource, listOf(listResourceConfig)))
=======
          addFirst(Pair(baseListResource, listResourceConfig.relatedResources))
>>>>>>> c98cc9fd
        }

      val listItemRelatedResources = mutableMapOf<String, List<Resource>>()
      while (relatedResourcesQueue.isNotEmpty()) {
        val (currentResource, currentListResourceConfig) = relatedResourcesQueue.removeFirst()
        currentListResourceConfig.forEach { relatedListResourceConfig ->
          val retrievedRelatedResources: List<Resource>? =
            relatedListResourceConfig.fhirPathExpression?.let {
              rulesFactory.rulesEngineService.retrieveRelatedResources(
                resource = currentResource,
                relatedResourceKey =
                  relatedListResourceConfig.relatedResourceId
                    ?: relatedListResourceConfig.resourceType.name,
                referenceFhirPathExpression = it,
                relatedResourcesMap = relatedResourcesMap,
              )
            }
          rulesFactory.rulesEngineService
            .filterResources(
              resources = retrievedRelatedResources,
              conditionalFhirPathExpression =
                relatedListResourceConfig.conditionalFhirPathExpression,
            )
            .also { filteredResources ->
              // Add to queue for processing
              filteredResources.forEach {
                relatedResourcesQueue.addLast(Pair(it, relatedListResourceConfig.relatedResources))
              }

              // Apply configurable sorting to related resources
              val sortConfig = relatedListResourceConfig.sortConfig
              if (sortConfig == null || sortConfig.fhirPathExpression.isBlank()) {
                listItemRelatedResources[
                  relatedListResourceConfig.id ?: relatedListResourceConfig.resourceType.name,
                ] = filteredResources
              } else {
                listItemRelatedResources[
                  relatedListResourceConfig.id ?: relatedListResourceConfig.resourceType.name,
                ] =
                  rulesFactory.rulesEngineService.sortResources(
                    resources = filteredResources,
                    fhirPathExpression = sortConfig.fhirPathExpression,
                    dataType = sortConfig.dataType.name,
                    order = sortConfig.order.name,
                  ) ?: filteredResources
              }
            }
        }
      }

      val listComputedValuesMap =
        computeResourceDataRules(
          ruleConfigs = ruleConfigs,
          repositoryResourceData =
            RepositoryResourceData(
              resourceRulesEngineFactId = listResourceConfig.id,
              resource = baseListResource,
              relatedResourcesMap = listItemRelatedResources,
            ),
          params = emptyMap(),
        )

      resourceDataSnapshotStateList.add(
        ResourceData(
          baseResourceId = baseListResource.logicalId,
          baseResourceType = baseListResource.resourceType,
          computedValuesMap = computedValuesMap.plus(listComputedValuesMap),
          listResourceDataMap = listResourceDataStateMap,
        ),
      )
    }
  }

  /**
   * This function returns a list of filtered resources. The required list is obtained from
   * [relatedResourceMap], then a filter is applied based on the condition returned from the
   * extraction of the [ListResourceConfig] conditional FHIR path expression. The list is sorted if
   * configurations for sorting are provided.
   */
  private fun filteredListResources(
    relatedResourceMap: Map<String, List<Resource>>,
    listResource: ListResourceConfig,
  ): List<Resource> {
    val relatedResourceKey = listResource.relatedResourceId ?: listResource.resourceType.name

    // Filter by condition derived from fhirPathExpression otherwise return original or empty list
    val resources =
      rulesFactory.rulesEngineService.filterResources(
        resources = relatedResourceMap[relatedResourceKey],
        conditionalFhirPathExpression = listResource.conditionalFhirPathExpression,
      )

    // Sort resources if valid sort configuration is provided
    val sortConfig = listResource.sortConfig
    return if (sortConfig == null || sortConfig.fhirPathExpression.isEmpty()) {
      resources
    } else {
      rulesFactory.rulesEngineService.sortResources(
        resources = resources,
        fhirPathExpression = sortConfig.fhirPathExpression,
        dataType = sortConfig.dataType.name,
        order = sortConfig.order.name,
      ) ?: resources
    }
  }
}<|MERGE_RESOLUTION|>--- conflicted
+++ resolved
@@ -20,6 +20,7 @@
 import androidx.compose.runtime.snapshots.SnapshotStateList
 import androidx.compose.runtime.snapshots.SnapshotStateMap
 import com.google.android.fhir.datacapture.extensions.logicalId
+import javax.inject.Inject
 import org.hl7.fhir.r4.model.Resource
 import org.jeasy.rules.api.Facts
 import org.smartregister.fhircore.engine.configuration.view.ListProperties
@@ -29,7 +30,6 @@
 import org.smartregister.fhircore.engine.domain.model.RuleConfig
 import org.smartregister.fhircore.engine.domain.model.ViewType
 import org.smartregister.fhircore.engine.util.extension.extractLogicalIdUuid
-import javax.inject.Inject
 
 /**
  * This class is used to fire rules used to extract and manipulate data from FHIR resources.
@@ -115,11 +115,7 @@
     this.forEach { baseListResource ->
       val relatedResourcesQueue =
         ArrayDeque<Pair<Resource, List<ListResourceConfig>>>().apply {
-<<<<<<< HEAD
-          addFirst(Pair(baseListResource, listOf(listResourceConfig)))
-=======
           addFirst(Pair(baseListResource, listResourceConfig.relatedResources))
->>>>>>> c98cc9fd
         }
 
       val listItemRelatedResources = mutableMapOf<String, List<Resource>>()
