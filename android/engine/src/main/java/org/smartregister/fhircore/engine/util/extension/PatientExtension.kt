/*
 * Copyright 2021 Ona Systems, Inc
 *
 * Licensed under the Apache License, Version 2.0 (the "License");
 * you may not use this file except in compliance with the License.
 * You may obtain a copy of the License at
 *
 *       http://www.apache.org/licenses/LICENSE-2.0
 *
 * Unless required by applicable law or agreed to in writing, software
 * distributed under the License is distributed on an "AS IS" BASIS,
 * WITHOUT WARRANTIES OR CONDITIONS OF ANY KIND, either express or implied.
 * See the License for the specific language governing permissions and
 * limitations under the License.
 */

package org.smartregister.fhircore.engine.util.extension

import android.content.Context
import java.text.SimpleDateFormat
import java.util.Date
import java.util.Locale
import org.hl7.fhir.r4.model.Condition
import org.hl7.fhir.r4.model.Enumerations
import org.hl7.fhir.r4.model.Identifier
import org.hl7.fhir.r4.model.Immunization
import org.hl7.fhir.r4.model.Patient
import org.hl7.fhir.r4.model.codesystems.AdministrativeGender
import org.smartregister.fhircore.engine.R

private const val RISK = "risk"
const val DAYS_IN_YEAR = 365
const val DAYS_IN_MONTH = 30
const val DAYS_IN_WEEK = 7

fun Patient.extractName(): String {
  if (!hasName()) return ""
  val humanName = this.name.firstOrNull()
  return if (humanName != null) {
    (humanName.given + humanName.family).filterNotNull().joinToString(" ") {
      it.toString().trim().capitalizeFirstLetter()
    }
  } else ""
}

fun Patient.extractFamilyName(): String {
  if (!hasName()) return ""
  val humanName = this.name.firstOrNull()
  return if (humanName != null) {
    humanName.family?.capitalizeFirstLetter()?.plus(" Family") ?: ""
  } else ""
}

fun String.capitalizeFirstLetter() = replaceFirstChar { it.titlecase(Locale.getDefault()) }

fun Patient.extractGender(context: Context): String? =
  if (hasGender()) {
    when (AdministrativeGender.valueOf(this.gender.name)) {
      AdministrativeGender.MALE -> context.getString(R.string.male)
      AdministrativeGender.FEMALE -> context.getString(R.string.female)
      AdministrativeGender.OTHER -> context.getString(R.string.other)
      AdministrativeGender.UNKNOWN -> context.getString(R.string.unknown)
      AdministrativeGender.NULL -> ""
    }
  } else null

fun Patient.extractAge(): String {
  if (!hasBirthDate()) return ""
  return getAgeStringFromDays(birthDate.daysPassed())
}

fun getAgeStringFromDays(days: Long): String {
  var elapseYearsString = ""
  var elapseMonthsString = ""
  var elapseWeeksString = ""
  var elapseDaysString = ""
  val elapsedYears = days / DAYS_IN_YEAR
  val diffDaysFromYear = days % DAYS_IN_YEAR
  val elapsedMonths = diffDaysFromYear / DAYS_IN_MONTH
  val diffDaysFromMonth = diffDaysFromYear % DAYS_IN_MONTH
  val elapsedWeeks = diffDaysFromMonth / DAYS_IN_WEEK
  val elapsedDays = diffDaysFromMonth % DAYS_IN_WEEK
  // TODO use translatable abbreviations - extract abbr to string resource
  if (elapsedYears > 0) elapseYearsString = elapsedYears.toString() + "y"
  if (elapsedMonths > 0) elapseMonthsString = elapsedMonths.toString() + "m"
  if (elapsedWeeks > 0) elapseWeeksString = elapsedWeeks.toString() + "w"
  if (elapsedDays >= 0) elapseDaysString = elapsedDays.toString() + "d"

  return if (days >= DAYS_IN_YEAR * 10) {
    elapseYearsString
  } else if (days >= DAYS_IN_YEAR) {
    if (elapsedMonths > 0) {
      "$elapseYearsString $elapseMonthsString"
    } else elapseYearsString
  } else if (days >= DAYS_IN_MONTH) {
    if (elapsedWeeks > 0) {
      "$elapseMonthsString $elapseWeeksString"
    } else elapseMonthsString
  } else if (days >= DAYS_IN_WEEK) {
    if (elapsedDays > 0) {
      "$elapseWeeksString $elapseDaysString"
    } else elapseWeeksString
  } else elapseDaysString
}

fun Patient.atRisk() =
  this.extension.singleOrNull { it.value.toString().contains(RISK) }?.value?.toString() ?: ""

fun Patient.getLastSeen(immunizations: List<Immunization>): String {
  return immunizations
    .maxByOrNull { it.protocolAppliedFirstRep.doseNumberPositiveIntType.value }
    ?.occurrenceDateTimeType
    ?.toDisplay()
    ?: this.meta?.lastUpdated.lastSeenFormat()
}

fun Date?.lastSeenFormat(): String {
  return if (this != null) {
    SimpleDateFormat("MM-dd-yyyy", Locale.ENGLISH).run { format(this@lastSeenFormat) }
  } else ""
}

fun Patient.extractAddress(): String {
  if (!hasAddress()) return ""
  return with(addressFirstRep) {
    val addressLine =
      if (this.hasLine()) this.line.joinToString(separator = ", ", postfix = ", ") else ""

    addressLine
      .join(this.district, " ")
      .join(this.city, " ")
      .join(this.state, " ")
      .join(this.country, " ")
      .trim()
  }
}

fun Patient.extractAddressDistrict(): String {
<<<<<<< HEAD
  if (!hasAddress()) return ""
=======
>>>>>>> 989d5c08
  return with(addressFirstRep) { this.district ?: "" }
}

fun Patient.extractAddressState(): String {
<<<<<<< HEAD
  if (!hasAddress()) return ""
=======
>>>>>>> 989d5c08
  return with(addressFirstRep) { this.state ?: "" }
}

fun Patient.extractAddressText(): String {
<<<<<<< HEAD
  if (!hasAddress()) return ""
=======
>>>>>>> 989d5c08
  return with(addressFirstRep) { this.text ?: "" }
}

fun Patient.extractTelecom(): List<String>? {
  if (!hasTelecom()) return null
  return telecom.map { it.value }
}

fun Patient.extractGeneralPractitionerReference(): String {
  if (!hasGeneralPractitioner()) return ""
  return with(generalPractitionerFirstRep) { this.reference }
}

fun Patient.extractManagingOrganizationReference(): String {
  if (!hasManagingOrganization()) return ""
  return with(managingOrganization) { this.reference }
}

fun Patient.extractDeathDate() =
  if (this.hasDeceasedDateTimeType()) deceasedDateTimeType?.value else null

fun String?.join(other: String?, separator: String) =
  this.orEmpty().plus(other?.plus(separator).orEmpty())

fun Patient.extractFamilyTag() =
  this.meta.tag.firstOrNull {
    it.display.contentEquals("family", true) || it.display.contains("head", true)
  }

fun Patient.isFamilyHead() = this.extractFamilyTag() != null

fun List<Condition>.hasActivePregnancy() =
  this.any { condition ->
    // is active and any of the display / text into code is pregnant
    val active = condition.clinicalStatus.coding.any { it.code == "active" }
    val pregnancy =
      condition.code.coding.map { it.display }.plus(condition.code.text).any {
        it.contentEquals("pregnant", true)
      }

    active && pregnancy
  }

fun List<Condition>.pregnancyCondition(): Condition {
  var pregnancyCondition = Condition()
  this.forEach { condition ->
    if (condition.code.coding.map { it.display }.plus(condition.code.text).any {
        it.contentEquals("pregnant", true)
      }
    )
      pregnancyCondition = condition
  }

  return pregnancyCondition
}

fun Enumerations.AdministrativeGender.translateGender(context: Context) =
  when (this) {
    Enumerations.AdministrativeGender.MALE -> context.getString(R.string.male)
    Enumerations.AdministrativeGender.FEMALE -> context.getString(R.string.female)
    else -> context.getString(R.string.unknown)
  }

fun Patient.extractOfficialIdentifier(): String? =
  if (this.hasIdentifier())
    this.identifier.firstOrNull { it.use == Identifier.IdentifierUse.OFFICIAL }?.value
  else null<|MERGE_RESOLUTION|>--- conflicted
+++ resolved
@@ -136,26 +136,14 @@
 }
 
 fun Patient.extractAddressDistrict(): String {
-<<<<<<< HEAD
-  if (!hasAddress()) return ""
-=======
->>>>>>> 989d5c08
   return with(addressFirstRep) { this.district ?: "" }
 }
 
 fun Patient.extractAddressState(): String {
-<<<<<<< HEAD
-  if (!hasAddress()) return ""
-=======
->>>>>>> 989d5c08
   return with(addressFirstRep) { this.state ?: "" }
 }
 
 fun Patient.extractAddressText(): String {
-<<<<<<< HEAD
-  if (!hasAddress()) return ""
-=======
->>>>>>> 989d5c08
   return with(addressFirstRep) { this.text ?: "" }
 }
 
