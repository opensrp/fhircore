/*
 * Copyright 2021 Ona Systems, Inc
 *
 * Licensed under the Apache License, Version 2.0 (the "License");
 * you may not use this file except in compliance with the License.
 * You may obtain a copy of the License at
 *
 *       http://www.apache.org/licenses/LICENSE-2.0
 *
 * Unless required by applicable law or agreed to in writing, software
 * distributed under the License is distributed on an "AS IS" BASIS,
 * WITHOUT WARRANTIES OR CONDITIONS OF ANY KIND, either express or implied.
 * See the License for the specific language governing permissions and
 * limitations under the License.
 */

package org.smartregister.fhircore.engine.util.extension

import android.content.Context
<<<<<<< HEAD
import org.hl7.fhir.r4.model.codesystems.AdministrativeGender
=======
import java.text.SimpleDateFormat
>>>>>>> 79606683
import java.time.Instant
import java.util.Date
import java.util.Locale
import java.util.concurrent.TimeUnit
import org.hl7.fhir.r4.model.Immunization
import org.hl7.fhir.r4.model.Patient
<<<<<<< HEAD
=======
import org.hl7.fhir.r4.model.codesystems.AdministrativeGender
import org.smartregister.fhircore.engine.R

private const val RISK = "risk"
private val simpleDateFormat = SimpleDateFormat("MM-dd-yyyy", Locale.ENGLISH)
>>>>>>> 79606683

fun Patient.extractName(): String {
  if (!hasName()) return ""
  val humanName = this.name.firstOrNull()
  return if (humanName != null) {
    "${
    humanName.given.joinToString(" ")
    { it.toString().trim().toTitleCase() }
    } ${humanName.family?.toTitleCase() ?: ""}"
  } else ""
}

private fun String.toTitleCase() = replaceFirstChar {
    if (it.isLowerCase()) it.titlecase(Locale.getDefault()) else it.toString()
}

<<<<<<< HEAD
fun Patient.extractGender() =
  when (AdministrativeGender.valueOf(this.gender.name)) {
    AdministrativeGender.MALE -> "M"
    AdministrativeGender.FEMALE -> "F"
    AdministrativeGender.OTHER -> "O"
    AdministrativeGender.UNKNOWN -> "U"
    AdministrativeGender.NULL -> ""
  }
=======
fun Patient.extractGender(context: Context): String? =
  if (hasGender()) {
    when (AdministrativeGender.valueOf(this.gender.name)) {
      AdministrativeGender.MALE -> context.getString(R.string.male)
      AdministrativeGender.FEMALE -> context.getString(R.string.female)
      AdministrativeGender.OTHER -> context.getString(R.string.other)
      AdministrativeGender.UNKNOWN -> context.getString(R.string.unknown)
      AdministrativeGender.NULL -> ""
    }
  } else null
>>>>>>> 79606683

fun Patient.extractAge(): String {
  if (!hasBirthDate()) return ""
  val ageDiffMilli = Instant.now().toEpochMilli() - this.birthDate.time
  return (TimeUnit.DAYS.convert(ageDiffMilli, TimeUnit.MILLISECONDS) / 365).toString()
}

<<<<<<< HEAD
fun Patient.extractAddress(): String {
  if (!hasAddress()) return ""
  return with(addressFirstRep) { "${district?:""} $city" }
}

fun Patient.atRisk(riskCode: String) =
  this.extension.singleOrNull { it.value.toString().contains(riskCode) }?.value?.toString() ?: ""

=======
fun Patient.atRisk() =
  this.extension.singleOrNull { it.value.toString().contains(RISK) }?.value?.toString() ?: ""

fun Patient.getLastSeen(immunizations: List<Immunization>): String {
  return immunizations
    .maxByOrNull { it.protocolApplied.first().doseNumberPositiveIntType.value }
    ?.occurrenceDateTimeType
    ?.toHumanDisplay()
    ?: this.meta?.lastUpdated.makeItReadable()
}

private fun Date?.makeItReadable() = if (this != null) simpleDateFormat.format(this) else ""

fun Patient.extractAddress(): String {
  if (!hasAddress()) return ""
  return with(addressFirstRep) { "${district ?: ""} $city" }
}

>>>>>>> 79606683
fun Patient.isPregnant() = this.extension.any { it.value.toString().contains("pregnant", true) }<|MERGE_RESOLUTION|>--- conflicted
+++ resolved
@@ -17,25 +17,18 @@
 package org.smartregister.fhircore.engine.util.extension
 
 import android.content.Context
-<<<<<<< HEAD
-import org.hl7.fhir.r4.model.codesystems.AdministrativeGender
-=======
 import java.text.SimpleDateFormat
->>>>>>> 79606683
 import java.time.Instant
 import java.util.Date
 import java.util.Locale
 import java.util.concurrent.TimeUnit
 import org.hl7.fhir.r4.model.Immunization
 import org.hl7.fhir.r4.model.Patient
-<<<<<<< HEAD
-=======
 import org.hl7.fhir.r4.model.codesystems.AdministrativeGender
 import org.smartregister.fhircore.engine.R
 
 private const val RISK = "risk"
 private val simpleDateFormat = SimpleDateFormat("MM-dd-yyyy", Locale.ENGLISH)
->>>>>>> 79606683
 
 fun Patient.extractName(): String {
   if (!hasName()) return ""
@@ -49,19 +42,9 @@
 }
 
 private fun String.toTitleCase() = replaceFirstChar {
-    if (it.isLowerCase()) it.titlecase(Locale.getDefault()) else it.toString()
+  if (it.isLowerCase()) it.titlecase(Locale.getDefault()) else it.toString()
 }
 
-<<<<<<< HEAD
-fun Patient.extractGender() =
-  when (AdministrativeGender.valueOf(this.gender.name)) {
-    AdministrativeGender.MALE -> "M"
-    AdministrativeGender.FEMALE -> "F"
-    AdministrativeGender.OTHER -> "O"
-    AdministrativeGender.UNKNOWN -> "U"
-    AdministrativeGender.NULL -> ""
-  }
-=======
 fun Patient.extractGender(context: Context): String? =
   if (hasGender()) {
     when (AdministrativeGender.valueOf(this.gender.name)) {
@@ -72,7 +55,6 @@
       AdministrativeGender.NULL -> ""
     }
   } else null
->>>>>>> 79606683
 
 fun Patient.extractAge(): String {
   if (!hasBirthDate()) return ""
@@ -80,16 +62,6 @@
   return (TimeUnit.DAYS.convert(ageDiffMilli, TimeUnit.MILLISECONDS) / 365).toString()
 }
 
-<<<<<<< HEAD
-fun Patient.extractAddress(): String {
-  if (!hasAddress()) return ""
-  return with(addressFirstRep) { "${district?:""} $city" }
-}
-
-fun Patient.atRisk(riskCode: String) =
-  this.extension.singleOrNull { it.value.toString().contains(riskCode) }?.value?.toString() ?: ""
-
-=======
 fun Patient.atRisk() =
   this.extension.singleOrNull { it.value.toString().contains(RISK) }?.value?.toString() ?: ""
 
@@ -108,5 +80,4 @@
   return with(addressFirstRep) { "${district ?: ""} $city" }
 }
 
->>>>>>> 79606683
 fun Patient.isPregnant() = this.extension.any { it.value.toString().contains("pregnant", true) }