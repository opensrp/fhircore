--- conflicted
+++ resolved
@@ -24,9 +24,5 @@
   val title: String = "",
   val description: String = "",
   val url: String = "",
-<<<<<<< HEAD
   val module: String = "",
-=======
-  val module: String = ""
->>>>>>> b76736da
-)+])