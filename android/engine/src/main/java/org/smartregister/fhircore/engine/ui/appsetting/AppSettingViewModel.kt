--- conflicted
+++ resolved
@@ -16,29 +16,27 @@
 
 package org.smartregister.fhircore.engine.ui.appsetting
 
-import android.app.Application
-import android.content.Context
 import androidx.lifecycle.MutableLiveData
 import androidx.lifecycle.ViewModel
 import androidx.lifecycle.viewModelScope
 import dagger.hilt.android.lifecycle.HiltViewModel
-import dagger.hilt.android.qualifiers.ApplicationContext
+import javax.inject.Inject
 import kotlinx.coroutines.Dispatchers
 import kotlinx.coroutines.launch
 import org.hl7.fhir.r4.model.Composition
 import org.hl7.fhir.r4.model.ResourceType
-import org.smartregister.fhircore.engine.auth.AccountAuthenticator
 import org.smartregister.fhircore.engine.data.local.DefaultRepository
 import org.smartregister.fhircore.engine.data.remote.fhir.resource.FhirResourceDataSource
 import org.smartregister.fhircore.engine.util.extension.extractId
 import timber.log.Timber
-import javax.inject.Inject
 
 @HiltViewModel
-class AppSettingViewModel @Inject constructor(
+class AppSettingViewModel
+@Inject
+constructor(
   val fhirResourceDataSource: FhirResourceDataSource,
-  val accountAuthenticator: AccountAuthenticator,
-val defaultRepository: DefaultRepository) : ViewModel() {
+  val defaultRepository: DefaultRepository
+) : ViewModel() {
 
   val loadConfigs: MutableLiveData<Boolean?> = MutableLiveData(null)
 
@@ -46,74 +44,44 @@
   val appId
     get() = _appId
 
-<<<<<<< HEAD
-  private val _username = MutableLiveData("")
-  val username
-    get() = _username
-
-  private val _password = MutableLiveData("")
-  val password
-    get() = _password
-
-  private val _rememberApp = MutableLiveData(false)
-  val rememberApp
-    get() = _rememberApp
-=======
   val rememberApp: MutableLiveData<Boolean?> = MutableLiveData(null)
->>>>>>> c55c2292
 
   fun onApplicationIdChanged(appId: String) {
     _appId.value = appId
   }
 
-<<<<<<< HEAD
-  fun onUsernameChanged(username: String) {
-    _username.value = username
-  }
-
-  fun onPasswordChanged(password: String) {
-    _password.value = password
-  }
-
-  fun onRememberAppChecked(rememberApp: Boolean) {
-    _rememberApp.value = rememberApp
-=======
   fun onRememberAppChecked(rememberMe: Boolean) {
     rememberApp.postValue(rememberMe)
->>>>>>> c55c2292
   }
 
   private val _error = MutableLiveData("")
   val error
     get() = _error
 
-  fun loadConfigurations(loadConfigs: Boolean, appId: String, username: String?, password: String?) {
-    if (username == null && password == null)
-      this@AppSettingViewModel.loadConfigs.postValue(loadConfigs)
+  fun loadConfigurations(loadConfigs: Boolean, appId: String) {
+    viewModelScope.launch(Dispatchers.Default) { loadConfigurations(appId) }
+  }
 
-
-    viewModelScope.launch(Dispatchers.Default) {
-      kotlin.runCatching {
+  suspend fun loadConfigurations(appId: String) {
+    kotlin
+      .runCatching {
         val cPath = "${ResourceType.Composition.name}?${Composition.SP_IDENTIFIER}=$appId"
-        val composition = fhirResourceDataSource.loadData(cPath).entryFirstRep.resource as Composition
+        val composition =
+          fhirResourceDataSource.loadData(cPath).entryFirstRep.resource as Composition
         defaultRepository.save(composition)
-
-        accountAuthenticator.fetchToken(username!!, password!!.toCharArray()).execute().body()!!.let {
-          accountAuthenticator.updateTempSession(it)
-        }
 
         composition.section.groupBy { it.focus.reference.split("/")[0] }.entries.forEach {
           val ids = it.value.map { it.focus.extractId() }.joinToString(",")
-          val rPath = it.key+"?${Composition.SP_RES_ID}=$ids"
+          val rPath = it.key + "?${Composition.SP_RES_ID}=$ids"
           fhirResourceDataSource.loadData(rPath).entry.forEach {
             defaultRepository.save(it.resource)
           }
         }
-        this@AppSettingViewModel.loadConfigs.postValue(loadConfigs)
-      }.onFailure {
+        this@AppSettingViewModel.loadConfigs.postValue(true)
+      }
+      .onFailure {
         Timber.e(it)
         error.postValue("${it.message}")
       }
-    }
   }
 }