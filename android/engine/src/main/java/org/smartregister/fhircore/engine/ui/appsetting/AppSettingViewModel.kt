--- conflicted
+++ resolved
@@ -39,8 +39,6 @@
   val defaultRepository: DefaultRepository
 ) : ViewModel() {
 
-  val rememberApp: MutableLiveData<Boolean?> = MutableLiveData(null)
-
   val loadConfigs: MutableLiveData<Boolean?> = MutableLiveData(null)
 
   val fetchConfigs: MutableLiveData<Boolean?> = MutableLiveData(null)
@@ -61,13 +59,6 @@
     _appId.value = appId
   }
 
-<<<<<<< HEAD
-  fun onRememberAppChecked(rememberMe: Boolean) {
-    rememberApp.postValue(rememberMe)
-  }
-
-=======
->>>>>>> 219659ea
   fun loadConfigurations(loadConfigs: Boolean) {
     this.loadConfigs.postValue(loadConfigs)
   }
