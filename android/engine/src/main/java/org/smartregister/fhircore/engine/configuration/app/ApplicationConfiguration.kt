--- conflicted
+++ resolved
@@ -35,9 +35,6 @@
   val loginConfig: LoginConfig = LoginConfig(),
   val deviceToDeviceSync: DeviceToDeviceSyncConfig? = null,
   val snackBarTheme: SnackBarThemeConfig = SnackBarThemeConfig(),
-<<<<<<< HEAD
+  val reportRepeatTime: String = "",
   val periodicTaskUpdateInterval: Long = 1
-=======
-  val reportRepeatTime: String = ""
->>>>>>> 8a5f758b
 ) : Configuration()