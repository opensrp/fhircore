/*
 * Copyright 2021 Ona Systems, Inc
 *
 * Licensed under the Apache License, Version 2.0 (the "License");
 * you may not use this file except in compliance with the License.
 * You may obtain a copy of the License at
 *
 *       http://www.apache.org/licenses/LICENSE-2.0
 *
 * Unless required by applicable law or agreed to in writing, software
 * distributed under the License is distributed on an "AS IS" BASIS,
 * WITHOUT WARRANTIES OR CONDITIONS OF ANY KIND, either express or implied.
 * See the License for the specific language governing permissions and
 * limitations under the License.
 */

package org.smartregister.fhircore.engine.configuration.app

import kotlinx.serialization.Serializable
import org.smartregister.fhircore.engine.configuration.ConfigType
import org.smartregister.fhircore.engine.configuration.Configuration

@Serializable
data class ApplicationConfiguration(
  override var appId: String,
  override var configType: String = ConfigType.Application.name,
  val appTitle: String = "",
  val remoteSyncPageSize: Int = 100,
  val languages: List<String> = listOf("en"),
  val useDarkTheme: Boolean = false,
  val syncInterval: Long = 30,
  val syncStrategies: List<String> = listOf(),
  val loginConfig: LoginConfig = LoginConfig(),
  val deviceToDeviceSync: DeviceToDeviceSyncConfig? = null,
  val snackBarTheme: SnackBarThemeConfig = SnackBarThemeConfig(),
  val reportRepeatTime: String = "",
<<<<<<< HEAD
  val taskUpdateInterval: String = "PT01H"
=======
  val taskExpireJobRepeatIntervalMinutes: Long = 60
>>>>>>> f73e8f86
) : Configuration()<|MERGE_RESOLUTION|>--- conflicted
+++ resolved
@@ -34,9 +34,6 @@
   val deviceToDeviceSync: DeviceToDeviceSyncConfig? = null,
   val snackBarTheme: SnackBarThemeConfig = SnackBarThemeConfig(),
   val reportRepeatTime: String = "",
-<<<<<<< HEAD
   val taskUpdateInterval: String = "PT01H"
-=======
   val taskExpireJobRepeatIntervalMinutes: Long = 60
->>>>>>> f73e8f86
 ) : Configuration()