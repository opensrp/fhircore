/*
 * Copyright 2021 Ona Systems, Inc
 *
 * Licensed under the Apache License, Version 2.0 (the "License");
 * you may not use this file except in compliance with the License.
 * You may obtain a copy of the License at
 *
 *       http://www.apache.org/licenses/LICENSE-2.0
 *
 * Unless required by applicable law or agreed to in writing, software
 * distributed under the License is distributed on an "AS IS" BASIS,
 * WITHOUT WARRANTIES OR CONDITIONS OF ANY KIND, either express or implied.
 * See the License for the specific language governing permissions and
 * limitations under the License.
 */

package org.smartregister.fhircore.engine.configuration.app

import android.content.Context
import kotlinx.coroutines.runBlocking
import kotlinx.serialization.Serializable
import org.smartregister.fhircore.engine.util.extension.decodeJson
import org.smartregister.fhircore.engine.util.extension.loadBinaryResourceConfiguration

@Serializable
data class ApplicationConfiguration(
  var id: String = "",
  var oauthServerBaseUrl: String = "",
  var fhirServerBaseUrl: String = "",
  var clientId: String = "",
  var clientSecret: String = "",
  var scope: String = "openid",
  var languages: List<String> = listOf("en"),
<<<<<<< HEAD
  var theme: String = ""
=======
  var syncInterval: Long = 30
>>>>>>> bde56516
)

/**
 * A function providing a DSL for configuring [ApplicationConfiguration] used in a FHIR application
 *
 * @param oauthServerBaseUrl Sets the base URL for the authentication server. Usually the keycloak
 * base URL plus the realm. e.g https://keycloak.domain.org/auth/realms/<<real>>/
 * @param fhirServerBaseUrl Sets the base FHIR server URL for the application
 * @param clientId Sets the client identifier issued to the client during the registration process
 * on keycloak
 * @param clientSecret Sets the client secret issued to the client during the registration process
 * on keycloak
 * @param scope Sets the scope of the access request. It may have multiple space delimited values
 * @param languages Sets the languages for the app
 * @param syncInterval Sets the periodic sync interval in seconds. Default 30.
 */
fun applicationConfigurationOf(
  id: String = "",
  oauthServerBaseUrl: String = "",
  fhirServerBaseUrl: String = "",
  clientId: String = "",
  clientSecret: String = "",
  scope: String = "openid",
  languages: List<String> = listOf("en"),
<<<<<<< HEAD
  theme: String = ""
=======
  syncInterval: Long = 30
>>>>>>> bde56516
): ApplicationConfiguration =
  ApplicationConfiguration(
    id = id,
    oauthServerBaseUrl = oauthServerBaseUrl,
    fhirServerBaseUrl = fhirServerBaseUrl,
    clientId = clientId,
    clientSecret = clientSecret,
    scope = scope,
    languages = languages,
<<<<<<< HEAD
    theme = theme
  )

private const val APPLICATION_CONFIG_FILE = "application_config.json"

fun Context.loadApplicationConfiguration(id: String): ApplicationConfiguration {
  return runBlocking { loadBinaryResourceConfiguration(id) }
    ?: assets
      .open(APPLICATION_CONFIG_FILE)
      .bufferedReader()
      .use { it.readText() }
      .decodeJson<List<ApplicationConfiguration>>()
      .first { it.id == id }
}
=======
    syncInterval = syncInterval
  )
>>>>>>> bde56516
<|MERGE_RESOLUTION|>--- conflicted
+++ resolved
@@ -25,17 +25,14 @@
 @Serializable
 data class ApplicationConfiguration(
   var id: String = "",
+  var theme: String = "",
   var oauthServerBaseUrl: String = "",
   var fhirServerBaseUrl: String = "",
   var clientId: String = "",
   var clientSecret: String = "",
   var scope: String = "openid",
   var languages: List<String> = listOf("en"),
-<<<<<<< HEAD
-  var theme: String = ""
-=======
   var syncInterval: Long = 30
->>>>>>> bde56516
 )
 
 /**
@@ -54,28 +51,25 @@
  */
 fun applicationConfigurationOf(
   id: String = "",
+  theme: String = "",
   oauthServerBaseUrl: String = "",
   fhirServerBaseUrl: String = "",
   clientId: String = "",
   clientSecret: String = "",
   scope: String = "openid",
   languages: List<String> = listOf("en"),
-<<<<<<< HEAD
-  theme: String = ""
-=======
   syncInterval: Long = 30
->>>>>>> bde56516
 ): ApplicationConfiguration =
   ApplicationConfiguration(
     id = id,
+    theme = theme,
     oauthServerBaseUrl = oauthServerBaseUrl,
     fhirServerBaseUrl = fhirServerBaseUrl,
     clientId = clientId,
     clientSecret = clientSecret,
     scope = scope,
     languages = languages,
-<<<<<<< HEAD
-    theme = theme
+    syncInterval = syncInterval
   )
 
 private const val APPLICATION_CONFIG_FILE = "application_config.json"
@@ -88,8 +82,4 @@
       .use { it.readText() }
       .decodeJson<List<ApplicationConfiguration>>()
       .first { it.id == id }
-}
-=======
-    syncInterval = syncInterval
-  )
->>>>>>> bde56516
+}