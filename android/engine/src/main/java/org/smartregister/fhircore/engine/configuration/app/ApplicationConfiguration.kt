--- conflicted
+++ resolved
@@ -42,14 +42,10 @@
   val showLogo: Boolean = true,
   val taskBackgroundWorkerBatchSize: Int = 500,
   val eventWorkflows: List<EventWorkflow> = emptyList(),
-<<<<<<< HEAD
+  val logGpsLocation: List<LocationLogOptions> = emptyList(),
   val launcherType: LauncherType = LauncherType.REGISTER
-) : Configuration()
-=======
-  val logGpsLocation: List<LocationLogOptions> = emptyList(),
 ) : Configuration()
 
 enum class LocationLogOptions {
   QUESTIONNAIRE,
-}
->>>>>>> e4565a9d
+}