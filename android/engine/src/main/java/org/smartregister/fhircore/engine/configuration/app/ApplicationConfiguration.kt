/*
 * Copyright 2021 Ona Systems, Inc
 *
 * Licensed under the Apache License, Version 2.0 (the "License");
 * you may not use this file except in compliance with the License.
 * You may obtain a copy of the License at
 *
 *       http://www.apache.org/licenses/LICENSE-2.0
 *
 * Unless required by applicable law or agreed to in writing, software
 * distributed under the License is distributed on an "AS IS" BASIS,
 * WITHOUT WARRANTIES OR CONDITIONS OF ANY KIND, either express or implied.
 * See the License for the specific language governing permissions and
 * limitations under the License.
 */

package org.smartregister.fhircore.engine.configuration.app

import kotlinx.serialization.Serializable
import org.smartregister.fhircore.engine.configuration.ConfigType
import org.smartregister.fhircore.engine.configuration.Configuration

@Serializable
data class ApplicationConfiguration(
  override var appId: String,
  override var configType: String = ConfigType.Application.name,
  val appTitle: String = "",
  val remoteSyncPageSize: Int = 100,
  val languages: List<String> = listOf("en"),
  val useDarkTheme: Boolean = false,
  val syncInterval: Long = 30,
  val syncStrategies: List<String> = listOf(),
  val loginConfig: LoginConfig = LoginConfig(),
  val deviceToDeviceSync: DeviceToDeviceSyncConfig? = null,
  val snackBarTheme: SnackBarThemeConfig = SnackBarThemeConfig(),
<<<<<<< HEAD
  val reportRepeatTime: String = "",
  val taskExpireJobRepeatIntervalMinutes: Long = 60
=======
>>>>>>> 4b24af35
) : Configuration()<|MERGE_RESOLUTION|>--- conflicted
+++ resolved
@@ -33,9 +33,6 @@
   val loginConfig: LoginConfig = LoginConfig(),
   val deviceToDeviceSync: DeviceToDeviceSyncConfig? = null,
   val snackBarTheme: SnackBarThemeConfig = SnackBarThemeConfig(),
-<<<<<<< HEAD
   val reportRepeatTime: String = "",
   val taskExpireJobRepeatIntervalMinutes: Long = 60
-=======
->>>>>>> 4b24af35
 ) : Configuration()