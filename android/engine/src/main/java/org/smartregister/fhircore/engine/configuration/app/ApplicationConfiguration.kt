--- conflicted
+++ resolved
@@ -43,13 +43,10 @@
   val taskBackgroundWorkerBatchSize: Int = 500,
   val eventWorkflows: List<EventWorkflow> = emptyList(),
   val logGpsLocation: List<LocationLogOptions> = emptyList(),
-<<<<<<< HEAD
-  val launcherType: LauncherType = LauncherType.REGISTER,
-=======
   val usePractitionerAssignedLocationOnSync: Boolean =
     true, // TODO This defaults to scheduling periodic sync, otherwise use sync location ids from
   // location selector
->>>>>>> a3ff6f29
+  val launcherType: LauncherType = LauncherType.REGISTER,
 ) : Configuration()
 
 enum class SyncStrategy {
