/*
 * Copyright 2021 Ona Systems, Inc
 *
 * Licensed under the Apache License, Version 2.0 (the "License");
 * you may not use this file except in compliance with the License.
 * You may obtain a copy of the License at
 *
 *       http://www.apache.org/licenses/LICENSE-2.0
 *
 * Unless required by applicable law or agreed to in writing, software
 * distributed under the License is distributed on an "AS IS" BASIS,
 * WITHOUT WARRANTIES OR CONDITIONS OF ANY KIND, either express or implied.
 * See the License for the specific language governing permissions and
 * limitations under the License.
 */

package org.smartregister.fhircore.engine.configuration.app

import kotlinx.serialization.Serializable
import org.smartregister.fhircore.engine.configuration.Configuration
import org.smartregister.fhircore.engine.configuration.ConfigurationRegistry

@Serializable
data class ApplicationConfiguration(
  override val appId: String = "",
  override val classification: String,
  var theme: String = "",
  var languages: List<String> = listOf("en"),
  var syncInterval: Long = 30,
  var scheduleDefaultPlanWorker: Boolean = true,
  var applicationName: String = "",
  var appLogoIconResourceFile: String = "ic_default_logo",
<<<<<<< HEAD
  var patientTypeFilterTagViaMetaCodingSystem: String = "",
  var count: String = ConfigurationRegistry.DEFAULT_COUNT
=======
  var count: String = ConfigurationRegistry.DEFAULT_COUNT,
  var deviceToDeviceSync: DeviceToDeviceSyncConfiguration? = null
>>>>>>> cadabf89
) : Configuration

/**
 * A function providing a DSL for configuring [ApplicationConfiguration] used in a FHIR application
 *
 * @param appId Set unique identifier for the app
 * @param classification Set the
 * @param languages Sets the languages for the app
 * @param syncInterval Sets the periodic sync interval in seconds. Default 30.
 * @param applicationName Sets the application display name
 * @param appLogoIconResourceFile Sets the application logo thumb icon, this must be png file inside
 * @param patientTypeFilterTagViaMetaCodingSystem sets code in Patient meta, and will use for
 * filtering patient
 * @param count Sets the application maximum records when downloading resource drawable folder
 */
fun applicationConfigurationOf(
  appId: String = "",
  classification: String = "",
  theme: String = "",
  languages: List<String> = listOf("en"),
  syncInterval: Long = 30,
  scheduleDefaultPlanWorker: Boolean = true,
  applicationName: String = "",
  appLogoIconResourceFile: String = "",
  patientTypeFilterTagViaMetaCodingSystem: String = "",
  count: String = ConfigurationRegistry.DEFAULT_COUNT
): ApplicationConfiguration =
  ApplicationConfiguration(
    appId = appId,
    classification = classification,
    theme = theme,
    languages = languages,
    syncInterval = syncInterval,
    scheduleDefaultPlanWorker = scheduleDefaultPlanWorker,
    applicationName = applicationName,
    appLogoIconResourceFile = appLogoIconResourceFile,
    patientTypeFilterTagViaMetaCodingSystem = patientTypeFilterTagViaMetaCodingSystem,
    count = count
  )<|MERGE_RESOLUTION|>--- conflicted
+++ resolved
@@ -30,13 +30,9 @@
   var scheduleDefaultPlanWorker: Boolean = true,
   var applicationName: String = "",
   var appLogoIconResourceFile: String = "ic_default_logo",
-<<<<<<< HEAD
   var patientTypeFilterTagViaMetaCodingSystem: String = "",
-  var count: String = ConfigurationRegistry.DEFAULT_COUNT
-=======
   var count: String = ConfigurationRegistry.DEFAULT_COUNT,
   var deviceToDeviceSync: DeviceToDeviceSyncConfiguration? = null
->>>>>>> cadabf89
 ) : Configuration
 
 /**
