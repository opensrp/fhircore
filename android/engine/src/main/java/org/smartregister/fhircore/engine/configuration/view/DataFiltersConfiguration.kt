/*
 * Copyright 2021 Ona Systems, Inc
 *
 * Licensed under the Apache License, Version 2.0 (the "License");
 * you may not use this file except in compliance with the License.
 * You may obtain a copy of the License at
 *
 *       http://www.apache.org/licenses/LICENSE-2.0
 *
 * Unless required by applicable law or agreed to in writing, software
 * distributed under the License is distributed on an "AS IS" BASIS,
 * WITHOUT WARRANTIES OR CONDITIONS OF ANY KIND, either express or implied.
 * See the License for the specific language governing permissions and
 * limitations under the License.
 */

package org.smartregister.fhircore.engine.configuration.view

import androidx.compose.runtime.Stable
import kotlinx.serialization.Serializable
import org.hl7.fhir.r4.model.CodeableConcept
import org.hl7.fhir.r4.model.Coding
import org.hl7.fhir.r4.model.DataRequirement
import org.hl7.fhir.r4.model.Extension
import org.hl7.fhir.r4.utils.FHIRPathEngine
import org.smartregister.fhircore.engine.configuration.Configuration

const val INIT_PERSION_EXPRESSION_EXTENSION_URL =
  "http://hl7.org/fhir/StructureDefinition/cqf-initiatingPerson"
const val CQF_EXPRESSION_EXTENSION_URL = "http://hl7.org/fhir/StructureDefinition/cqf-expression"

fun List<Extension>.expressionExtension() =
  this.find { it.url!!.contentEquals(CQF_EXPRESSION_EXTENSION_URL) }

@Stable
@Serializable
class DataFiltersConfiguration(
  override val appId: String = "",
  override val classification: String = "",
  val filters: List<SearchFilter> = listOf()
) : Configuration

@Stable
@Serializable
/** Only TokenClientParam supported as Register Primary Filter. */
data class SearchFilter(
  val id: String = "",
  val key: String,
<<<<<<< HEAD
  var valueCoding: Code? = null,
  var valueReference: String? = null
=======
  val filterType: Enumerations.SearchParamType,
  val valueType: Enumerations.DataType,
  val valueBoolean: Boolean? = null,
  val valueCoding: Code? = null,
  val valueString: String? = null
>>>>>>> f84325f9
)

// TODO handle date-filter, value-set, multi-value code-filter
fun DataRequirement.asSearchFilter(
  fhirPathEngine: FHIRPathEngine,
  contextData: Map<String, Any> = mapOf()
) =
  codeFilter.map {
    // by definition path or searchParam are mutually exclusive
    SearchFilter(key = it.path ?: it.searchParam).apply {
      if (!it.hasCode() && it.extension.expressionExtension() == null)
        throw UnsupportedOperationException(
          "Either code or value expression for extension cqf-initiatingPerson should be specified"
        )

      if (it.hasCode()) valueCoding = it.codeFirstRep.asCode()
      else
        it.extension.expressionExtension()!!.run {
          valueReference =
            fhirPathEngine
              .evaluate(contextData, null, null, null, this.castToExpression(this.value).expression)
              .firstOrNull()
              .toString()
        }
    }
  }

@Stable
@Serializable
data class Code(val system: String? = null, val code: String? = null, val display: String? = null)

fun Code.asCoding() = Coding(this.system, this.code, this.display)

fun Coding.asCode() = Code(this.system, this.code, this.display)

fun Code.asCodeableConcept() =
  CodeableConcept().apply {
    addCoding(this@asCodeableConcept.asCoding())
    text = this@asCodeableConcept.display
  }

@Stable
fun dataFilterConfigurationOf(
  appId: String = "",
  classification: String = "form",
  filters: List<SearchFilter> = listOf()
) = DataFiltersConfiguration(appId = appId, classification = classification, filters = filters)<|MERGE_RESOLUTION|>--- conflicted
+++ resolved
@@ -20,9 +20,7 @@
 import kotlinx.serialization.Serializable
 import org.hl7.fhir.r4.model.CodeableConcept
 import org.hl7.fhir.r4.model.Coding
-import org.hl7.fhir.r4.model.DataRequirement
 import org.hl7.fhir.r4.model.Extension
-import org.hl7.fhir.r4.utils.FHIRPathEngine
 import org.smartregister.fhircore.engine.configuration.Configuration
 
 const val INIT_PERSION_EXPRESSION_EXTENSION_URL =
@@ -42,46 +40,15 @@
 
 @Stable
 @Serializable
-/** Only TokenClientParam supported as Register Primary Filter. */
+/** Only TokenClientParam, and StringClientParam supported as Register Primary Filter. */
 data class SearchFilter(
   val id: String = "",
   val key: String,
-<<<<<<< HEAD
-  var valueCoding: Code? = null,
-  var valueReference: String? = null
-=======
-  val filterType: Enumerations.SearchParamType,
-  val valueType: Enumerations.DataType,
   val valueBoolean: Boolean? = null,
   val valueCoding: Code? = null,
+  val valueReference: String? = null,
   val valueString: String? = null
->>>>>>> f84325f9
 )
-
-// TODO handle date-filter, value-set, multi-value code-filter
-fun DataRequirement.asSearchFilter(
-  fhirPathEngine: FHIRPathEngine,
-  contextData: Map<String, Any> = mapOf()
-) =
-  codeFilter.map {
-    // by definition path or searchParam are mutually exclusive
-    SearchFilter(key = it.path ?: it.searchParam).apply {
-      if (!it.hasCode() && it.extension.expressionExtension() == null)
-        throw UnsupportedOperationException(
-          "Either code or value expression for extension cqf-initiatingPerson should be specified"
-        )
-
-      if (it.hasCode()) valueCoding = it.codeFirstRep.asCode()
-      else
-        it.extension.expressionExtension()!!.run {
-          valueReference =
-            fhirPathEngine
-              .evaluate(contextData, null, null, null, this.castToExpression(this.value).expression)
-              .firstOrNull()
-              .toString()
-        }
-    }
-  }
 
 @Stable
 @Serializable
