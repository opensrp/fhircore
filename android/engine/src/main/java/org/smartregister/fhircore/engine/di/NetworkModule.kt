--- conflicted
+++ resolved
@@ -42,14 +42,10 @@
 
   @Provides
   @AuthOkHttpClientQualifier
-<<<<<<< HEAD
   fun provideAuthOkHttpClient(
     loginInterceptor: LoginInterceptor,
     oAuthInterceptor: OAuthInterceptor
   ) =
-=======
-  fun provideAuthOkHttpClient(interceptor: OAuthInterceptor) =
->>>>>>> 6353aa94
     OkHttpClient.Builder()
       .addInterceptor(loginInterceptor)
       .addInterceptor(oAuthInterceptor)
