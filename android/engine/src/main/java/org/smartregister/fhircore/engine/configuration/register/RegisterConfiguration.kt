/*
 * Copyright 2021 Ona Systems, Inc
 *
 * Licensed under the Apache License, Version 2.0 (the "License");
 * you may not use this file except in compliance with the License.
 * You may obtain a copy of the License at
 *
 *       http://www.apache.org/licenses/LICENSE-2.0
 *
 * Unless required by applicable law or agreed to in writing, software
 * distributed under the License is distributed on an "AS IS" BASIS,
 * WITHOUT WARRANTIES OR CONDITIONS OF ANY KIND, either express or implied.
 * See the License for the specific language governing permissions and
 * limitations under the License.
 */

package org.smartregister.fhircore.engine.configuration.register

import kotlinx.serialization.Serializable
import org.smartregister.fhircore.engine.configuration.ConfigType
import org.smartregister.fhircore.engine.configuration.Configuration
import org.smartregister.fhircore.engine.configuration.navigation.NavigationMenuConfig

@Serializable
data class RegisterConfiguration(
  override var appId: String,
  override var configType: String = ConfigType.Register.name,
  val id: String,
  val fhirResource: FhirResourceConfig,
  val filter: RegisterContentConfig? = null,
  val searchBar: RegisterContentConfig? = null,
  val registerCard: RegisterCardConfig = RegisterCardConfig(),
<<<<<<< HEAD
  val noResults: NoResultsConfig? = null
=======
  val fabActions: List<NavigationMenuConfig> = emptyList()
>>>>>>> 9d388316
) : Configuration()<|MERGE_RESOLUTION|>--- conflicted
+++ resolved
@@ -30,9 +30,6 @@
   val filter: RegisterContentConfig? = null,
   val searchBar: RegisterContentConfig? = null,
   val registerCard: RegisterCardConfig = RegisterCardConfig(),
-<<<<<<< HEAD
+  val fabActions: List<NavigationMenuConfig> = emptyList()
   val noResults: NoResultsConfig? = null
-=======
-  val fabActions: List<NavigationMenuConfig> = emptyList()
->>>>>>> 9d388316
 ) : Configuration()