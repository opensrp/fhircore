--- conflicted
+++ resolved
@@ -123,7 +123,6 @@
       .getString(SharedPreferenceKey.LOGIN_CREDENTIAL_KEY.name, null)
       ?.decodeJson<AuthCredentials>()
 
-<<<<<<< HEAD
   fun retrieveSessionCredentials(): AuthCredentials? =
     retrieveSessionUsername()?.let { retrieveCredentials(it) }
 
@@ -133,10 +132,7 @@
       ?.decodeJson<AuthCredentials>()
 
   @Deprecated("")
-  private fun saveSessionPin(pin: CharArray) {
-=======
-  suspend fun saveSessionPin(pin: CharArray, onSavedPin: () -> Unit) {
->>>>>>> 662acfd5
+  private suspend fun saveSessionPin(pin: CharArray, onSavedPin: () -> Unit) {
     val randomSaltBytes = get256RandomBytes()
     secureSharedPreferences.edit {
       putString(
@@ -153,7 +149,7 @@
     onSavedPin()
   }
 
-  fun saveSessionPin(username: String, pin: CharArray) {
+  suspend fun saveSessionPin(username: String, pin: CharArray, onSavedPin: () -> Unit) {
     val randomSaltBytes = get256RandomBytes()
     val hash = pin.toPasswordHash(randomSaltBytes)
 
@@ -166,7 +162,7 @@
       putString("${username}_${SharedPreferenceKey.LOGIN_PIN_KEY.name}", hash)
     }
 
-    saveSessionPin(pin)
+    saveSessionPin(pin, onSavedPin)
   }
 
   fun retrieveSessionUserSalt(username: String) =
