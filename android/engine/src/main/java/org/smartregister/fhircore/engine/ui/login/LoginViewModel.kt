--- conflicted
+++ resolved
@@ -71,16 +71,13 @@
   val launchDialPad
     get() = _launchDialPad
 
-<<<<<<< HEAD
   val sharedSyncStatus = MutableSharedFlow<State>()
 
-=======
   /**
    * Fetch the user info after verifying credentials with flow.
    *
    * On user-resp (failure) show-error. On user-resp (success) store user info and goto home.
    */
->>>>>>> 36aec711
   val responseBodyHandler =
     object : ResponseHandler<ResponseBody> {
       override fun handleResponse(call: Call<ResponseBody>, response: Response<ResponseBody>) {
