/*
 * Copyright 2021 Ona Systems, Inc
 *
 * Licensed under the Apache License, Version 2.0 (the "License");
 * you may not use this file except in compliance with the License.
 * You may obtain a copy of the License at
 *
 *       http://www.apache.org/licenses/LICENSE-2.0
 *
 * Unless required by applicable law or agreed to in writing, software
 * distributed under the License is distributed on an "AS IS" BASIS,
 * WITHOUT WARRANTIES OR CONDITIONS OF ANY KIND, either express or implied.
 * See the License for the specific language governing permissions and
 * limitations under the License.
 */

package org.smartregister.fhircore.engine.ui.login

import android.accounts.AccountManager
import android.accounts.AccountManagerCallback
import android.accounts.AccountManagerFuture
import android.os.Bundle
import androidx.core.os.bundleOf
import androidx.lifecycle.LiveData
import androidx.lifecycle.MutableLiveData
import androidx.lifecycle.ViewModel
import androidx.lifecycle.viewModelScope
import com.google.android.fhir.FhirEngine
import com.google.android.fhir.sync.State
import com.google.android.fhir.sync.SyncJob
import dagger.hilt.android.lifecycle.HiltViewModel
import java.io.IOException
import java.net.UnknownHostException
import javax.inject.Inject
import kotlinx.coroutines.flow.MutableSharedFlow
import kotlinx.coroutines.launch
import okhttp3.ResponseBody
import org.hl7.fhir.r4.model.Practitioner
import org.hl7.fhir.r4.model.ResourceType
import org.jetbrains.annotations.TestOnly
import org.smartregister.fhircore.engine.auth.AccountAuthenticator
<<<<<<< HEAD
import org.smartregister.fhircore.engine.configuration.ConfigType
import org.smartregister.fhircore.engine.configuration.ConfigurationRegistry
import org.smartregister.fhircore.engine.configuration.app.ApplicationConfiguration
=======
import org.smartregister.fhircore.engine.configuration.ConfigurationRegistry
import org.smartregister.fhircore.engine.configuration.view.LoginViewConfiguration
import org.smartregister.fhircore.engine.configuration.view.loginViewConfigurationOf
>>>>>>> 401f6001
import org.smartregister.fhircore.engine.data.remote.fhir.resource.FhirResourceDataSource
import org.smartregister.fhircore.engine.data.remote.model.response.OAuthResponse
import org.smartregister.fhircore.engine.data.remote.model.response.UserInfo
import org.smartregister.fhircore.engine.data.remote.shared.ResponseCallback
import org.smartregister.fhircore.engine.data.remote.shared.ResponseHandler
import org.smartregister.fhircore.engine.util.DispatcherProvider
<<<<<<< HEAD
import org.smartregister.fhircore.engine.util.LOGGED_IN_PRACTITIONER
=======
import org.smartregister.fhircore.engine.util.PractitionerDetailsUtils
>>>>>>> 401f6001
import org.smartregister.fhircore.engine.util.SharedPreferencesHelper
import org.smartregister.fhircore.engine.util.USER_INFO_SHARED_PREFERENCE_KEY
import org.smartregister.fhircore.engine.util.extension.decodeJson
import org.smartregister.fhircore.engine.util.extension.encodeJson
<<<<<<< HEAD
import org.smartregister.fhircore.engine.util.extension.encodeResourceToString
=======
import org.smartregister.model.practitioner.PractitionerDetails
>>>>>>> 401f6001
import retrofit2.Call
import retrofit2.Response
import timber.log.Timber

@HiltViewModel
class LoginViewModel
@Inject
constructor(
  val fhirEngine: FhirEngine,
  val syncJob: SyncJob,
  val fhirResourceDataSource: FhirResourceDataSource,
  val configurationRegistry: ConfigurationRegistry,
  val accountAuthenticator: AccountAuthenticator,
  val dispatcher: DispatcherProvider,
  val practitionerDetailsUtils: PractitionerDetailsUtils,
  val sharedPreferences: SharedPreferencesHelper,
  val fhirResourceDataSource: FhirResourceDataSource,
  val configurationRegistry: ConfigurationRegistry
) : ViewModel(), AccountManagerCallback<Bundle> {

  private val _launchDialPad: MutableLiveData<String?> = MutableLiveData(null)
  val launchDialPad
    get() = _launchDialPad

  val sharedSyncStatus = MutableSharedFlow<State>()

  /**
   * Fetch the user info after verifying credentials with flow.
   *
   * On user-resp (failure) show-error. On user-resp (success) store user info and goto home.
   */
  val responseBodyHandler =
    object : ResponseHandler<ResponseBody> {
      override fun handleResponse(call: Call<ResponseBody>, response: Response<ResponseBody>) {
<<<<<<< HEAD
        if (response.isSuccessful) {
          response.body()?.let {
            with(it.string().decodeJson<UserInfo>()) {
              sharedPreferences.write(USER_INFO_SHARED_PREFERENCE_KEY, this.encodeJson())
              fetchLoggedInPractitioner(this)
=======
        if (response.isSuccessful)
          viewModelScope.launch(dispatcher.io()) {
            response.body()!!.run {
              val responseBodyString = this.toString()
              Timber.d(responseBodyString)
              val userResponse = responseBodyString.decodeJson<UserInfo>()
              storeUserPreferences(userResponse)
              callPractitionerDetails(userResponse)
              _showProgressBar.postValue(false)
              _navigateToHome.postValue(true)
>>>>>>> 401f6001
            }
          }
        } else {
          handleFailure(call, IOException("Network call failed with $response"))
        }
        Timber.i(response.errorBody()?.toString() ?: "No error")
      }

      override fun handleFailure(call: Call<ResponseBody>, throwable: Throwable) {
        Timber.e(throwable)
        handleErrorMessage(throwable)
        _showProgressBar.postValue(false)
      }
    }

<<<<<<< HEAD
=======
  private fun storeUserPreferences(userInfo: UserInfo) {
    sharedPreferences.write(USER_INFO_SHARED_PREFERENCE_KEY, userInfo.encodeJson())
  }

  suspend fun callPractitionerDetails(userResponse: UserInfo) {
    val bundle = accountAuthenticator.getPractitionerDetails(userResponse.keyclockuuid!!)
    if (bundle.hasEntry()) {
      val practitionerDetails = bundle.entry[0].resource as PractitionerDetails
      val careTeamList = practitionerDetails.fhirPractitionerDetails.careTeams
      val organizationList = practitionerDetails.fhirPractitionerDetails.organizations
      val locationList = practitionerDetails.fhirPractitionerDetails.locations
      practitionerDetailsUtils.updateUserDetailsFromPractitionerDetails(
        practitionerDetails,
        userResponse
      )
      practitionerDetailsUtils.storeKeyClockInfo(practitionerDetails)

      practitionerDetailsUtils.saveParameter(
        practitionerId = practitionerDetails.userDetail.id,
        careTeamList = careTeamList,
        organizationList = organizationList,
        locationList = locationList
      )

      locationList.forEach { fhirEngine.save(it) }

      organizationList.forEach { fhirEngine.save(it) }

      careTeamList.forEach { fhirEngine.save(it) }
    }
  }

>>>>>>> 401f6001
  private val userInfoResponseCallback: ResponseCallback<ResponseBody> by lazy {
    object : ResponseCallback<ResponseBody>(responseBodyHandler) {}
  }

  /**
   * Call after remote login and subsequently fetch userinfo, handles network failures incase
   * previous successful attempt exists.
   *
   * On auth-resp (failure) show error, attempt local login (true), and goto home.
   *
   * On auth-resp success, fetch userinfo #LoginViewModel.responseBodyHandler. On subsequent
   * user-resp (failure) show-error, otherwise on user-resp (success) store user info, and goto
   * home.
   * ```
   * ```
   */
  val oauthResponseHandler =
    object : ResponseHandler<OAuthResponse> {
      override fun handleResponse(call: Call<OAuthResponse>, response: Response<OAuthResponse>) {
        if (!response.isSuccessful) {
          handleFailure(call, IOException("Network call failed with $response"))
        } else {
          accountAuthenticator.run {
            addAuthenticatedAccount(
              response,
              username.value!!.trim(),
              password.value?.trim()?.toCharArray()!!
            )
            getUserInfo().enqueue(userInfoResponseCallback)
          }
        }
      }

      override fun handleFailure(call: Call<OAuthResponse>, throwable: Throwable) {
        Timber.e(throwable.stackTraceToString())
        if (attemptLocalLogin()) {
          _navigateToHome.value = true
          _showProgressBar.postValue(false)
          return
        }
        handleErrorMessage(throwable)
        _showProgressBar.postValue(false)
      }
    }

  private val _navigateToHome = MutableLiveData<Boolean>()
  val navigateToHome: LiveData<Boolean>
    get() = _navigateToHome

  private val _username = MutableLiveData<String>()
  val username: LiveData<String>
    get() = _username

  private val _password = MutableLiveData<String>()
  val password: LiveData<String>
    get() = _password

  private val _loginErrorState = MutableLiveData<LoginErrorState?>()
  val loginErrorState: LiveData<LoginErrorState?>
    get() = _loginErrorState

  private val _showProgressBar = MutableLiveData(false)
  val showProgressBar
    get() = _showProgressBar

  val applicationConfiguration: ApplicationConfiguration by lazy {
    configurationRegistry.retrieveConfiguration(ConfigType.Application)
  }

  fun fetchLoggedInPractitioner(userInfo: UserInfo) {
    if (!userInfo.keycloakUuid.isNullOrEmpty() &&
        sharedPreferences.read(LOGGED_IN_PRACTITIONER, null) == null
    ) {
      viewModelScope.launch(dispatcher.io()) {
        try {
          fhirResourceDataSource.search(
              ResourceType.Practitioner.name,
              mapOf(IDENTIFIER to userInfo.keycloakUuid!!)
            )
            .run {
              if (!this.entry.isNullOrEmpty()) {
                sharedPreferences.write(
                  LOGGED_IN_PRACTITIONER,
                  (this.entryFirstRep.resource as Practitioner).encodeResourceToString()
                )
              }
            }
        } catch (throwable: Throwable) {
          Timber.e("Error fetching practitioner details", throwable)
        } finally {
          _showProgressBar.postValue(false)
          _navigateToHome.postValue(true)
        }
      }
    } else {
      _showProgressBar.postValue(false)
      _navigateToHome.postValue(true)
    }
  }

  fun attemptLocalLogin(): Boolean {
    return accountAuthenticator.validLocalCredentials(
      username.value!!.trim(),
      password.value!!.trim().toCharArray()
    )
  }

  fun loginUser() {
    viewModelScope.launch(dispatcher.io()) {
      if (accountAuthenticator.hasActiveSession()) {
        Timber.v("Login not needed .. navigating to home directly")
        _navigateToHome.postValue(true)
      } else {
        accountAuthenticator.loadActiveAccount(this@LoginViewModel)
      }
    }
  }

  fun onUsernameUpdated(username: String) {
    _loginErrorState.postValue(null)
    _username.postValue(username)
  }

  fun onPasswordUpdated(password: String) {
    _loginErrorState.postValue(null)
    _password.postValue(password)
  }

  override fun run(future: AccountManagerFuture<Bundle>?) {
    val bundle = future?.result ?: bundleOf()
    bundle.getString(AccountManager.KEY_AUTHTOKEN)?.run {
      if (this.isNotEmpty() && accountAuthenticator.tokenManagerService.isTokenActive(this)) {
        _navigateToHome.postValue(true)
      }
    }
  }

  fun attemptRemoteLogin() {
    if (!username.value.isNullOrBlank() && !password.value.isNullOrBlank()) {
      _loginErrorState.postValue(null)
      _showProgressBar.postValue(true)

      // For subsequent logins only allow previously logged in accounts
      accountAuthenticator.run {
        val trimmedUsername = username.value!!.trim()
        if (validatePreviousLogin(trimmedUsername)) {
          fetchToken(trimmedUsername, password.value!!.trim().toCharArray())
            .enqueue(object : ResponseCallback<OAuthResponse>(oauthResponseHandler) {})
        } else {
          _loginErrorState.postValue(LoginErrorState.MULTI_USER_LOGIN_ATTEMPT)
          _showProgressBar.postValue(false)
        }
      }
    }
  }

  fun forgotPassword() {
    // TODO load supervisor contact e.g.
    _launchDialPad.value = "tel:0123456789"
  }

  @TestOnly
  fun navigateToHome(navigateHome: Boolean = true) {
    _navigateToHome.postValue(navigateHome)
  }

  private fun handleErrorMessage(throwable: Throwable) {
    if (throwable is UnknownHostException) _loginErrorState.postValue(LoginErrorState.UNKNOWN_HOST)
    else _loginErrorState.postValue(LoginErrorState.INVALID_CREDENTIALS)
  }

  companion object {
    const val IDENTIFIER = "identifier"
  }
}<|MERGE_RESOLUTION|>--- conflicted
+++ resolved
@@ -39,35 +39,25 @@
 import org.hl7.fhir.r4.model.ResourceType
 import org.jetbrains.annotations.TestOnly
 import org.smartregister.fhircore.engine.auth.AccountAuthenticator
-<<<<<<< HEAD
 import org.smartregister.fhircore.engine.configuration.ConfigType
 import org.smartregister.fhircore.engine.configuration.ConfigurationRegistry
 import org.smartregister.fhircore.engine.configuration.app.ApplicationConfiguration
-=======
-import org.smartregister.fhircore.engine.configuration.ConfigurationRegistry
-import org.smartregister.fhircore.engine.configuration.view.LoginViewConfiguration
-import org.smartregister.fhircore.engine.configuration.view.loginViewConfigurationOf
->>>>>>> 401f6001
 import org.smartregister.fhircore.engine.data.remote.fhir.resource.FhirResourceDataSource
+//import org.smartregister.fhircore.engine.configuration.view.LoginViewConfiguration
+//import org.smartregister.fhircore.engine.configuration.view.loginViewConfigurationOf
 import org.smartregister.fhircore.engine.data.remote.model.response.OAuthResponse
 import org.smartregister.fhircore.engine.data.remote.model.response.UserInfo
 import org.smartregister.fhircore.engine.data.remote.shared.ResponseCallback
 import org.smartregister.fhircore.engine.data.remote.shared.ResponseHandler
 import org.smartregister.fhircore.engine.util.DispatcherProvider
-<<<<<<< HEAD
 import org.smartregister.fhircore.engine.util.LOGGED_IN_PRACTITIONER
-=======
 import org.smartregister.fhircore.engine.util.PractitionerDetailsUtils
->>>>>>> 401f6001
 import org.smartregister.fhircore.engine.util.SharedPreferencesHelper
 import org.smartregister.fhircore.engine.util.USER_INFO_SHARED_PREFERENCE_KEY
 import org.smartregister.fhircore.engine.util.extension.decodeJson
 import org.smartregister.fhircore.engine.util.extension.encodeJson
-<<<<<<< HEAD
 import org.smartregister.fhircore.engine.util.extension.encodeResourceToString
-=======
 import org.smartregister.model.practitioner.PractitionerDetails
->>>>>>> 401f6001
 import retrofit2.Call
 import retrofit2.Response
 import timber.log.Timber
@@ -84,8 +74,6 @@
   val dispatcher: DispatcherProvider,
   val practitionerDetailsUtils: PractitionerDetailsUtils,
   val sharedPreferences: SharedPreferencesHelper,
-  val fhirResourceDataSource: FhirResourceDataSource,
-  val configurationRegistry: ConfigurationRegistry
 ) : ViewModel(), AccountManagerCallback<Bundle> {
 
   private val _launchDialPad: MutableLiveData<String?> = MutableLiveData(null)
@@ -102,24 +90,17 @@
   val responseBodyHandler =
     object : ResponseHandler<ResponseBody> {
       override fun handleResponse(call: Call<ResponseBody>, response: Response<ResponseBody>) {
-<<<<<<< HEAD
         if (response.isSuccessful) {
           response.body()?.let {
+            Timber.d(it.string())
             with(it.string().decodeJson<UserInfo>()) {
-              sharedPreferences.write(USER_INFO_SHARED_PREFERENCE_KEY, this.encodeJson())
+              storeUserPreferences(this)
+              viewModelScope.launch(dispatcher.io()) {
+                callPractitionerDetails(this@with)
+              }
               fetchLoggedInPractitioner(this)
-=======
-        if (response.isSuccessful)
-          viewModelScope.launch(dispatcher.io()) {
-            response.body()!!.run {
-              val responseBodyString = this.toString()
-              Timber.d(responseBodyString)
-              val userResponse = responseBodyString.decodeJson<UserInfo>()
-              storeUserPreferences(userResponse)
-              callPractitionerDetails(userResponse)
-              _showProgressBar.postValue(false)
-              _navigateToHome.postValue(true)
->>>>>>> 401f6001
+//              _showProgressBar.postValue(false)
+//              _navigateToHome.postValue(true)
             }
           }
         } else {
@@ -135,8 +116,6 @@
       }
     }
 
-<<<<<<< HEAD
-=======
   private fun storeUserPreferences(userInfo: UserInfo) {
     sharedPreferences.write(USER_INFO_SHARED_PREFERENCE_KEY, userInfo.encodeJson())
   }
@@ -169,7 +148,6 @@
     }
   }
 
->>>>>>> 401f6001
   private val userInfoResponseCallback: ResponseCallback<ResponseBody> by lazy {
     object : ResponseCallback<ResponseBody>(responseBodyHandler) {}
   }
