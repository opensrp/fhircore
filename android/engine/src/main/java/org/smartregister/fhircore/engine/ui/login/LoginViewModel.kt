--- conflicted
+++ resolved
@@ -50,14 +50,11 @@
   private val dispatcher: DispatcherProvider = DefaultDispatcherProvider
 ) : AndroidViewModel(application), AccountManagerCallback<Bundle> {
 
-<<<<<<< HEAD
   private val accountManager = AccountManager.get(application)
 
   val sharedPreferences =
     SharedPreferencesHelper.init(getApplication<Application>().applicationContext)
 
-=======
->>>>>>> e38997de
   val responseBodyHandler =
     object : ResponseHandler<ResponseBody> {
       override fun handleResponse(call: Call<ResponseBody>, response: Response<ResponseBody>) {
