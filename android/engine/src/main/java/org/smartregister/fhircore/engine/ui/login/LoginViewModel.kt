--- conflicted
+++ resolved
@@ -249,36 +249,15 @@
     if (
       practitionerDetails.id ==
         "${appConfigs.getBaseFhirUrl()}practitioner-details/Practitioner Not Found"
-<<<<<<< HEAD
-    )
-      throw PractitionerNotFoundException()
-=======
     ) {
       throw PractitionerNotFoundException()
     }
->>>>>>> 6229baf9
 
     val careTeams = practitionerDetails.fhirPractitionerDetails?.careTeams ?: listOf()
     val organizations = practitionerDetails.fhirPractitionerDetails?.organizations ?: listOf()
     val locations = practitionerDetails.fhirPractitionerDetails?.locations ?: listOf()
     val locationHierarchies =
       practitionerDetails.fhirPractitionerDetails?.locationHierarchyList ?: listOf()
-<<<<<<< HEAD
-
-    val careTeamIds =
-      defaultRepository.create(false, *careTeams.toTypedArray()).map { it.extractLogicalIdUuid() }
-    sharedPreferences.write(ResourceType.CareTeam.name, careTeamIds)
-
-    val organizationIds =
-      defaultRepository.create(false, *organizations.toTypedArray()).map {
-        it.extractLogicalIdUuid()
-      }
-    sharedPreferences.write(ResourceType.Organization.name, organizationIds.firstOrNull())
-
-    val locationIds =
-      defaultRepository.create(false, *locations.toTypedArray()).map { it.extractLogicalIdUuid() }
-    sharedPreferences.write(ResourceType.Location.name, locationIds)
-=======
     val groups = practitionerDetails.fhirPractitionerDetails?.groups ?: emptyList()
     val practitionerRoles =
       practitionerDetails.fhirPractitionerDetails?.practitionerRoles ?: emptyList()
@@ -297,7 +276,6 @@
       write(ResourceType.Organization.name, organizations.map { it.id.extractLogicalIdUuid() })
       write(ResourceType.Location.name, locations.map { it.id.extractLogicalIdUuid() })
     }
->>>>>>> 6229baf9
 
     sharedPreferences.write(
       SharedPreferenceKey.PRACTITIONER_LOCATION_HIERARCHIES.name,
