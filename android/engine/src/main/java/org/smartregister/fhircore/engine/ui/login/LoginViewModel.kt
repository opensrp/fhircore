--- conflicted
+++ resolved
@@ -48,11 +48,7 @@
   private val dispatcher: DispatcherProvider = DefaultDispatcherProvider
 ) : AndroidViewModel(application), AccountManagerCallback<Bundle> {
 
-<<<<<<< HEAD
   val sharedSyncStatus = MutableSharedFlow<State>()
-=======
-  private val accountManager = AccountManager.get(application)
->>>>>>> bde56516
 
   val responseBodyHandler =
     object : ResponseHandler<ResponseBody> {
