/*
 * Copyright 2021 Ona Systems, Inc
 *
 * Licensed under the Apache License, Version 2.0 (the "License");
 * you may not use this file except in compliance with the License.
 * You may obtain a copy of the License at
 *
 *       http://www.apache.org/licenses/LICENSE-2.0
 *
 * Unless required by applicable law or agreed to in writing, software
 * distributed under the License is distributed on an "AS IS" BASIS,
 * WITHOUT WARRANTIES OR CONDITIONS OF ANY KIND, either express or implied.
 * See the License for the specific language governing permissions and
 * limitations under the License.
 */

package org.smartregister.fhircore.engine.ui.login

import android.content.Context
import androidx.lifecycle.LiveData
import androidx.lifecycle.MutableLiveData
import androidx.lifecycle.ViewModel
import androidx.lifecycle.viewModelScope
import dagger.hilt.android.lifecycle.HiltViewModel
import java.net.UnknownHostException
import javax.inject.Inject
import kotlinx.coroutines.CoroutineScope
import kotlinx.coroutines.launch
import org.hl7.fhir.r4.model.Bundle
import org.hl7.fhir.r4.model.ResourceType
import org.jetbrains.annotations.TestOnly
import org.smartregister.fhircore.engine.auth.AccountAuthenticator
import org.smartregister.fhircore.engine.configuration.view.LoginViewConfiguration
import org.smartregister.fhircore.engine.configuration.view.loginViewConfigurationOf
import org.smartregister.fhircore.engine.data.local.DefaultRepository
import org.smartregister.fhircore.engine.data.remote.auth.KeycloakService
import org.smartregister.fhircore.engine.data.remote.fhir.resource.FhirResourceDataSource
import org.smartregister.fhircore.engine.data.remote.fhir.resource.FhirResourceService
import org.smartregister.fhircore.engine.data.remote.model.response.OAuthResponse
import org.smartregister.fhircore.engine.data.remote.model.response.UserInfo
import org.smartregister.fhircore.engine.data.remote.shared.TokenAuthenticator
import org.smartregister.fhircore.engine.util.DispatcherProvider
import org.smartregister.fhircore.engine.util.SecureSharedPreference
import org.smartregister.fhircore.engine.util.SharedPreferenceKey
import org.smartregister.fhircore.engine.util.SharedPreferencesHelper
import org.smartregister.fhircore.engine.util.extension.extractLogicalIdUuid
import org.smartregister.fhircore.engine.util.extension.getActivity
import org.smartregister.fhircore.engine.util.extension.isDeviceOnline
import org.smartregister.fhircore.engine.util.extension.practitionerEndpointUrl
import org.smartregister.fhircore.engine.util.extension.valueToString
import org.smartregister.model.practitioner.PractitionerDetails
import retrofit2.HttpException
import timber.log.Timber

@HiltViewModel
class LoginViewModel
@Inject
constructor(
  val accountAuthenticator: AccountAuthenticator,
  val sharedPreferences: SharedPreferencesHelper,
  val secureSharedPreference: SecureSharedPreference,
  val dispatcherProvider: DispatcherProvider,
  val fhirResourceDataSource: FhirResourceDataSource,
  val defaultRepository: DefaultRepository,
  val tokenAuthenticator: TokenAuthenticator,
  val keycloakService: KeycloakService,
  val fhirResourceService: FhirResourceService,
) : ViewModel() {

  private val _launchDialPad: MutableLiveData<String?> = MutableLiveData(null)
  val launchDialPad
    get() = _launchDialPad

  private val _navigateToHome = MutableLiveData(false)
  val navigateToHome: LiveData<Boolean>
    get() = _navigateToHome

  private val _username = MutableLiveData<String>()
  val username: LiveData<String>
    get() = _username

  private val _password = MutableLiveData<String>()
  val password: LiveData<String>
    get() = _password

  private val _loginErrorState = MutableLiveData<LoginErrorState?>()
  val loginErrorState: LiveData<LoginErrorState?>
    get() = _loginErrorState

  private val _showProgressBar = MutableLiveData(false)
  val showProgressBar
    get() = _showProgressBar

  private val _loginViewConfiguration = MutableLiveData(loginViewConfigurationOf())
  val loginViewConfiguration: LiveData<LoginViewConfiguration>
    get() = _loginViewConfiguration

  private val _loadingConfig = MutableLiveData(true)
  val loadingConfig: LiveData<Boolean>
    get() = _loadingConfig

  private suspend fun fetchAccessToken(
    username: String,
    password: CharArray,
  ): Result<OAuthResponse> =
    tokenAuthenticator.fetchAccessToken(username, password).onFailure {
      _showProgressBar.postValue(false)
      var errorState = LoginErrorState.ERROR_FETCHING_USER

      if (it is HttpException) {
        when (it.code()) {
          401 -> errorState = LoginErrorState.INVALID_CREDENTIALS
        }
      } else if (it is UnknownHostException) {
        errorState = LoginErrorState.UNKNOWN_HOST
      }

      _loginErrorState.postValue(errorState)
      Timber.e(it)
    }

  private suspend fun fetchUserInfo(): Result<UserInfo?> =
    runCatching { keycloakService.fetchUserInfo().body() }
      .onFailure {
        Timber.e(it)
        _showProgressBar.postValue(false)
        _loginErrorState.postValue(LoginErrorState.ERROR_FETCHING_USER)
      }

  private suspend fun fetchPractitioner(userInfo: UserInfo?): Result<Bundle> {
    val endpointResult =
      userInfo
        ?.keycloakUuid
        ?.takeIf { it.isNotBlank() }
        ?.practitionerEndpointUrl()
        ?.runCatching { fhirResourceService.getResource(url = this) }
        ?: Result.failure(NullPointerException("Keycloak user is null. Failed to fetch user."))
    endpointResult.onFailure {
      _showProgressBar.postValue(false)
      Timber.e(it)
      Timber.e(endpointResult.getOrNull().valueToString())
      _loginErrorState.postValue(LoginErrorState.ERROR_FETCHING_USER)
    }
    return endpointResult
  }

  fun updateViewConfigurations(registerViewConfiguration: LoginViewConfiguration) {
    _loginViewConfiguration.value = registerViewConfiguration
    _loadingConfig.value = false
  }

  fun onUsernameUpdated(username: String) {
    _loginErrorState.postValue(null)
    _username.value = username
  }

  fun onPasswordUpdated(password: String) {
    _loginErrorState.postValue(null)
    _password.value = password
  }

  fun login(context: Context, scope: CoroutineScope = viewModelScope) {
    scope.launch(dispatcherProvider.io()) {
      login(offline = !context.getActivity()!!.isDeviceOnline())
    }
  }

  private suspend fun login(offline: Boolean) {
    val usernameValue = _username.value
    val passwordValue = _password.value
    if (usernameValue.isNullOrBlank() || passwordValue.isNullOrBlank()) return

    _loginErrorState.postValue(null)
    _showProgressBar.postValue(true)

    val trimmedUsername = _username.value!!.trim()
    val passwordAsCharArray = _password.value!!.toCharArray()
    if (offline) {
      verifyCredentials(trimmedUsername, passwordAsCharArray)
      return
    }

    val practitionerID =
      sharedPreferences.read(key = SharedPreferenceKey.PRACTITIONER_ID.name, defaultValue = null)
    val sessionActiveExists = tokenAuthenticator.sessionActive() && practitionerID != null
    val existingCredentials = secureSharedPreference.retrieveCredentials()
    val multiUserLoginAttempted =
      existingCredentials?.username?.equals(trimmedUsername, true) == false

    when {
      multiUserLoginAttempted -> {
        _showProgressBar.postValue(false)
        _loginErrorState.postValue(LoginErrorState.MULTI_USER_LOGIN_ATTEMPT)
      }
      sessionActiveExists -> verifyCredentials(trimmedUsername, passwordAsCharArray)
      else -> {
        val accessTokenResult = fetchAccessToken(trimmedUsername, passwordAsCharArray)
        if (accessTokenResult.isFailure) return

        val userInfoResult = fetchUserInfo()
        if (userInfoResult.isFailure) return

        val practitionerDetailsResult = fetchPractitioner(userInfoResult.getOrNull())
        if (practitionerDetailsResult.isFailure) return

        savePractitionerDetails(practitionerDetailsResult.getOrDefault(Bundle()))

        _showProgressBar.postValue(false)
        updateNavigateHome(true)
      }
    }
  }

  private fun verifyCredentials(username: String, password: CharArray) {
    if (accountAuthenticator.validateLoginCredentials(username, password)) {
      _showProgressBar.postValue(false)
      updateNavigateHome(true)
    } else {
      _showProgressBar.postValue(false)
      _loginErrorState.postValue(LoginErrorState.INVALID_CREDENTIALS)
    }
  }

  fun updateNavigateHome(navigateHome: Boolean = true) {
    _navigateToHome.postValue(navigateHome)
  }

  fun forgotPassword() {
    // TODO load supervisor contact e.g.
    _launchDialPad.value = "tel:0123456789"
  }

  @TestOnly
  fun navigateToHome(navigateHome: Boolean = true) {
    _navigateToHome.value = navigateHome
    _navigateToHome.postValue(navigateHome)
  }

  suspend fun savePractitionerDetails(bundle: Bundle) {
    if (bundle.entry.isNullOrEmpty()) return
    val practitionerDetails = bundle.entry.first().resource as PractitionerDetails

    val careTeams = practitionerDetails.fhirPractitionerDetails?.careTeams ?: listOf()
    val organizations = practitionerDetails.fhirPractitionerDetails?.organizations ?: listOf()
    val locations = practitionerDetails.fhirPractitionerDetails?.locations ?: listOf()
    val locationHierarchies =
      practitionerDetails.fhirPractitionerDetails?.locationHierarchyList ?: listOf()

    val careTeamIds =
      defaultRepository.create(false, *careTeams.toTypedArray()).map { it.extractLogicalIdUuid() }
    sharedPreferences.write(ResourceType.CareTeam.name, careTeamIds)

    val organizationIds =
      defaultRepository.create(false, *organizations.toTypedArray()).map {
        it.extractLogicalIdUuid()
      }
    sharedPreferences.write(ResourceType.Organization.name, organizationIds)

    val locationIds =
      defaultRepository.create(false, *locations.toTypedArray()).map { it.extractLogicalIdUuid() }
    sharedPreferences.write(ResourceType.Location.name, locationIds)

    sharedPreferences.write(
      SharedPreferenceKey.PRACTITIONER_LOCATION_HIERARCHIES.name,
      locationHierarchies,
    )
    sharedPreferences.write(
      key = SharedPreferenceKey.PRACTITIONER_ID.name,
<<<<<<< HEAD
      value = practitionerDetails.fhirPractitionerDetails?.practitionerId.valueToString(),
=======
      value =
        practitionerDetails
          .fhirPractitionerDetails
          ?.practitioners
          ?.firstOrNull()
          ?.id
          ?.extractLogicalIdUuid()
>>>>>>> de7c7bb9
    )

    sharedPreferences.write(SharedPreferenceKey.PRACTITIONER_DETAILS.name, practitionerDetails)
  }

  fun loadLastLoggedInUsername() {
    _username.postValue(accountAuthenticator.retrieveLastLoggedInUsername() ?: "")
  }

  companion object {
    const val IDENTIFIER = "identifier"
  }
}<|MERGE_RESOLUTION|>--- conflicted
+++ resolved
@@ -266,17 +266,12 @@
     )
     sharedPreferences.write(
       key = SharedPreferenceKey.PRACTITIONER_ID.name,
-<<<<<<< HEAD
-      value = practitionerDetails.fhirPractitionerDetails?.practitionerId.valueToString(),
-=======
       value =
-        practitionerDetails
-          .fhirPractitionerDetails
+        practitionerDetails.fhirPractitionerDetails
           ?.practitioners
           ?.firstOrNull()
           ?.id
-          ?.extractLogicalIdUuid()
->>>>>>> de7c7bb9
+          ?.extractLogicalIdUuid(),
     )
 
     sharedPreferences.write(SharedPreferenceKey.PRACTITIONER_DETAILS.name, practitionerDetails)
