/*
 * Copyright 2021 Ona Systems, Inc
 *
 * Licensed under the Apache License, Version 2.0 (the "License");
 * you may not use this file except in compliance with the License.
 * You may obtain a copy of the License at
 *
 *       http://www.apache.org/licenses/LICENSE-2.0
 *
 * Unless required by applicable law or agreed to in writing, software
 * distributed under the License is distributed on an "AS IS" BASIS,
 * WITHOUT WARRANTIES OR CONDITIONS OF ANY KIND, either express or implied.
 * See the License for the specific language governing permissions and
 * limitations under the License.
 */

package org.smartregister.fhircore.engine.ui.login

import android.content.Context
import androidx.lifecycle.LiveData
import androidx.lifecycle.MutableLiveData
import androidx.lifecycle.ViewModel
import androidx.lifecycle.viewModelScope
import dagger.hilt.android.lifecycle.HiltViewModel
import io.jsonwebtoken.Jwts
import java.net.UnknownHostException
import javax.inject.Inject
import kotlinx.coroutines.CoroutineScope
import kotlinx.coroutines.launch
import org.hl7.fhir.r4.model.Bundle
import org.hl7.fhir.r4.model.ResourceType
import org.jetbrains.annotations.TestOnly
import org.smartregister.fhircore.engine.auth.AccountAuthenticator
import org.smartregister.fhircore.engine.configuration.view.LoginViewConfiguration
import org.smartregister.fhircore.engine.configuration.view.loginViewConfigurationOf
import org.smartregister.fhircore.engine.data.local.DefaultRepository
import org.smartregister.fhircore.engine.data.remote.auth.KeycloakService
import org.smartregister.fhircore.engine.data.remote.fhir.resource.FhirResourceDataSource
import org.smartregister.fhircore.engine.data.remote.fhir.resource.FhirResourceService
import org.smartregister.fhircore.engine.data.remote.model.response.OAuthResponse
import org.smartregister.fhircore.engine.data.remote.model.response.UserInfo
import org.smartregister.fhircore.engine.data.remote.shared.TokenAuthenticator
import org.smartregister.fhircore.engine.util.DispatcherProvider
import org.smartregister.fhircore.engine.util.SecureSharedPreference
import org.smartregister.fhircore.engine.util.SharedPreferenceKey
import org.smartregister.fhircore.engine.util.SharedPreferencesHelper
import org.smartregister.fhircore.engine.util.extension.extractLogicalIdUuid
import org.smartregister.fhircore.engine.util.extension.getActivity
import org.smartregister.fhircore.engine.util.extension.isDeviceOnline
import org.smartregister.fhircore.engine.util.extension.practitionerEndpointUrl
import org.smartregister.fhircore.engine.util.extension.valueToString
import org.smartregister.model.practitioner.PractitionerDetails
import retrofit2.HttpException
import timber.log.Timber

@HiltViewModel
class LoginViewModel
@Inject
constructor(
  val accountAuthenticator: AccountAuthenticator,
  val sharedPreferences: SharedPreferencesHelper,
  val secureSharedPreference: SecureSharedPreference,
  val dispatcherProvider: DispatcherProvider,
  val fhirResourceDataSource: FhirResourceDataSource,
  val defaultRepository: DefaultRepository,
  val tokenAuthenticator: TokenAuthenticator,
  val keycloakService: KeycloakService,
  val fhirResourceService: FhirResourceService,
) : ViewModel() {

  private val _launchDialPad: MutableLiveData<String?> = MutableLiveData(null)
  val launchDialPad
    get() = _launchDialPad

  private val _navigateToHome = MutableLiveData(false)
  val navigateToHome: LiveData<Boolean>
    get() = _navigateToHome

  private val _username = MutableLiveData<String>()
  val username: LiveData<String>
    get() = _username

  private val _password = MutableLiveData<String>()
  val password: LiveData<String>
    get() = _password

  private val _loginErrorState = MutableLiveData<LoginErrorState?>()
  val loginErrorState: LiveData<LoginErrorState?>
    get() = _loginErrorState

  private val _showProgressBar = MutableLiveData(false)
  val showProgressBar
    get() = _showProgressBar

  private val _loginViewConfiguration = MutableLiveData(loginViewConfigurationOf())
  val loginViewConfiguration: LiveData<LoginViewConfiguration>
    get() = _loginViewConfiguration

  private val _loadingConfig = MutableLiveData(true)
  val loadingConfig: LiveData<Boolean>
    get() = _loadingConfig

  private suspend fun fetchAccessToken(
    username: String,
    password: CharArray,
  ): Result<OAuthResponse> =
    tokenAuthenticator.fetchAccessToken(username, password).onFailure {
      _showProgressBar.postValue(false)
      var errorState = LoginErrorState.ERROR_FETCHING_USER

      if (it is HttpException) {
        when (it.code()) {
          401 -> errorState = LoginErrorState.INVALID_CREDENTIALS
        }
      } else if (it is UnknownHostException) {
        errorState = LoginErrorState.UNKNOWN_HOST
      }

      _loginErrorState.postValue(errorState)
      Timber.e(it)
    }

  private suspend fun fetchUserInfo(): Result<UserInfo?> =
    runCatching { keycloakService.fetchUserInfo().body() }
      .onFailure {
        Timber.e(it)
        _showProgressBar.postValue(false)
        _loginErrorState.postValue(LoginErrorState.ERROR_FETCHING_USER)
      }

  private suspend fun fetchPractitioner(keycloakUuid: String?): Result<Bundle> {
    val endpointResult =
<<<<<<< HEAD
      userInfo
        ?.keycloakUuid
        ?.takeIf { it.isNotBlank() }
        ?.practitionerEndpointUrl()
        ?.runCatching { fhirResourceService.getResource(url = this) }
=======
      keycloakUuid?.takeIf { it.isNotBlank() }?.practitionerEndpointUrl()?.runCatching {
        fhirResourceService.getResource(url = this)
      }
>>>>>>> 792d53ec
        ?: Result.failure(NullPointerException("Keycloak user is null. Failed to fetch user."))
    endpointResult.onFailure {
      _showProgressBar.postValue(false)
      Timber.e(it)
      Timber.e(endpointResult.getOrNull().valueToString())
      _loginErrorState.postValue(LoginErrorState.ERROR_FETCHING_USER)
    }
    return endpointResult
  }

  fun updateViewConfigurations(registerViewConfiguration: LoginViewConfiguration) {
    _loginViewConfiguration.value = registerViewConfiguration
    _loadingConfig.value = false
  }

  fun onUsernameUpdated(username: String) {
    _loginErrorState.postValue(null)
    _username.value = username
  }

  fun onPasswordUpdated(password: String) {
    _loginErrorState.postValue(null)
    _password.value = password
  }

  fun login(context: Context, scope: CoroutineScope = viewModelScope) {
    scope.launch(dispatcherProvider.io()) {
      login(offline = !context.getActivity()!!.isDeviceOnline())
    }
  }

  private suspend fun login(offline: Boolean) {
    val usernameValue = _username.value
    val passwordValue = _password.value
    if (usernameValue.isNullOrBlank() || passwordValue.isNullOrBlank()) return

    _loginErrorState.postValue(null)
    _showProgressBar.postValue(true)

    val trimmedUsername = _username.value!!.trim()
    val passwordAsCharArray = _password.value!!.toCharArray()
    if (offline) {
      verifyCredentials(trimmedUsername, passwordAsCharArray)
      return
    }

    val practitionerID =
      sharedPreferences.read(key = SharedPreferenceKey.PRACTITIONER_ID.name, defaultValue = null)
    val sessionActiveExists = tokenAuthenticator.sessionActive() && practitionerID != null
    val existingCredentials = secureSharedPreference.retrieveCredentials()
    val multiUserLoginAttempted =
      existingCredentials?.username?.equals(trimmedUsername, true) == false

    when {
      multiUserLoginAttempted -> {
        _showProgressBar.postValue(false)
        _loginErrorState.postValue(LoginErrorState.MULTI_USER_LOGIN_ATTEMPT)
      }
      sessionActiveExists -> verifyCredentials(trimmedUsername, passwordAsCharArray)
      else -> {
        val accessTokenResult = fetchAccessToken(trimmedUsername, passwordAsCharArray)
        if (accessTokenResult.isFailure) return

        if (accessTokenResult.getOrNull() == null) return

        val jwtParser = Jwts.parser()
        val jwt = accessTokenResult.getOrNull()!!.accessToken!!.substringBeforeLast('.').plus(".")
        val subClaim = jwtParser.parseClaimsJwt(jwt)
        val keycloakUuid = subClaim.body["sub"].toString()
        val practitionerDetailsResult = fetchPractitioner(keycloakUuid)
        if (practitionerDetailsResult.isFailure) return

        savePractitionerDetails(practitionerDetailsResult.getOrDefault(Bundle()))

        _showProgressBar.postValue(false)
        updateNavigateHome(true)
      }
    }
  }

  private fun verifyCredentials(username: String, password: CharArray) {
    if (accountAuthenticator.validateLoginCredentials(username, password)) {
      _showProgressBar.postValue(false)
      updateNavigateHome(true)
    } else {
      _showProgressBar.postValue(false)
      _loginErrorState.postValue(LoginErrorState.INVALID_CREDENTIALS)
    }
  }

  fun updateNavigateHome(navigateHome: Boolean = true) {
    _navigateToHome.postValue(navigateHome)
  }

  fun forgotPassword() {
    // TODO load supervisor contact e.g.
    _launchDialPad.value = "tel:0123456789"
  }

  @TestOnly
  fun navigateToHome(navigateHome: Boolean = true) {
    _navigateToHome.value = navigateHome
    _navigateToHome.postValue(navigateHome)
  }

  suspend fun savePractitionerDetails(bundle: Bundle) {
    if (bundle.entry.isNullOrEmpty()) return
    val practitionerDetails = bundle.entry.first().resource as PractitionerDetails

    val careTeams = practitionerDetails.fhirPractitionerDetails?.careTeams ?: listOf()
    val organizations = practitionerDetails.fhirPractitionerDetails?.organizations ?: listOf()
    val locations = practitionerDetails.fhirPractitionerDetails?.locations ?: listOf()
    val locationHierarchies =
      practitionerDetails.fhirPractitionerDetails?.locationHierarchyList ?: listOf()

    val careTeamIds =
      defaultRepository.create(false, *careTeams.toTypedArray()).map { it.extractLogicalIdUuid() }
    sharedPreferences.write(ResourceType.CareTeam.name, careTeamIds)

    val organizationIds =
      defaultRepository.create(false, *organizations.toTypedArray()).map {
        it.extractLogicalIdUuid()
      }
    sharedPreferences.write(ResourceType.Organization.name, organizationIds)

    val locationIds =
      defaultRepository.create(false, *locations.toTypedArray()).map { it.extractLogicalIdUuid() }
    sharedPreferences.write(ResourceType.Location.name, locationIds)

    sharedPreferences.write(
      SharedPreferenceKey.PRACTITIONER_LOCATION_HIERARCHIES.name,
      locationHierarchies,
    )
    sharedPreferences.write(
      key = SharedPreferenceKey.PRACTITIONER_ID.name,
      value =
        practitionerDetails.fhirPractitionerDetails
          ?.practitioners
          ?.firstOrNull()
          ?.id
          ?.extractLogicalIdUuid(),
    )

    sharedPreferences.write(SharedPreferenceKey.PRACTITIONER_DETAILS.name, practitionerDetails)
  }

  fun loadLastLoggedInUsername() {
    _username.postValue(accountAuthenticator.retrieveLastLoggedInUsername() ?: "")
  }

  companion object {
    const val IDENTIFIER = "identifier"
  }
}<|MERGE_RESOLUTION|>--- conflicted
+++ resolved
@@ -130,17 +130,10 @@
 
   private suspend fun fetchPractitioner(keycloakUuid: String?): Result<Bundle> {
     val endpointResult =
-<<<<<<< HEAD
-      userInfo
-        ?.keycloakUuid
+      keycloakUuid
         ?.takeIf { it.isNotBlank() }
         ?.practitionerEndpointUrl()
         ?.runCatching { fhirResourceService.getResource(url = this) }
-=======
-      keycloakUuid?.takeIf { it.isNotBlank() }?.practitionerEndpointUrl()?.runCatching {
-        fhirResourceService.getResource(url = this)
-      }
->>>>>>> 792d53ec
         ?: Result.failure(NullPointerException("Keycloak user is null. Failed to fetch user."))
     endpointResult.onFailure {
       _showProgressBar.postValue(false)
