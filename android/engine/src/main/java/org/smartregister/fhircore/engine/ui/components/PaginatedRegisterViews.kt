--- conflicted
+++ resolved
@@ -20,7 +20,6 @@
 import androidx.compose.foundation.layout.Box
 import androidx.compose.foundation.layout.Column
 import androidx.compose.foundation.layout.Row
-import androidx.compose.foundation.layout.fillMaxHeight
 import androidx.compose.foundation.layout.fillMaxSize
 import androidx.compose.foundation.layout.fillMaxWidth
 import androidx.compose.foundation.layout.height
@@ -183,36 +182,6 @@
   nextButtonClickListener: () -> Unit,
   modifier: Modifier = Modifier
 ) {
-<<<<<<< HEAD
-  Column(modifier = modifier.fillMaxWidth().fillMaxHeight(0.6f)) {
-    if (showResultsCount) {
-      SearchHeader(resultCount = resultCount)
-    }
-    Box(
-      contentAlignment = Alignment.TopCenter,
-      modifier = modifier.weight(1f).padding(4.dp).fillMaxSize()
-    ) {
-      if (loadState == LoadState.Loading) {
-        CircularProgressBar()
-      } else {
-        if (resultCount == 0 && showResultsCount) {
-          NoResults(modifier = modifier)
-        } else {
-          body()
-        }
-      }
-    }
-    if (showPageCount) {
-      if (!showResultsCount) {
-        SearchFooter(
-          resultCount = resultCount,
-          currentPage = currentPage,
-          pageNumbers = pagesCount,
-          previousButtonClickListener = previousButtonClickListener,
-          nextButtonClickListener = nextButtonClickListener
-        )
-      }
-=======
   val bottomPadding = if (showResultsCount) 4.dp else 40.dp
   Column(modifier = modifier.fillMaxWidth().height(200.dp)) {
     ConstraintLayout(modifier = Modifier.fillMaxSize()) {
@@ -262,18 +231,19 @@
           }
         }
       }
-      if (!showResultsCount) {
-        Box(modifier = Modifier.constrainAs(searchFooterRef) { bottom.linkTo(parent.bottom) }) {
-          SearchFooter(
-            resultCount = resultCount,
-            currentPage = currentPage,
-            pageNumbers = pagesCount,
-            previousButtonClickListener = previousButtonClickListener,
-            nextButtonClickListener = nextButtonClickListener
-          )
+      if (showPageCount) {
+        if (!showResultsCount) {
+          Box(modifier = Modifier.constrainAs(searchFooterRef) { bottom.linkTo(parent.bottom) }) {
+            SearchFooter(
+                    resultCount = resultCount,
+                    currentPage = currentPage,
+                    pageNumbers = pagesCount,
+                    previousButtonClickListener = previousButtonClickListener,
+                    nextButtonClickListener = nextButtonClickListener
+            )
+          }
         }
       }
->>>>>>> 4c6c8bb6
     }
   }
 }
