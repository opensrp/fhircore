/*
 * Copyright 2021 Ona Systems, Inc
 *
 * Licensed under the Apache License, Version 2.0 (the "License");
 * you may not use this file except in compliance with the License.
 * You may obtain a copy of the License at
 *
 *       http://www.apache.org/licenses/LICENSE-2.0
 *
 * Unless required by applicable law or agreed to in writing, software
 * distributed under the License is distributed on an "AS IS" BASIS,
 * WITHOUT WARRANTIES OR CONDITIONS OF ANY KIND, either express or implied.
 * See the License for the specific language governing permissions and
 * limitations under the License.
 */

package org.smartregister.fhircore.engine.domain.model

import java.util.Date
import org.hl7.fhir.r4.model.CarePlan
import org.hl7.fhir.r4.model.Condition
import org.hl7.fhir.r4.model.Encounter
import org.hl7.fhir.r4.model.Enumerations
import org.hl7.fhir.r4.model.Flag
import org.hl7.fhir.r4.model.Observation
import org.hl7.fhir.r4.model.QuestionnaireResponse
import org.hl7.fhir.r4.model.Reference
import org.hl7.fhir.r4.model.Resource
import org.hl7.fhir.r4.model.Task
import org.smartregister.fhircore.engine.data.domain.Guardian
import org.smartregister.fhircore.engine.ui.questionnaire.QuestionnaireConfig
import org.smartregister.fhircore.engine.util.extension.toAgeDisplay

sealed class ProfileData(open val logicalId: String, open val name: String) {
  data class DefaultProfileData(
    override val logicalId: String,
    override val name: String,
    val identifier: String? = null,
    val birthdate: Date,
    val age: String = birthdate.toAgeDisplay(),
    val address: String,
    val gender: Enumerations.AdministrativeGender,
    val deathDate: Date? = null,
    val deceased: Boolean? = deathDate?.let { true },
    val conditions: List<Condition> = listOf(),
    val flags: List<Flag> = listOf(),
    val services: List<CarePlan> = listOf(),
    val tasks: List<Task> = listOf(),
    val visits: List<Encounter> = listOf(),
    val forms: List<QuestionnaireConfig> = listOf(),
    val responses: List<QuestionnaireResponse> = listOf()
  ) : ProfileData(logicalId = logicalId, name = name)

  data class FamilyProfileData(
    override val logicalId: String,
    override val name: String,
    val identifier: String? = null,
    val address: String,
    val age: String,
    val head: FamilyMemberProfileData? = null,
    val members: List<FamilyMemberProfileData>,
    val services: List<CarePlan> = listOf(),
    val tasks: List<Task> = listOf()
  ) : ProfileData(logicalId = logicalId, name = name)

  data class AncProfileData(
    override val logicalId: String,
    override val name: String,
    val identifier: String? = null,
    val birthdate: Date,
    val age: String,
    val gender: Enumerations.AdministrativeGender,
    val address: String,
    val visitStatus: VisitStatus,
    val conditions: List<Condition> = listOf(),
    val flags: List<Flag> = listOf(),
    val services: List<CarePlan> = listOf(),
    val tasks: List<Task> = listOf(),
    val visits: List<Encounter> = listOf()
  ) : ProfileData(logicalId = logicalId, name = name)

  data class HivProfileData(
    override val logicalId: String,
    override val name: String,
    val identifier: String? = null,
    val givenName: String = "",
    val familyName: String = "",
    val birthdate: Date,
    val age: String = birthdate.toAgeDisplay(),
    val gender: Enumerations.AdministrativeGender,
    val address: String,
    val services: List<CarePlan> = listOf(),
    val tasks: List<Task> = listOf(),
    val chwAssigned: Reference,
    val healthStatus: HealthStatus,
    val phoneContacts: List<String> = listOf(),
    val showIdentifierInProfile: Boolean = false,
    val conditions: List<Condition> = emptyList(),
    val otherPatients: List<Resource> = listOf(),
<<<<<<< HEAD
    val observations: List<Observation> = emptyList()
=======
    val guardians: List<Guardian> = emptyList()
>>>>>>> 09169c4b
  ) : ProfileData(logicalId = logicalId, name = name)
}<|MERGE_RESOLUTION|>--- conflicted
+++ resolved
@@ -97,10 +97,7 @@
     val showIdentifierInProfile: Boolean = false,
     val conditions: List<Condition> = emptyList(),
     val otherPatients: List<Resource> = listOf(),
-<<<<<<< HEAD
+    val guardians: List<Guardian> = emptyList(),
     val observations: List<Observation> = emptyList()
-=======
-    val guardians: List<Guardian> = emptyList()
->>>>>>> 09169c4b
   ) : ProfileData(logicalId = logicalId, name = name)
 }