--- conflicted
+++ resolved
@@ -25,11 +25,8 @@
 import org.hl7.fhir.r4.model.Coding
 import org.smartregister.fhircore.engine.appointment.MissedFHIRAppointmentsWorker
 import org.smartregister.fhircore.engine.appointment.ProposedWelcomeServiceAppointmentsWorker
-<<<<<<< HEAD
+import org.smartregister.fhircore.engine.auditEvent.AuditEventWorker
 import org.smartregister.fhircore.engine.data.local.purger.ResourcePurgerWorker
-=======
-import org.smartregister.fhircore.engine.auditEvent.AuditEventWorker
->>>>>>> 824a11c6
 import org.smartregister.fhircore.engine.sync.ResourceTag
 import org.smartregister.fhircore.engine.task.FhirTaskPlanWorker
 import org.smartregister.fhircore.engine.task.WelcomeServiceBackToCarePlanWorker
@@ -126,7 +123,6 @@
       )
   }
 
-<<<<<<< HEAD
   fun scheduleResourcePurger(context: Context) {
     with(
       PeriodicWorkRequestBuilder<ResourcePurgerWorker>(12, TimeUnit.HOURS),
@@ -138,11 +134,11 @@
           build(),
         )
     }
-=======
+  }
+
   fun scheduleAuditEvent(context: Context) {
     val workRequest = OneTimeWorkRequestBuilder<AuditEventWorker>().build()
 
     WorkManager.getInstance(context).enqueue(workRequest)
->>>>>>> 824a11c6
   }
 }