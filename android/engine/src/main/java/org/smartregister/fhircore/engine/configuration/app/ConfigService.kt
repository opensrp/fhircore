/*
 * Copyright 2021 Ona Systems, Inc
 *
 * Licensed under the Apache License, Version 2.0 (the "License");
 * you may not use this file except in compliance with the License.
 * You may obtain a copy of the License at
 *
 *       http://www.apache.org/licenses/LICENSE-2.0
 *
 * Unless required by applicable law or agreed to in writing, software
 * distributed under the License is distributed on an "AS IS" BASIS,
 * WITHOUT WARRANTIES OR CONDITIONS OF ANY KIND, either express or implied.
 * See the License for the specific language governing permissions and
 * limitations under the License.
 */

package org.smartregister.fhircore.engine.configuration.app

import org.hl7.fhir.r4.model.Coding
<<<<<<< HEAD
import org.smartregister.fhircore.engine.sync.SyncStrategyTag
=======
import org.hl7.fhir.r4.model.ResourceType
import org.smartregister.fhircore.engine.sync.ResourceTag
import org.smartregister.fhircore.engine.task.FhirTaskPlanWorker
>>>>>>> 7781e177
import org.smartregister.fhircore.engine.util.SharedPreferenceKey
import org.smartregister.fhircore.engine.util.SharedPreferencesHelper
import org.smartregister.fhircore.engine.util.extension.extractLogicalIdUuid

/** An interface that provides the application configurations. */
interface ConfigService {

  /** Provide [AuthConfiguration] for the application. */
  fun provideAuthConfiguration(): AuthConfiguration

  /** Define a list of [ResourceTag] for the application. */
  fun defineResourceTags(): List<ResourceTag>

<<<<<<< HEAD
  fun provideSyncStrategies(): List<String>

  fun provideMandatorySyncTags(sharedPreferencesHelper: SharedPreferencesHelper): List<Coding> {
    val syncStrategies = provideSyncStrategies()
=======
  fun scheduleFhirTaskPlanWorker(context: Context) {
    WorkManager.getInstance(context)
      .enqueueUniquePeriodicWork(
        FhirTaskPlanWorker.WORK_ID,
        ExistingPeriodicWorkPolicy.REPLACE,
        PeriodicWorkRequestBuilder<FhirTaskPlanWorker>(12, TimeUnit.HOURS).build()
      )
  }

  /**
   * Provide a list of [Coding] that represents [ResourceTag]. [Coding] can be directly appended to
   * a FHIR resource.
   */
  fun provideResourceTags(sharedPreferencesHelper: SharedPreferencesHelper): List<Coding> {
>>>>>>> 7781e177
    val tags = mutableListOf<Coding>()
    defineResourceTags().forEach { strategy ->
      if (strategy.type == ResourceType.Practitioner.name) {
        val id = sharedPreferencesHelper.read(SharedPreferenceKey.PRACTITIONER_ID.name, null)
        if (id.isNullOrBlank()) {
          strategy.tag.let { tag -> tags.add(tag.copy().apply { code = "Not defined" }) }
        } else {
          strategy.tag.let { tag ->
            tags.add(tag.copy().apply { code = id.extractLogicalIdUuid() })
          }
        }
      } else {
        val ids = sharedPreferencesHelper.read<List<String>>(strategy.type)
        if (ids.isNullOrEmpty()) {
          strategy.tag.let { tag -> tags.add(tag.copy().apply { code = "Not defined" }) }
        } else {
          ids.forEach { id ->
            strategy.tag.let { tag ->
              tags.add(tag.copy().apply { code = id.extractLogicalIdUuid() })
            }
          }
        }
      }
    }

    return tags
  }

  fun provideConfigurationSyncPageSize(): String
}<|MERGE_RESOLUTION|>--- conflicted
+++ resolved
@@ -17,13 +17,8 @@
 package org.smartregister.fhircore.engine.configuration.app
 
 import org.hl7.fhir.r4.model.Coding
-<<<<<<< HEAD
-import org.smartregister.fhircore.engine.sync.SyncStrategyTag
-=======
 import org.hl7.fhir.r4.model.ResourceType
 import org.smartregister.fhircore.engine.sync.ResourceTag
-import org.smartregister.fhircore.engine.task.FhirTaskPlanWorker
->>>>>>> 7781e177
 import org.smartregister.fhircore.engine.util.SharedPreferenceKey
 import org.smartregister.fhircore.engine.util.SharedPreferencesHelper
 import org.smartregister.fhircore.engine.util.extension.extractLogicalIdUuid
@@ -37,27 +32,13 @@
   /** Define a list of [ResourceTag] for the application. */
   fun defineResourceTags(): List<ResourceTag>
 
-<<<<<<< HEAD
   fun provideSyncStrategies(): List<String>
-
-  fun provideMandatorySyncTags(sharedPreferencesHelper: SharedPreferencesHelper): List<Coding> {
-    val syncStrategies = provideSyncStrategies()
-=======
-  fun scheduleFhirTaskPlanWorker(context: Context) {
-    WorkManager.getInstance(context)
-      .enqueueUniquePeriodicWork(
-        FhirTaskPlanWorker.WORK_ID,
-        ExistingPeriodicWorkPolicy.REPLACE,
-        PeriodicWorkRequestBuilder<FhirTaskPlanWorker>(12, TimeUnit.HOURS).build()
-      )
-  }
 
   /**
    * Provide a list of [Coding] that represents [ResourceTag]. [Coding] can be directly appended to
    * a FHIR resource.
    */
   fun provideResourceTags(sharedPreferencesHelper: SharedPreferencesHelper): List<Coding> {
->>>>>>> 7781e177
     val tags = mutableListOf<Coding>()
     defineResourceTags().forEach { strategy ->
       if (strategy.type == ResourceType.Practitioner.name) {
