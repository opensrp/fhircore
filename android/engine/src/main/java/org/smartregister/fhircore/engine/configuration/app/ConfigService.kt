--- conflicted
+++ resolved
@@ -21,24 +21,7 @@
 import androidx.work.PeriodicWorkRequestBuilder
 import androidx.work.WorkManager
 import java.util.concurrent.TimeUnit
-<<<<<<< HEAD
-import kotlinx.coroutines.CoroutineScope
-import kotlinx.coroutines.Dispatchers
-import kotlinx.coroutines.flow.emitAll
-import kotlinx.coroutines.launch
-import org.hl7.fhir.r4.model.Parameters
-import org.hl7.fhir.r4.model.ResourceType
-import org.hl7.fhir.r4.model.SearchParameter
-import org.smartregister.fhircore.engine.configuration.ConfigType
-import org.smartregister.fhircore.engine.configuration.ConfigurationRegistry
-import org.smartregister.fhircore.engine.sync.SyncBroadcaster
-import org.smartregister.fhircore.engine.sync.SyncStrategy
 import org.smartregister.fhircore.engine.task.FhirTaskPlanWorker
-import org.smartregister.fhircore.engine.util.SharedPreferencesHelper
-import timber.log.Timber
-=======
-import org.smartregister.fhircore.engine.task.FhirTaskPlanWorker
->>>>>>> c7e42c1e
 
 /** An interface that provides the application configurations. */
 interface ConfigService {
@@ -54,82 +37,4 @@
         PeriodicWorkRequestBuilder<FhirTaskPlanWorker>(12, TimeUnit.HOURS).build()
       )
   }
-<<<<<<< HEAD
-
-  /** Retrieve registry sync params */
-  fun loadRegistrySyncParams(
-    configurationRegistry: ConfigurationRegistry,
-    sharedPreferencesHelper: SharedPreferencesHelper
-  ): Map<ResourceType, Map<String, String>> {
-    val pairs = mutableListOf<Pair<ResourceType, Map<String, String>>>()
-
-    val syncConfig =
-      configurationRegistry.retrieveResourceConfiguration<Parameters>(ConfigType.Sync)
-
-    val appConfig =
-      configurationRegistry.retrieveConfiguration<ApplicationConfiguration>(ConfigType.Application)
-
-    val mandatoryTags = appConfig.getMandatoryTags(sharedPreferencesHelper)
-
-    // TODO Does not support nested parameters i.e. parameters.parameters...
-    // TODO: expressionValue supports for Organization and Publisher literals for now
-    syncConfig.parameter.map { it.resource as SearchParameter }.forEach { sp ->
-      val paramName = sp.name // e.g. organization
-      val paramLiteral = "#$paramName" // e.g. #organization in expression for replacement
-      val paramExpression = sp.expression
-      val expressionValue =
-        when (paramName) {
-          // TODO: Does not support multi organization yet,
-          // https://github.com/opensrp/fhircore/issues/1550
-          ConfigurationRegistry.ORGANIZATION ->
-            mandatoryTags
-              .firstOrNull {
-                it.display.contentEquals(SyncStrategy.ORGANIZATION.tag.display, ignoreCase = true)
-              }
-              ?.code
-          ConfigurationRegistry.ID -> paramExpression
-          ConfigurationRegistry.COUNT -> appConfig.remoteSyncPageSize.toString()
-          else -> null
-        }?.let {
-          // replace the evaluated value into expression for complex expressions
-          // e.g. #organization -> 123
-          // e.g. patient.organization eq #organization -> patient.organization eq 123
-          paramExpression.replace(paramLiteral, it)
-        }
-
-      // for each entity in base create and add param map
-      // [Patient=[ name=Abc, organization=111 ], Encounter=[ type=MyType, location=MyHospital
-      // ],..]
-      sp.base.forEach { base ->
-        val resourceType = ResourceType.fromCode(base.code)
-        val pair = pairs.find { it.first == resourceType }
-        if (pair == null) {
-          pairs.add(
-            Pair(
-              resourceType,
-              expressionValue?.let { mapOf(sp.code to expressionValue) } ?: mapOf()
-            )
-          )
-        } else {
-          expressionValue?.let {
-            // add another parameter if there is a matching resource type
-            // e.g. [(Patient, {organization=105})] to [(Patient, {organization=105, _count=100})]
-            val updatedPair = pair.second.toMutableMap().apply { put(sp.code, expressionValue) }
-            val index = pairs.indexOfFirst { it.first == resourceType }
-            pairs.set(index, Pair(resourceType, updatedPair))
-          }
-        }
-      }
-    }
-
-    Timber.i("SYNC CONFIG $pairs")
-
-    return mapOf(*pairs.toTypedArray())
-  }
-
-  companion object {
-    const val DEFAULT_SYNC_INTERVAL: Long = 30
-  }
-=======
->>>>>>> c7e42c1e
 }