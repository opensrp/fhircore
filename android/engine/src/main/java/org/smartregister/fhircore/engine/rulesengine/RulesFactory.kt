/*
 * Copyright 2021-2023 Ona Systems, Inc
 *
 * Licensed under the Apache License, Version 2.0 (the "License");
 * you may not use this file except in compliance with the License.
 * You may obtain a copy of the License at
 *
 *       http://www.apache.org/licenses/LICENSE-2.0
 *
 * Unless required by applicable law or agreed to in writing, software
 * distributed under the License is distributed on an "AS IS" BASIS,
 * WITHOUT WARRANTIES OR CONDITIONS OF ANY KIND, either express or implied.
 * See the License for the specific language governing permissions and
 * limitations under the License.
 */

package org.smartregister.fhircore.engine.rulesengine

import android.content.Context
import com.google.android.fhir.FhirEngine
import com.google.android.fhir.logicalId
import com.google.android.fhir.search.SearchQuery
import dagger.hilt.android.qualifiers.ApplicationContext
import java.text.SimpleDateFormat
import java.time.LocalDate
import java.util.Date
import java.util.Locale
import javax.inject.Inject
import kotlin.system.measureTimeMillis
import kotlinx.coroutines.Dispatchers
import kotlinx.coroutines.runBlocking
import kotlinx.coroutines.withContext
import org.apache.commons.jexl3.JexlBuilder
import org.apache.commons.jexl3.JexlException
import org.hl7.fhir.r4.model.DateType
import org.hl7.fhir.r4.model.Patient
import org.hl7.fhir.r4.model.Resource
import org.jeasy.rules.api.Facts
import org.jeasy.rules.api.Rule
import org.jeasy.rules.api.RuleListener
import org.jeasy.rules.api.Rules
import org.jeasy.rules.core.DefaultRulesEngine
import org.jeasy.rules.jexl.JexlRule
import org.joda.time.DateTime
import org.ocpsoft.prettytime.PrettyTime
import org.smartregister.fhircore.engine.BuildConfig
import org.smartregister.fhircore.engine.configuration.ConfigurationRegistry
import org.smartregister.fhircore.engine.domain.model.RuleConfig
import org.smartregister.fhircore.engine.domain.model.ServiceMemberIcon
<<<<<<< HEAD
import org.smartregister.fhircore.engine.performance.Timer
=======
import org.smartregister.fhircore.engine.util.DispatcherProvider
>>>>>>> bf28a9c9
import org.smartregister.fhircore.engine.util.extension.extractAge
import org.smartregister.fhircore.engine.util.extension.extractGender
import org.smartregister.fhircore.engine.util.extension.extractLogicalIdUuid
import org.smartregister.fhircore.engine.util.extension.formatDate
import org.smartregister.fhircore.engine.util.extension.parseDate
import org.smartregister.fhircore.engine.util.extension.plusYears
import org.smartregister.fhircore.engine.util.extension.prettifyDate
import org.smartregister.fhircore.engine.util.extension.translationPropertyKey
import org.smartregister.fhircore.engine.util.fhirpath.FhirPathDataExtractor
import org.smartregister.fhircore.engine.util.helper.LocalizationHelper
import timber.log.Timber

class RulesFactory
@Inject
constructor(
  @ApplicationContext val context: Context,
  val configurationRegistry: ConfigurationRegistry,
  val fhirPathDataExtractor: FhirPathDataExtractor,
  val dispatcherProvider: DispatcherProvider
) : RuleListener {

  val rulesEngineService = RulesEngineService()
  private val rulesEngine: DefaultRulesEngine = DefaultRulesEngine()
  private val jexlEngine =
    JexlBuilder()
      .namespaces(
        mutableMapOf<String, Any>(
          "Timber" to Timber,
          "StringUtils" to Class.forName("org.apache.commons.lang3.StringUtils"),
          "RegExUtils" to Class.forName("org.apache.commons.lang3.RegExUtils"),
          "Math" to Class.forName("java.lang.Math")
        )
      )
      .silent(false)
      .strict(false)
      .create()

  private var facts: Facts = Facts()
  private val ruleConfigsCache = mutableMapOf<String, Rules>()

  init {
    rulesEngine.registerRuleListener(this)
  }

  override fun beforeEvaluate(rule: Rule, facts: Facts): Boolean = true

  override fun onSuccess(rule: Rule, facts: Facts) {
    if (BuildConfig.DEBUG) {
      val computedValuesMap = facts.get(DATA) as Map<String, Any>
      Timber.d("Rule executed: %s -> %s", rule, computedValuesMap[rule.name])
    }
  }

  override fun onFailure(rule: Rule, facts: Facts, exception: Exception) =
    if (exception is JexlException) {
      when (exception) {
        // Just display error message for undefined variable; expected for missing facts
        is JexlException.Variable ->
          log(
            exception,
            "${exception.localizedMessage}, consider checking for null before usage: e.g ${exception.variable} != null"
          )
        else -> log(exception)
      }
    } else log(exception)

  override fun onEvaluationError(rule: Rule, facts: Facts, exception: java.lang.Exception) {
    log(exception, "Evaluation error")
  }

  override fun afterEvaluate(rule: Rule, facts: Facts, evaluationResult: Boolean) = Unit

  fun log(exception: java.lang.Exception, message: String? = null) = Timber.e(exception, message)

  /**
   * This function executes the actions defined in the [Rule] s generated from the provided list of
   * [RuleConfig] against the [Facts] populated by the provided FHIR [Resource] s available in the
   * [relatedResourcesMap] and the [baseResource].
   */
<<<<<<< HEAD
  suspend fun fireRule(
    ruleConfigs: List<RuleConfig>,
    baseResource: Resource,
=======
  @Suppress("UNCHECKED_CAST")
  suspend fun fireRules(
    rules: Rules,
    baseResource: Resource? = null,
>>>>>>> bf28a9c9
    relatedResourcesMap: Map<String, List<Resource>> = emptyMap(),
    fhirEngine: FhirEngine? = null
  ): Map<String, Any> {
<<<<<<< HEAD
    // Reset previously computed values and init facts
    computedValuesMap.clear()
    facts.apply {
      clear()
      put(FHIR_PATH, fhirPathDataExtractor)
      put(DATA, computedValuesMap)
      put(SERVICE, rulesEngineService)
    }

    val timer = Timer(methodName = "fireRule")

    // Fetch the resourceUUIDs of the members
    /*val memberUUIDs = mutableListOf<String>()
    var groupUUID = ""
    if (fhirEngine != null) {
      val timer2 = Timer(methodName = "fireRule.executeFetchMembersQuery")
      var searchQuery =
        SearchQuery(
          """
          SELECT resourceUuid FROM ResourceEntity WHERE resourceType = "Patient" AND resourceId IN (
          SELECT SUBSTR(index_value, 9) FROM ReferenceIndexEntity WHERE index_name = "member" 
          AND resourceUuid = (SELECT resourceUuid FROM ResourceEntity WHERE resourceId = ?)
          )
        """.trimIndent(),
          listOf(baseResource.logicalId)
        )

      memberUUIDs.addAll(fhirEngine.getUUIDs(searchQuery))
      Timber.e("Member UUIDs -> $memberUUIDs")

      searchQuery =
        SearchQuery(
          """
          SELECT resourceUuid FROM ResourceEntity WHERE resourceId = ?
        """.trimIndent(),
          listOf(baseResource.logicalId)
        )

      groupUUID = fhirEngine.getUUIDs(searchQuery).first()

      timer2.stop()
    }


    val memberSelector = genMemberUuidsSelector(memberUUIDs)
    val birthDate = LocalDate.now()
      .minusYears(5)
      .toEpochDay()*/

    val customRules = mutableSetOf<Rule>()
    ruleConfigs.forEach { ruleConfig ->

      // Create JEXL rule
      val customRule: JexlRule =
        JexlRule(jexlEngine)
          .name(ruleConfig.name)
          .description(ruleConfig.description)
          .priority(ruleConfig.priority)
          .`when`(ruleConfig.condition.ifEmpty { TRUE })

      ruleConfig.actions.forEach { customRule.then(it) }
      customRules.add(customRule)
=======
    return withContext(dispatcherProvider.io()) {
      // Initialize new facts and fire rules in background
      facts =
        Facts().apply {
          put(FHIR_PATH, fhirPathDataExtractor)
          put(DATA, mutableMapOf<String, Any>())
          put(SERVICE, rulesEngineService)
          if (baseResource != null) {
            put(baseResource.resourceType.name, baseResource)
          }
          relatedResourcesMap.forEach { put(it.key, it.value) }
        }
      if (BuildConfig.DEBUG) {
        val timeToFireRules = measureTimeMillis { rulesEngine.fire(rules, facts) }
        Timber.d("Rule executed in $timeToFireRules millisecond(s)")
      } else {
        rulesEngine.fire(rules, facts)
      }
      facts.get(DATA) as Map<String, Any>
>>>>>>> bf28a9c9
    }
  }

<<<<<<< HEAD
    // baseResource is a FHIR resource whereas relatedResources is a list of FHIR resources
    facts.put(baseResource.resourceType.name, baseResource)

    relatedResourcesMap.forEach { facts.put(it.key, it.value) }
    rulesEngine.fire(Rules(customRules), facts)

    /*ruleConfigs.forEach { ruleConfig ->


      ruleConfig.actions.forEach {
        if (fhirEngine == null) {
          return@forEach
        }

        if (ruleConfig.name == "taskCount") {
          val timer3 = Timer(methodName = "fireRule.taskCountQuery")
          val searchQuery =
            SearchQuery(
              """
            SELECT COUNT(*) FROM TokenIndexEntity WHERE resourceType = "Task" AND index_name = "status" 
            AND resourceUuid IN (
            SELECT resourceUuid FROM ReferenceIndexEntity WHERE resourceType = "Task" AND index_name = "subject" 
            AND index_value IN (SELECT index_value FROM ReferenceIndexEntity WHERE resourceUuid = x'$groupUUID' AND index_name = "member")
            ) 
            AND (index_value = "failed" OR index_value = "completed" OR index_value = "cancelled")

          """.trimIndent(),
              emptyList()
            )

          val taskCount = fhirEngine.count(searchQuery)
          computedValuesMap.put("taskCount", taskCount)

          timer3.stop()
        } else if (ruleConfig.name == "serviceMemberIcons") {
          val timer4 = Timer(methodName = "fireRule.executePregnantWomenCountQuery")

          var searchQuery =
            SearchQuery(
              """
            SELECT COUNT(*) FROM TokenIndexEntity WHERE resourceType = "Condition" 
            AND index_name = "code" AND index_system = "http://snomed.info/sct" AND index_value = "77386006" 
            AND resourceUuid IN (SELECT resourceUuid FROM ReferenceIndexEntity WHERE resourceType = "Condition" 
            AND index_name = "subject" AND index_value IN (SELECT index_value FROM ReferenceIndexEntity WHERE index_name = "member" AND resourceUuid = x'$groupUUID') )
          """.trimIndent(),
              emptyList()
            )

          val pregnantWomenCount = fhirEngine.count(searchQuery)
          timer4.stop()

          val timer5 = Timer(methodName = "fireRule.executeChildrenCountQuery")
          searchQuery = SearchQuery("""
            SELECT COUNT(*) FROM TokenIndexEntity a JOIN DateIndexEntity b ON a.resourceUuid = b.resourceUuid  
            WHERE a.resourceUuid IN ($memberSelector) AND a.index_name = "active" AND a.index_value = "true" 
            AND b.index_name = "birthdate" AND b.index_from >= ?
          """.trimIndent(),
            listOf(birthDate)
          )
          val childrenCount = fhirEngine.count(searchQuery)

          timer5.stop()

          val totalIcons = MutableList(childrenCount.toInt()) {"CHILD"}
          totalIcons.addAll(MutableList(pregnantWomenCount.toInt()) {"PREGNANT_WOMAN"})
          Timber.e("Children $childrenCount | Pregnant women $pregnantWomenCount")

          computedValuesMap.put("serviceMemberIcons", totalIcons.joinToString(","))
        }
      }
    }*/

    computedValuesMap.forEach {
      Timber.e("computedValuesMap for ${baseResource.logicalId} -> ${it.key} = ${it.value}")
    }

    timer.stop()

    return mutableMapOf<String, Any>().apply { putAll(computedValuesMap) }
=======
  fun generateRules(ruleConfigsKey: String, ruleConfigs: List<RuleConfig>): Rules {
    val jexlRules =
      ruleConfigsCache.getOrDefault(
        ruleConfigsKey,
        Rules(
            runBlocking(Dispatchers.Default) {
                ruleConfigs.map { ruleConfig ->
                  val customRule: JexlRule =
                    JexlRule(jexlEngine)
                      .name(ruleConfig.name)
                      .description(ruleConfig.description)
                      .priority(ruleConfig.priority)
                      .`when`(ruleConfig.condition.ifEmpty { TRUE })

                  ruleConfig.actions.forEach { customRule.then(it) }
                  customRule
                }
              }
              .toSet()
          )
          .also { ruleConfigsCache[ruleConfigsKey] = it }
      )

    return jexlRules
>>>>>>> bf28a9c9
  }

  fun genQuestionMarks(N: Int) : String {
    return CharArray(N, {i -> '?'}).joinToString(separator=",")
  }


  fun genMemberUuidsSelector(memberUuids: MutableList<String>) : String {
    return memberUuids.map { "x'$it'" } .joinToString(separator=",")
  }



  /** Provide access to utility functions accessible to the users defining rules in JSON format. */
  inner class RulesEngineService {

    /**
     * This function creates a property key from the string [value] and uses the key to retrieve the
     * correct translation from the string.properties file.
     */
    fun translate(value: String): String =
      configurationRegistry.localizationHelper.parseTemplate(
        LocalizationHelper.STRINGS_BASE_BUNDLE_NAME,
        Locale.getDefault(),
        "{{${value.translationPropertyKey()}}}"
      )

    /**
     * This method retrieves a list of relatedResources for a given resource from the facts map It
     * fetches a list of facts of the given [relatedResourceKey] then iterates through this list in
     * order to return a list of all resources whose subject reference matches the logical Id of the
     * [resource]
     *
     * @param resource The parent resource for which the related resources will be retrieved
     * @param relatedResourceKey The key representing the relatedResources in the map
     * @param referenceFhirPathExpression A fhir path expression used to retrieve the subject
     * reference Id from the related resources
     */
    @Suppress("UNCHECKED_CAST")
    fun retrieveRelatedResources(
      resource: Resource,
      relatedResourceKey: String,
      referenceFhirPathExpression: String,
      relatedResourcesMap: Map<String, List<Resource>>? = null
    ): List<Resource> {
      val value: List<Resource> =
        relatedResourcesMap?.get(relatedResourceKey)
          ?: if (facts.getFact(relatedResourceKey) != null)
            facts.getFact(relatedResourceKey).value as List<Resource>
          else emptyList()

      return value.filter {
        resource.logicalId ==
          fhirPathDataExtractor.extractValue(it, referenceFhirPathExpression).extractLogicalIdUuid()
      }
    }

    /**
     * This method retrieve a parentResource for a given relatedResource from the facts map It
     * fetches a list of facts of the given [parentResourceType] then iterates through this list in
     * order to return a resource whose logical id matches the subject reference retrieved via
     * fhirPath from the [childResource]
     * - The logical Id of the parentResource [parentResourceType]
     * - The ResourceType the parentResources belong to [fhirPathExpression]
     * - A fhir path expression used to retrieve the logical Id from the parent resources
     */
    @Suppress("UNCHECKED_CAST")
    fun retrieveParentResource(
      childResource: Resource,
      parentResourceType: String,
      fhirPathExpression: String
    ): Resource? {
      val value = facts.getFact(parentResourceType).value as List<Resource>
      val parentResourceId =
        fhirPathDataExtractor.extractValue(childResource, fhirPathExpression).extractLogicalIdUuid()
      return value.find { it.logicalId == parentResourceId }
    }

    /**
     * This function returns a true or false value if any ( [matchAll]= false) or all ( [matchAll]=
     * true) of the [resources] satisfy the [fhirPathExpression] provided
     *
     * [resources] List of resources the expressions are run against [fhirPathExpression] An
     * expression to run against the provided resources [matchAll] When true the function checks
     * whether all of the resources fulfill the expression provided
     *
     * ```
     *            When false the function checks whether any of the resources fulfills the expression provided
     * ```
     */
    fun evaluateToBoolean(
      resources: List<Resource>?,
      fhirPathExpression: String,
      matchAll: Boolean = false
    ): Boolean =
      if (matchAll) {
        resources?.all { base ->
          fhirPathDataExtractor.extractData(base, fhirPathExpression).any {
            it.isBooleanPrimitive && it.primitiveValue().toBoolean()
          }
        }
          ?: false
      } else {
        resources?.any { base ->
          fhirPathDataExtractor.extractData(base, fhirPathExpression).any {
            it.isBooleanPrimitive && it.primitiveValue().toBoolean()
          }
        }
          ?: false
      }

    /**
     * This function transform the provided [resources] into a list of [label] given that the
     * [fhirPathExpression] for each of the resources is evaluated to true.
     *
     * Example: To retrieve a list of household member icons, find Patients aged 5yrs and below then
     * return Comma Separated Values of 'CHILD' (to be serialized into [ServiceMemberIcon]) for
     * each.
     */
    fun mapResourcesToLabeledCSV(
      resources: List<Resource>?,
      fhirPathExpression: String,
      label: String
    ): String? =
      resources
        ?.mapNotNull {
          if (fhirPathDataExtractor.extractData(it, fhirPathExpression).any { base ->
              base.isBooleanPrimitive && base.primitiveValue().toBoolean()
            }
          )
            label
          else null
        }
        ?.joinToString(",")
        ?: ""

    /**
     * Transforms a [resource] into [label] if the [fhirPathExpression] is evaluated to true.
     *
     * Example: To retrieve the icon for household member who is a child, evaluate their age to be
     * less than 5years, if 'true' return 'CHILD' (to be serialized to [ServiceMemberIcon])
     */
    fun mapResourceToLabeledCSV(
      resource: Resource,
      fhirPathExpression: String,
      label: String
    ): String? = mapResourcesToLabeledCSV(listOf(resource), fhirPathExpression, label)

    /** This function extracts the patient's age from the patient resource */
    fun extractAge(patient: Patient): String = patient.extractAge(context)

    /**
     * This function extracts and returns a translated string for the gender in Patient resource.
     */
    fun extractGender(patient: Patient): String = patient.extractGender(context) ?: ""

    /** This function extracts the patient's DOB from the FHIR resource */
    fun extractDOB(patient: Patient, dateFormat: String): String =
      SimpleDateFormat(dateFormat, Locale.ENGLISH).run { format(patient.birthDate) }

    /**
     * This function takes [inputDate] and returns a difference (for examples 7 hours, 2 day, 5
     * months, 3 years etc)
     */
    fun prettifyDate(inputDate: Date): String = inputDate.prettifyDate()

    /**
     * This function takes [inputDateString] like 2022-7-1 and returns a difference (for examples 7
     * hours ago, 2 days ago, 5 months ago, 3 years ago etc) [inputDateString] can give given as
     * 2022-02 or 2022
     */
    fun prettifyDate(inputDateString: String): String {
      return PrettyTime().format(DateTime(inputDateString).toDate())
    }

    /**
     * This function is responsible for formatting a date for whatever expectedFormat we need. It
     * takes an [inputDate] string along with the [inputDateFormat] so it can convert it to the Date
     * and then it gives output in expected Format, [expectedFormat] is by default (Example: Mon,
     * Nov 5 2021)
     */
    fun formatDate(
      inputDate: String,
      inputDateFormat: String,
      expectedFormat: String = "E, MMM dd yyyy"
    ): String? = inputDate.parseDate(inputDateFormat)?.formatDate(expectedFormat)

    /**
     * This function is responsible for formatting a date for whatever expectedFormat we need. It
     * takes an input a [date] as input and then it gives output in expected Format,
     * [expectedFormat] is by default (Example: Mon, Nov 5 2021)
     */
    fun formatDate(date: Date, expectedFormat: String = "E, MMM dd yyyy"): String =
      date.formatDate(expectedFormat)

    /**
     * This function generates a random 6-digit integer between a hard-coded range. It may generate
     * duplicate outputs on subsequent function calls.
     *
     * @return An Integer.
     */
    fun generateRandomSixDigitInt(): Int =
      (INCLUSIVE_SIX_DIGIT_MINIMUM..INCLUSIVE_SIX_DIGIT_MAXIMUM).random()

    /**
<<<<<<< HEAD
     * This function filters resource provided the condition exracted from the [fhirPathExpression]
     * is met
=======
     * This function filters resources provided the condition extracted from the
     * [fhirPathExpression] is met
>>>>>>> bf28a9c9
     */
    fun filterResources(resources: List<Resource>?, fhirPathExpression: String): List<Resource> {
      if (fhirPathExpression.isEmpty()) {
        return emptyList()
      }
      return resources?.filter {
        fhirPathDataExtractor.extractValue(it, fhirPathExpression).toBoolean()
      }
        ?: emptyList()
<<<<<<< HEAD
=======
    }

    /** This function combines all string indexes to comma separated */
    fun joinToString(source: MutableList<String?>): String {
      source.removeIf { it == null }
      val inputString = source.joinToString()
      val regex = "(?<=^|,)[\\s,]*(\\w[\\w\\s]*)(?=[\\s,]*$|,)".toRegex()
      return regex.findAll(inputString).joinToString(", ") { it.groupValues[1] }
>>>>>>> bf28a9c9
    }

    fun mapResourcesToExtractedValues(
      resources: List<Resource>?,
      fhirPathExpression: String
    ): List<Any> {
      if (fhirPathExpression.isEmpty()) {
        return emptyList()
      }
      return resources?.map { fhirPathDataExtractor.extractValue(it, fhirPathExpression) }
        ?: emptyList()
    }
  }

  companion object {
    private const val FHIR_PATH = "fhirPath"
    private const val DATA = "data"
    private const val TRUE = "true"
    private const val SERVICE = "service"
    private const val INCLUSIVE_SIX_DIGIT_MINIMUM = 100000
    private const val INCLUSIVE_SIX_DIGIT_MAXIMUM = 999999
  }
}<|MERGE_RESOLUTION|>--- conflicted
+++ resolved
@@ -47,11 +47,8 @@
 import org.smartregister.fhircore.engine.configuration.ConfigurationRegistry
 import org.smartregister.fhircore.engine.domain.model.RuleConfig
 import org.smartregister.fhircore.engine.domain.model.ServiceMemberIcon
-<<<<<<< HEAD
 import org.smartregister.fhircore.engine.performance.Timer
-=======
 import org.smartregister.fhircore.engine.util.DispatcherProvider
->>>>>>> bf28a9c9
 import org.smartregister.fhircore.engine.util.extension.extractAge
 import org.smartregister.fhircore.engine.util.extension.extractGender
 import org.smartregister.fhircore.engine.util.extension.extractLogicalIdUuid
@@ -131,83 +128,13 @@
    * [RuleConfig] against the [Facts] populated by the provided FHIR [Resource] s available in the
    * [relatedResourcesMap] and the [baseResource].
    */
-<<<<<<< HEAD
-  suspend fun fireRule(
-    ruleConfigs: List<RuleConfig>,
-    baseResource: Resource,
-=======
   @Suppress("UNCHECKED_CAST")
   suspend fun fireRules(
     rules: Rules,
     baseResource: Resource? = null,
->>>>>>> bf28a9c9
     relatedResourcesMap: Map<String, List<Resource>> = emptyMap(),
     fhirEngine: FhirEngine? = null
   ): Map<String, Any> {
-<<<<<<< HEAD
-    // Reset previously computed values and init facts
-    computedValuesMap.clear()
-    facts.apply {
-      clear()
-      put(FHIR_PATH, fhirPathDataExtractor)
-      put(DATA, computedValuesMap)
-      put(SERVICE, rulesEngineService)
-    }
-
-    val timer = Timer(methodName = "fireRule")
-
-    // Fetch the resourceUUIDs of the members
-    /*val memberUUIDs = mutableListOf<String>()
-    var groupUUID = ""
-    if (fhirEngine != null) {
-      val timer2 = Timer(methodName = "fireRule.executeFetchMembersQuery")
-      var searchQuery =
-        SearchQuery(
-          """
-          SELECT resourceUuid FROM ResourceEntity WHERE resourceType = "Patient" AND resourceId IN (
-          SELECT SUBSTR(index_value, 9) FROM ReferenceIndexEntity WHERE index_name = "member" 
-          AND resourceUuid = (SELECT resourceUuid FROM ResourceEntity WHERE resourceId = ?)
-          )
-        """.trimIndent(),
-          listOf(baseResource.logicalId)
-        )
-
-      memberUUIDs.addAll(fhirEngine.getUUIDs(searchQuery))
-      Timber.e("Member UUIDs -> $memberUUIDs")
-
-      searchQuery =
-        SearchQuery(
-          """
-          SELECT resourceUuid FROM ResourceEntity WHERE resourceId = ?
-        """.trimIndent(),
-          listOf(baseResource.logicalId)
-        )
-
-      groupUUID = fhirEngine.getUUIDs(searchQuery).first()
-
-      timer2.stop()
-    }
-
-
-    val memberSelector = genMemberUuidsSelector(memberUUIDs)
-    val birthDate = LocalDate.now()
-      .minusYears(5)
-      .toEpochDay()*/
-
-    val customRules = mutableSetOf<Rule>()
-    ruleConfigs.forEach { ruleConfig ->
-
-      // Create JEXL rule
-      val customRule: JexlRule =
-        JexlRule(jexlEngine)
-          .name(ruleConfig.name)
-          .description(ruleConfig.description)
-          .priority(ruleConfig.priority)
-          .`when`(ruleConfig.condition.ifEmpty { TRUE })
-
-      ruleConfig.actions.forEach { customRule.then(it) }
-      customRules.add(customRule)
-=======
     return withContext(dispatcherProvider.io()) {
       // Initialize new facts and fire rules in background
       facts =
@@ -220,25 +147,56 @@
           }
           relatedResourcesMap.forEach { put(it.key, it.value) }
         }
+
+
+      val timer = Timer(methodName = "fireRule")
+
+      // Fetch the resourceUUIDs of the members
+      /*val memberUUIDs = mutableListOf<String>()
+      var groupUUID = ""
+      if (fhirEngine != null) {
+        val timer2 = Timer(methodName = "fireRule.executeFetchMembersQuery")
+        var searchQuery =
+          SearchQuery(
+            """
+            SELECT resourceUuid FROM ResourceEntity WHERE resourceType = "Patient" AND resourceId IN (
+            SELECT SUBSTR(index_value, 9) FROM ReferenceIndexEntity WHERE index_name = "member"
+            AND resourceUuid = (SELECT resourceUuid FROM ResourceEntity WHERE resourceId = ?)
+            )
+          """.trimIndent(),
+            listOf(baseResource.logicalId)
+          )
+
+        memberUUIDs.addAll(fhirEngine.getUUIDs(searchQuery))
+        Timber.e("Member UUIDs -> $memberUUIDs")
+
+        searchQuery =
+          SearchQuery(
+            """
+            SELECT resourceUuid FROM ResourceEntity WHERE resourceId = ?
+          """.trimIndent(),
+            listOf(baseResource.logicalId)
+          )
+
+        groupUUID = fhirEngine.getUUIDs(searchQuery).first()
+
+        timer2.stop()
+      }
+
+
+      val memberSelector = genMemberUuidsSelector(memberUUIDs)
+      val birthDate = LocalDate.now()
+        .minusYears(5)
+        .toEpochDay()*/
+
       if (BuildConfig.DEBUG) {
         val timeToFireRules = measureTimeMillis { rulesEngine.fire(rules, facts) }
         Timber.d("Rule executed in $timeToFireRules millisecond(s)")
       } else {
         rulesEngine.fire(rules, facts)
-      }
-      facts.get(DATA) as Map<String, Any>
->>>>>>> bf28a9c9
-    }
-  }
-
-<<<<<<< HEAD
-    // baseResource is a FHIR resource whereas relatedResources is a list of FHIR resources
-    facts.put(baseResource.resourceType.name, baseResource)
-
-    relatedResourcesMap.forEach { facts.put(it.key, it.value) }
-    rulesEngine.fire(Rules(customRules), facts)
-
-    /*ruleConfigs.forEach { ruleConfig ->
+
+        // Alternative firing of rules
+        /*ruleConfigs.forEach { ruleConfig ->
 
 
       ruleConfig.actions.forEach {
@@ -251,11 +209,11 @@
           val searchQuery =
             SearchQuery(
               """
-            SELECT COUNT(*) FROM TokenIndexEntity WHERE resourceType = "Task" AND index_name = "status" 
+            SELECT COUNT(*) FROM TokenIndexEntity WHERE resourceType = "Task" AND index_name = "status"
             AND resourceUuid IN (
-            SELECT resourceUuid FROM ReferenceIndexEntity WHERE resourceType = "Task" AND index_name = "subject" 
+            SELECT resourceUuid FROM ReferenceIndexEntity WHERE resourceType = "Task" AND index_name = "subject"
             AND index_value IN (SELECT index_value FROM ReferenceIndexEntity WHERE resourceUuid = x'$groupUUID' AND index_name = "member")
-            ) 
+            )
             AND (index_value = "failed" OR index_value = "completed" OR index_value = "cancelled")
 
           """.trimIndent(),
@@ -272,9 +230,9 @@
           var searchQuery =
             SearchQuery(
               """
-            SELECT COUNT(*) FROM TokenIndexEntity WHERE resourceType = "Condition" 
-            AND index_name = "code" AND index_system = "http://snomed.info/sct" AND index_value = "77386006" 
-            AND resourceUuid IN (SELECT resourceUuid FROM ReferenceIndexEntity WHERE resourceType = "Condition" 
+            SELECT COUNT(*) FROM TokenIndexEntity WHERE resourceType = "Condition"
+            AND index_name = "code" AND index_system = "http://snomed.info/sct" AND index_value = "77386006"
+            AND resourceUuid IN (SELECT resourceUuid FROM ReferenceIndexEntity WHERE resourceType = "Condition"
             AND index_name = "subject" AND index_value IN (SELECT index_value FROM ReferenceIndexEntity WHERE index_name = "member" AND resourceUuid = x'$groupUUID') )
           """.trimIndent(),
               emptyList()
@@ -285,8 +243,8 @@
 
           val timer5 = Timer(methodName = "fireRule.executeChildrenCountQuery")
           searchQuery = SearchQuery("""
-            SELECT COUNT(*) FROM TokenIndexEntity a JOIN DateIndexEntity b ON a.resourceUuid = b.resourceUuid  
-            WHERE a.resourceUuid IN ($memberSelector) AND a.index_name = "active" AND a.index_value = "true" 
+            SELECT COUNT(*) FROM TokenIndexEntity a JOIN DateIndexEntity b ON a.resourceUuid = b.resourceUuid
+            WHERE a.resourceUuid IN ($memberSelector) AND a.index_name = "active" AND a.index_value = "true"
             AND b.index_name = "birthdate" AND b.index_from >= ?
           """.trimIndent(),
             listOf(birthDate)
@@ -304,14 +262,17 @@
       }
     }*/
 
-    computedValuesMap.forEach {
-      Timber.e("computedValuesMap for ${baseResource.logicalId} -> ${it.key} = ${it.value}")
-    }
-
-    timer.stop()
-
-    return mutableMapOf<String, Any>().apply { putAll(computedValuesMap) }
-=======
+        val computedValuesMap = facts.get<Map<String, Any>>(DATA)
+        computedValuesMap.forEach {
+          Timber.e("computedValuesMap for ${baseResource!!.logicalId} -> ${it.key} = ${it.value}")
+        }
+
+        timer.stop()
+      }
+      facts.get(DATA) as Map<String, Any>
+    }
+  }
+
   fun generateRules(ruleConfigsKey: String, ruleConfigs: List<RuleConfig>): Rules {
     val jexlRules =
       ruleConfigsCache.getOrDefault(
@@ -336,7 +297,6 @@
       )
 
     return jexlRules
->>>>>>> bf28a9c9
   }
 
   fun genQuestionMarks(N: Int) : String {
@@ -542,13 +502,8 @@
       (INCLUSIVE_SIX_DIGIT_MINIMUM..INCLUSIVE_SIX_DIGIT_MAXIMUM).random()
 
     /**
-<<<<<<< HEAD
-     * This function filters resource provided the condition exracted from the [fhirPathExpression]
-     * is met
-=======
      * This function filters resources provided the condition extracted from the
      * [fhirPathExpression] is met
->>>>>>> bf28a9c9
      */
     fun filterResources(resources: List<Resource>?, fhirPathExpression: String): List<Resource> {
       if (fhirPathExpression.isEmpty()) {
@@ -558,8 +513,6 @@
         fhirPathDataExtractor.extractValue(it, fhirPathExpression).toBoolean()
       }
         ?: emptyList()
-<<<<<<< HEAD
-=======
     }
 
     /** This function combines all string indexes to comma separated */
@@ -568,7 +521,6 @@
       val inputString = source.joinToString()
       val regex = "(?<=^|,)[\\s,]*(\\w[\\w\\s]*)(?=[\\s,]*$|,)".toRegex()
       return regex.findAll(inputString).joinToString(", ") { it.groupValues[1] }
->>>>>>> bf28a9c9
     }
 
     fun mapResourcesToExtractedValues(
