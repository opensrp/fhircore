/*
 * Copyright 2021-2023 Ona Systems, Inc
 *
 * Licensed under the Apache License, Version 2.0 (the "License");
 * you may not use this file except in compliance with the License.
 * You may obtain a copy of the License at
 *
 *       http://www.apache.org/licenses/LICENSE-2.0
 *
 * Unless required by applicable law or agreed to in writing, software
 * distributed under the License is distributed on an "AS IS" BASIS,
 * WITHOUT WARRANTIES OR CONDITIONS OF ANY KIND, either express or implied.
 * See the License for the specific language governing permissions and
 * limitations under the License.
 */

package org.smartregister.fhircore.engine.rulesengine

import android.content.Context
import com.google.android.fhir.logicalId
import dagger.hilt.android.qualifiers.ApplicationContext
import java.text.SimpleDateFormat
import java.util.Date
import java.util.Locale
import javax.inject.Inject
import org.apache.commons.jexl3.JexlBuilder
import org.apache.commons.jexl3.JexlException
import org.hl7.fhir.r4.model.Patient
import org.hl7.fhir.r4.model.Resource
import org.jeasy.rules.api.Facts
import org.jeasy.rules.api.Rule
import org.jeasy.rules.api.RuleListener
import org.jeasy.rules.api.Rules
import org.jeasy.rules.core.DefaultRulesEngine
import org.jeasy.rules.jexl.JexlRule
import org.joda.time.DateTime
import org.ocpsoft.prettytime.PrettyTime
import org.smartregister.fhircore.engine.BuildConfig
import org.smartregister.fhircore.engine.configuration.ConfigurationRegistry
import org.smartregister.fhircore.engine.domain.model.RuleConfig
import org.smartregister.fhircore.engine.domain.model.ServiceMemberIcon
import org.smartregister.fhircore.engine.util.extension.extractAge
import org.smartregister.fhircore.engine.util.extension.extractGender
import org.smartregister.fhircore.engine.util.extension.extractLogicalIdUuid
import org.smartregister.fhircore.engine.util.extension.formatDate
import org.smartregister.fhircore.engine.util.extension.parseDate
import org.smartregister.fhircore.engine.util.extension.prettifyDate
import org.smartregister.fhircore.engine.util.extension.translationPropertyKey
import org.smartregister.fhircore.engine.util.fhirpath.FhirPathDataExtractor
import org.smartregister.fhircore.engine.util.helper.LocalizationHelper
import timber.log.Timber

class RulesFactory
@Inject
constructor(
  @ApplicationContext val context: Context,
  val configurationRegistry: ConfigurationRegistry,
  val fhirPathDataExtractor: FhirPathDataExtractor
) : RuleListener {

  val rulesEngineService = RulesEngineService()
  private val facts: Facts = Facts()
  private val rulesEngine: DefaultRulesEngine = DefaultRulesEngine()
  private val computedValuesMap = mutableMapOf<String, Any>()
  private val jexlEngine =
    JexlBuilder()
      .namespaces(
        mutableMapOf<String, Any>(
          "Timber" to Timber,
          "StringUtils" to Class.forName("org.apache.commons.lang3.StringUtils"),
          "RegExUtils" to Class.forName("org.apache.commons.lang3.RegExUtils"),
          "Math" to Class.forName("java.lang.Math")
        )
      )
      .silent(false)
      .strict(false)
      .create()

  init {
    rulesEngine.registerRuleListener(this)
  }

  override fun beforeEvaluate(rule: Rule, facts: Facts): Boolean = true

  override fun onSuccess(rule: Rule, facts: Facts) {
    if (BuildConfig.DEBUG) {
      Timber.d("Rule executed: %s -> %s", rule, computedValuesMap[rule.name])
    }
  }

  override fun onFailure(rule: Rule, facts: Facts, exception: Exception) =
    if (exception is JexlException) {
      when (exception) {
        // Just display error message for undefined variable; expected for missing facts
        is JexlException.Variable ->
          log(
            exception,
            "${exception.localizedMessage}, consider checking for null before usage: e.g ${exception.variable} != null"
          )
        else -> log(exception)
      }
    } else log(exception)

  override fun onEvaluationError(rule: Rule, facts: Facts, exception: java.lang.Exception) {
    log(exception, "Evaluation error")
  }

  override fun afterEvaluate(rule: Rule, facts: Facts, evaluationResult: Boolean) = Unit

  fun log(exception: java.lang.Exception, message: String? = null) = Timber.e(exception, message)

  /**
   * This function executes the actions defined in the [Rule] s generated from the provided list of
   * [RuleConfig] against the [Facts] populated by the provided FHIR [Resource] s available in the
   * [relatedResourcesMap] and the [baseResource].
   */
  fun fireRule(
    ruleConfigs: List<RuleConfig>,
    baseResource: Resource? = null,
    relatedResourcesMap: Map<String, List<Resource>> = emptyMap(),
  ): Map<String, Any> {
    // Reset previously computed values and init facts
    computedValuesMap.clear()
    facts.apply {
      clear()
      put(FHIR_PATH, fhirPathDataExtractor)
      put(DATA, computedValuesMap)
      put(SERVICE, rulesEngineService)
    }

    val customRules = mutableSetOf<Rule>()
    ruleConfigs.forEach { ruleConfig ->

      // Create JEXL rule
      val customRule: JexlRule =
        JexlRule(jexlEngine)
          .name(ruleConfig.name)
          .description(ruleConfig.description)
          .priority(ruleConfig.priority)
          .`when`(ruleConfig.condition.ifEmpty { TRUE })

      ruleConfig.actions.forEach { customRule.then(it) }
      customRules.add(customRule)
    }

    // baseResource is a FHIR resource whereas relatedResources is a list of FHIR resources
<<<<<<< HEAD
    if (baseResource != null) {
      facts.put(baseResource.resourceType.name, baseResource)
    }
=======
    facts.put(baseResource.resourceType.name, baseResource)

>>>>>>> 9bea52ad
    relatedResourcesMap.forEach { facts.put(it.key, it.value) }
    rulesEngine.fire(Rules(customRules), facts)

    return mutableMapOf<String, Any>().apply { putAll(computedValuesMap) }
  }

  /** Provide access to utility functions accessible to the users defining rules in JSON format. */
  inner class RulesEngineService {

    /**
     * This function creates a property key from the string [value] and uses the key to retrieve the
     * correct translation from the string.properties file.
     */
    fun translate(value: String): String =
      configurationRegistry.localizationHelper.parseTemplate(
        LocalizationHelper.STRINGS_BASE_BUNDLE_NAME,
        Locale.getDefault(),
        "{{${value.translationPropertyKey()}}}"
      )

    /**
     * This method retrieves a list of relatedResources for a given resource from the facts map It
     * fetches a list of facts of the given [relatedResourceKey] then iterates through this list in
     * order to return a list of all resources whose subject reference matches the logical Id of the
     * [resource]
     *
     * @param resource The parent resource for which the related resources will be retrieved
     * @param relatedResourceKey The key representing the relatedResources in the map
     * @param referenceFhirPathExpression A fhir path expression used to retrieve the subject
     * reference Id from the related resources
     */
    @Suppress("UNCHECKED_CAST")
    fun retrieveRelatedResources(
      resource: Resource,
      relatedResourceKey: String,
      referenceFhirPathExpression: String,
      relatedResourcesMap: Map<String, List<Resource>>? = null
    ): List<Resource> {
      val value: List<Resource> =
        relatedResourcesMap?.get(relatedResourceKey)
          ?: if (facts.getFact(relatedResourceKey) != null)
            facts.getFact(relatedResourceKey).value as List<Resource>
          else emptyList()

      return value.filter {
        resource.logicalId ==
          fhirPathDataExtractor.extractValue(it, referenceFhirPathExpression).extractLogicalIdUuid()
      }
    }

    /**
     * This method retrieve a parentResource for a given relatedResource from the facts map It
     * fetches a list of facts of the given [parentResourceType] then iterates through this list in
     * order to return a resource whose logical id matches the subject reference retrieved via
     * fhirPath from the [childResource]
     * - The logical Id of the parentResource [parentResourceType]
     * - The ResourceType the parentResources belong to [fhirPathExpression]
     * - A fhir path expression used to retrieve the logical Id from the parent resources
     */
    @Suppress("UNCHECKED_CAST")
    fun retrieveParentResource(
      childResource: Resource,
      parentResourceType: String,
      fhirPathExpression: String
    ): Resource? {
      val value = facts.getFact(parentResourceType).value as List<Resource>
      val parentResourceId =
        fhirPathDataExtractor.extractValue(childResource, fhirPathExpression).extractLogicalIdUuid()
      return value.find { it.logicalId == parentResourceId }
    }

    /**
     * This function returns a true or false value if any ( [matchAll]= false) or all ( [matchAll]=
     * true) of the [resources] satisfy the [fhirPathExpression] provided
     *
     * [resources] List of resources the expressions are run against [fhirPathExpression] An
     * expression to run against the provided resources [matchAll] When true the function checks
     * whether all of the resources fulfill the expression provided
     *
     * ```
     *            When false the function checks whether any of the resources fulfills the expression provided
     * ```
     */
    fun evaluateToBoolean(
      resources: List<Resource>?,
      fhirPathExpression: String,
      matchAll: Boolean = false
    ): Boolean =
      if (matchAll) {
        resources?.all { base ->
          fhirPathDataExtractor.extractData(base, fhirPathExpression).any {
            it.isBooleanPrimitive && it.primitiveValue().toBoolean()
          }
        }
          ?: false
      } else {
        resources?.any { base ->
          fhirPathDataExtractor.extractData(base, fhirPathExpression).any {
            it.isBooleanPrimitive && it.primitiveValue().toBoolean()
          }
        }
          ?: false
      }

    /**
     * This function transform the provided [resources] into a list of [label] given that the
     * [fhirPathExpression] for each of the resources is evaluated to true.
     *
     * Example: To retrieve a list of household member icons, find Patients aged 5yrs and below then
     * return Comma Separated Values of 'CHILD' (to be serialized into [ServiceMemberIcon]) for
     * each.
     */
    fun mapResourcesToLabeledCSV(
      resources: List<Resource>?,
      fhirPathExpression: String,
      label: String
    ): String? =
      resources
        ?.mapNotNull {
          if (fhirPathDataExtractor.extractData(it, fhirPathExpression).any { base ->
              base.isBooleanPrimitive && base.primitiveValue().toBoolean()
            }
          )
            label
          else null
        }
        ?.joinToString(",")
        ?: ""

    /**
     * Transforms a [resource] into [label] if the [fhirPathExpression] is evaluated to true.
     *
     * Example: To retrieve the icon for household member who is a child, evaluate their age to be
     * less than 5years, if 'true' return 'CHILD' (to be serialized to [ServiceMemberIcon])
     */
    fun mapResourceToLabeledCSV(
      resource: Resource,
      fhirPathExpression: String,
      label: String
    ): String? = mapResourcesToLabeledCSV(listOf(resource), fhirPathExpression, label)

    /** This function extracts the patient's age from the patient resource */
    fun extractAge(patient: Patient): String = patient.extractAge(context)

    /**
     * This function extracts and returns a translated string for the gender in Patient resource.
     */
    fun extractGender(patient: Patient): String = patient.extractGender(context) ?: ""

    /** This function extracts the patient's DOB from the FHIR resource */
    fun extractDOB(patient: Patient, dateFormat: String): String =
      SimpleDateFormat(dateFormat, Locale.ENGLISH).run { format(patient.birthDate) }

    /**
     * This function takes [inputDate] and returns a difference (for examples 7 hours, 2 day, 5
     * months, 3 years etc)
     */
    fun prettifyDate(inputDate: Date): String = inputDate.prettifyDate()

    /**
     * This function takes [inputDateString] like 2022-7-1 and returns a difference (for examples 7
     * hours ago, 2 days ago, 5 months ago, 3 years ago etc) [inputDateString] can give given as
     * 2022-02 or 2022
     */
    fun prettifyDate(inputDateString: String): String {
      return PrettyTime().format(DateTime(inputDateString).toDate())
    }

    /**
     * This function is responsible for formatting a date for whatever expectedFormat we need. It
     * takes an [inputDate] string along with the [inputDateFormat] so it can convert it to the Date
     * and then it gives output in expected Format, [expectedFormat] is by default (Example: Mon,
     * Nov 5 2021)
     */
    fun formatDate(
      inputDate: String,
      inputDateFormat: String,
      expectedFormat: String = "E, MMM dd yyyy"
    ): String? = inputDate.parseDate(inputDateFormat)?.formatDate(expectedFormat)

    /**
     * This function is responsible for formatting a date for whatever expectedFormat we need. It
     * takes an input a [date] as input and then it gives output in expected Format,
     * [expectedFormat] is by default (Example: Mon, Nov 5 2021)
     */
    fun formatDate(date: Date, expectedFormat: String = "E, MMM dd yyyy"): String =
      date.formatDate(expectedFormat)

    /**
     * This function generates a random 6-digit integer between a hard-coded range. It may generate
     * duplicate outputs on subsequent function calls.
     *
     * @return An Integer.
     */
    fun generateRandomSixDigitInt(): Int =
      (INCLUSIVE_SIX_DIGIT_MINIMUM..INCLUSIVE_SIX_DIGIT_MAXIMUM).random()

    /**
     * This function filters resource provided the condition exracted from the [fhirPathExpression]
     * is met
     */
    fun filterResources(resources: List<Resource>?, fhirPathExpression: String): List<Resource> {
      if (fhirPathExpression.isEmpty()) {
        return emptyList()
      }
      return resources?.filter {
        fhirPathDataExtractor.extractValue(it, fhirPathExpression).toBoolean()
      }
        ?: emptyList()
    }

    /** This function combines all string indexes to comma separated */
    fun joinToString(source: MutableList<String?>): String {
      source.removeIf { it == null }
      val inputString = source.joinToString()
      val regex = "(?<=^|,)[\\s,]*(\\w[\\w\\s]*)(?=[\\s,]*$|,)".toRegex()
      return regex.findAll(inputString).joinToString(", ") { it.groupValues[1] }
    }

    fun mapResourcesToExtractedValues(
      resources: List<Resource>?,
      fhirPathExpression: String
    ): List<Any> {
      if (fhirPathExpression.isEmpty()) {
        return emptyList()
      }
      return resources?.map { fhirPathDataExtractor.extractValue(it, fhirPathExpression) }
        ?: emptyList()
    }
  }

  companion object {
    private const val FHIR_PATH = "fhirPath"
    private const val DATA = "data"
    private const val TRUE = "true"
    private const val SERVICE = "service"
    private const val INCLUSIVE_SIX_DIGIT_MINIMUM = 100000
    private const val INCLUSIVE_SIX_DIGIT_MAXIMUM = 999999
  }
}<|MERGE_RESOLUTION|>--- conflicted
+++ resolved
@@ -144,14 +144,10 @@
     }
 
     // baseResource is a FHIR resource whereas relatedResources is a list of FHIR resources
-<<<<<<< HEAD
     if (baseResource != null) {
       facts.put(baseResource.resourceType.name, baseResource)
     }
-=======
-    facts.put(baseResource.resourceType.name, baseResource)
-
->>>>>>> 9bea52ad
+
     relatedResourcesMap.forEach { facts.put(it.key, it.value) }
     rulesEngine.fire(Rules(customRules), facts)
 
