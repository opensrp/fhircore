--- conflicted
+++ resolved
@@ -17,12 +17,9 @@
 package org.smartregister.fhircore.engine.rulesengine
 
 import android.content.Context
-import com.google.android.fhir.FhirEngine
 import com.google.android.fhir.logicalId
-import com.google.android.fhir.search.SearchQuery
 import dagger.hilt.android.qualifiers.ApplicationContext
 import java.text.SimpleDateFormat
-import java.time.LocalDate
 import java.util.Date
 import java.util.Locale
 import javax.inject.Inject
@@ -30,7 +27,6 @@
 import kotlinx.coroutines.withContext
 import org.apache.commons.jexl3.JexlBuilder
 import org.apache.commons.jexl3.JexlException
-import org.hl7.fhir.r4.model.DateType
 import org.hl7.fhir.r4.model.Patient
 import org.hl7.fhir.r4.model.Resource
 import org.jeasy.rules.api.Facts
@@ -47,14 +43,12 @@
 import org.smartregister.fhircore.engine.domain.model.RepositoryResourceData
 import org.smartregister.fhircore.engine.domain.model.RuleConfig
 import org.smartregister.fhircore.engine.domain.model.ServiceMemberIcon
-import org.smartregister.fhircore.engine.performance.Timer
 import org.smartregister.fhircore.engine.util.DispatcherProvider
 import org.smartregister.fhircore.engine.util.extension.extractAge
 import org.smartregister.fhircore.engine.util.extension.extractGender
 import org.smartregister.fhircore.engine.util.extension.extractLogicalIdUuid
 import org.smartregister.fhircore.engine.util.extension.formatDate
 import org.smartregister.fhircore.engine.util.extension.parseDate
-import org.smartregister.fhircore.engine.util.extension.plusYears
 import org.smartregister.fhircore.engine.util.extension.prettifyDate
 import org.smartregister.fhircore.engine.util.extension.translationPropertyKey
 import org.smartregister.fhircore.engine.util.fhirpath.FhirPathDataExtractor
@@ -131,147 +125,6 @@
   fun fireRules(
     rules: Rules,
     baseResource: Resource? = null,
-<<<<<<< HEAD
-    relatedResourcesMap: Map<String, List<Resource>> = emptyMap(),
-    fhirEngine: FhirEngine? = null
-  ): MutableMap<String, Any> {
-    return withContext(dispatcherProvider.io()) {
-      // Initialize new facts and fire rules in background
-      facts =
-        Facts().apply {
-          put(FHIR_PATH, fhirPathDataExtractor)
-          put(DATA, mutableMapOf<String, Any>())
-          put(SERVICE, rulesEngineService)
-          if (baseResource != null) {
-            put(baseResource.resourceType.name, baseResource)
-          }
-          relatedResourcesMap.forEach { put(it.key, it.value) }
-        }
-
-
-      val timer = Timer(methodName = "fireRule")
-
-      // Fetch the resourceUUIDs of the members
-      /*val memberUUIDs = mutableListOf<String>()
-      var groupUUID = ""
-      if (fhirEngine != null) {
-        val timer2 = Timer(methodName = "fireRule.executeFetchMembersQuery")
-        var searchQuery =
-          SearchQuery(
-            """
-            SELECT resourceUuid FROM ResourceEntity WHERE resourceType = "Patient" AND resourceId IN (
-            SELECT SUBSTR(index_value, 9) FROM ReferenceIndexEntity WHERE index_name = "member"
-            AND resourceUuid = (SELECT resourceUuid FROM ResourceEntity WHERE resourceId = ?)
-            )
-          """.trimIndent(),
-            listOf(baseResource.logicalId)
-          )
-
-        memberUUIDs.addAll(fhirEngine.getUUIDs(searchQuery))
-        Timber.e("Member UUIDs -> $memberUUIDs")
-
-        searchQuery =
-          SearchQuery(
-            """
-            SELECT resourceUuid FROM ResourceEntity WHERE resourceId = ?
-          """.trimIndent(),
-            listOf(baseResource.logicalId)
-          )
-
-        groupUUID = fhirEngine.getUUIDs(searchQuery).first()
-
-        timer2.stop()
-      }
-
-
-      val memberSelector = genMemberUuidsSelector(memberUUIDs)
-      val birthDate = LocalDate.now()
-        .minusYears(5)
-        .toEpochDay()*/
-
-      if (BuildConfig.DEBUG) {
-        val timeToFireRules = measureTimeMillis { rulesEngine.fire(rules, facts) }
-        Timber.d("Rule executed in $timeToFireRules millisecond(s)")
-      } else {
-        rulesEngine.fire(rules, facts)
-
-        // Alternative firing of rules
-        /*ruleConfigs.forEach { ruleConfig ->
-
-
-      ruleConfig.actions.forEach {
-        if (fhirEngine == null) {
-          return@forEach
-        }
-
-        if (ruleConfig.name == "taskCount") {
-          val timer3 = Timer(methodName = "fireRule.taskCountQuery")
-          val searchQuery =
-            SearchQuery(
-              """
-            SELECT COUNT(*) FROM TokenIndexEntity WHERE resourceType = "Task" AND index_name = "status"
-            AND resourceUuid IN (
-            SELECT resourceUuid FROM ReferenceIndexEntity WHERE resourceType = "Task" AND index_name = "subject"
-            AND index_value IN (SELECT index_value FROM ReferenceIndexEntity WHERE resourceUuid = x'$groupUUID' AND index_name = "member")
-            )
-            AND (index_value = "failed" OR index_value = "completed" OR index_value = "cancelled")
-
-          """.trimIndent(),
-              emptyList()
-            )
-
-          val taskCount = fhirEngine.count(searchQuery)
-          computedValuesMap.put("taskCount", taskCount)
-
-          timer3.stop()
-        } else if (ruleConfig.name == "serviceMemberIcons") {
-          val timer4 = Timer(methodName = "fireRule.executePregnantWomenCountQuery")
-
-          var searchQuery =
-            SearchQuery(
-              """
-            SELECT COUNT(*) FROM TokenIndexEntity WHERE resourceType = "Condition"
-            AND index_name = "code" AND index_system = "http://snomed.info/sct" AND index_value = "77386006"
-            AND resourceUuid IN (SELECT resourceUuid FROM ReferenceIndexEntity WHERE resourceType = "Condition"
-            AND index_name = "subject" AND index_value IN (SELECT index_value FROM ReferenceIndexEntity WHERE index_name = "member" AND resourceUuid = x'$groupUUID') )
-          """.trimIndent(),
-              emptyList()
-            )
-
-          val pregnantWomenCount = fhirEngine.count(searchQuery)
-          timer4.stop()
-
-          val timer5 = Timer(methodName = "fireRule.executeChildrenCountQuery")
-          searchQuery = SearchQuery("""
-            SELECT COUNT(*) FROM TokenIndexEntity a JOIN DateIndexEntity b ON a.resourceUuid = b.resourceUuid
-            WHERE a.resourceUuid IN ($memberSelector) AND a.index_name = "active" AND a.index_value = "true"
-            AND b.index_name = "birthdate" AND b.index_from >= ?
-          """.trimIndent(),
-            listOf(birthDate)
-          )
-          val childrenCount = fhirEngine.count(searchQuery)
-
-          timer5.stop()
-
-          val totalIcons = MutableList(childrenCount.toInt()) {"CHILD"}
-          totalIcons.addAll(MutableList(pregnantWomenCount.toInt()) {"PREGNANT_WOMAN"})
-          Timber.e("Children $childrenCount | Pregnant women $pregnantWomenCount")
-
-          computedValuesMap.put("serviceMemberIcons", totalIcons.joinToString(","))
-        }
-      }
-    }*/
-
-        val computedValuesMap = facts.get<Map<String, Any>>(DATA)
-        computedValuesMap.forEach {
-          Timber.e("computedValuesMap for ${baseResource!!.logicalId} -> ${it.key} = ${it.value}")
-        }
-
-        timer.stop()
-      }
-      facts.get(DATA) as MutableMap<String, Any>
-    }
-=======
     relatedResourcesMap: Map<String, List<RepositoryResourceData.QueryResult>> = emptyMap(),
   ): Map<String, Any> {
 
@@ -302,7 +155,6 @@
     } else rulesEngine.fire(rules, facts)
 
     return facts.get(DATA) as Map<String, Any>
->>>>>>> 6c718590
   }
 
   suspend fun generateRules(ruleConfigs: List<RuleConfig>): Rules =
@@ -330,17 +182,6 @@
           .toSet()
       )
     }
-
-  fun genQuestionMarks(N: Int) : String {
-    return CharArray(N, {i -> '?'}).joinToString(separator=",")
-  }
-
-
-  fun genMemberUuidsSelector(memberUuids: MutableList<String>) : String {
-    return memberUuids.map { "x'$it'" } .joinToString(separator=",")
-  }
-
-
 
   /** Provide access to utility functions accessible to the users defining rules in JSON format. */
   inner class RulesEngineService {
