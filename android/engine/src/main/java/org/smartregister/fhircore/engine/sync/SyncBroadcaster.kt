--- conflicted
+++ resolved
@@ -88,45 +88,12 @@
       .handlePeriodicSyncJobStatus(this)
   }
 
-<<<<<<< HEAD
-  // TODO This serves as a workaround to fix issue with getting SyncJobStatus.Finished
-  // TODO Refactor once https://github.com/google/android-fhir/pull/2142 is merged
-  private fun handleSyncJobStatus(uniqueWorkName: String, coroutineScope: CoroutineScope) {
-    WorkManager.getInstance(context)
-      .getWorkInfosForUniqueWorkLiveData(uniqueWorkName)
-      .asFlow()
-      .flatMapConcat { it.asFlow() }
-      .mapNotNull { it }
-      .onEach { workInfo ->
-        // PeriodSync doesn't return state. It's enqueued instead. Finish the sync as workaround.
-        if (workInfo.state == WorkInfo.State.ENQUEUED) {
-          syncListenerManager.onSyncListeners.forEach { onSyncListener ->
-            onSyncListener.onSync(SyncJobStatus.Succeeded())
-          }
-        } else {
-          val data =
-            if (workInfo.state == WorkInfo.State.SUCCEEDED) {
-              workInfo.outputData
-            } else workInfo.progress
-          data
-            .takeIf { it.keyValueMap.isNotEmpty() && it.hasKeyWithValueOfType<String>("StateType") }
-            ?.let {
-              val state = it.getString("StateType")!!
-              val stateData = it.getString("State")
-              val syncJobStatus =
-                Sync.gson.fromJson(stateData, Class.forName(state)) as SyncJobStatus
-              syncListenerManager.onSyncListeners.forEach { onSyncListener ->
-                onSyncListener.onSync(syncJobStatus)
-              }
-            }
-=======
   private fun Flow<PeriodicSyncJobStatus>.handlePeriodicSyncJobStatus(
     coroutineScope: CoroutineScope,
   ) {
     this.onEach {
         syncListenerManager.onSyncListeners.forEach { onSyncListener ->
           onSyncListener.onSync(it.currentSyncJobStatus)
->>>>>>> 5d72b3e8
         }
       }
       .catch { throwable -> Timber.e("Encountered an error during periodic sync:", throwable) }
