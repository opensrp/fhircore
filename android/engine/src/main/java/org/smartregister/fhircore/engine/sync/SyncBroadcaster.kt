/*
 * Copyright 2021 Ona Systems, Inc
 *
 * Licensed under the Apache License, Version 2.0 (the "License");
 * you may not use this file except in compliance with the License.
 * You may obtain a copy of the License at
 *
 *       http://www.apache.org/licenses/LICENSE-2.0
 *
 * Unless required by applicable law or agreed to in writing, software
 * distributed under the License is distributed on an "AS IS" BASIS,
 * WITHOUT WARRANTIES OR CONDITIONS OF ANY KIND, either express or implied.
 * See the License for the specific language governing permissions and
 * limitations under the License.
 */

package org.smartregister.fhircore.engine.sync

import com.google.android.fhir.FhirEngine
import com.google.android.fhir.sync.AcceptLocalConflictResolver
import com.google.android.fhir.sync.FhirSyncWorker
import com.google.android.fhir.sync.PeriodicSyncConfiguration
import com.google.android.fhir.sync.RepeatInterval
import com.google.android.fhir.sync.State
import com.google.android.fhir.sync.SyncJob
import com.google.android.fhir.sync.download.ResourceParamsBasedDownloadWorkManager
import java.util.concurrent.TimeUnit
import javax.inject.Inject
import kotlinx.coroutines.CoroutineScope
import kotlinx.coroutines.ExperimentalCoroutinesApi
import kotlinx.coroutines.cancel
import kotlinx.coroutines.flow.Flow
import kotlinx.coroutines.flow.MutableSharedFlow
import kotlinx.coroutines.launch
import org.hl7.fhir.r4.model.Parameters
import org.hl7.fhir.r4.model.ResourceType
import org.hl7.fhir.r4.model.SearchParameter
import org.smartregister.fhircore.engine.configuration.ConfigType
import org.smartregister.fhircore.engine.configuration.ConfigurationRegistry
import org.smartregister.fhircore.engine.configuration.app.ApplicationConfiguration
import org.smartregister.fhircore.engine.configuration.app.ConfigService
import org.smartregister.fhircore.engine.util.DispatcherProvider
import org.smartregister.fhircore.engine.util.SharedPreferencesHelper
import org.smartregister.fhircore.engine.util.extension.extractLogicalIdUuid
import timber.log.Timber

/**
 * This class is used to trigger one time and periodic syncs. A new instance of this class is
 * created each time because a new instance of [ResourceParamsBasedDownloadWorkManager] is needed
 * everytime sync is triggered. This class should not be provided as a singleton. The sync [State]
 * events are sent to the registered [OnSyncListener] maintained by the [SyncListenerManager]
 */
class SyncBroadcaster
@Inject
constructor(
  val configurationRegistry: ConfigurationRegistry,
  val sharedPreferencesHelper: SharedPreferencesHelper,
  val configService: ConfigService,
  val syncJob: SyncJob,
  val fhirEngine: FhirEngine,
  val syncListenerManager: SyncListenerManager,
  val dispatcherProvider: DispatcherProvider
) {

  fun runSync() {
    CoroutineScope(dispatcherProvider.io()).launch {
      val coroutineScope = CoroutineScope(dispatcherProvider.main())
      Timber.i("Running one time sync...")
      val syncStateFlow = MutableSharedFlow<State>()
      coroutineScope.launch(dispatcherProvider.main()) {
        syncStateFlow.collect {
          syncListenerManager.onSyncListeners.forEach { onSyncListener ->
            onSyncListener.onSync(it)
          }
        }
      }

      coroutineScope.launch(dispatcherProvider.io()) {
        try {
          syncJob.run(
            fhirEngine = fhirEngine,
            downloadManager =
              ResourceParamsBasedDownloadWorkManager(syncParams = loadSyncParams().toMap()),
            subscribeTo = syncStateFlow,
            resolver = AcceptLocalConflictResolver
          )
        } catch (exception: Exception) {
          Timber.e("Error syncing data", exception)
        } finally {
          coroutineScope.cancel()
        }
      }
    }
  }

  /** Retrieve registry sync params */
  fun loadSyncParams(): Map<ResourceType, Map<String, String>> {
    val pairs = mutableListOf<Pair<ResourceType, Map<String, String>>>()

    val syncConfig =
      configurationRegistry.retrieveResourceConfiguration<Parameters>(ConfigType.Sync)

    val appConfig =
      configurationRegistry.retrieveConfiguration<ApplicationConfiguration>(ConfigType.Application)

    val syncStrategy = configService.provideSyncStrategy()

    val mandatoryTags = appConfig.getMandatoryTags(sharedPreferencesHelper, syncStrategy)

    // TODO Does not support nested parameters i.e. parameters.parameters...
    // TODO: expressionValue supports for Organization and Publisher literals for now
    syncConfig.parameter.map { it.resource as SearchParameter }.forEach { sp ->
      val paramName = sp.name // e.g. organization
      val paramLiteral = "#$paramName" // e.g. #organization in expression for replacement
      val paramExpression = sp.expression
      val expressionValue =
        when (paramName) {
          // TODO: Does not support multi organization yet,
          // https://github.com/opensrp/fhircore/issues/1550
          ConfigurationRegistry.ORGANIZATION ->
<<<<<<< HEAD
            mandatoryTags
              .firstOrNull {
                it.display.contentEquals(
                  syncStrategy.organizationTag.tag?.display,
                  ignoreCase = true
                )
              }
              ?.code
=======
            paramsMap
              ?.get(SharedPreferenceKey.PRACTITIONER_DETAILS_ORGANIZATION_IDS.name)
              ?.firstOrNull()
              ?.extractLogicalIdUuid()
>>>>>>> 820e07e6
          ConfigurationRegistry.ID -> paramExpression
          ConfigurationRegistry.COUNT -> appConfig.remoteSyncPageSize.toString()
          else -> null
        }?.let {
          // replace the evaluated value into expression for complex expressions
          // e.g. #organization -> 123
          // e.g. patient.organization eq #organization -> patient.organization eq 123
          paramExpression.replace(paramLiteral, it)
        }

      // for each entity in base create and add param map
      // [Patient=[ name=Abc, organization=111 ], Encounter=[ type=MyType, location=MyHospital
      // ],..]
      sp.base.forEach { base ->
        val resourceType = ResourceType.fromCode(base.code)
        val pair = pairs.find { it.first == resourceType }
        if (pair == null) {
          pairs.add(
            Pair(
              resourceType,
              expressionValue?.let { mapOf(sp.code to expressionValue) } ?: mapOf()
            )
          )
        } else {
          expressionValue?.let {
            // add another parameter if there is a matching resource type
            // e.g. [(Patient, {organization=105})] to [(Patient, {organization=105, _count=100})]
            val updatedPair = pair.second.toMutableMap().apply { put(sp.code, expressionValue) }
            val index = pairs.indexOfFirst { it.first == resourceType }
            pairs.set(index, Pair(resourceType, updatedPair))
          }
        }
      }
    }

    Timber.i("SYNC CONFIG $pairs")

    return mapOf(*pairs.toTypedArray())
  }

  /**
   * Schedule periodic sync periodically as defined in the application config interval. The sync
   * [State] will be broadcast to the listeners
   */
  @OptIn(ExperimentalCoroutinesApi::class)
  suspend fun schedulePeriodicSync() {
    Timber.i("Scheduling periodic sync...")
    val appConfig =
      configurationRegistry.retrieveConfiguration<ApplicationConfiguration>(ConfigType.Application)
    val periodicSyncFlow: Flow<State> =
      syncJob.poll(
        periodicSyncConfiguration =
          PeriodicSyncConfiguration(
            repeat = RepeatInterval(appConfig.syncInterval, TimeUnit.MINUTES)
          ),
        clazz = FhirSyncWorker::class.java // TODO requires a concrete class of FhirSyncWorker
      )
    periodicSyncFlow.collect { state ->
      syncListenerManager.onSyncListeners.forEach { onSyncListener -> onSyncListener.onSync(state) }
    }
  }
}<|MERGE_RESOLUTION|>--- conflicted
+++ resolved
@@ -41,7 +41,6 @@
 import org.smartregister.fhircore.engine.configuration.app.ConfigService
 import org.smartregister.fhircore.engine.util.DispatcherProvider
 import org.smartregister.fhircore.engine.util.SharedPreferencesHelper
-import org.smartregister.fhircore.engine.util.extension.extractLogicalIdUuid
 import timber.log.Timber
 
 /**
@@ -63,17 +62,14 @@
 ) {
 
   fun runSync() {
-    CoroutineScope(dispatcherProvider.io()).launch {
-      val coroutineScope = CoroutineScope(dispatcherProvider.main())
-      Timber.i("Running one time sync...")
-      val syncStateFlow = MutableSharedFlow<State>()
-      coroutineScope.launch(dispatcherProvider.main()) {
-        syncStateFlow.collect {
-          syncListenerManager.onSyncListeners.forEach { onSyncListener ->
-            onSyncListener.onSync(it)
-          }
-        }
+    val coroutineScope = CoroutineScope(dispatcherProvider.main())
+    Timber.i("Running one time sync...")
+    val syncStateFlow = MutableSharedFlow<State>()
+    coroutineScope.launch(dispatcherProvider.main()) {
+      syncStateFlow.collect {
+        syncListenerManager.onSyncListeners.forEach { onSyncListener -> onSyncListener.onSync(it) }
       }
+    }
 
       coroutineScope.launch(dispatcherProvider.io()) {
         try {
@@ -90,7 +86,7 @@
           coroutineScope.cancel()
         }
       }
-    }
+
   }
 
   /** Retrieve registry sync params */
@@ -118,7 +114,6 @@
           // TODO: Does not support multi organization yet,
           // https://github.com/opensrp/fhircore/issues/1550
           ConfigurationRegistry.ORGANIZATION ->
-<<<<<<< HEAD
             mandatoryTags
               .firstOrNull {
                 it.display.contentEquals(
@@ -127,12 +122,6 @@
                 )
               }
               ?.code
-=======
-            paramsMap
-              ?.get(SharedPreferenceKey.PRACTITIONER_DETAILS_ORGANIZATION_IDS.name)
-              ?.firstOrNull()
-              ?.extractLogicalIdUuid()
->>>>>>> 820e07e6
           ConfigurationRegistry.ID -> paramExpression
           ConfigurationRegistry.COUNT -> appConfig.remoteSyncPageSize.toString()
           else -> null
