--- conflicted
+++ resolved
@@ -87,35 +87,6 @@
   fun schedulePeriodicSync(periodicSyncSharedFlow: MutableSharedFlow<SyncJobStatus>) {
     Timber.i("Scheduling periodic sync...")
 
-<<<<<<< HEAD
-    // TODO Does not support nested parameters i.e. parameters.parameters...
-    // TODO: expressionValue supports for Organization and Publisher literals for now
-    syncConfig.parameter.map { it.resource as SearchParameter }.forEach { sp ->
-      val paramName = sp.name // e.g. organization
-      val paramLiteral = "#$paramName" // e.g. #organization in expression for replacement
-      val paramExpression = sp.expression
-      val expressionValue =
-        when (paramName) {
-          // TODO: Does not support multi organization yet,
-          // https://github.com/opensrp/fhircore/issues/1550
-          ConfigurationRegistry.ORGANIZATION ->
-            mandatoryTags
-              .firstOrNull {
-                it.display.contentEquals(
-                  syncStrategy.organizationTag.tag?.display,
-                  ignoreCase = true
-                )
-              }
-              ?.code
-          ConfigurationRegistry.ID -> paramExpression
-          ConfigurationRegistry.COUNT -> appConfig.remoteSyncPageSize.toString()
-          else -> null
-        }?.let {
-          // replace the evaluated value into expression for complex expressions
-          // e.g. #organization -> 123//582
-          // e.g. patient.organization eq #organization -> patient.organization eq 123
-          paramExpression.replace(paramLiteral, it)
-=======
     // Launch in main to observer UI updates that should ONLY happen on main thread
     val coroutineScope = CoroutineScope(dispatcherProvider.main())
     coroutineScope.launch {
@@ -124,7 +95,6 @@
           syncListenerManager.onSyncListeners.forEach { onSyncListener ->
             onSyncListener.onSync(it)
           }
->>>>>>> 1452dbef
         }
         .handleErrors()
         .launchIn(this)
