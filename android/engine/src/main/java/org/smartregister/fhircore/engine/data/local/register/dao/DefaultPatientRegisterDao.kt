/*
 * Copyright 2021 Ona Systems, Inc
 *
 * Licensed under the Apache License, Version 2.0 (the "License");
 * you may not use this file except in compliance with the License.
 * You may obtain a copy of the License at
 *
 *       http://www.apache.org/licenses/LICENSE-2.0
 *
 * Unless required by applicable law or agreed to in writing, software
 * distributed under the License is distributed on an "AS IS" BASIS,
 * WITHOUT WARRANTIES OR CONDITIONS OF ANY KIND, either express or implied.
 * See the License for the specific language governing permissions and
 * limitations under the License.
 */

package org.smartregister.fhircore.engine.data.local.register.dao

import com.google.android.fhir.FhirEngine
import com.google.android.fhir.db.ResourceNotFoundException
import com.google.android.fhir.get
import com.google.android.fhir.logicalId
import com.google.android.fhir.search.Order
import com.google.android.fhir.search.search
import javax.inject.Inject
import javax.inject.Singleton
import kotlinx.coroutines.withContext
import org.hl7.fhir.r4.model.CarePlan
import org.hl7.fhir.r4.model.Condition
import org.hl7.fhir.r4.model.Encounter
import org.hl7.fhir.r4.model.Flag
import org.hl7.fhir.r4.model.Patient
import org.hl7.fhir.r4.model.Questionnaire
import org.hl7.fhir.r4.model.QuestionnaireResponse
import org.hl7.fhir.r4.model.Task
import org.smartregister.fhircore.engine.configuration.ConfigurationRegistry
import org.smartregister.fhircore.engine.data.local.DefaultRepository
import org.smartregister.fhircore.engine.domain.model.DataQuery
import org.smartregister.fhircore.engine.domain.model.ProfileData
import org.smartregister.fhircore.engine.domain.model.RegisterData
import org.smartregister.fhircore.engine.domain.repository.RegisterDao
import org.smartregister.fhircore.engine.domain.util.PaginationConstant.DEFAULT_PAGE_SIZE
import org.smartregister.fhircore.engine.util.DefaultDispatcherProvider
import org.smartregister.fhircore.engine.util.extension.countActivePatients
import org.smartregister.fhircore.engine.util.extension.extractAge
import org.smartregister.fhircore.engine.util.extension.extractName
import org.smartregister.fhircore.engine.util.extension.toAgeDisplay
import timber.log.Timber

@Singleton
class DefaultPatientRegisterDao
@Inject
constructor(
  val fhirEngine: FhirEngine,
  val defaultRepository: DefaultRepository,
  val configurationRegistry: ConfigurationRegistry,
  val dispatcherProvider: DefaultDispatcherProvider,
) : RegisterDao {

  override suspend fun loadRegisterData(
    currentPage: Int,
    loadAll: Boolean,
    appFeatureName: String?
  ): List<RegisterData> =
    withContext(dispatcherProvider.io()) {
      val patients =
        fhirEngine.search<Patient> {
          filter(Patient.ACTIVE, { value = of(true) })
          sort(Patient.NAME, Order.ASCENDING)
          count = if (loadAll) countRegisterData(appFeatureName).toInt() else DEFAULT_PAGE_SIZE
          from = currentPage * DEFAULT_PAGE_SIZE
        }

      patients.map {
        RegisterData.DefaultRegisterData(
          logicalId = it.logicalId,
          name = it.extractName(),
          gender = it.gender,
          age = it.extractAge()
        )
      }
    }

  override suspend fun countRegisterData(appFeatureName: String?): Long =
    withContext(dispatcherProvider.io()) { fhirEngine.countActivePatients() }

  override suspend fun loadProfileData(appFeatureName: String?, resourceId: String): ProfileData =
    withContext(dispatcherProvider.io()) {
      val patient = fhirEngine.get<Patient>(resourceId)
      val formsFilter = getRegisterDataFilters()

      ProfileData.DefaultProfileData(
        logicalId = patient.logicalId,
        name = patient.extractName(),
        identifier = patient.identifierFirstRep.value,
        address = patient.extractAge(),
        gender = patient.gender,
        birthdate = patient.birthDate,
        age = patient.birthDate.toAgeDisplay(),
        deathDate =
          if (patient.hasDeceasedDateTimeType()) patient.deceasedDateTimeType.value else null,
        deceased =
          if (patient.hasDeceasedBooleanType()) patient.deceasedBooleanType.booleanValue()
          else null,
        visits =
          defaultRepository.searchResourceFor(
            subjectId = resourceId,
            subjectParam = Encounter.SUBJECT
          ),
        flags =
          defaultRepository.searchResourceFor(subjectId = resourceId, subjectParam = Flag.SUBJECT),
        conditions =
          defaultRepository.searchResourceFor(
            subjectId = resourceId,
            subjectParam = Condition.SUBJECT
          ),
        tasks =
          defaultRepository.searchResourceFor<Task>(
              subjectId = resourceId,
              subjectParam = Task.SUBJECT
            )
            .sortedBy { it.executionPeriod.start.time },
        services =
          defaultRepository.searchResourceFor(
            subjectId = resourceId,
            subjectParam = CarePlan.SUBJECT
          ),
        forms = defaultRepository.searchQuestionnaireConfig(formsFilter),
        responses =
          defaultRepository.searchResourceFor<QuestionnaireResponse>(
              subjectId = resourceId,
              subjectParam = QuestionnaireResponse.SUBJECT
            )
            .mapNotNull {
              val questionnaire = retrieveQuestionnaire(it)
              if (questionnaire != null) Pair(questionnaire, it) else null
            }
      )
    }
<<<<<<< HEAD
  private fun getRegisterDataFilters() = emptyList<DataQuery>()
=======

  suspend fun retrieveQuestionnaire(questionnaireResponse: QuestionnaireResponse): Questionnaire? {
    return if (questionnaireResponse.questionnaire.isNullOrBlank() ||
        !questionnaireResponse.questionnaire.contains("/")
    ) {
      Timber.e(
        Exception(
          "Cannot open QuestionnaireResponse because QuestionnaireResponse.questionnaire is null"
        )
      )
      null
    } else {
      try {
        defaultRepository.loadQuestionnaire(
          questionnaireId = questionnaireResponse.questionnaire.substringAfterLast("/")
        )
      } catch (resourceNotFound: ResourceNotFoundException) {
        Timber.e(resourceNotFound)
        null
      }
    }
  }

  companion object {
    const val FORMS_LIST_FILTER_KEY = "forms_list"
  }
>>>>>>> cadabf89
}<|MERGE_RESOLUTION|>--- conflicted
+++ resolved
@@ -17,7 +17,6 @@
 package org.smartregister.fhircore.engine.data.local.register.dao
 
 import com.google.android.fhir.FhirEngine
-import com.google.android.fhir.db.ResourceNotFoundException
 import com.google.android.fhir.get
 import com.google.android.fhir.logicalId
 import com.google.android.fhir.search.Order
@@ -30,7 +29,6 @@
 import org.hl7.fhir.r4.model.Encounter
 import org.hl7.fhir.r4.model.Flag
 import org.hl7.fhir.r4.model.Patient
-import org.hl7.fhir.r4.model.Questionnaire
 import org.hl7.fhir.r4.model.QuestionnaireResponse
 import org.hl7.fhir.r4.model.Task
 import org.smartregister.fhircore.engine.configuration.ConfigurationRegistry
@@ -44,8 +42,6 @@
 import org.smartregister.fhircore.engine.util.extension.countActivePatients
 import org.smartregister.fhircore.engine.util.extension.extractAge
 import org.smartregister.fhircore.engine.util.extension.extractName
-import org.smartregister.fhircore.engine.util.extension.toAgeDisplay
-import timber.log.Timber
 
 @Singleton
 class DefaultPatientRegisterDao
@@ -96,7 +92,6 @@
         address = patient.extractAge(),
         gender = patient.gender,
         birthdate = patient.birthDate,
-        age = patient.birthDate.toAgeDisplay(),
         deathDate =
           if (patient.hasDeceasedDateTimeType()) patient.deceasedDateTimeType.value else null,
         deceased =
@@ -127,44 +122,12 @@
           ),
         forms = defaultRepository.searchQuestionnaireConfig(formsFilter),
         responses =
-          defaultRepository.searchResourceFor<QuestionnaireResponse>(
-              subjectId = resourceId,
-              subjectParam = QuestionnaireResponse.SUBJECT
-            )
-            .mapNotNull {
-              val questionnaire = retrieveQuestionnaire(it)
-              if (questionnaire != null) Pair(questionnaire, it) else null
-            }
+          defaultRepository.searchResourceFor(
+            subjectId = resourceId,
+            subjectParam = QuestionnaireResponse.SUBJECT
+          ),
+        age = patient.extractAge()
       )
     }
-<<<<<<< HEAD
   private fun getRegisterDataFilters() = emptyList<DataQuery>()
-=======
-
-  suspend fun retrieveQuestionnaire(questionnaireResponse: QuestionnaireResponse): Questionnaire? {
-    return if (questionnaireResponse.questionnaire.isNullOrBlank() ||
-        !questionnaireResponse.questionnaire.contains("/")
-    ) {
-      Timber.e(
-        Exception(
-          "Cannot open QuestionnaireResponse because QuestionnaireResponse.questionnaire is null"
-        )
-      )
-      null
-    } else {
-      try {
-        defaultRepository.loadQuestionnaire(
-          questionnaireId = questionnaireResponse.questionnaire.substringAfterLast("/")
-        )
-      } catch (resourceNotFound: ResourceNotFoundException) {
-        Timber.e(resourceNotFound)
-        null
-      }
-    }
-  }
-
-  companion object {
-    const val FORMS_LIST_FILTER_KEY = "forms_list"
-  }
->>>>>>> cadabf89
 }