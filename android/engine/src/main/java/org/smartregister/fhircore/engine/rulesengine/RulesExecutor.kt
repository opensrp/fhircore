/*
 * Copyright 2021-2023 Ona Systems, Inc
 *
 * Licensed under the Apache License, Version 2.0 (the "License");
 * you may not use this file except in compliance with the License.
 * You may obtain a copy of the License at
 *
 *       http://www.apache.org/licenses/LICENSE-2.0
 *
 * Unless required by applicable law or agreed to in writing, software
 * distributed under the License is distributed on an "AS IS" BASIS,
 * WITHOUT WARRANTIES OR CONDITIONS OF ANY KIND, either express or implied.
 * See the License for the specific language governing permissions and
 * limitations under the License.
 */

package org.smartregister.fhircore.engine.rulesengine

import androidx.compose.runtime.mutableStateListOf
import androidx.compose.runtime.snapshots.SnapshotStateList
import androidx.compose.runtime.snapshots.SnapshotStateMap
import com.google.android.fhir.logicalId
import java.util.LinkedList
import javax.inject.Inject
import org.hl7.fhir.r4.model.Resource
import org.smartregister.fhircore.engine.configuration.view.CardViewProperties
import org.smartregister.fhircore.engine.configuration.view.ColumnProperties
import org.smartregister.fhircore.engine.configuration.view.ListProperties
import org.smartregister.fhircore.engine.configuration.view.ListResource
import org.smartregister.fhircore.engine.configuration.view.RowProperties
import org.smartregister.fhircore.engine.configuration.view.ViewProperties
import org.smartregister.fhircore.engine.domain.model.ExtractedResource
import org.smartregister.fhircore.engine.domain.model.RepositoryResourceData
import org.smartregister.fhircore.engine.domain.model.ResourceData
import org.smartregister.fhircore.engine.domain.model.RuleConfig
import org.smartregister.fhircore.engine.domain.model.ViewType
import org.smartregister.fhircore.engine.util.extension.extractLogicalIdUuid
import timber.log.Timber

class RulesExecutor @Inject constructor(val rulesFactory: RulesFactory) {

  suspend fun processResourceData(
    baseResource: Resource,
    relatedRepositoryResourceData: LinkedList<RepositoryResourceData>,
    ruleConfigs: List<RuleConfig>,
    params: Map<String, String>?
  ): ResourceData {
    val relatedResourcesMap = relatedRepositoryResourceData.createQueryResultMap()
    val computedValuesMap =
      computeRules(
        ruleConfigs = ruleConfigs,
        baseResource = baseResource,
        relatedResourcesMap = relatedResourcesMap
      )
    return ResourceData(
      baseResourceId = baseResource.logicalId.extractLogicalIdUuid(),
      baseResourceType = baseResource.resourceType,
<<<<<<< HEAD
      computedValuesMap = computedValuesMap.toMutableMap().plus(params!!).toMutableMap(),
      mutableMapOf(),
      baseResource = baseResource
    )
  }

  suspend fun processResourceData2(
    baseResource: Resource,
    relatedRepositoryResourceData: LinkedList<RepositoryResourceData>,
    ruleConfigs: List<RuleConfig>,
    ruleConfigsKey: String,
    params: Map<String, String>?
  ): ResourceData {
    val relatedResourcesMap = relatedRepositoryResourceData.createRelatedResourcesMap()
    val computedValuesMap =
      computeRules(
        ruleConfigs = ruleConfigs,
        ruleConfigsKey = ruleConfigsKey,
        baseResource = baseResource,
        relatedResourcesMap = relatedResourcesMap
      )
    return ResourceData(
      baseResourceId = baseResource.logicalId.extractLogicalIdUuid(),
      baseResourceType = baseResource.resourceType,
      computedValuesMap = computedValuesMap.toMutableMap().plus(params!!).toMutableMap(),
      mutableMapOf(),
      baseResource = baseResource
=======
      computedValuesMap =
        if (params != null) computedValuesMap.plus(params).toMap() else computedValuesMap.toMap()
>>>>>>> 6c718590
    )
  }

  /**
   * This function pre-computes all the Rules for [ViewType]'s of List including list nested in the
   * views. The LIST view computed values includes the parent's.
   */
  suspend fun processListResourceData(
    listProperties: ListProperties,
    listResourceData: MutableList<ResourceData>,
    listResourceDataMapState: SnapshotStateMap<String, SnapshotStateList<ResourceData>>,
    relatedRepositoryResourceData: LinkedList<RepositoryResourceData>,
    computedValuesMap: Map<String, Any>,
  ): List<ResourceData> {
    val relatedResourcesMap = relatedRepositoryResourceData.createQueryResultMap()
    return listProperties.resources.flatMap { listResource ->
      filteredListResources(relatedResourcesMap, listResource)
        .mapToResourceData(
<<<<<<< HEAD
          listProperties.id,
          listResourceData,
          listResourceDataMapState,
          ruleConfigs = listProperties.registerCard.rules,
          relatedResourcesMap = relatedResourcesMap,
          ruleConfigsKey = listProperties.registerCard::class.java.canonicalName,
=======
          relatedResourcesMap =
            relatedResourcesMap.mapValues { entry ->
              entry.value.map { (it as RepositoryResourceData.QueryResult.Search).resource }
            },
          ruleConfigs = listProperties.registerCard.rules,
>>>>>>> 6c718590
          listRelatedResources = listResource.relatedResources,
          computedValuesMap = computedValuesMap
        )
    }
  }

  private suspend fun computeRules(
    ruleConfigs: List<RuleConfig>,
    baseResource: Resource,
    relatedResourcesMap: Map<String, List<RepositoryResourceData.QueryResult>>
  ): Map<String, Any> =
    // Compute values via rules engine and return a map. Rule names MUST be unique
    rulesFactory.fireRules(
      rules = rulesFactory.generateRules(ruleConfigs),
      baseResource = baseResource,
      relatedResourcesMap = relatedResourcesMap
    )

  private suspend fun List<Resource>.mapToResourceData(
<<<<<<< HEAD
    itemId: String,
    listResourceData: MutableList<ResourceData>,
    listResourceDataMapState: SnapshotStateMap<String, SnapshotStateList<ResourceData>>,
    relatedResourcesMap: MutableMap<String, MutableList<Resource>>,
=======
    relatedResourcesMap: Map<String, List<Resource>>,
>>>>>>> 6c718590
    ruleConfigs: List<RuleConfig>,
    listRelatedResources: List<ExtractedResource>,
    computedValuesMap: Map<String, Any>
  ) =
    this.map { resource ->
      val listItemRelatedResources: Map<String, List<Resource>> =
        listRelatedResources.associate { (id, resourceType, fhirPathExpression) ->
          (id
            ?: resourceType.name) to
            rulesFactory.rulesEngineService.retrieveRelatedResources(
              resource = resource,
              relatedResourceKey = id ?: resourceType.name,
              referenceFhirPathExpression = fhirPathExpression,
              relatedResourcesMap = relatedResourcesMap
            )
        }

      val listComputedValuesMap =
        computeRules(
          ruleConfigs = ruleConfigs,
          baseResource = resource,
          relatedResourcesMap =
            listItemRelatedResources.mapValues { entry ->
              entry.value.map { RepositoryResourceData.QueryResult.Search(resource = it) }
            }
        )

      // LIST view should reuse the previously computed values
      val res =
        ResourceData(
          baseResourceId = resource.logicalId.extractLogicalIdUuid(),
          baseResourceType = resource.resourceType,
          computedValuesMap = computedValuesMap.plus(listComputedValuesMap).toMutableMap(),
          mutableMapOf(),
          baseResource = resource
        )

      if (listResourceDataMapState.containsKey(itemId)) {

        val resourceDataListFromMap = listResourceDataMapState[itemId]
        var found = false

        resourceDataListFromMap?.forEach {
          if (it.baseResourceId.equals(res.baseResourceId)) {
            found = true
            return@forEach
          }
        }

        if (!found) {
          listResourceDataMapState[itemId]?.add(res)
          // listResourceData.add(res)
        }
      } else {

        listResourceData.add(res)
        val myList = mutableStateListOf<ResourceData>().apply { addAll(listResourceData) }
        Timber.e("Size of list is ${myList.size}")
        listResourceDataMapState[itemId] = myList
      }

      res
    }

  /**
   * This function returns a list of filtered resources. The required list is obtained from
   * [relatedResourceMap], then a filter is applied based on the condition returned from the
   * extraction of the [ListResource] conditional FHIR path expression
   */
  private fun filteredListResources(
    relatedResourceMap: Map<String, List<RepositoryResourceData.QueryResult>>,
    listResource: ListResource
  ): List<Resource> {
    val relatedResourceKey = listResource.relatedResourceId ?: listResource.resourceType.name
    val newListRelatedResources =
      relatedResourceMap[relatedResourceKey]?.map {
        (it as RepositoryResourceData.QueryResult.Search).resource
      }

    // conditionalFhirPath expression e.g. "Task.status == 'ready'" to filter tasks that are due
    if (newListRelatedResources != null &&
        !listResource.conditionalFhirPathExpression.isNullOrEmpty()
    ) {
      return rulesFactory.rulesEngineService.filterResources(
        resources = newListRelatedResources,
        fhirPathExpression = listResource.conditionalFhirPathExpression
      )
    }

    return newListRelatedResources ?: listOf()
  }
}

/**
 * This function creates a map of resource config Id ( or resource type if the id is not configured)
 * against [Resource] from a list of nested [RepositoryResourceData].
 *
 * Example: A list of [RepositoryResourceData] with Patient as its base resource and two nested
 * [RepositoryResourceData] of resource type Condition & CarePlan returns:
 * ```
 * {
 * "Patient" -> [Patient],
 * "Condition" -> [Condition],
 * "CarePlan" -> [CarePlan]
 * }
 * ```
 *
 * NOTE: [RepositoryResourceData] are represented as tree however they grouped by their resource
 * config Id ( or resource type if the id is not configured) as key and value as list of [Resource]
 * s in the map.
 */
<<<<<<< HEAD
fun LinkedList<RepositoryResourceData>.createRelatedResourcesMap():
  MutableMap<String, MutableList<Resource>> {
  val relatedResourcesMap = mutableMapOf<String, MutableList<Resource>>()

  val queue = LinkedList<RepositoryResourceData>()
  queue.addAll(this)

  while (queue.isNotEmpty()) {
    val relatedResourceData = queue.removeFirst()
    relatedResourcesMap
      .getOrPut(relatedResourceData.configId ?: relatedResourceData.resource.resourceType.name) {
        mutableListOf()
      }
      .add(relatedResourceData.resource)
    relatedResourceData.relatedResources.forEach { queue.addLast(it) }
=======
fun LinkedList<RepositoryResourceData>.createQueryResultMap():
  MutableMap<String, MutableList<RepositoryResourceData.QueryResult>> {
  val relatedResourcesMap = mutableMapOf<String, MutableList<RepositoryResourceData.QueryResult>>()
  while (this.isNotEmpty()) {
    val relatedResourceData = this.removeFirst()
    when (relatedResourceData.queryResult) {
      is RepositoryResourceData.QueryResult.Count ->
        relatedResourcesMap.putQueryResult(
          key = relatedResourceData.id ?: relatedResourceData.queryResult.resourceType.name,
          queryResult = relatedResourceData.queryResult
        )
      is RepositoryResourceData.QueryResult.Search -> {
        relatedResourcesMap.putQueryResult(
          key = relatedResourceData.id
              ?: relatedResourceData.queryResult.resource.resourceType.name,
          queryResult = relatedResourceData.queryResult
        )
        this.addAll(relatedResourceData.queryResult.relatedResources)
      }
    }
>>>>>>> 6c718590
  }
  return relatedResourcesMap
}

private fun MutableMap<String, MutableList<RepositoryResourceData.QueryResult>>.putQueryResult(
  key: String,
  queryResult: RepositoryResourceData.QueryResult,
) {
  this.getOrPut(key) { mutableListOf() }.add(queryResult)
}

/**
 * This function obtains all [ListProperties] from the [ViewProperties] list; including the nested
 * LISTs
 */
fun List<ViewProperties>.retrieveListProperties(): List<ListProperties> {
  val listProperties = mutableListOf<ListProperties>()
  val viewPropertiesLinkedList: LinkedList<ViewProperties> = LinkedList(this)
  while (viewPropertiesLinkedList.isNotEmpty()) {
    val properties = viewPropertiesLinkedList.removeFirst()
    if (properties.viewType == ViewType.LIST) {
      listProperties.add(properties as ListProperties)
    }
    when (properties.viewType) {
      ViewType.COLUMN -> viewPropertiesLinkedList.addAll((properties as ColumnProperties).children)
      ViewType.ROW -> viewPropertiesLinkedList.addAll((properties as RowProperties).children)
      ViewType.CARD -> viewPropertiesLinkedList.addAll((properties as CardViewProperties).content)
      ViewType.LIST ->
        viewPropertiesLinkedList.addAll((properties as ListProperties).registerCard.views)
      else -> {}
    }
  }
  return listProperties
}<|MERGE_RESOLUTION|>--- conflicted
+++ resolved
@@ -55,9 +55,8 @@
     return ResourceData(
       baseResourceId = baseResource.logicalId.extractLogicalIdUuid(),
       baseResourceType = baseResource.resourceType,
-<<<<<<< HEAD
-      computedValuesMap = computedValuesMap.toMutableMap().plus(params!!).toMutableMap(),
-      mutableMapOf(),
+      computedValuesMap =
+        if (params != null) computedValuesMap.plus(params).toMap() else computedValuesMap.toMap(),
       baseResource = baseResource
     )
   }
@@ -80,13 +79,10 @@
     return ResourceData(
       baseResourceId = baseResource.logicalId.extractLogicalIdUuid(),
       baseResourceType = baseResource.resourceType,
-      computedValuesMap = computedValuesMap.toMutableMap().plus(params!!).toMutableMap(),
+      computedValuesMap =
+      if (params != null) computedValuesMap.plus(params).toMap() else computedValuesMap.toMap()
       mutableMapOf(),
       baseResource = baseResource
-=======
-      computedValuesMap =
-        if (params != null) computedValuesMap.plus(params).toMap() else computedValuesMap.toMap()
->>>>>>> 6c718590
     )
   }
 
@@ -105,20 +101,16 @@
     return listProperties.resources.flatMap { listResource ->
       filteredListResources(relatedResourcesMap, listResource)
         .mapToResourceData(
-<<<<<<< HEAD
+          relatedResourcesMap =
+            relatedResourcesMap.mapValues { entry ->
+              entry.value.map { (it as RepositoryResourceData.QueryResult.Search).resource }
+            },
           listProperties.id,
           listResourceData,
           listResourceDataMapState,
           ruleConfigs = listProperties.registerCard.rules,
           relatedResourcesMap = relatedResourcesMap,
           ruleConfigsKey = listProperties.registerCard::class.java.canonicalName,
-=======
-          relatedResourcesMap =
-            relatedResourcesMap.mapValues { entry ->
-              entry.value.map { (it as RepositoryResourceData.QueryResult.Search).resource }
-            },
-          ruleConfigs = listProperties.registerCard.rules,
->>>>>>> 6c718590
           listRelatedResources = listResource.relatedResources,
           computedValuesMap = computedValuesMap
         )
@@ -138,14 +130,10 @@
     )
 
   private suspend fun List<Resource>.mapToResourceData(
-<<<<<<< HEAD
     itemId: String,
     listResourceData: MutableList<ResourceData>,
     listResourceDataMapState: SnapshotStateMap<String, SnapshotStateList<ResourceData>>,
     relatedResourcesMap: MutableMap<String, MutableList<Resource>>,
-=======
-    relatedResourcesMap: Map<String, List<Resource>>,
->>>>>>> 6c718590
     ruleConfigs: List<RuleConfig>,
     listRelatedResources: List<ExtractedResource>,
     computedValuesMap: Map<String, Any>
@@ -257,27 +245,14 @@
  * config Id ( or resource type if the id is not configured) as key and value as list of [Resource]
  * s in the map.
  */
-<<<<<<< HEAD
-fun LinkedList<RepositoryResourceData>.createRelatedResourcesMap():
-  MutableMap<String, MutableList<Resource>> {
-  val relatedResourcesMap = mutableMapOf<String, MutableList<Resource>>()
-
-  val queue = LinkedList<RepositoryResourceData>()
-  queue.addAll(this)
-
-  while (queue.isNotEmpty()) {
-    val relatedResourceData = queue.removeFirst()
-    relatedResourcesMap
-      .getOrPut(relatedResourceData.configId ?: relatedResourceData.resource.resourceType.name) {
-        mutableListOf()
-      }
-      .add(relatedResourceData.resource)
-    relatedResourceData.relatedResources.forEach { queue.addLast(it) }
-=======
 fun LinkedList<RepositoryResourceData>.createQueryResultMap():
   MutableMap<String, MutableList<RepositoryResourceData.QueryResult>> {
   val relatedResourcesMap = mutableMapOf<String, MutableList<RepositoryResourceData.QueryResult>>()
-  while (this.isNotEmpty()) {
+
+  val queue = LinkedList<RepositoryResourceData>()
+  queue.addAll(this)
+
+  while (queue.isNotEmpty()) {
     val relatedResourceData = this.removeFirst()
     when (relatedResourceData.queryResult) {
       is RepositoryResourceData.QueryResult.Count ->
@@ -294,7 +269,6 @@
         this.addAll(relatedResourceData.queryResult.relatedResources)
       }
     }
->>>>>>> 6c718590
   }
   return relatedResourcesMap
 }
