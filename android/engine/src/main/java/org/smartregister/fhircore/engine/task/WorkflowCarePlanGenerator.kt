/*
 * Copyright 2021-2024 Ona Systems, Inc
 *
 * Licensed under the Apache License, Version 2.0 (the "License");
 * you may not use this file except in compliance with the License.
 * You may obtain a copy of the License at
 *
 *       http://www.apache.org/licenses/LICENSE-2.0
 *
 * Unless required by applicable law or agreed to in writing, software
 * distributed under the License is distributed on an "AS IS" BASIS,
 * WITHOUT WARRANTIES OR CONDITIONS OF ANY KIND, either express or implied.
 * See the License for the specific language governing permissions and
 * limitations under the License.
 */

package org.smartregister.fhircore.engine.task

import android.content.Context
import ca.uhn.fhir.context.FhirContext
import ca.uhn.fhir.util.TerserUtil
import com.google.android.fhir.knowledge.KnowledgeManager
import com.google.android.fhir.workflow.FhirOperator
import dagger.hilt.android.qualifiers.ApplicationContext
<<<<<<< HEAD
import kotlinx.coroutines.CoroutineScope
import kotlinx.coroutines.Dispatchers
import kotlinx.coroutines.runBlocking
import java.io.File
=======
>>>>>>> f75f06ba
import javax.inject.Inject
import javax.inject.Singleton
import kotlin.reflect.full.declaredMemberProperties
import kotlin.reflect.jvm.isAccessible
import kotlinx.coroutines.Dispatchers
import kotlinx.coroutines.withContext
import org.hl7.fhir.instance.model.api.IBaseResource
import org.hl7.fhir.r4.model.Bundle
import org.hl7.fhir.r4.model.CarePlan
import org.hl7.fhir.r4.model.Extension
import org.hl7.fhir.r4.model.ParameterDefinition
import org.hl7.fhir.r4.model.Parameters
import org.hl7.fhir.r4.model.Patient
import org.hl7.fhir.r4.model.PlanDefinition
import org.hl7.fhir.r4.model.Reference
import org.hl7.fhir.r4.model.Resource
import org.hl7.fhir.r4.model.Task
import org.hl7.fhir.r4.utils.FHIRPathEngine
import org.opencds.cqf.fhir.cql.LibraryEngine
import org.opencds.cqf.fhir.cr.plandefinition.r4.PlanDefinitionProcessor
import org.opencds.cqf.fhir.utility.r4.Parameters.part
import org.smartregister.fhircore.engine.data.local.DefaultRepository
import timber.log.Timber

@Singleton
class WorkflowCarePlanGenerator
@Inject
constructor(
  val knowledgeManager: KnowledgeManager,
  val fhirOperator: FhirOperator,
  val defaultRepository: DefaultRepository,
  val fhirPathEngine: FHIRPathEngine,
  @ApplicationContext val context: Context,
) {

  /**
   * Executes $apply on a [PlanDefinition] for a [Patient] and creates the request resources as per
   * the proposed [CarePlan]
   *
   * @param planDefinition PlanDefinition for which $apply is run
   * @param patient Patient resource for which the [PlanDefinition] $apply is run
   * @param data Bundle resource containing the input resource/data
   * @param output [CarePlan] resource object with the generated care plan
   */
  suspend fun applyPlanDefinitionOnPatient(
    planDefinition: PlanDefinition,
    patient: Patient,
    data: Bundle = Bundle(),
    output: CarePlan,
  ) {
<<<<<<< HEAD
    /*if (cqlLibraryIdList.isEmpty()) {
      loadPlanDefinitionResourcesFromDb()
    }*/

    val packagePath = "who_eir/packages/package"
    val resourceFiles = context.assets.list(packagePath);
    resourceFiles?.forEach { fileName ->
      val fileStream = context.assets.open("$packagePath/$fileName")
      val file = File("${context.cacheDir}/$fileName").apply {
        writeBytes(fileStream.readBytes())
      }
      knowledgeManager.install(file)
      Timber.d("installing file ${file.absolutePath}")
    }

    runBlockingOnWorkerThread {
      val carePlanProposal =
        fhirOperator.generateCarePlan(
          planDefinition,
          patient,
          data,
        ) as CarePlan

      acceptCarePlan(carePlanProposal, output)

=======
    withContext(Dispatchers.IO) {
      val carePlanProposal =
        fhirOperator.generateCarePlan(
          planDefinition,
          patient,
          data,
        ) as CarePlan

      acceptCarePlan(carePlanProposal, output)

>>>>>>> f75f06ba
      resolveDynamicValues(
        planDefinition = planDefinition,
        input = data,
        subject = patient,
        output,
      )
    }
<<<<<<< HEAD

=======
>>>>>>> f75f06ba
  }

  private fun FhirOperator.generateCarePlan(
    planDefinition: PlanDefinition,
    subject: Patient,
    data: Bundle,
  ): IBaseResource {
    // TODO: Open this method on the Android SDK
    val planDefProcessor =
      javaClass.getDeclaredField("planDefinitionProcessor").let {
        it.isAccessible = true
        return@let it.get(this) as PlanDefinitionProcessor
      }

    val libraryProcessor =
      javaClass.getDeclaredField("libraryProcessor").let {
        it.isAccessible = true
        return@let it.get(this) as LibraryEngine
      }

    val params = Parameters()
    params.addParameter(
      part("%resource", data).apply {
        extension.add(
          Extension(
            "http://hl7.org/fhir/uv/cpg/StructureDefinition/cpg-parameterDefinition",
            ParameterDefinition().apply {
              type = data.fhirType()
              min = 0
              max = data.entry.size.toString()
            },
          ),
        )
      },
    )
    params.addParameter(part("%rootResource", planDefinition))
    params.addParameter(part("%subject", subject))

    return planDefProcessor.apply(
      null,
      null,
      planDefinition,
      subject.id,
      null,
      null,
      null,
      null,
      null,
      null,
      null,
      null,
      params,
      null,
      data,
      null,
      libraryProcessor,
    ) as IBaseResource
  }

  private fun resolveDynamicValues(
    planDefinition: PlanDefinition,
    input: Bundle,
    subject: Patient,
    output: CarePlan,
  ) {
    planDefinition.action
      .filter { it.hasDynamicValue() }
      .flatMap { it.dynamicValue }
      .forEach { dynamicValue ->
        dynamicValue.expression.expression
          .let { fhirPathEngine.evaluate(null, input, planDefinition, subject, it) }
          ?.takeIf { it.isNotEmpty() }
          ?.let { evaluatedValue ->
            Timber.d("${dynamicValue.path}, evaluatedValue: $evaluatedValue")
            TerserUtil.setFieldByFhirPath(
              FhirContext.forR4Cached(),
              dynamicValue.path,
              output,
              evaluatedValue.first(),
            )
          }
      }
  }

  /** Link the request resources created for the [Patient] back to the [CarePlan] of record */
  private fun addRequestResourcesToCarePlanOfRecord(
    carePlan: CarePlan,
    requestResourceList: List<Resource>,
  ) {
    for (resource in requestResourceList) {
      when (resource.fhirType()) {
        "Task" ->
          carePlan.addActivity().setReference(Reference(resource)).detail.status =
            mapRequestResourceStatusToCarePlanStatus(resource as Task)
        "QuestionnaireResponse" -> carePlan.addActivity().setReference(Reference(resource))
        "OperationOutcome" -> carePlan.addActivity().setReference(Reference(resource))
        "ServiceRequest" -> TODO("Not supported yet")
        "MedicationRequest" -> carePlan.addActivity().reference = Reference(resource)
        "SupplyRequest" -> TODO("Not supported yet")
        "Procedure" -> TODO("Not supported yet")
        "DiagnosticReport" -> TODO("Not supported yet")
        "Communication" -> TODO("Not supported yet")
        "CommunicationRequest" -> TODO("Not supported yet")
        else -> TODO("Not a valid request resource ${resource.fhirType()}")
      }
    }
  }

  /**
   * Invokes the respective [RequestResourceManager] to create new request resources as per the
   * proposed [CarePlan]
   *
   * @param resourceList List of request resources to be created
   * @param requestResourceConfigs Application-specific configurations to be applied on the created
   *   request resources
   */
  private suspend fun createProposedRequestResources(resourceList: List<Resource>): List<Resource> {
    val createdRequestResources = ArrayList<Resource>()
    for (resource in resourceList) {
      when (resource.fhirType()) {
        "Task",
        "QuestionnaireResponse",
        "OperationOutcome",
        "MedicationRequest",
        "CarePlan", -> {
          defaultRepository.create(true, resource)
          createdRequestResources.add(resource)
        }
        "ServiceRequest" -> TODO("Not supported yet")
        "SupplyRequest" -> TODO("Not supported yet")
        "Procedure" -> TODO("Not supported yet")
        "DiagnosticReport" -> TODO("Not supported yet")
        "Communication" -> TODO("Not supported yet")
        "CommunicationRequest" -> TODO("Not supported yet")
        "RequestGroup" -> {}
        else -> TODO("Not a valid request resource ${resource.fhirType()}")
      }
    }
    return createdRequestResources
  }

  /**
   * Accept the proposed [CarePlan] and create the proposed request resources as per the
   * configurations
   *
   * @param proposedCarePlan Proposed [CarePlan] generated when $apply is run on a [PlanDefinition]
   * @param carePlanOfRecord CarePlan of record for a [Patient] which needs to be updated with the
   *   new request resources created as per the proposed CarePlan
   * @param requestResourceConfigs Application-specific configurations to be applied on the created
   *   request resources
   */
  private suspend fun acceptCarePlan(
    proposedCarePlan: CarePlan,
    carePlanOfRecord: CarePlan,
  ) {
    val resourceList = createProposedRequestResources(proposedCarePlan.contained)
    addRequestResourcesToCarePlanOfRecord(carePlanOfRecord, resourceList)
  }

  /** Map [Task] status to [CarePlan] status */
  private fun mapRequestResourceStatusToCarePlanStatus(
    resource: Task,
  ): CarePlan.CarePlanActivityStatus {
    // Refer: http://hl7.org/fhir/R4/valueset-care-plan-activity-status.html for some mapping
    // guidelines
    return when (resource.status) {
      Task.TaskStatus.ACCEPTED -> CarePlan.CarePlanActivityStatus.SCHEDULED
      Task.TaskStatus.DRAFT -> CarePlan.CarePlanActivityStatus.NOTSTARTED
      Task.TaskStatus.REQUESTED -> CarePlan.CarePlanActivityStatus.NOTSTARTED
      Task.TaskStatus.RECEIVED -> CarePlan.CarePlanActivityStatus.NOTSTARTED
      Task.TaskStatus.REJECTED -> CarePlan.CarePlanActivityStatus.STOPPED
      Task.TaskStatus.READY -> CarePlan.CarePlanActivityStatus.NOTSTARTED
      Task.TaskStatus.CANCELLED -> CarePlan.CarePlanActivityStatus.CANCELLED
      Task.TaskStatus.INPROGRESS -> CarePlan.CarePlanActivityStatus.INPROGRESS
      Task.TaskStatus.ONHOLD -> CarePlan.CarePlanActivityStatus.ONHOLD
      Task.TaskStatus.FAILED -> CarePlan.CarePlanActivityStatus.STOPPED
      Task.TaskStatus.COMPLETED -> CarePlan.CarePlanActivityStatus.COMPLETED
      Task.TaskStatus.ENTEREDINERROR -> CarePlan.CarePlanActivityStatus.ENTEREDINERROR
      Task.TaskStatus.NULL -> CarePlan.CarePlanActivityStatus.NULL
      else -> CarePlan.CarePlanActivityStatus.NULL
    }
  }

  private inline fun <reified T : Any> getPrivateProperty(property: String, obj: T): Any? {
    return T::class
      .declaredMemberProperties
      .find { it.name == property }!!
      .apply { isAccessible = true }
      .get(obj)
  }

  internal fun <T> runBlockingOnWorkerThread(block: suspend (CoroutineScope) -> T) =
    runBlocking(Dispatchers.IO) { block(this) }
}<|MERGE_RESOLUTION|>--- conflicted
+++ resolved
@@ -22,13 +22,6 @@
 import com.google.android.fhir.knowledge.KnowledgeManager
 import com.google.android.fhir.workflow.FhirOperator
 import dagger.hilt.android.qualifiers.ApplicationContext
-<<<<<<< HEAD
-import kotlinx.coroutines.CoroutineScope
-import kotlinx.coroutines.Dispatchers
-import kotlinx.coroutines.runBlocking
-import java.io.File
-=======
->>>>>>> f75f06ba
 import javax.inject.Inject
 import javax.inject.Singleton
 import kotlin.reflect.full.declaredMemberProperties
@@ -79,33 +72,6 @@
     data: Bundle = Bundle(),
     output: CarePlan,
   ) {
-<<<<<<< HEAD
-    /*if (cqlLibraryIdList.isEmpty()) {
-      loadPlanDefinitionResourcesFromDb()
-    }*/
-
-    val packagePath = "who_eir/packages/package"
-    val resourceFiles = context.assets.list(packagePath);
-    resourceFiles?.forEach { fileName ->
-      val fileStream = context.assets.open("$packagePath/$fileName")
-      val file = File("${context.cacheDir}/$fileName").apply {
-        writeBytes(fileStream.readBytes())
-      }
-      knowledgeManager.install(file)
-      Timber.d("installing file ${file.absolutePath}")
-    }
-
-    runBlockingOnWorkerThread {
-      val carePlanProposal =
-        fhirOperator.generateCarePlan(
-          planDefinition,
-          patient,
-          data,
-        ) as CarePlan
-
-      acceptCarePlan(carePlanProposal, output)
-
-=======
     withContext(Dispatchers.IO) {
       val carePlanProposal =
         fhirOperator.generateCarePlan(
@@ -116,7 +82,6 @@
 
       acceptCarePlan(carePlanProposal, output)
 
->>>>>>> f75f06ba
       resolveDynamicValues(
         planDefinition = planDefinition,
         input = data,
@@ -124,10 +89,6 @@
         output,
       )
     }
-<<<<<<< HEAD
-
-=======
->>>>>>> f75f06ba
   }
 
   private fun FhirOperator.generateCarePlan(
@@ -170,7 +131,7 @@
       null,
       null,
       planDefinition,
-      subject.id,
+      "Patient/${subject.id}",
       null,
       null,
       null,
@@ -318,7 +279,4 @@
       .apply { isAccessible = true }
       .get(obj)
   }
-
-  internal fun <T> runBlockingOnWorkerThread(block: suspend (CoroutineScope) -> T) =
-    runBlocking(Dispatchers.IO) { block(this) }
 }