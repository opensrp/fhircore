--- conflicted
+++ resolved
@@ -139,11 +139,8 @@
           ),
       services = patient.activeCarePlans(),
       conditions = patient.activeConditions(),
-<<<<<<< HEAD
+      otherPatients = patient.otherChildren(),
       observations = patient.observations()
-=======
-      otherPatients = patient.otherChildren()
->>>>>>> f05d524c
     )
   }
 
