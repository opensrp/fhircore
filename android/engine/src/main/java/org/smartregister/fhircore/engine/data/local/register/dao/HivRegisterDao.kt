/*
 * Copyright 2021 Ona Systems, Inc
 *
 * Licensed under the Apache License, Version 2.0 (the "License");
 * you may not use this file except in compliance with the License.
 * You may obtain a copy of the License at
 *
 *       http://www.apache.org/licenses/LICENSE-2.0
 *
 * Unless required by applicable law or agreed to in writing, software
 * distributed under the License is distributed on an "AS IS" BASIS,
 * WITHOUT WARRANTIES OR CONDITIONS OF ANY KIND, either express or implied.
 * See the License for the specific language governing permissions and
 * limitations under the License.
 */

package org.smartregister.fhircore.engine.data.local.register.dao

import com.google.android.fhir.FhirEngine
import com.google.android.fhir.logicalId
import com.google.android.fhir.search.Order
import com.google.android.fhir.search.search
import javax.inject.Inject
import javax.inject.Singleton
import org.hl7.fhir.r4.model.CarePlan
import org.hl7.fhir.r4.model.Condition
import org.hl7.fhir.r4.model.Patient
import org.hl7.fhir.r4.model.ResourceType
import org.hl7.fhir.r4.model.Task
import org.smartregister.fhircore.engine.configuration.ConfigurationRegistry
import org.smartregister.fhircore.engine.configuration.app.AppConfigClassification
import org.smartregister.fhircore.engine.configuration.app.ApplicationConfiguration
import org.smartregister.fhircore.engine.data.local.DefaultRepository
import org.smartregister.fhircore.engine.domain.model.HealthStatus
import org.smartregister.fhircore.engine.domain.model.ProfileData
import org.smartregister.fhircore.engine.domain.model.RegisterData
import org.smartregister.fhircore.engine.domain.repository.RegisterDao
import org.smartregister.fhircore.engine.domain.util.PaginationConstant
import org.smartregister.fhircore.engine.util.extension.activelyBreastfeeding
import org.smartregister.fhircore.engine.util.extension.clinicVisitOrder
import org.smartregister.fhircore.engine.util.extension.extractAddress
import org.smartregister.fhircore.engine.util.extension.extractGeneralPractitionerReference
import org.smartregister.fhircore.engine.util.extension.extractHealthStatusFromMeta
import org.smartregister.fhircore.engine.util.extension.extractName
import org.smartregister.fhircore.engine.util.extension.extractOfficialIdentifier
import org.smartregister.fhircore.engine.util.extension.extractTelecom
import org.smartregister.fhircore.engine.util.extension.hasActivePregnancy
import org.smartregister.fhircore.engine.util.extension.toAgeDisplay

@Singleton
class HivRegisterDao
@Inject
constructor(
  val fhirEngine: FhirEngine,
  val defaultRepository: DefaultRepository,
  val configurationRegistry: ConfigurationRegistry
) : RegisterDao {

  fun isValidPatient(patient: Patient): Boolean =
    patient.active &&
      patient.hasName() &&
      patient.hasGender() &&
      patient.meta.tag.none { it.code.equals(HAPI_MDM_TAG, true) }

  fun hivPatientIdentifier(patient: Patient): String =
    // would either be an ART or HCC number
    patient.extractOfficialIdentifier() ?: ""

  override suspend fun loadRegisterData(
    currentPage: Int,
    loadAll: Boolean,
    appFeatureName: String?
  ): List<RegisterData> {
    val patients =
      fhirEngine.search<Patient> {
        filter(Patient.ACTIVE, { value = of(true) })
        sort(Patient.NAME, Order.ASCENDING)
        count =
          if (loadAll) countRegisterData(appFeatureName).toInt()
          else PaginationConstant.DEFAULT_PAGE_SIZE
        from = currentPage * PaginationConstant.DEFAULT_PAGE_SIZE
      }

    return patients
      .filter(this::isValidPatient)
      .map { patient ->
        RegisterData.HivRegisterData(
          logicalId = patient.logicalId,
          identifier = hivPatientIdentifier(patient),
          name = patient.extractName(),
          gender = patient.gender,
          age = patient.birthDate.toAgeDisplay(),
          address = patient.extractAddress(),
          familyName = if (patient.hasName()) patient.nameFirstRep.family else null,
          phoneContacts = patient.extractTelecom(),
          practitioners = patient.generalPractitioner,
          chwAssigned = patient.extractGeneralPractitionerReference(),
          healthStatus =
            patient.extractHealthStatusFromMeta(
              getApplicationConfiguration().patientTypeFilterTagViaMetaCodingSystem
            ),
          isPregnant = patient.isPregnant(),
          isBreastfeeding = patient.isBreastfeeding()
        )
      }
      .filterNot { it.healthStatus == HealthStatus.DEFAULT }
  }

  override suspend fun loadProfileData(appFeatureName: String?, resourceId: String): ProfileData {
    val patient = defaultRepository.loadResource<Patient>(resourceId)!!
    val metaCodingSystemTag = getApplicationConfiguration().patientTypeFilterTagViaMetaCodingSystem

    return ProfileData.HivProfileData(
      logicalId = patient.logicalId,
      birthdate = patient.birthDate,
      name = patient.extractName(),
      identifier = hivPatientIdentifier(patient),
      gender = patient.gender,
      age = patient.birthDate.toAgeDisplay(),
      address = patient.extractAddress(),
      phoneContacts = patient.extractTelecom(),
      chwAssigned = patient.generalPractitionerFirstRep,
      showIdentifierInProfile = true,
      healthStatus = patient.extractHealthStatusFromMeta(metaCodingSystemTag),
      tasks =
        defaultRepository
          .searchResourceFor<Task>(
            subjectId = resourceId,
            subjectType = ResourceType.Patient,
            subjectParam = Task.SUBJECT
          )
<<<<<<< HEAD
          .sortedBy { it.executionPeriod.start.time },
      services = patient.activeCarePlans(),
      conditions = patient.activeConditions()
=======
          .sortedWith(
            compareBy<Task>(
              { it.clinicVisitOrder(metaCodingSystemTag) ?: Integer.MAX_VALUE },
              // tasks with no clinicVisitOrder, would be sorted with Task#description
              { it.description }
            )
          ),
      services =
        defaultRepository.searchResourceFor<CarePlan>(
          subjectId = resourceId,
          subjectType = ResourceType.Patient,
          subjectParam = CarePlan.SUBJECT
        )
>>>>>>> 2faff40b
    )
  }

  override suspend fun countRegisterData(appFeatureName: String?): Long {
    return fhirEngine
      .search<Patient> { filter(Patient.ACTIVE, { value = of(true) }) }
      .filter(this::isValidPatient)
      .size
      .toLong()
  }

  internal suspend fun Patient.isPregnant() = patientConditions(this.logicalId).hasActivePregnancy()
  internal suspend fun Patient.isBreastfeeding() =
    patientConditions(this.logicalId).activelyBreastfeeding()

  internal suspend fun Patient.activeConditions() =
    patientConditions(this.logicalId).filter { condition ->
      condition.clinicalStatus.coding.any { it.code == "active" }
    }

  internal suspend fun patientConditions(patientId: String) =
    defaultRepository.searchResourceFor<Condition>(
      subjectId = patientId,
      subjectParam = Condition.SUBJECT,
      subjectType = ResourceType.Patient
    )

  internal suspend fun Patient.activeCarePlans() =
    patientCarePlan(this.logicalId).filter { carePlan ->
      carePlan.status.equals(CarePlan.CarePlanStatus.ACTIVE)
    }

  internal suspend fun patientCarePlan(patientId: String) =
    defaultRepository.searchResourceFor<CarePlan>(
      subjectId = patientId,
      subjectType = ResourceType.Patient,
      subjectParam = CarePlan.SUBJECT
    )

  fun getRegisterDataFilters(id: String) = configurationRegistry.retrieveDataFilterConfiguration(id)

  fun getApplicationConfiguration(): ApplicationConfiguration {
    return configurationRegistry.retrieveConfiguration(AppConfigClassification.APPLICATION)
  }

  suspend fun removePatient(patientId: String) {
    val patient =
      defaultRepository.loadResource<Patient>(patientId)!!.apply {
        if (!this.active) throw IllegalStateException("Patient already deleted")
        this.active = false
      }
    defaultRepository.addOrUpdate(patient)
  }

  companion object {
    const val HAPI_MDM_TAG = "HAPI-MDM"
  }
}<|MERGE_RESOLUTION|>--- conflicted
+++ resolved
@@ -129,11 +129,6 @@
             subjectType = ResourceType.Patient,
             subjectParam = Task.SUBJECT
           )
-<<<<<<< HEAD
-          .sortedBy { it.executionPeriod.start.time },
-      services = patient.activeCarePlans(),
-      conditions = patient.activeConditions()
-=======
           .sortedWith(
             compareBy<Task>(
               { it.clinicVisitOrder(metaCodingSystemTag) ?: Integer.MAX_VALUE },
@@ -141,13 +136,8 @@
               { it.description }
             )
           ),
-      services =
-        defaultRepository.searchResourceFor<CarePlan>(
-          subjectId = resourceId,
-          subjectType = ResourceType.Patient,
-          subjectParam = CarePlan.SUBJECT
-        )
->>>>>>> 2faff40b
+      services = patient.activeCarePlans(),
+      conditions = patient.activeConditions()
     )
   }
 
