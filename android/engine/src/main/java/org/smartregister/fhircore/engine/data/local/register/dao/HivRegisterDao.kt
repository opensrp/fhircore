--- conflicted
+++ resolved
@@ -20,14 +20,11 @@
 import com.google.android.fhir.logicalId
 import com.google.android.fhir.search.Order
 import com.google.android.fhir.search.search
+import javax.inject.Inject
+import javax.inject.Singleton
 import org.hl7.fhir.r4.model.CarePlan
 import org.hl7.fhir.r4.model.Patient
 import org.hl7.fhir.r4.model.Task
-<<<<<<< HEAD
-import javax.inject.Inject
-import javax.inject.Singleton
-=======
->>>>>>> e4da0359
 import org.smartregister.fhircore.engine.configuration.ConfigurationRegistry
 import org.smartregister.fhircore.engine.configuration.app.AppConfigClassification
 import org.smartregister.fhircore.engine.configuration.app.ApplicationConfiguration
@@ -70,17 +67,17 @@
 
     return patients.filterNot { it.gender == null }.map { patient ->
       RegisterData.HivRegisterData(
-          logicalId = patient.logicalId,
-          name = patient.extractName(),
-          gender = patient.gender,
-          age = patient.birthDate.toAgeDisplay(),
-          address = patient.extractAddress(),
-          familyName = if (patient.hasName()) patient.nameFirstRep.family else null,
-          phoneContacts = patient.extractTelecom(),
-          chwAssigned = patient.extractGeneralPractitionerReference(),
-          healthStatus =
+        logicalId = patient.logicalId,
+        name = patient.extractName(),
+        gender = patient.gender,
+        age = patient.birthDate.toAgeDisplay(),
+        address = patient.extractAddress(),
+        familyName = if (patient.hasName()) patient.nameFirstRep.family else null,
+        phoneContacts = patient.extractTelecom(),
+        chwAssigned = patient.extractGeneralPractitionerReference(),
+        healthStatus =
           patient.extractHealthStatusFromMeta(
-              getApplicationConfiguration().patientTypeFilterTagViaMetaCodingSystem
+            getApplicationConfiguration().patientTypeFilterTagViaMetaCodingSystem
           )
       )
     }
@@ -117,19 +114,10 @@
 
   override suspend fun countRegisterData(appFeatureName: String?): Long {
     return fhirEngine
-<<<<<<< HEAD
-        .search<Patient> {
-          filter(Patient.ACTIVE, { value = of(true) })
-        }
-        .filter { it.gender != null && it.active && !it.name.isNullOrEmpty() }
-        .size
-        .toLong()
-=======
       .search<Patient> { filter(Patient.ACTIVE, { value = of(true) }) }
       .filter { it.gender != null && it.active && !it.name.isNullOrEmpty() }
       .size
       .toLong()
->>>>>>> e4da0359
   }
 
   fun getRegisterDataFilters(id: String) = configurationRegistry.retrieveDataFilterConfiguration(id)
