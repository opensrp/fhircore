--- conflicted
+++ resolved
@@ -23,7 +23,6 @@
 import com.google.android.fhir.FhirEngine
 import com.google.android.fhir.knowledge.KnowledgeManager
 import com.google.android.fhir.workflow.FhirOperator
-import com.google.android.fhir.workflow.FhirOperatorBuilder
 import dagger.Module
 import dagger.Provides
 import dagger.hilt.InstallIn
@@ -66,20 +65,6 @@
 
   @Singleton
   @Provides
-<<<<<<< HEAD
-  fun provideFhirOperator(
-    fhirEngine: FhirEngine,
-    fhirContext: FhirContext,
-    @ApplicationContext context: Context,
-    knowledgeManager: KnowledgeManager
-  ): FhirOperator =
-    FhirOperatorBuilder(context)
-      .withFhirEngine(fhirEngine)
-      .withFhirContext(fhirContext)
-      .withIgManager(knowledgeManager)
-      .build()
-=======
   fun provideFhirOperator(fhirEngine: FhirEngine): FhirOperator =
     FhirOperator(fhirContext = FhirContext.forCached(FhirVersionEnum.R4), fhirEngine = fhirEngine)
->>>>>>> d6b3d70e
 }