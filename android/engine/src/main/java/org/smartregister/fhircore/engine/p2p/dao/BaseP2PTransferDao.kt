/*
 * Copyright 2021 Ona Systems, Inc
 *
 * Licensed under the Apache License, Version 2.0 (the "License");
 * you may not use this file except in compliance with the License.
 * You may obtain a copy of the License at
 *
 *       http://www.apache.org/licenses/LICENSE-2.0
 *
 * Unless required by applicable law or agreed to in writing, software
 * distributed under the License is distributed on an "AS IS" BASIS,
 * WITHOUT WARRANTIES OR CONDITIONS OF ANY KIND, either express or implied.
 * See the License for the specific language governing permissions and
 * limitations under the License.
 */

package org.smartregister.fhircore.engine.p2p.dao

import ca.uhn.fhir.context.FhirContext
import ca.uhn.fhir.context.FhirVersionEnum
import ca.uhn.fhir.parser.IParser
import ca.uhn.fhir.rest.gclient.DateClientParam
import ca.uhn.fhir.rest.param.ParamPrefixEnum
import com.google.android.fhir.FhirEngine
import com.google.android.fhir.db.ResourceNotFoundException
import com.google.android.fhir.get
import com.google.android.fhir.logicalId
import com.google.android.fhir.search.Search
import com.google.android.fhir.search.search
import java.util.Date
import java.util.TreeSet
import kotlinx.coroutines.withContext
import org.hl7.fhir.r4.model.DateTimeType
import org.hl7.fhir.r4.model.Encounter
import org.hl7.fhir.r4.model.Group
import org.hl7.fhir.r4.model.Observation
import org.hl7.fhir.r4.model.Patient
import org.hl7.fhir.r4.model.Questionnaire
import org.hl7.fhir.r4.model.QuestionnaireResponse
import org.hl7.fhir.r4.model.Resource
import org.hl7.fhir.r4.model.ResourceType
import org.smartregister.fhircore.engine.util.DispatcherProvider
import org.smartregister.fhircore.engine.util.extension.generateMissingId
import org.smartregister.fhircore.engine.util.extension.updateFrom
import org.smartregister.fhircore.engine.util.extension.updateLastUpdated
import org.smartregister.p2p.sync.DataType

open class BaseP2PTransferDao
constructor(open val fhirEngine: FhirEngine, open val dispatcherProvider: DispatcherProvider) {

  protected val jsonParser: IParser = FhirContext.forCached(FhirVersionEnum.R4).newJsonParser()

  open fun getDataTypes(): TreeSet<DataType> =
    TreeSet<DataType>(
      listOf(
        ResourceType.Group,
        ResourceType.Patient,
        ResourceType.Questionnaire,
        ResourceType.QuestionnaireResponse,
        ResourceType.Observation,
        ResourceType.Encounter
      )
        .mapIndexed { index, resourceType ->
          DataType(name = resourceType.name, DataType.Filetype.JSON, index)
        }
    )

  suspend fun <R : Resource> addOrUpdate(resource: R) {
    return withContext(dispatcherProvider.io()) {
      resource.updateLastUpdated()
      try {
        fhirEngine.get(resource.resourceType, resource.logicalId).run {
          fhirEngine.update(updateFrom(resource))
        }
      } catch (resourceNotFoundException: ResourceNotFoundException) {
        resource.generateMissingId()
        fhirEngine.create(resource)
      }
    }
  }

<<<<<<< HEAD
  suspend fun loadResources(lastRecordUpdatedAt: Long, batchSize: Int): List<Patient>? {
    return withContext(dispatcherProvider.io()) {
      // TODO FIX search order by _lastUpdated; SearchQuery no longer allowed in search API
      /* val searchQuery =
        SearchQuery(
          """
      SELECT a.serializedResource, b.index_to
      FROM ResourceEntity a
      LEFT JOIN DateTimeIndexEntity b
      ON a.resourceType = b.resourceType AND a.resourceId = b.resourceId AND b.index_name = '_lastUpdated'
      WHERE a.resourceType = 'Patient'
      AND a.resourceId IN (
      SELECT resourceId FROM DateTimeIndexEntity
      WHERE resourceType = 'Patient' AND index_name = '_lastUpdated' AND index_to > ?
      )
      ORDER BY b.index_from ASC
      LIMIT ?
          """.trimIndent(),
          listOf(lastRecordUpdatedAt, batchSize)
        )
          fhirEngine.search(searchQuery)
        */

      fhirEngine.search {
        sort(DateClientParam("_lastUpdated"), Order.ASCENDING)
        filter(
          DateClientParam("_lastUpdated"),
          {
            value = of(DateTimeType(Date(lastRecordUpdatedAt)))
            prefix = ParamPrefixEnum.GREATERTHAN
          }
        )

        // sort(DateClientParam("_lastUpdated"), Order.ASCENDING)
        count = batchSize
      }
    }
  }

=======
>>>>>>> 5932c51d
  suspend fun loadResources(
    lastRecordUpdatedAt: Long,
    batchSize: Int,
    classType: Class<out Resource>
  ): List<Resource> {
    return withContext(dispatcherProvider.io()) {
      // TODO FIX search order by _lastUpdated; SearchQuery no longer allowed in search API

      /*  val searchQuery =
        SearchQuery(
          """
      SELECT a.serializedResource, b.index_to
      FROM ResourceEntity a
      LEFT JOIN DateTimeIndexEntity b
      ON a.resourceType = b.resourceType AND a.resourceId = b.resourceId AND b.index_name = '_lastUpdated'
      WHERE a.resourceType = '${classType.newInstance().resourceType}'
      AND a.resourceId IN (
      SELECT resourceId FROM DateTimeIndexEntity
      WHERE resourceType = '${classType.newInstance().resourceType}' AND index_name = '_lastUpdated' AND index_to > ?
      )
      ORDER BY b.index_from ASC
      LIMIT ?
          """.trimIndent(),
          listOf(lastRecordUpdatedAt, batchSize)
        )

      fhirEngine.search(searchQuery)*/

      val search =
        Search(type = classType.newInstance().resourceType).apply {
          filter(
            DateClientParam("_lastUpdated"),
            {
              value = of(DateTimeType(Date(lastRecordUpdatedAt)))
              prefix = ParamPrefixEnum.GREATERTHAN
            }
          )

          // sort(StringClientParam("_lastUpdated"), Order.ASCENDING)
          count = batchSize
        }
      fhirEngine.search(search)
    }
  }

  fun resourceClassType(type: DataType) =
    when (ResourceType.valueOf(type.name)) {
      ResourceType.Group -> Group::class.java
      ResourceType.Encounter -> Encounter::class.java
      ResourceType.Observation -> Observation::class.java
      ResourceType.Patient -> Patient::class.java
      ResourceType.Questionnaire -> Questionnaire::class.java
      ResourceType.QuestionnaireResponse -> QuestionnaireResponse::class.java
      else -> null /*TODO support other resource types*/
    }
}<|MERGE_RESOLUTION|>--- conflicted
+++ resolved
@@ -79,48 +79,6 @@
     }
   }
 
-<<<<<<< HEAD
-  suspend fun loadResources(lastRecordUpdatedAt: Long, batchSize: Int): List<Patient>? {
-    return withContext(dispatcherProvider.io()) {
-      // TODO FIX search order by _lastUpdated; SearchQuery no longer allowed in search API
-      /* val searchQuery =
-        SearchQuery(
-          """
-      SELECT a.serializedResource, b.index_to
-      FROM ResourceEntity a
-      LEFT JOIN DateTimeIndexEntity b
-      ON a.resourceType = b.resourceType AND a.resourceId = b.resourceId AND b.index_name = '_lastUpdated'
-      WHERE a.resourceType = 'Patient'
-      AND a.resourceId IN (
-      SELECT resourceId FROM DateTimeIndexEntity
-      WHERE resourceType = 'Patient' AND index_name = '_lastUpdated' AND index_to > ?
-      )
-      ORDER BY b.index_from ASC
-      LIMIT ?
-          """.trimIndent(),
-          listOf(lastRecordUpdatedAt, batchSize)
-        )
-          fhirEngine.search(searchQuery)
-        */
-
-      fhirEngine.search {
-        sort(DateClientParam("_lastUpdated"), Order.ASCENDING)
-        filter(
-          DateClientParam("_lastUpdated"),
-          {
-            value = of(DateTimeType(Date(lastRecordUpdatedAt)))
-            prefix = ParamPrefixEnum.GREATERTHAN
-          }
-        )
-
-        // sort(DateClientParam("_lastUpdated"), Order.ASCENDING)
-        count = batchSize
-      }
-    }
-  }
-
-=======
->>>>>>> 5932c51d
   suspend fun loadResources(
     lastRecordUpdatedAt: Long,
     batchSize: Int,
