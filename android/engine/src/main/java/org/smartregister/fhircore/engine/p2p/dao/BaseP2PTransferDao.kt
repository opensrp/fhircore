--- conflicted
+++ resolved
@@ -31,7 +31,6 @@
 import org.hl7.fhir.r4.model.DateTimeType
 import org.hl7.fhir.r4.model.Resource
 import org.hl7.fhir.r4.model.ResourceType
-import org.hl7.fhir.r4.model.Task
 import org.smartregister.fhircore.engine.configuration.ConfigType
 import org.smartregister.fhircore.engine.configuration.ConfigurationRegistry
 import org.smartregister.fhircore.engine.configuration.app.ApplicationConfiguration
@@ -39,7 +38,6 @@
 import org.smartregister.fhircore.engine.util.extension.isValidResourceType
 import org.smartregister.fhircore.engine.util.extension.resourceClassType
 import org.smartregister.p2p.sync.DataType
-import timber.log.Timber
 
 open class BaseP2PTransferDao
 constructor(
@@ -58,11 +56,7 @@
     return if (deviceToDeviceSyncConfigs?.resourcesToSync != null &&
         deviceToDeviceSyncConfigs.resourcesToSync.isNotEmpty()
     ) {
-      //getDynamicDataTypes(deviceToDeviceSyncConfigs.resourcesToSync)
-      TreeSet<DataType>(
-        listOf(
-            DataType(name = ResourceType.Patient.name, DataType.Filetype.JSON, 0)
-        ))
+      getDynamicDataTypes(deviceToDeviceSyncConfigs.resourcesToSync)
     } else {
       getDefaultDataTypes()
     }
@@ -96,7 +90,6 @@
     offset: Int,
     classType: Class<out Resource>
   ): List<Resource> {
-    Timber.e("loadResources() before dispatcher")
     return withContext(dispatcherProvider.io()) {
       val searchQuery =
         SearchQuery(
@@ -118,50 +111,6 @@
           listOf(lastRecordUpdatedAt, batchSize, offset)
         )
 
-<<<<<<< HEAD
-      fhirEngine.search(searchQuery)*/
-
-      Timber.e("loadResources() after dispatcher")
-      /*val search =
-        Search(type = classType.newInstance().resourceType).apply {
-          filter(
-            DateClientParam(SyncDataParams.LAST_UPDATED_KEY),
-            {
-              value = of(DateTimeType(Date(lastRecordUpdatedAt)))
-              prefix = ParamPrefixEnum.GREATERTHAN_OR_EQUALS
-            }
-          )
-
-          sort(DateClientParam(SyncDataParams.LAST_UPDATED_KEY), Order.ASCENDING)
-          from = offset
-          count = batchSize
-        }*/
-
-      Timber.e("loadResources starting search")
-      //fhirEngine.search(search)
-
-      val searchQuery =
-        SearchQuery(
-          """
-            SELECT a.serializedResource
-              FROM ResourceEntity a
-              LEFT JOIN DateIndexEntity b
-              ON a.resourceType = b.resourceType AND a.resourceUuid = b.resourceUuid 
-              LEFT JOIN DateTimeIndexEntity c
-              ON a.resourceType = c.resourceType AND a.resourceUuid = c.resourceUuid
-              WHERE a.resourceUuid IN (
-              SELECT resourceUuid FROM DateTimeIndexEntity
-              WHERE resourceType = '${classType.newInstance().resourceType}' AND index_name = '_lastUpdated' AND index_to >= ?
-              )
-              AND (b.index_name = '_lastUpdated' OR c.index_name = '_lastUpdated')
-              ORDER BY c.index_from ASC, b.index_from ASC, a.id ASC
-              LIMIT ? OFFSET ?
-          """.trimIndent(),
-          listOf(lastRecordUpdatedAt, batchSize, offset)
-        )
-
-=======
->>>>>>> 6c718590
       fhirEngine.search(searchQuery)
     }
   }
