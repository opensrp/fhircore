/*
 * Copyright 2021 Ona Systems, Inc
 *
 * Licensed under the Apache License, Version 2.0 (the "License");
 * you may not use this file except in compliance with the License.
 * You may obtain a copy of the License at
 *
 *       http://www.apache.org/licenses/LICENSE-2.0
 *
 * Unless required by applicable law or agreed to in writing, software
 * distributed under the License is distributed on an "AS IS" BASIS,
 * WITHOUT WARRANTIES OR CONDITIONS OF ANY KIND, either express or implied.
 * See the License for the specific language governing permissions and
 * limitations under the License.
 */

package org.smartregister.fhircore.engine.ui.register

import android.app.Application
import androidx.lifecycle.AndroidViewModel
import androidx.lifecycle.MutableLiveData
import androidx.lifecycle.ViewModel
import androidx.lifecycle.viewModelScope
import ca.uhn.fhir.rest.server.exceptions.ResourceNotFoundException
import com.google.android.fhir.search.count
import java.util.Locale
import kotlinx.coroutines.launch
import kotlinx.coroutines.withContext
import org.hl7.fhir.r4.model.Patient
import org.smartregister.fhircore.engine.configuration.app.ConfigurableApplication
import org.smartregister.fhircore.engine.configuration.view.RegisterViewConfiguration
import org.smartregister.fhircore.engine.ui.register.model.Language
import org.smartregister.fhircore.engine.ui.register.model.RegisterFilterType
import org.smartregister.fhircore.engine.ui.register.model.SideMenuOption
import org.smartregister.fhircore.engine.ui.register.model.SyncStatus
import org.smartregister.fhircore.engine.util.DefaultDispatcherProvider
import org.smartregister.fhircore.engine.util.DispatcherProvider
import org.smartregister.fhircore.engine.util.SharedPreferencesHelper
import org.smartregister.fhircore.engine.util.extension.runSync
import timber.log.Timber

/**
 * Subclass of [ViewModel]. This view model is responsible for updating configuration views by
 * providing [registerViewConfiguration] variable which is a [MutableLiveData] that can be observed
 * on when UI configuration changes.
 */
class RegisterViewModel(
  application: Application,
  registerViewConfiguration: RegisterViewConfiguration,
  val dispatcher: DispatcherProvider = DefaultDispatcherProvider
) : AndroidViewModel(application) {

  private val _filterValue = MutableLiveData<Pair<RegisterFilterType, Any>>()
  val filterValue
    get() = _filterValue

<<<<<<< HEAD
  val applicationConfiguration =
=======
  private val _currentPage = MutableLiveData(0)
  val currentPage
    get() = _currentPage

  private val applicationConfiguration =
>>>>>>> 126bf503
    (getApplication<Application>() as ConfigurableApplication).applicationConfiguration
  val fhirEngine = (application as ConfigurableApplication).fhirEngine

  lateinit var languages: List<Language>

  val syncStatus = MutableLiveData(SyncStatus.NOT_SYNCING)

  var selectedLanguage =
    MutableLiveData(
      SharedPreferencesHelper.read(SharedPreferencesHelper.LANG, Locale.ENGLISH.toLanguageTag())
        ?: Locale.ENGLISH.toLanguageTag()
    )
  val registerViewConfiguration = MutableLiveData(registerViewConfiguration)
  fun updateViewConfigurations(registerViewConfiguration: RegisterViewConfiguration) {
    this.registerViewConfiguration.value = registerViewConfiguration
  }

  fun loadLanguages() {
    languages =
      applicationConfiguration.languages.map { Language(it, Locale.forLanguageTag(it).displayName) }
  }

  fun runSync() =
    viewModelScope.launch(dispatcher.io()) {
      try {
        getApplication<Application>().runSync()
        syncStatus.postValue(SyncStatus.COMPLETE)
      } catch (exception: Exception) {
        Timber.e("Error syncing data", exception)
        syncStatus.postValue(SyncStatus.FAILED)
      }
    }

  suspend fun performCount(sideMenuOption: SideMenuOption): Long {
    if (sideMenuOption.countForResource &&
        sideMenuOption.entityTypePatient &&
        sideMenuOption.showCount
    ) {
      return try {
        withContext(dispatcher.io()) {
            val count = fhirEngine.count<Patient> { sideMenuOption.searchFilterLambda }.toInt()
            Timber.d("Loaded %s clients from db", count)
            count
          }
          .toLong()
      } catch (resourceNotFoundException: ResourceNotFoundException) {
        -1
      }
    }
    return -1
  }

  fun updateFilterValue(registerFilterType: RegisterFilterType, newValue: Any) {
    _filterValue.value = Pair(registerFilterType, newValue)
  }

  fun backToPreviousPage() {
    if (_currentPage.value!! > 0) _currentPage.value = _currentPage.value?.minus(1)
  }

  fun nextPage() {
    _currentPage.value = _currentPage.value?.plus(1)
  }
}<|MERGE_RESOLUTION|>--- conflicted
+++ resolved
@@ -54,17 +54,13 @@
   val filterValue
     get() = _filterValue
 
-<<<<<<< HEAD
-  val applicationConfiguration =
-=======
   private val _currentPage = MutableLiveData(0)
   val currentPage
     get() = _currentPage
 
   private val applicationConfiguration =
->>>>>>> 126bf503
     (getApplication<Application>() as ConfigurableApplication).applicationConfiguration
-  val fhirEngine = (application as ConfigurableApplication).fhirEngine
+  private val fhirEngine = (application as ConfigurableApplication).fhirEngine
 
   lateinit var languages: List<Language>
 
