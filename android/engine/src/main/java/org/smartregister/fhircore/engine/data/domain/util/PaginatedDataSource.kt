/*
 * Copyright 2021 Ona Systems, Inc
 *
 * Licensed under the Apache License, Version 2.0 (the "License");
 * you may not use this file except in compliance with the License.
 * You may obtain a copy of the License at
 *
 *       http://www.apache.org/licenses/LICENSE-2.0
 *
 * Unless required by applicable law or agreed to in writing, software
 * distributed under the License is distributed on an "AS IS" BASIS,
 * WITHOUT WARRANTIES OR CONDITIONS OF ANY KIND, either express or implied.
 * See the License for the specific language governing permissions and
 * limitations under the License.
 */

package org.smartregister.fhircore.engine.data.domain.util

import androidx.paging.PagingSource
import androidx.paging.PagingState

<<<<<<< HEAD
abstract class PaginatedDataSource<I: Any, O : Any>(
  protected val registerRepository: RegisterRepository<I,O>) :
  PagingSource<Int, O>() {
=======
/**
 * Subclass of [PagingSource] that is used to paginate data on the register. Requires
 * [RegisterRepository] to load data to the [PagingSource]. Value type [I] represents the Data
 * Transfer Object (DTO) like a FHIR Patient Resource. [O] represents the output type of
 * [RegisterRepository] data. [I] is transformed into [O] using a [DomainMapper]
 */
class PaginatedDataSource<I : Any, O : Any>(
  private val registerRepository: RegisterRepository<I, O>
) : PagingSource<Int, O>() {

  var currentPage: Int = 0
  var query: String = ""
>>>>>>> 126bf503

  /**
   * Load data for the [currentPage]. nextKey and prevKey for [params] are both set to null to
   * prevent automatic loading of by the [PagingSource]. This is done in order to explicitly allow
   * loading of data by manually clicking navigation previous or next buttons.
   *
   * For infinite scroll (automatically loading data via the paging source in the background). You
   * may need to override this method [load] and set the prevKey and nextKey values of [params] to
   * something like this (Checking if data is not empty prevents querying for more results):
   *
   * prevKey = if (pageNumber == 0) null else pageNumber - 1
   *
   * nextKey = if (data.isNotEmpty()) pageNumber + 1 else null
   */
  override suspend fun load(params: LoadParams<Int>): LoadResult<Int, O> {
    return try {
      val pageNumber = params.key ?: currentPage
      LoadResult.Page(
        data = registerRepository.loadData(query = query, pageNumber = pageNumber),
        prevKey = null,
        nextKey = null
      )
    } catch (exception: Exception) {
      LoadResult.Error(exception)
    }
  }

  override fun getRefreshKey(state: PagingState<Int, O>): Int? {
    return state.anchorPosition
  }
}<|MERGE_RESOLUTION|>--- conflicted
+++ resolved
@@ -19,11 +19,6 @@
 import androidx.paging.PagingSource
 import androidx.paging.PagingState
 
-<<<<<<< HEAD
-abstract class PaginatedDataSource<I: Any, O : Any>(
-  protected val registerRepository: RegisterRepository<I,O>) :
-  PagingSource<Int, O>() {
-=======
 /**
  * Subclass of [PagingSource] that is used to paginate data on the register. Requires
  * [RegisterRepository] to load data to the [PagingSource]. Value type [I] represents the Data
@@ -36,7 +31,6 @@
 
   var currentPage: Int = 0
   var query: String = ""
->>>>>>> 126bf503
 
   /**
    * Load data for the [currentPage]. nextKey and prevKey for [params] are both set to null to
