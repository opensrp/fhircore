/*
 * Copyright 2021-2024 Ona Systems, Inc
 *
 * Licensed under the Apache License, Version 2.0 (the "License");
 * you may not use this file except in compliance with the License.
 * You may obtain a copy of the License at
 *
 *       http://www.apache.org/licenses/LICENSE-2.0
 *
 * Unless required by applicable law or agreed to in writing, software
 * distributed under the License is distributed on an "AS IS" BASIS,
 * WITHOUT WARRANTIES OR CONDITIONS OF ANY KIND, either express or implied.
 * See the License for the specific language governing permissions and
 * limitations under the License.
 */

package org.smartregister.fhircore.engine.util.extension

import ca.uhn.fhir.util.UrlUtil
import com.google.android.fhir.FhirEngine
import com.google.android.fhir.SearchResult
import com.google.android.fhir.db.ResourceNotFoundException
import com.google.android.fhir.get
import com.google.android.fhir.search.Search
import com.google.android.fhir.workflow.FhirOperator
import org.hl7.fhir.r4.model.Composition
import org.hl7.fhir.r4.model.IdType
import org.hl7.fhir.r4.model.Identifier
import org.hl7.fhir.r4.model.Library
import org.hl7.fhir.r4.model.Measure
import org.hl7.fhir.r4.model.RelatedArtifact
import org.hl7.fhir.r4.model.Resource
import org.smartregister.fhircore.engine.data.local.DefaultRepository
import timber.log.Timber

private const val PAGE_SIZE = 100

suspend inline fun <reified T : Resource> FhirEngine.loadResource(resourceId: String): T? {
  return try {
    this.get(resourceId)
  } catch (resourceNotFoundException: ResourceNotFoundException) {
    null
  }
}

suspend fun FhirEngine.searchCompositionByIdentifier(identifier: String): Composition? =
  this.batchedSearch<Composition> {
      filter(Composition.IDENTIFIER, { value = of(Identifier().apply { value = identifier }) })
    }
    .map { it.resource }
    .firstOrNull()

suspend fun FhirEngine.loadLibraryAtPath(fhirOperator: FhirOperator, path: String) {
  // resource path could be Library/123 OR something like http://fhir.labs.common/Library/123
  val library =
    runCatching { get<Library>(IdType(path).idPart) }.getOrNull()
      ?: batchedSearch<Library> { filter(Library.URL, { value = path }) }
        .map { it.resource }
        .firstOrNull()
}

suspend fun FhirEngine.loadLibraryAtPath(
  fhirOperator: FhirOperator,
  relatedArtifact: RelatedArtifact,
) {
  if (
    relatedArtifact.type.isIn(
      RelatedArtifact.RelatedArtifactType.COMPOSEDOF,
      RelatedArtifact.RelatedArtifactType.DEPENDSON,
    )
  ) {
    loadLibraryAtPath(fhirOperator, relatedArtifact.resource)
  }
}

suspend fun FhirEngine.loadCqlLibraryBundle(fhirOperator: FhirOperator, measurePath: String) =
  try {
    // resource path could be Measure/123 OR something like http://fhir.labs.common/Measure/123
    val measure: Measure? =
      if (UrlUtil.isValid(measurePath)) {
        batchedSearch<Measure> { filter(Measure.URL, { value = measurePath }) }
          .map { it.resource }
          .firstOrNull()
      } else {
        get(measurePath)
      }

    measure?.apply {
      relatedArtifact.forEach { loadLibraryAtPath(fhirOperator, it) }
      library.map { it.value }.forEach { path -> loadLibraryAtPath(fhirOperator, path) }
    }
  } catch (exception: Exception) {
    Timber.e(exception)
  }

suspend fun FhirEngine.countUnSyncedResources() =
  this.getUnsyncedLocalChanges()
    .distinctBy { it.resourceId }
    .groupingBy { it.resourceType.spaceByUppercase() }
    .eachCount()
    .map { it.key to it.value }

suspend fun <R : Resource> FhirEngine.batchedSearch(search: Search): List<SearchResult<R>> {
  val pageSize = PAGE_SIZE
  if (search.count != null) {
<<<<<<< HEAD
    this.search<R>(search)
  } else {
    val result = mutableListOf<SearchResult<R>>()
    var offset = search.from ?: 0
    val pageCount = DefaultRepository.DEFAULT_BATCH_SIZE
    do {
      search.from = offset
      search.count = pageCount
      val searchResults = this.search<R>(search)
      result += searchResults
      offset += searchResults.size
    } while (searchResults.size == pageCount)

    result
=======
    return this.search(search)
>>>>>>> 65b55893
  }

  val result = mutableListOf<SearchResult<R>>()
  var offset = search.from ?: 0
  do {
    val paginatedSearch =
      search.apply {
        search.from = offset
        search.count = pageSize
      }
    val searchResults = this.search<R>(paginatedSearch)
    result.addAll(searchResults)
    offset += searchResults.size
  } while (searchResults.size == pageSize)
  return result
}

suspend inline fun <reified R : Resource> FhirEngine.batchedSearch(
  init: Search.() -> Unit,
): List<SearchResult<R>> {
  val search = Search(type = R::class.java.newInstance().resourceType)
  search.init()
  return this.batchedSearch<R>(search)
}

suspend inline fun <reified R : Resource> FhirEngine.getOrNull(id: String): R? {
  return try {
    get<R>(id)
  } catch (e: ResourceNotFoundException) {
    null
  }
}<|MERGE_RESOLUTION|>--- conflicted
+++ resolved
@@ -30,7 +30,6 @@
 import org.hl7.fhir.r4.model.Measure
 import org.hl7.fhir.r4.model.RelatedArtifact
 import org.hl7.fhir.r4.model.Resource
-import org.smartregister.fhircore.engine.data.local.DefaultRepository
 import timber.log.Timber
 
 private const val PAGE_SIZE = 100
@@ -103,24 +102,7 @@
 suspend fun <R : Resource> FhirEngine.batchedSearch(search: Search): List<SearchResult<R>> {
   val pageSize = PAGE_SIZE
   if (search.count != null) {
-<<<<<<< HEAD
-    this.search<R>(search)
-  } else {
-    val result = mutableListOf<SearchResult<R>>()
-    var offset = search.from ?: 0
-    val pageCount = DefaultRepository.DEFAULT_BATCH_SIZE
-    do {
-      search.from = offset
-      search.count = pageCount
-      val searchResults = this.search<R>(search)
-      result += searchResults
-      offset += searchResults.size
-    } while (searchResults.size == pageCount)
-
-    result
-=======
     return this.search(search)
->>>>>>> 65b55893
   }
 
   val result = mutableListOf<SearchResult<R>>()
