/*
 * Copyright 2021-2024 Ona Systems, Inc
 *
 * Licensed under the Apache License, Version 2.0 (the "License");
 * you may not use this file except in compliance with the License.
 * You may obtain a copy of the License at
 *
 *       http://www.apache.org/licenses/LICENSE-2.0
 *
 * Unless required by applicable law or agreed to in writing, software
 * distributed under the License is distributed on an "AS IS" BASIS,
 * WITHOUT WARRANTIES OR CONDITIONS OF ANY KIND, either express or implied.
 * See the License for the specific language governing permissions and
 * limitations under the License.
 */

package org.smartregister.fhircore.engine.configuration

import android.content.Context
import android.database.SQLException
import android.graphics.Bitmap
import androidx.compose.runtime.mutableStateMapOf
import ca.uhn.fhir.context.ConfigurationException
import ca.uhn.fhir.context.FhirContext
import ca.uhn.fhir.parser.DataFormatException
import com.google.android.fhir.FhirEngine
import com.google.android.fhir.db.ResourceNotFoundException
import com.google.android.fhir.get
import com.google.android.fhir.knowledge.KnowledgeManager
import com.google.android.fhir.sync.download.ResourceSearchParams
import dagger.hilt.android.qualifiers.ApplicationContext
import java.io.File
import java.io.FileNotFoundException
import java.io.InputStreamReader
import java.net.UnknownHostException
import java.util.Locale
import java.util.PropertyResourceBundle
import java.util.ResourceBundle
import javax.inject.Inject
import javax.inject.Singleton
import kotlinx.coroutines.withContext
import kotlinx.serialization.json.Json
import okhttp3.RequestBody.Companion.toRequestBody
import org.hl7.fhir.r4.model.Base
import org.hl7.fhir.r4.model.Binary
import org.hl7.fhir.r4.model.Bundle
import org.hl7.fhir.r4.model.Composition
import org.hl7.fhir.r4.model.Enumerations
import org.hl7.fhir.r4.model.ImplementationGuide
import org.hl7.fhir.r4.model.ListResource
import org.hl7.fhir.r4.model.MetadataResource
import org.hl7.fhir.r4.model.Parameters
import org.hl7.fhir.r4.model.Resource
import org.hl7.fhir.r4.model.ResourceType
import org.hl7.fhir.r4.model.SearchParameter
import org.jetbrains.annotations.VisibleForTesting
import org.json.JSONObject
import org.smartregister.fhircore.engine.BuildConfig
import org.smartregister.fhircore.engine.configuration.app.ApplicationConfiguration
import org.smartregister.fhircore.engine.configuration.app.ConfigService
import org.smartregister.fhircore.engine.data.remote.fhir.resource.FhirResourceDataSource
import org.smartregister.fhircore.engine.di.NetworkModule
import org.smartregister.fhircore.engine.util.DispatcherProvider
import org.smartregister.fhircore.engine.util.SharedPreferenceKey
import org.smartregister.fhircore.engine.util.SharedPreferencesHelper
import org.smartregister.fhircore.engine.util.extension.camelCase
import org.smartregister.fhircore.engine.util.extension.decodeJson
import org.smartregister.fhircore.engine.util.extension.decodeResourceFromString
import org.smartregister.fhircore.engine.util.extension.encodeResourceToString
import org.smartregister.fhircore.engine.util.extension.extractId
import org.smartregister.fhircore.engine.util.extension.extractLogicalIdUuid
import org.smartregister.fhircore.engine.util.extension.fileExtension
import org.smartregister.fhircore.engine.util.extension.generateMissingId
import org.smartregister.fhircore.engine.util.extension.interpolate
import org.smartregister.fhircore.engine.util.extension.referenceValue
import org.smartregister.fhircore.engine.util.extension.retrieveCompositionSections
import org.smartregister.fhircore.engine.util.extension.retrieveRelatedEntitySyncLocationIds
import org.smartregister.fhircore.engine.util.extension.searchCompositionByIdentifier
import org.smartregister.fhircore.engine.util.extension.updateLastUpdated
import org.smartregister.fhircore.engine.util.helper.LocalizationHelper
import retrofit2.HttpException
import timber.log.Timber

@Singleton
class ConfigurationRegistry
@Inject
constructor(
  val fhirEngine: FhirEngine,
  val fhirResourceDataSource: FhirResourceDataSource,
  val sharedPreferencesHelper: SharedPreferencesHelper,
  val dispatcherProvider: DispatcherProvider,
  val configService: ConfigService,
  val json: Json,
  @ApplicationContext val context: Context,
) {

  @Inject lateinit var knowledgeManager: KnowledgeManager

  val configsJsonMap = mutableMapOf<String, String>()
  val configCacheMap = mutableMapOf<String, Configuration>()
  val decodedImageMap = mutableStateMapOf<String, Bitmap>()
  val localizationHelper: LocalizationHelper by lazy { LocalizationHelper(this) }
  private val supportedFileExtensions = listOf("json", "properties")
  private var _isNonProxy = BuildConfig.IS_NON_PROXY_APK
  private val fhirContext = FhirContext.forR4Cached()
  private val authConfiguration = configService.provideAuthConfiguration()

  /**
   * Retrieve configuration for the provided [ConfigType]. The JSON retrieved from [configsJsonMap]
   * can be directly converted to a FHIR resource or hard coded custom model. The filtering assumes
   * you are passing data across screens, then later using it in DataQueries and to retrieve
   * registerConfiguration. It is necessary to check that [paramsMap] is empty to confirm that the
   * params used in the DataQuery are passed when retrieving the configurations.
   *
   * @throws NoSuchElementException when the [configsJsonMap] doesn't contain a value for the
   *   specified key.
   */
  inline fun <reified T : Configuration> retrieveConfiguration(
    configType: ConfigType,
    configId: String? = null,
    paramsMap: Map<String, String>? = emptyMap(),
  ): T {
    require(!configType.parseAsResource) { "Configuration MUST be a template" }
    val configKey = if (configType.multiConfig && configId != null) configId else configType.name
    if (configCacheMap.contains(configKey) && paramsMap?.isEmpty() == true) {
      return configCacheMap[configKey] as T
    }
    val decodedConfig =
      localizationHelper
        .parseTemplate(
          bundleName = LocalizationHelper.STRINGS_BASE_BUNDLE_NAME,
          locale = Locale.getDefault(),
          template = getConfigValueWithParam(paramsMap, configKey),
        )
        .decodeJson<T>(jsonInstance = json)
    configCacheMap[configKey] = decodedConfig
    return decodedConfig
  }

  inline fun <reified T : Configuration> retrieveConfigurations(configType: ConfigType): List<T> =
    configsJsonMap.values
      .filter {
        try {
          JSONObject(it).getString(CONFIG_TYPE).equals(configType.name, ignoreCase = true)
        } catch (e: Exception) {
          Timber.w(e.localizedMessage)
          false
        }
      }
      .map {
        localizationHelper
          .parseTemplate(
            bundleName = LocalizationHelper.STRINGS_BASE_BUNDLE_NAME,
            locale = Locale.getDefault(),
            template = it,
          )
          .decodeJson()
      }

  /**
   * This function interpolates the value for the given [configKey] by replacing the string
   * placeholders e.g. {{ placeholder }} with value retrieved from the [paramsMap] using [configKey]
   * as the key. If value is null the placeholder is returned
   */
  fun getConfigValueWithParam(paramsMap: Map<String, String>?, configKey: String) =
    configsJsonMap.getValue(configKey).let { jsonValue ->
      if (paramsMap != null) jsonValue.interpolate(paramsMap) else jsonValue
    }

  /**
   * Retrieve configuration for the provided [ConfigType]. The JSON retrieved from [configsJsonMap]
   * can be directly converted to a FHIR resource or hard coded custom model.
   */
  inline fun <reified T : Base> retrieveResourceConfiguration(configType: ConfigType): T {
    require(configType.parseAsResource) { "Configuration MUST be a supported FHIR Resource" }
    return configsJsonMap.getValue(configType.name).decodeResourceFromString()
  }

  /**
   * Retrieve translation configuration for the provided [bundleName]. The Bundle value is retrieved
   * from [configsJsonMap] can be directly converted to a ResourceBundle.
   */
  fun retrieveResourceBundleConfiguration(bundleName: String): ResourceBundle? {
    val resourceBundle =
      configsJsonMap[bundleName.camelCase()] // Convention for config map keys is camelCase
    if (resourceBundle != null) {
      return PropertyResourceBundle(
        InputStreamReader(resourceBundle.byteInputStream(), Charsets.UTF_8),
      )
    }
    if (bundleName.contains("_")) {
      return retrieveResourceBundleConfiguration(
        bundleName.substring(0, bundleName.lastIndexOf('_')),
      )
    }
    return null
  }

  /**
   * Populate application's configurations from the composition resource. Only Binary and Parameter
   * Resources are used to represent application configurations. The [configCacheMap] is reset on
   * every configs load.
   *
   * Sections in Composition with Binary or Parameter represents a valid application configuration.
   * Example below is represents an application configuration uniquely identified by the
   * [ConfigType]'application'. Sections can be nested like in the registers case.
   *
   * ```
   *  {
   *    "title": "Application configuration",
   *    "mode": "working",
   *    "focus": {
   *      "reference": "Binary/11111",
   *      "identifier: {
   *      "value": "application"
   *      }
   *    }
   *  }
   * ```
   *
   * Nested section example
   *
   * ```
   *  {
   *     "title": "Register configurations",
   *     "mode": "working",
   *     "section": [
   *        {
   *          "title": "Household register configuration",
   *          "focus": {
   *             "reference": "Binary/11111115",
   *             "identifier": {
   *                "value": "all_household_register_config"
   *              }
   *          }
   *        }
   *     ]
   * }
   * ```
   *
   * [appId] is a unique identifier for the application. Typically written in human readable form
   *
   * [context] is the targeted Android context
   *
   * [configsLoadedCallback] is a callback function called once configs have been loaded.
   */
  suspend fun loadConfigurations(
    appId: String,
    context: Context,
    configsLoadedCallback: (Boolean) -> Unit = {},
  ) {
    // Reset configurations before loading new ones
    configCacheMap.clear()

    // For appId that ends with suffix /debug e.g. app/debug, we load configurations from assets
    // extract appId by removing the suffix e.g. app from above example
    val loadFromAssets = appId.endsWith(DEBUG_SUFFIX, ignoreCase = true)
    val parsedAppId = appId.substringBefore(TYPE_REFERENCE_DELIMITER).trim()
    if (loadFromAssets) {
      try {
        val localCompositionResource =
          context.assets
            .open(String.format(COMPOSITION_CONFIG_PATH, parsedAppId))
            .bufferedReader()
            .readText()
            .decodeResourceFromString<Composition>()

        addOrUpdate(localCompositionResource)

        localCompositionResource.run {
          val iconConfigs =
            retrieveCompositionSections().filter {
              it.focus.hasIdentifier() && isIconConfig(it.focus.identifier.value)
            }
          if (iconConfigs.isNotEmpty()) {
            val ids = iconConfigs.joinToString(DEFAULT_STRING_SEPARATOR) { it.focus.extractId() }
            fhirResourceDataSource
              .getResource(
                "${ResourceType.Binary.name}?$ID=$ids&_count=$DEFAULT_COUNT",
              )
              .entry
              .forEach { addOrUpdate(it.resource) }
          }
          populateConfigurationsMap(
            composition = this,
            loadFromAssets = true,
            appId = parsedAppId,
            configsLoadedCallback = configsLoadedCallback,
            context = context,
          )
        }
      } catch (fileNotFoundException: FileNotFoundException) {
        Timber.e("Missing app configs for app ID: $parsedAppId", fileNotFoundException)
        withContext(dispatcherProvider.main()) { configsLoadedCallback(false) }
      }
    } else {
      fhirEngine.searchCompositionByIdentifier(parsedAppId)?.run {
        populateConfigurationsMap(context, this, false, parsedAppId, configsLoadedCallback)
      }
    }
  }

  suspend fun populateConfigurationsMap(
    context: Context,
    composition: Composition,
    loadFromAssets: Boolean,
    appId: String,
    configsLoadedCallback: (Boolean) -> Unit,
  ) {
    if (loadFromAssets) {
      retrieveAssetConfigs(context, appId).forEach { fileName ->
        // Create binary config from asset and add to map, skip composition resource
        // Use file name as the key. Conventionally configs MUST end with _config.<extension>"
        // File names in asset should match the configType/id (MUST be unique) in the config JSON
        // Resource configs are saved to the database
        if (!fileName.equals(String.format(COMPOSITION_CONFIG_PATH, appId), ignoreCase = true)) {
          val configJson = context.assets.open(fileName).bufferedReader().readText()
          if (fileName.contains(RESOURCES_PATH)) {
            try {
              val resource = configJson.decodeResourceFromString<Resource>()
              if (resource.resourceType != null) {
                addOrUpdate(resource)
              }
            } catch (configurationException: ConfigurationException) {
              Timber.e("Error parsing FHIR resource", configurationException)
            } catch (dataFormatException: DataFormatException) {
              Timber.e("Error parsing FHIR resource", dataFormatException)
            }
          } else {
            val configKey =
              fileName
                .lowercase(Locale.ENGLISH)
                .substring(
                  fileName.indexOfLast { it == '/' }.plus(1),
                  fileName.lastIndexOf(CONFIG_SUFFIX),
                )
                .camelCase()
            configsJsonMap[configKey] = configJson
          }
        }
      }
    } else {
      composition.retrieveCompositionSections().forEach {
        if (it.hasFocus() && it.focus.hasReferenceElement() && it.focus.hasIdentifier()) {
          val configIdentifier = it.focus.identifier.value
          val referenceResourceType = it.focus.reference.substringBefore(TYPE_REFERENCE_DELIMITER)
          if (isAppConfig(referenceResourceType) && !isIconConfig(configIdentifier)) {
            val extractedId = it.focus.extractId()
            try {
              val configBinary = fhirEngine.get<Binary>(extractedId)
              configsJsonMap[configIdentifier] = configBinary.content.decodeToString()
            } catch (resourceNotFoundException: ResourceNotFoundException) {
              Timber.e("Missing Binary file with ID :$extractedId")
              withContext(dispatcherProvider.main()) { configsLoadedCallback(false) }
            }
          }
        }
      }
    }
    configsLoadedCallback(true)
  }

  private fun isAppConfig(referenceResourceType: String) =
    referenceResourceType in arrayOf(ResourceType.Binary.name, ResourceType.Parameters.name)

  private fun isIconConfig(configIdentifier: String) = configIdentifier.startsWith(ICON_PREFIX)

  /**
   * Reads supported files from the asset/config directory recursively, populates all sub directory
   * in a queue, then reads all the nested files for each.
   *
   * @return A list of strings of config files.
   */
  private fun retrieveAssetConfigs(context: Context, appId: String): MutableList<String> {
    val filesQueue = ArrayDeque<String>()
    val configFiles = mutableListOf<String>()
    context.assets.list(String.format(BASE_CONFIG_PATH, appId))?.onEach {
      if (!supportedFileExtensions.contains(it.fileExtension)) {
        filesQueue.addLast(String.format(BASE_CONFIG_PATH, appId) + "/$it")
      } else {
        configFiles.add(String.format(BASE_CONFIG_PATH, appId) + "/$it")
      }
    }
    while (filesQueue.isNotEmpty()) {
      val currentPath = filesQueue.removeFirst()
      context.assets.list(currentPath)?.onEach {
        if (!supportedFileExtensions.contains(it.fileExtension)) {
          filesQueue.addLast("$currentPath/$it")
        } else {
          configFiles.add("$currentPath/$it")
        }
      }
    }
    return configFiles
  }

  /**
   * Fetch non-patient Resources for the application that are not application configurations
   * resources such as [ResourceType.Questionnaire] and [ResourceType.StructureMap]. (
   * [ResourceType.Binary] and [ResourceType.Parameters] are currently the only FHIR HL7 resources
   * used to represent application configurations). These non-patients resource identifiers are also
   * set in the section components of the [Composition] resource.
   *
   * This function retrieves the composition based on the appId and groups the non-patient resources
   * ( [ResourceType.Questionnaire] or [ResourceType.StructureMap]) based on their type.
   *
   * Searching is done using the _id search parameter of these not patient resources; the
   * composition section components are grouped by resource type ,then the ids concatenated (as
   * comma separated values), thus generating a search query like the following 'Resource
   * Type'?_id='comma,separated,list,of,ids'
   */
  @Throws(UnknownHostException::class, HttpException::class)
  suspend fun fetchNonWorkflowConfigResources() {
    configCacheMap.clear()
    sharedPreferencesHelper.read(SharedPreferenceKey.APP_ID.name, null)?.let { appId ->
      val parsedAppId = appId.substringBefore(TYPE_REFERENCE_DELIMITER).trim()
      val compositionResource = fetchRemoteCompositionByAppId(parsedAppId)
      compositionResource?.let { composition ->
        composition
          .retrieveCompositionSections()
          .asSequence()
          .filter { it.hasFocus() && it.focus.hasReferenceElement() }
          .groupBy { section ->
            section.focus.reference.substringBefore(
              TYPE_REFERENCE_DELIMITER,
              missingDelimiterValue = "",
            )
          }
          .filter { entry -> entry.key in FILTER_RESOURCE_LIST }
          .forEach { entry: Map.Entry<String, List<Composition.SectionComponent>> ->
            if (entry.key == ResourceType.List.name) {
              processCompositionListResources(entry)
            } else {
              val chunkedResourceIdList = entry.value.chunked(MANIFEST_PROCESSOR_BATCH_SIZE)

              chunkedResourceIdList.forEach { sectionComponents ->
                Timber.d(
                  "Fetching config resource ${entry.key}: with ids ${sectionComponents.joinToString(",")}",
                )
                fetchResources(
                  resourceType = entry.key,
                  resourceIdList =
                    sectionComponents.map { sectionComponent ->
                      sectionComponent.focus.extractId()
                    },
                )
              }
            }
          }

        // Save composition after fetching all the referenced section resources
        addOrUpdate(compositionResource)

        Timber.d("Done fetching application configurations remotely")
      }
    }
  }

  suspend fun fetchRemoteImplementationGuideByAppId(
    appId: String?,
    appVersionCode: Int?,
  ): ImplementationGuide? {
    Timber.i("Fetching ImplementationGuide config for app $appId version $appVersionCode")

    val urlPath =
      "ImplementationGuide?&name=$appId&context-quantity=le$appVersionCode&_sort=-context-quantity&_count=1"
    return fhirResourceDataSource.getResource(urlPath).entryFirstRep.let {
      if (!it.hasResource()) {
        Timber.w("No response for ImplementationGuide resource on path $urlPath")
        return null
      }

      it.resource as ImplementationGuide
    }
  }

  suspend fun fetchRemoteCompositionById(
    id: String?,
    version: String?,
  ): Composition? {
    Timber.i("Fetching Composition config id $id version $version")
    val urlPath = "Composition/$id/_history/$version"
    return fhirResourceDataSource.getResource(urlPath).entryFirstRep.let {
      if (!it.hasResource()) {
        Timber.w("No response for composition resource on path $urlPath")
        return null
      }

      it.resource as Composition
    }
  }

  suspend fun fetchRemoteCompositionByAppId(appId: String?): Composition? {
    Timber.i("Fetching Composition config for app $appId")
    val urlPath = "Composition?identifier=$appId&_count=$DEFAULT_COUNT"
    return fhirResourceDataSource.getResource(urlPath).entryFirstRep.let {
      if (!it.hasResource()) {
        Timber.w("No response for composition resource on path $urlPath")
        return null
      }

      it.resource as Composition
    }
  }

  private suspend fun fetchResources(
    resourceType: String,
    resourceIdList: List<String>,
  ): Bundle {
    val resultBundle =
      if (isNonProxy()) {
        fhirResourceDataSourceGetBundle(resourceType, resourceIdList)
      } else {
        fhirResourceDataSource.post(
          requestBody =
            generateRequestBundle(resourceType, resourceIdList)
              .encodeResourceToString()
              .toRequestBody(NetworkModule.JSON_MEDIA_TYPE),
        )
      }

    processResultBundleEntries(resultBundle.entry)

    return resultBundle
  }

  suspend fun fetchResources(
    gatewayModeHeaderValue: String? = null,
    url: String,
  ) {
    val resultBundle =
      runCatching {
          if (gatewayModeHeaderValue.isNullOrEmpty()) {
            fhirResourceDataSource.getResource(url)
          } else {
            fhirResourceDataSource.getResourceWithGatewayModeHeader(gatewayModeHeaderValue, url)
          }
        }
        .onFailure { throwable ->
          Timber.e("Error occurred while retrieving resource via URL $url", throwable)
        }
        .getOrThrow()

    val nextPageUrl = resultBundle.getLink(PAGINATION_NEXT)?.url

    processResultBundleEntries(resultBundle.entry)

    if (!nextPageUrl.isNullOrEmpty()) {
      fetchResources(
        gatewayModeHeaderValue = gatewayModeHeaderValue,
        url = nextPageUrl,
      )
    }
  }

  private suspend fun processResultBundleEntries(
    resultBundleEntries: List<Bundle.BundleEntryComponent>,
  ) {
    resultBundleEntries.forEach { bundleEntryComponent ->
      when (bundleEntryComponent.resource) {
        is Bundle -> {
          val bundle = bundleEntryComponent.resource as Bundle
          bundle.entry.forEach { entryComponent ->
            when (entryComponent.resource) {
              is Bundle -> {
                val thisBundle = entryComponent.resource as Bundle
                addOrUpdate(thisBundle)
                processResultBundleEntries(thisBundle.entry)
              }
              else -> addOrUpdate(entryComponent.resource)
            }
          }
        }
        else -> {
          if (bundleEntryComponent.resource != null) {
            addOrUpdate(bundleEntryComponent.resource)
            Timber.d(
              "Fetched and processed resources ${bundleEntryComponent.resource.resourceType}/${bundleEntryComponent.resource.id}",
            )
          }
        }
      }
    }
  }

  /**
   * Update this stored resources with the passed resource, or create it if not found. If the
   * resource is a Metadata Resource save it in the Knowledge Manager
   *
   * Note
   */
  suspend fun <R : Resource> addOrUpdate(resource: R) {
    withContext(dispatcherProvider.io()) {
      try {
        createOrUpdateRemote(resource)
      } catch (sqlException: SQLException) {
        Timber.e(sqlException)
      }

      /**
       * Knowledge manager [MetadataResource]s install Here we install all resources types of
       * [MetadataResource] as per FHIR Spec.This supports future use cases as well
       */
      try {
        if (resource is MetadataResource && resource.name != null) {
          knowledgeManager.index(
            writeToFile(resource.overwriteCanonicalURL()),
          )
        }
      } catch (exception: Exception) {
        Timber.e(exception)
      }
    }
  }

  private fun MetadataResource.overwriteCanonicalURL() =
    this.apply {
      url =
        url
          ?: """${authConfiguration.fhirServerBaseUrl.trimEnd { it == '/' }}/${this.referenceValue()}"""
    }

  fun writeToFile(resource: Resource): File {
    val fileName =
      if (resource is MetadataResource && resource.name != null) {
        resource.name
      } else {
        resource.idElement.idPart
      }

    return File(
        context.filesDir,
        "$KNOWLEDGE_MANAGER_ASSETS_SUBFOLDER/${resource.resourceType}/$fileName.json",
      )
      .apply {
        this.parentFile?.mkdirs()
<<<<<<< HEAD
        writeText(jsonParser.encodeResourceToString(resource))
=======
        writeText(fhirContext.newJsonParser().encodeResourceToString(resource))
>>>>>>> 7f4da95a
      }
  }

  /**
   * Using this [FhirEngine] and [DispatcherProvider], for all passed resources, make sure they all
   * have IDs or generate if they don't, then pass them to create.
   *
   * Note: The backing db API for fhirEngine.create(..,isLocalOnly) performs an UPSERT
   *
   * @param resources vararg of resources
   */
  suspend fun createOrUpdateRemote(vararg resources: Resource) {
    return withContext(dispatcherProvider.io()) {
      resources.onEach {
        it.updateLastUpdated()
        it.generateMissingId()
      }
      fhirEngine.create(*resources, isLocalOnly = true)
    }
  }

  @VisibleForTesting fun isNonProxy(): Boolean = _isNonProxy

  @VisibleForTesting
  fun setNonProxy(nonProxy: Boolean) {
    _isNonProxy = nonProxy
  }

  private fun generateRequestBundle(resourceType: String, idList: List<String>): Bundle {
    val bundleEntryComponents = mutableListOf<Bundle.BundleEntryComponent>()

    idList.forEach {
      bundleEntryComponents.add(
        Bundle.BundleEntryComponent().apply {
          request =
            Bundle.BundleEntryRequestComponent().apply {
              url = "$resourceType/$it"
              method = Bundle.HTTPVerb.GET
            }
        },
      )
    }

    return Bundle().apply {
      type = Bundle.BundleType.BATCH
      entry = bundleEntryComponents
    }
  }

  private suspend fun fhirResourceDataSourceGetBundle(
    resourceType: String,
    resourceIds: List<String>,
  ): Bundle =
    Bundle().apply {
      type = Bundle.BundleType.COLLECTION
      entry =
        resourceIds
          .map {
            fhirResourceDataSource.getResource("$resourceType?${Composition.SP_RES_ID}=$it").entry
          }
          .flatten()
    }

  private suspend fun processCompositionListResources(
    sectionComponentEntry: Map.Entry<String, List<Composition.SectionComponent>>,
  ) {
    if (isNonProxy()) {
      val chunkedResourceIdList = sectionComponentEntry.value.chunked(MANIFEST_PROCESSOR_BATCH_SIZE)
      chunkedResourceIdList.forEach {
        fetchResources(
            resourceType = sectionComponentEntry.key,
            resourceIdList = it.map { sectionComponent -> sectionComponent.focus.extractId() },
          )
          .entry
          .forEach { bundleEntryComponent ->
            when (bundleEntryComponent.resource) {
              is ListResource -> {
                addOrUpdate(bundleEntryComponent.resource)
                val list = bundleEntryComponent.resource as ListResource
                list.entry.forEach { listEntryComponent ->
                  val resourceKey =
                    listEntryComponent.item.reference.substringBefore(TYPE_REFERENCE_DELIMITER)
                  val resourceId = listEntryComponent.item.reference.extractLogicalIdUuid()
                  val listResourceUrlPath = "$resourceKey?$ID=$resourceId&_count=$DEFAULT_COUNT"
                  fetchResources(gatewayModeHeaderValue = null, url = listResourceUrlPath)
                }
              }
            }
          }
      }
    } else {
      sectionComponentEntry.value.forEach {
        fetchResources(
          gatewayModeHeaderValue = FHIR_GATEWAY_MODE_HEADER_VALUE,
          url =
            "${sectionComponentEntry.key}?$ID=${it.focus.extractId()}&_page=1&_count=$DEFAULT_COUNT",
        )
      }
    }
  }

  suspend fun loadResourceSearchParams():
    Pair<Map<String, Map<String, String>>, ResourceSearchParams> {
    val syncConfig = retrieveResourceConfiguration<Parameters>(ConfigType.Sync)
    val appConfig = retrieveConfiguration<ApplicationConfiguration>(ConfigType.Application)
    val customResourceSearchParams = mutableMapOf<String, MutableMap<String, String>>()
    val fhirResourceSearchParams = mutableMapOf<ResourceType, MutableMap<String, String>>()
    val organizationResourceTag =
      configService.defineResourceTags().find { it.type == ResourceType.Organization.name }
    val mandatoryTags = configService.provideResourceTags(sharedPreferencesHelper)

    val locationIds = context.retrieveRelatedEntitySyncLocationIds()

    syncConfig.parameter
      .map { it.resource as SearchParameter }
      .forEach { searchParameter ->
        val paramName = searchParameter.name
        val paramLiteral = "#$paramName" // e.g. #organization in expression for replacement
        val paramExpression = searchParameter.expression
        val expressionValue =
          when (paramName) {
            ORGANIZATION ->
              mandatoryTags
                .firstOrNull {
                  it.system.contentEquals(organizationResourceTag?.tag?.system, ignoreCase = true)
                }
                ?.code
            COUNT -> appConfig.remoteSyncPageSize.toString()
            else -> paramExpression
          }?.let { paramExpression?.replace(paramLiteral, it) }

        // Create query param for each ResourceType p e.g.[Patient=[name=Abc, organization=111]
        searchParameter.base
          .mapNotNull { it.code }
          .forEach { code ->
            if (searchParameter.type == Enumerations.SearchParamType.SPECIAL) {
              val resourceQueryParamMap =
                customResourceSearchParams
                  .getOrPut(code) { mutableMapOf() }
                  .apply {
                    expressionValue?.let { value -> put(searchParameter.code, value) }
                    if (locationIds.isNotEmpty()) {
                      put(SYNC_LOCATION_IDS, locationIds.joinToString(","))
                    }
                  }
              customResourceSearchParams[code] = resourceQueryParamMap
            } else {
              val resourceType = ResourceType.fromCode(code)
              val resourceQueryParamMap =
                fhirResourceSearchParams
                  .getOrPut(resourceType) { mutableMapOf() }
                  .apply {
                    expressionValue?.let { value -> put(searchParameter.code, value) }
                    if (locationIds.isNotEmpty()) {
                      put(SYNC_LOCATION_IDS, locationIds.joinToString(","))
                    }
                  }
              fhirResourceSearchParams[resourceType] = resourceQueryParamMap
            }
          }
      }
    return Pair(customResourceSearchParams, fhirResourceSearchParams)
  }

  companion object {
    const val BASE_CONFIG_PATH = "configs/%s"
    const val COMPOSITION_CONFIG_PATH = "configs/%s/composition_config.json"
    const val CONFIG_SUFFIX = "_config"
    const val CONFIG_TYPE = "configType"
    const val COUNT = "count"
    const val DEBUG_SUFFIX = "/debug"
    const val DEFAULT_STRING_SEPARATOR = ","
    const val FHIR_GATEWAY_MODE_HEADER_VALUE = "list-entries"
    const val ICON_PREFIX = "ic_"
    const val ID = "_id"
    const val MANIFEST_PROCESSOR_BATCH_SIZE = 20
    const val ORGANIZATION = "organization"
    const val TYPE_REFERENCE_DELIMITER = "/"
    const val DEFAULT_COUNT = 200
    const val PAGINATION_NEXT = "next"
    const val RESOURCES_PATH = "resources/"
    const val SYNC_LOCATION_IDS = "_syncLocations"
    const val KNOWLEDGE_MANAGER_ASSETS_SUBFOLDER = "km"

    /**
     * The list of resources whose types can be synced down as part of the Composition configs.
     * These are hardcoded as they are not meant to be easily configurable to avoid config vs data
     * sync issues
     */
    private val FILTER_RESOURCE_LIST =
      listOf(
        ResourceType.Questionnaire.name,
        ResourceType.StructureMap.name,
        ResourceType.List.name,
        ResourceType.PlanDefinition.name,
        ResourceType.Library.name,
        ResourceType.Measure.name,
        ResourceType.Basic.name,
        ResourceType.Binary.name,
        ResourceType.Parameters,
      )
  }
}<|MERGE_RESOLUTION|>--- conflicted
+++ resolved
@@ -634,11 +634,7 @@
       )
       .apply {
         this.parentFile?.mkdirs()
-<<<<<<< HEAD
-        writeText(jsonParser.encodeResourceToString(resource))
-=======
         writeText(fhirContext.newJsonParser().encodeResourceToString(resource))
->>>>>>> 7f4da95a
       }
   }
 
