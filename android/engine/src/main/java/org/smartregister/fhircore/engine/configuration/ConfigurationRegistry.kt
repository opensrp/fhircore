/*
 * Copyright 2021 Ona Systems, Inc
 *
 * Licensed under the Apache License, Version 2.0 (the "License");
 * you may not use this file except in compliance with the License.
 * You may obtain a copy of the License at
 *
 *       http://www.apache.org/licenses/LICENSE-2.0
 *
 * Unless required by applicable law or agreed to in writing, software
 * distributed under the License is distributed on an "AS IS" BASIS,
 * WITHOUT WARRANTIES OR CONDITIONS OF ANY KIND, either express or implied.
 * See the License for the specific language governing permissions and
 * limitations under the License.
 */

package org.smartregister.fhircore.engine.configuration

import android.content.Context
import com.google.android.fhir.FhirEngine
import com.google.android.fhir.logicalId
import com.google.android.fhir.search.search
import dagger.hilt.android.qualifiers.ApplicationContext
import kotlinx.coroutines.Dispatchers
import kotlinx.coroutines.runBlocking
import javax.inject.Inject
import javax.inject.Singleton
<<<<<<< HEAD
import org.checkerframework.checker.units.qual.C
import org.hl7.fhir.r4.model.Binary
import org.hl7.fhir.r4.model.Composition
import org.hl7.fhir.r4.model.Identifier
import org.hl7.fhir.r4.model.Patient
import org.hl7.fhir.r4.model.Resource
=======
import kotlinx.serialization.json.Json
>>>>>>> c55c2292
import org.smartregister.fhircore.engine.auth.AccountAuthenticator
import org.smartregister.fhircore.engine.configuration.app.ApplicationConfiguration
import org.smartregister.fhircore.engine.configuration.app.ConfigService
import org.smartregister.fhircore.engine.data.local.DefaultRepository
import org.smartregister.fhircore.engine.util.SharedPreferencesHelper
import org.smartregister.fhircore.engine.util.extension.decodeJson
import org.smartregister.fhircore.engine.util.extension.decodeResourceFromString
import org.smartregister.fhircore.engine.util.extension.extractId

/**
 * A configuration store used to store all the application configurations. Application
 * configurations are to be downloaded and synced from the server. This registry provides a map with
 * different [Configuration] implementations. The ensures that all the application configurations
 * are accessible from one place. If no configurations are retrieved from the server, then the
 * defaults are used.
 */
@Singleton
class ConfigurationRegistry
@Inject
constructor(
  @ApplicationContext val context: Context,
  val sharedPreferencesHelper: SharedPreferencesHelper,
  val repository: DefaultRepository
  ) {

  val configurationsMap = mutableMapOf<String, Configuration>()

  val workflowPointsMap = mutableMapOf<String, WorkflowPoint>()

  lateinit var appId: String

  /**
   * Retrieve configuration for the provided [ConfigClassification]. Populate the map when the
   * config is loaded for the first time. File name containing configs MUST start with the workflow
   * resource in snake_case
   *
   * E.g. for a workflow resource RegisterViewConfiguration, the name of the file containing configs
   * becomes register_view_configurations.json
   */
<<<<<<< HEAD
//  inline fun <reified C : Configuration> retrieveConfiggg(
//    configClassification: ConfigClassification
//  ): C {
//
//    val workflowPointName = workflowPointName(configClassification.classification)
//    val isApplicationConfig =
//      configClassification is AppConfigClassification &&
//        configClassification.name == AppConfigClassification.APPLICATION.name
//    val viewConfigDir = "configurations/view"
//
//    return configurationsMap.getOrPut(workflowPointName) {
//      context.assets.run {
//        val configurationFilePath =
//          if (isApplicationConfig) {
//            "" // TODO DELETE>.... APP_CONFIG_FILE
//          } else {
//            val workflowPoint = workflowPointsMap.getValue(workflowPointName)
//            val viewConfigurationPaths = list(viewConfigDir)
//            viewConfigurationPaths?.find {
//              it.replace("_", "").startsWith(workflowPoint.resource, ignoreCase = true)
//            }
//              ?: throw Error(
//                """
//                Provide configurations file for resource ${workflowPoint.resource}.
//                File name MUST start with the resource name in snake_case
//                E.g for RegisterViewConfiguration -> register_view_configurations.json
//               """
//              )
//          }
//
//        val content =
//          open(
//            if (isApplicationConfig) configurationFilePath
//            else "$viewConfigDir/$configurationFilePath"
//          )
//            .bufferedReader()
//            .use { it.readText() }
//
//        val configuration =
//          content.decodeJson<List<C>>().first {
//            it.appId.equals(other = appId, ignoreCase = true) &&
//              it.classification.equals(
//                other = configClassification.classification,
//                ignoreCase = true
//              )
//          }
//        configuration
//      }
//    } as
//      C
//  }

  inline fun <reified T:Configuration> retrieveConfiguration(configClassification: ConfigClassification): T =
    workflowPointName(configClassification.classification)
      .let { workflowName ->
        val workflowPoint = workflowPointsMap[workflowName]!!
        configurationsMap.getOrPut(workflowName) {
          // Binary content could be either a Configuration or a FHIR Resource
          (workflowPoint.resource as Binary).content.decodeToString()
              .let {
                if (T::class.java.isAssignableFrom(FhirConfiguration::class.java))
                  FhirConfiguration(appId,workflowPoint.classification, it.decodeResourceFromString())
                else it.decodeJson<T>()
              }
        } as T
=======
  inline fun <reified C : Configuration> retrieveConfiguration(
    configClassification: ConfigClassification,
    jsonSerializer: Json? = null
  ): C {

    val workflowPointName = workflowPointName(configClassification.classification)
    val isApplicationConfig =
      configClassification is AppConfigClassification &&
        configClassification.name == AppConfigClassification.APPLICATION.name
    val viewConfigDir = "configurations/view"

    return configurationsMap.getOrPut(workflowPointName) {
      context.assets.run {
        val configurationFilePath =
          if (isApplicationConfig) {
            APP_CONFIG_FILE
          } else {
            val workflowPoint = workflowPointsMap.getValue(workflowPointName)
            val viewConfigurationPaths = list(viewConfigDir)
            viewConfigurationPaths?.find {
              it.replace("_", "").startsWith(workflowPoint.resource, ignoreCase = true)
            }
              ?: throw Error(
                """
                Provide configurations file for resource ${workflowPoint.resource}. 
                File name MUST start with the resource name in snake_case
                E.g for RegisterViewConfiguration -> register_view_configurations.json
               """
              )
          }

        val content =
          open(
            if (isApplicationConfig) configurationFilePath
            else "$viewConfigDir/$configurationFilePath"
          )
            .bufferedReader()
            .use { it.readText() }

        val configuration =
          content.decodeJson<List<C>>(jsonSerializer).first {
            it.appId.equals(other = appId, ignoreCase = true) &&
              it.classification.equals(
                other = configClassification.classification,
                ignoreCase = true
              )
          }
        configuration
>>>>>>> c55c2292
      }

  suspend fun loadAppConfigurations(
    appId: String,
    accountAuthenticator: AccountAuthenticator,
    configsLoadedCallback: (Boolean) -> Unit
  ) {
    // TODO Download configurations that do not require login at this point. Default to assets
    this.appId = appId

    // appId is identifier of Composition
    repository.searchCompositionByIdentifier(appId)
    .also {
      if (it == null) configsLoadedCallback(false)
    }
      ?.section
      ?.forEach {
        // each section in composition represents workflow
        // { "title": "register configuration",
        //   "mode": "working",
        //   "focus": { "reference": "Binary/11111", "identifier: { "value": "registration" } }
        // }

        // A workflow point would be mapped like
        //   "workflowPoint": "registration",
        //   "resource": "RegisterViewConfiguration",
        //   "classification": "patient_register",
        //   "description": "register configuration"

        val workflowPointName = workflowPointName(it.focus.identifier.value)
        val workflowPoint =
          WorkflowPoint(
            classification = it.focus.identifier.value,
            description = it.title,
            resource = repository.getBinary(it.focus.extractId()),
            workflowPoint = it.focus.identifier.value
          )
        workflowPointsMap[workflowPointName] = workflowPoint
      }

      accountAuthenticator.launchLoginScreen()
      configsLoadedCallback(true)
    }


  fun workflowPointName(key: String) = "$appId|$key"

  fun isAppIdInitialized() = this::appId.isInitialized

  // TODO remove these config file link once replaced with Composition
  companion object {
    // private const val APP_WORKFLOW_CONFIG_FILE = "configurations/app/application_workflow.json"
    //const val APP_CONFIG_FILE = "configurations/app/application_configurations.json"
    const val APP_SYNC_CONFIG = "configurations/app/sync_config.json"
    const val ORGANIZATION = "organization"
    const val PUBLISHER = "publisher"
    const val ID = "_id"
  }
}<|MERGE_RESOLUTION|>--- conflicted
+++ resolved
@@ -17,27 +17,11 @@
 package org.smartregister.fhircore.engine.configuration
 
 import android.content.Context
-import com.google.android.fhir.FhirEngine
-import com.google.android.fhir.logicalId
-import com.google.android.fhir.search.search
 import dagger.hilt.android.qualifiers.ApplicationContext
-import kotlinx.coroutines.Dispatchers
-import kotlinx.coroutines.runBlocking
 import javax.inject.Inject
 import javax.inject.Singleton
-<<<<<<< HEAD
-import org.checkerframework.checker.units.qual.C
+import kotlinx.serialization.json.Json
 import org.hl7.fhir.r4.model.Binary
-import org.hl7.fhir.r4.model.Composition
-import org.hl7.fhir.r4.model.Identifier
-import org.hl7.fhir.r4.model.Patient
-import org.hl7.fhir.r4.model.Resource
-=======
-import kotlinx.serialization.json.Json
->>>>>>> c55c2292
-import org.smartregister.fhircore.engine.auth.AccountAuthenticator
-import org.smartregister.fhircore.engine.configuration.app.ApplicationConfiguration
-import org.smartregister.fhircore.engine.configuration.app.ConfigService
 import org.smartregister.fhircore.engine.data.local.DefaultRepository
 import org.smartregister.fhircore.engine.util.SharedPreferencesHelper
 import org.smartregister.fhircore.engine.util.extension.decodeJson
@@ -58,7 +42,7 @@
   @ApplicationContext val context: Context,
   val sharedPreferencesHelper: SharedPreferencesHelper,
   val repository: DefaultRepository
-  ) {
+) {
 
   val configurationsMap = mutableMapOf<String, Configuration>()
 
@@ -74,137 +58,38 @@
    * E.g. for a workflow resource RegisterViewConfiguration, the name of the file containing configs
    * becomes register_view_configurations.json
    */
-<<<<<<< HEAD
-//  inline fun <reified C : Configuration> retrieveConfiggg(
-//    configClassification: ConfigClassification
-//  ): C {
-//
-//    val workflowPointName = workflowPointName(configClassification.classification)
-//    val isApplicationConfig =
-//      configClassification is AppConfigClassification &&
-//        configClassification.name == AppConfigClassification.APPLICATION.name
-//    val viewConfigDir = "configurations/view"
-//
-//    return configurationsMap.getOrPut(workflowPointName) {
-//      context.assets.run {
-//        val configurationFilePath =
-//          if (isApplicationConfig) {
-//            "" // TODO DELETE>.... APP_CONFIG_FILE
-//          } else {
-//            val workflowPoint = workflowPointsMap.getValue(workflowPointName)
-//            val viewConfigurationPaths = list(viewConfigDir)
-//            viewConfigurationPaths?.find {
-//              it.replace("_", "").startsWith(workflowPoint.resource, ignoreCase = true)
-//            }
-//              ?: throw Error(
-//                """
-//                Provide configurations file for resource ${workflowPoint.resource}.
-//                File name MUST start with the resource name in snake_case
-//                E.g for RegisterViewConfiguration -> register_view_configurations.json
-//               """
-//              )
-//          }
-//
-//        val content =
-//          open(
-//            if (isApplicationConfig) configurationFilePath
-//            else "$viewConfigDir/$configurationFilePath"
-//          )
-//            .bufferedReader()
-//            .use { it.readText() }
-//
-//        val configuration =
-//          content.decodeJson<List<C>>().first {
-//            it.appId.equals(other = appId, ignoreCase = true) &&
-//              it.classification.equals(
-//                other = configClassification.classification,
-//                ignoreCase = true
-//              )
-//          }
-//        configuration
-//      }
-//    } as
-//      C
-//  }
-
-  inline fun <reified T:Configuration> retrieveConfiguration(configClassification: ConfigClassification): T =
-    workflowPointName(configClassification.classification)
-      .let { workflowName ->
-        val workflowPoint = workflowPointsMap[workflowName]!!
-        configurationsMap.getOrPut(workflowName) {
-          // Binary content could be either a Configuration or a FHIR Resource
-          (workflowPoint.resource as Binary).content.decodeToString()
-              .let {
-                if (T::class.java.isAssignableFrom(FhirConfiguration::class.java))
-                  FhirConfiguration(appId,workflowPoint.classification, it.decodeResourceFromString())
-                else it.decodeJson<T>()
-              }
-        } as T
-=======
-  inline fun <reified C : Configuration> retrieveConfiguration(
+  fun <T : Configuration> retrieveConfiguration(
     configClassification: ConfigClassification,
     jsonSerializer: Json? = null
-  ): C {
+  ): T =
+    workflowPointName(configClassification.classification).let { workflowName ->
+      val workflowPoint = workflowPointsMap[workflowName]!!
+      configurationsMap.getOrPut(workflowName) {
+        // Binary content could be either a Configuration or a FHIR Resource
+        (workflowPoint.resource as Binary).asConfiguration(workflowPoint, jsonSerializer)
+      } as
+        T
+    }
 
-    val workflowPointName = workflowPointName(configClassification.classification)
-    val isApplicationConfig =
-      configClassification is AppConfigClassification &&
-        configClassification.name == AppConfigClassification.APPLICATION.name
-    val viewConfigDir = "configurations/view"
+  private inline fun <reified T> Binary.asConfiguration(
+    workflowPoint: WorkflowPoint,
+    jsonSerializer: Json?
+  ) =
+    this.content.decodeToString().let {
+      if (T::class.java.isAssignableFrom(FhirConfiguration::class.java))
+        FhirConfiguration(appId, workflowPoint.classification, it.decodeResourceFromString())
+      else it.decodeJson<T>(jsonSerializer)
+    } as
+      T
 
-    return configurationsMap.getOrPut(workflowPointName) {
-      context.assets.run {
-        val configurationFilePath =
-          if (isApplicationConfig) {
-            APP_CONFIG_FILE
-          } else {
-            val workflowPoint = workflowPointsMap.getValue(workflowPointName)
-            val viewConfigurationPaths = list(viewConfigDir)
-            viewConfigurationPaths?.find {
-              it.replace("_", "").startsWith(workflowPoint.resource, ignoreCase = true)
-            }
-              ?: throw Error(
-                """
-                Provide configurations file for resource ${workflowPoint.resource}. 
-                File name MUST start with the resource name in snake_case
-                E.g for RegisterViewConfiguration -> register_view_configurations.json
-               """
-              )
-          }
-
-        val content =
-          open(
-            if (isApplicationConfig) configurationFilePath
-            else "$viewConfigDir/$configurationFilePath"
-          )
-            .bufferedReader()
-            .use { it.readText() }
-
-        val configuration =
-          content.decodeJson<List<C>>(jsonSerializer).first {
-            it.appId.equals(other = appId, ignoreCase = true) &&
-              it.classification.equals(
-                other = configClassification.classification,
-                ignoreCase = true
-              )
-          }
-        configuration
->>>>>>> c55c2292
-      }
-
-  suspend fun loadAppConfigurations(
-    appId: String,
-    accountAuthenticator: AccountAuthenticator,
-    configsLoadedCallback: (Boolean) -> Unit
-  ) {
+  suspend fun loadConfigurations(appId: String, configsLoadedCallback: (Boolean) -> Unit) {
     // TODO Download configurations that do not require login at this point. Default to assets
     this.appId = appId
 
     // appId is identifier of Composition
-    repository.searchCompositionByIdentifier(appId)
-    .also {
-      if (it == null) configsLoadedCallback(false)
-    }
+    repository
+      .searchCompositionByIdentifier(appId)
+      .also { if (it == null) configsLoadedCallback(false) }
       ?.section
       ?.forEach {
         // each section in composition represents workflow
@@ -230,20 +115,14 @@
         workflowPointsMap[workflowPointName] = workflowPoint
       }
 
-      accountAuthenticator.launchLoginScreen()
-      configsLoadedCallback(true)
-    }
-
+    configsLoadedCallback(true)
+  }
 
   fun workflowPointName(key: String) = "$appId|$key"
 
   fun isAppIdInitialized() = this::appId.isInitialized
 
-  // TODO remove these config file link once replaced with Composition
   companion object {
-    // private const val APP_WORKFLOW_CONFIG_FILE = "configurations/app/application_workflow.json"
-    //const val APP_CONFIG_FILE = "configurations/app/application_configurations.json"
-    const val APP_SYNC_CONFIG = "configurations/app/sync_config.json"
     const val ORGANIZATION = "organization"
     const val PUBLISHER = "publisher"
     const val ID = "_id"
