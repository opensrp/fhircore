/*
 * Copyright 2021 Ona Systems, Inc
 *
 * Licensed under the Apache License, Version 2.0 (the "License");
 * you may not use this file except in compliance with the License.
 * You may obtain a copy of the License at
 *
 *       http://www.apache.org/licenses/LICENSE-2.0
 *
 * Unless required by applicable law or agreed to in writing, software
 * distributed under the License is distributed on an "AS IS" BASIS,
 * WITHOUT WARRANTIES OR CONDITIONS OF ANY KIND, either express or implied.
 * See the License for the specific language governing permissions and
 * limitations under the License.
 */

package org.smartregister.fhircore.engine.configuration

import android.content.Context
import com.google.android.fhir.FhirEngine
import com.google.android.fhir.db.ResourceNotFoundException
import com.google.android.fhir.get
import dagger.hilt.android.qualifiers.ApplicationContext
import javax.inject.Inject
import javax.inject.Singleton
import kotlinx.coroutines.flow.MutableStateFlow
<<<<<<< HEAD
=======
import kotlinx.coroutines.flow.update
>>>>>>> 6229baf9
import kotlinx.serialization.json.Json
import org.hl7.fhir.r4.model.Binary
import org.smartregister.fhircore.engine.appfeature.model.AppFeatureConfig
import org.smartregister.fhircore.engine.configuration.app.AppConfigService
import org.smartregister.fhircore.engine.configuration.app.ApplicationConfiguration
import org.smartregister.fhircore.engine.data.remote.fhir.resource.FhirResourceDataSource
import org.smartregister.fhircore.engine.ui.questionnaire.QuestionnaireConfig
import org.smartregister.fhircore.engine.util.DispatcherProvider
import org.smartregister.fhircore.engine.util.SharedPreferencesHelper
import org.smartregister.fhircore.engine.util.extension.decodeJson

/**
 * A configuration store used to store all the application configurations. Application
 * configurations are to be downloaded and synced from the server. This registry provides a map with
 * different [Configuration] implementations. The ensures that all the application configurations
 * are accessible from one place. If no configurations are retrieved from the server, then the
 * defaults are used.
 */
@Singleton
class ConfigurationRegistry
@Inject
constructor(
  @ApplicationContext val context: Context,
  val fhirEngine: FhirEngine,
  val fhirResourceDataSource: FhirResourceDataSource,
  val sharedPreferencesHelper: SharedPreferencesHelper,
  val dispatcherProvider: DispatcherProvider,
  private val appConfigService: AppConfigService,
) {
  private var applicationConfiguration = MutableStateFlow<AppConfiguration?>(null)

  suspend fun loadConfigurations(jsonSerializer: Json? = null): Boolean {
    return try {
      val binary = getBinary(appConfigService.getAppId()).content.decodeToString()
      val config = binary.decodeJson<AppConfiguration>(jsonSerializer)
<<<<<<< HEAD
      applicationConfiguration.value = config
=======
      applicationConfiguration.update { config }
>>>>>>> 6229baf9
      true
    } catch (ex: ResourceNotFoundException) {
      false
    }
  }

  fun getAppConfigs(): ApplicationConfiguration = applicationConfiguration.value?.appConfig!!

  fun getAppFeatureConfigs(): AppFeatureConfig? = applicationConfiguration.value?.appFeatures

  fun getSyncConfigs(): SyncConfig? = applicationConfiguration.value?.syncConfig

  fun getFormConfigs(): List<QuestionnaireConfig>? = applicationConfiguration.value?.formConfigs

  private suspend fun getBinary(id: String): Binary = fhirEngine.get(id)

  companion object {
    const val ORGANIZATION = "organization"
    const val PUBLISHER = "publisher"
    const val ID = "_id"
    const val COUNT = "count"
    const val DEFAULT_COUNT = "100"
    const val DEFAULT_TASK_FILTER_TAG_META_CODING_SYSTEM = "https://d-tree.org/fhir/task-filter-tag"
    const val DEFAULT_TASK_ORDER_FILTER_TAG_META_CODING_SYSTEM = "https://d-tree.org"
  }
}<|MERGE_RESOLUTION|>--- conflicted
+++ resolved
@@ -24,10 +24,7 @@
 import javax.inject.Inject
 import javax.inject.Singleton
 import kotlinx.coroutines.flow.MutableStateFlow
-<<<<<<< HEAD
-=======
 import kotlinx.coroutines.flow.update
->>>>>>> 6229baf9
 import kotlinx.serialization.json.Json
 import org.hl7.fhir.r4.model.Binary
 import org.smartregister.fhircore.engine.appfeature.model.AppFeatureConfig
@@ -63,11 +60,7 @@
     return try {
       val binary = getBinary(appConfigService.getAppId()).content.decodeToString()
       val config = binary.decodeJson<AppConfiguration>(jsonSerializer)
-<<<<<<< HEAD
-      applicationConfiguration.value = config
-=======
       applicationConfiguration.update { config }
->>>>>>> 6229baf9
       true
     } catch (ex: ResourceNotFoundException) {
       false
