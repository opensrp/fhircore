/*
 * Copyright 2021 Ona Systems, Inc
 *
 * Licensed under the Apache License, Version 2.0 (the "License");
 * you may not use this file except in compliance with the License.
 * You may obtain a copy of the License at
 *
 *       http://www.apache.org/licenses/LICENSE-2.0
 *
 * Unless required by applicable law or agreed to in writing, software
 * distributed under the License is distributed on an "AS IS" BASIS,
 * WITHOUT WARRANTIES OR CONDITIONS OF ANY KIND, either express or implied.
 * See the License for the specific language governing permissions and
 * limitations under the License.
 */

package org.smartregister.fhircore.engine.configuration

import android.content.Context
import dagger.hilt.android.qualifiers.ApplicationContext
import javax.inject.Inject
import javax.inject.Singleton
import kotlinx.serialization.decodeFromString
import org.smartregister.fhircore.engine.auth.AccountAuthenticator
import org.smartregister.fhircore.engine.configuration.app.ApplicationConfiguration
import org.smartregister.fhircore.engine.configuration.app.ConfigService
import org.smartregister.fhircore.engine.util.JsonSpecificationProvider
import org.smartregister.fhircore.engine.util.SharedPreferencesHelper
import org.smartregister.fhircore.engine.util.extension.decodeJson

/**
 * A configuration store used to store all the application configurations. Application
 * configurations are to be downloaded and synced from the server. This registry provides a map with
 * different [Configuration] implementations. The ensures that all the application configurations
 * are accessible from one place. If no configurations are retrieved from the server, then the
 * defaults are used.
 */
@Singleton
class ConfigurationRegistry
@Inject
constructor(
  @ApplicationContext val context: Context,
  val sharedPreferencesHelper: SharedPreferencesHelper,
  val configService: ConfigService
) {

  val configurationsMap = mutableMapOf<String, Configuration>()

  val workflowPointsMap = mutableMapOf<String, WorkflowPoint>()

  val authConfiguration by lazy { configService.provideAuthConfiguration() }

  lateinit var appId: String

  /**
   * Retrieve configuration for the provided [ConfigClassification]. Populate the map when the
   * config is loaded for the first time. File name containing configs MUST start with the workflow
   * resource in snake_case
   *
   * E.g. for a workflow resource RegisterViewConfiguration, the name of the file containing configs
   * becomes register_view_configurations.json
   */
  inline fun <reified C : Configuration> retrieveConfiguration(
    configClassification: ConfigClassification
  ): C {

    val workflowPointName = workflowPointName(configClassification.classification)
    val isApplicationConfig =
      configClassification is AppConfigClassification &&
        configClassification.name == AppConfigClassification.APPLICATION.name
    val viewConfigDir = "configurations/view"

    return configurationsMap.getOrPut(workflowPointName) {
      context.assets.run {
        val configurationFilePath =
          if (isApplicationConfig) {
            APP_CONFIG_FILE
          } else {
            val workflowPoint = workflowPointsMap.getValue(workflowPointName)
            val viewConfigurationPaths = list(viewConfigDir)
            viewConfigurationPaths?.find {
              it.replace("_", "").startsWith(workflowPoint.resource, ignoreCase = true)
            }
              ?: throw Error(
                """
                Provide configurations file for resource ${workflowPoint.resource}. 
                File name MUST start with the resource name in snake_case
                E.g for RegisterViewConfiguration -> register_view_configurations.json
               """
              )
          }

        val content =
          open(
            if (isApplicationConfig) configurationFilePath
            else "$viewConfigDir/$configurationFilePath"
          )
            .bufferedReader()
            .use { it.readText() }

        val configuration =
<<<<<<< HEAD
          content.decodeFromString<List<C>>().first {
=======
          content.decodeAsJson<List<C>>().first {
>>>>>>> 5a68a7f0
            it.appId.equals(other = appId, ignoreCase = true) &&
              it.classification.equals(
                other = configClassification.classification,
                ignoreCase = true
              )
          }
        configuration
      }
    } as
      C
  }

  fun loadAppConfigurations(
    appId: String,
    accountAuthenticator: AccountAuthenticator,
    configsLoadedCallback: (Boolean) -> Unit
  ) {
    // TODO Download configurations that do not require login at this point. Default to assets
    this.appId = appId
    val applicationWorkflowsMap =
      context
        .assets
        .open(APP_WORKFLOW_CONFIG_FILE)
        .bufferedReader()
        .use { it.readText() }
<<<<<<< HEAD
        .decodeFromString<List<ApplicationWorkflow>>()
=======
        .decodeAsJson<List<ApplicationWorkflow>>()
>>>>>>> 5a68a7f0
        .associateBy { it.appId }

    if (applicationWorkflowsMap.containsKey(appId)) {
      applicationWorkflowsMap[appId]?.mapping
        ?.associateBy { workflowPointName(it.classification) }
        ?.also {
          workflowPointsMap.clear()
          workflowPointsMap.putAll(it)
        }

      retrieveConfiguration<ApplicationConfiguration>(AppConfigClassification.APPLICATION)
      accountAuthenticator.launchLoginScreen()
      configsLoadedCallback(true)
    } else {
      configsLoadedCallback(false)
    }
  }

  fun workflowPointName(key: String) = "$appId|$key"

  fun isAppIdInitialized() = this::appId.isInitialized

<<<<<<< HEAD
  inline fun <reified T> String.decodeFromString(): T {
=======
  inline fun <reified T> String.decodeAsJson(): T {
>>>>>>> 5a68a7f0
    return if (context is JsonSpecificationProvider) {
      context.getJson().decodeFromString(this)
    } else {
      decodeJson()
    }
  }

  companion object {
    private const val APP_WORKFLOW_CONFIG_FILE = "configurations/app/application_workflow.json"
    const val APP_CONFIG_FILE = "configurations/app/application_configurations.json"
    const val APP_SYNC_CONFIG = "configurations/app/sync_config.json"
    const val ORGANIZATION = "organization"
    const val PUBLISHER = "publisher"
    const val ID = "_id"
  }
}<|MERGE_RESOLUTION|>--- conflicted
+++ resolved
@@ -99,11 +99,7 @@
             .use { it.readText() }
 
         val configuration =
-<<<<<<< HEAD
-          content.decodeFromString<List<C>>().first {
-=======
           content.decodeAsJson<List<C>>().first {
->>>>>>> 5a68a7f0
             it.appId.equals(other = appId, ignoreCase = true) &&
               it.classification.equals(
                 other = configClassification.classification,
@@ -129,11 +125,7 @@
         .open(APP_WORKFLOW_CONFIG_FILE)
         .bufferedReader()
         .use { it.readText() }
-<<<<<<< HEAD
-        .decodeFromString<List<ApplicationWorkflow>>()
-=======
         .decodeAsJson<List<ApplicationWorkflow>>()
->>>>>>> 5a68a7f0
         .associateBy { it.appId }
 
     if (applicationWorkflowsMap.containsKey(appId)) {
@@ -156,11 +148,7 @@
 
   fun isAppIdInitialized() = this::appId.isInitialized
 
-<<<<<<< HEAD
-  inline fun <reified T> String.decodeFromString(): T {
-=======
   inline fun <reified T> String.decodeAsJson(): T {
->>>>>>> 5a68a7f0
     return if (context is JsonSpecificationProvider) {
       context.getJson().decodeFromString(this)
     } else {
