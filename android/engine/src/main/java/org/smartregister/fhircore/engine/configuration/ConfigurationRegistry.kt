--- conflicted
+++ resolved
@@ -579,16 +579,11 @@
    */
   suspend fun createRemote(vararg resources: Resource) {
     return withContext(dispatcherProvider.io()) {
-<<<<<<< HEAD
-      resources.onEach { it.generateMissingId() }
-      fhirEngine.create(*resources, isLocalOnly = true)
-=======
       resources.onEach {
         it.updateLastUpdated()
         it.generateMissingId()
       }
-      fhirEngine.createRemote(*resources)
->>>>>>> cdc6003d
+      fhirEngine.create(*resources, isLocalOnly = true)
     }
   }
 
