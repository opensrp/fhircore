--- conflicted
+++ resolved
@@ -46,8 +46,7 @@
 import org.smartregister.fhircore.engine.util.extension.decodeJson
 import org.smartregister.fhircore.engine.util.extension.decodeResourceFromString
 import org.smartregister.fhircore.engine.util.extension.extractId
-import org.smartregister.fhircore.engine.util.extension.extractResourceId
-import org.smartregister.fhircore.engine.util.extension.extractResourceKey
+import org.smartregister.fhircore.engine.util.extension.extractLogicalIdUuid
 import org.smartregister.fhircore.engine.util.extension.fileExtension
 import org.smartregister.fhircore.engine.util.extension.generateMissingId
 import org.smartregister.fhircore.engine.util.extension.retrieveCompositionSections
@@ -339,26 +338,21 @@
                     sectionComponent.focus.extractId()
                   }
                 val searchPath = resourceGroup.key + "?${Composition.SP_RES_ID}=$resourceIds"
-<<<<<<< HEAD
-                fhirResourceDataSource.getResource(searchPath).entry.forEach {
-                  addOrUpdate(it.resource)
-=======
-                fhirResourceDataSource.loadData(searchPath).entry.forEach { bundleEntryComponent ->
+
+                fhirResourceDataSource.getResource(searchPath).entry.forEach { bundleEntryComponent
+                  ->
                   when (bundleEntryComponent.resource) {
                     is ListResource -> {
                       addOrUpdate(bundleEntryComponent.resource)
                       val list = bundleEntryComponent.resource as ListResource
                       list.entry.forEach { listEntryComponent ->
-                        /*Here we extract the keys and ids for the resources listed in
-                        the List resource */
-                        val resourceKey = listEntryComponent.extractResourceKey()
-                        val resourceId = listEntryComponent.extractResourceId()
-                        /*Using the extracted keys and values we make a server call to fetch those resources */
+                        val resourceKey = listEntryComponent.item.reference.substringBefore("/")
+                        val resourceId = listEntryComponent.item.reference.extractLogicalIdUuid()
+
                         val listResourceUrlPath =
                           resourceKey + "?${Composition.SP_RES_ID}=$resourceId"
-                        fhirResourceDataSource.loadData(listResourceUrlPath).entry.forEach {
+                        fhirResourceDataSource.getResource(listResourceUrlPath).entry.forEach {
                           listEntryResourceBundle ->
-                          /*Finally these resources and downloaded and saved */
                           addOrUpdate(listEntryResourceBundle.resource)
                           Timber.d("Fetched and processed list reference $listResourceUrlPath")
                         }
@@ -369,7 +363,6 @@
                       Timber.d("Fetched and processed resources $searchPath")
                     }
                   }
->>>>>>> f4e16b7d
                 }
               }
           }
@@ -416,7 +409,6 @@
     const val COMPOSITION_CONFIG_PATH = "configs/%s/composition_config.json"
     const val DEBUG_SUFFIX = "/debug"
     const val ORGANIZATION = "organization"
-    const val PUBLISHER = "publisher"
     const val ID = "_id"
     const val COUNT = "count"
     const val TYPE_REFERENCE_DELIMITER = "/"
