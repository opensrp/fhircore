/*
 * Copyright 2021-2024 Ona Systems, Inc
 *
 * Licensed under the Apache License, Version 2.0 (the "License");
 * you may not use this file except in compliance with the License.
 * You may obtain a copy of the License at
 *
 *       http://www.apache.org/licenses/LICENSE-2.0
 *
 * Unless required by applicable law or agreed to in writing, software
 * distributed under the License is distributed on an "AS IS" BASIS,
 * WITHOUT WARRANTIES OR CONDITIONS OF ANY KIND, either express or implied.
 * See the License for the specific language governing permissions and
 * limitations under the License.
 */

package org.smartregister.fhircore.engine.configuration

import android.content.Context
import android.database.SQLException
import ca.uhn.fhir.context.FhirContext
import com.google.android.fhir.FhirEngine
import com.google.android.fhir.db.ResourceNotFoundException
import com.google.android.fhir.get
import com.google.android.fhir.knowledge.KnowledgeManager
import dagger.hilt.android.qualifiers.ApplicationContext
import java.io.File
import java.io.FileNotFoundException
import java.net.UnknownHostException
import java.nio.charset.StandardCharsets
import java.util.LinkedList
import java.util.Locale
import java.util.PropertyResourceBundle
import java.util.ResourceBundle
import javax.inject.Inject
import javax.inject.Singleton
import kotlinx.coroutines.withContext
import kotlinx.serialization.json.Json
import okhttp3.RequestBody.Companion.toRequestBody
import okio.ByteString.Companion.decodeBase64
import org.apache.commons.lang3.StringUtils
import org.hl7.fhir.r4.model.Base
import org.hl7.fhir.r4.model.Binary
import org.hl7.fhir.r4.model.Bundle
import org.hl7.fhir.r4.model.Composition
import org.hl7.fhir.r4.model.ImplementationGuide
import org.hl7.fhir.r4.model.ListResource
import org.hl7.fhir.r4.model.MetadataResource
import org.hl7.fhir.r4.model.Resource
import org.hl7.fhir.r4.model.ResourceType
import org.jetbrains.annotations.VisibleForTesting
import org.json.JSONObject
import org.smartregister.fhircore.engine.BuildConfig
import org.smartregister.fhircore.engine.OpenSrpApplication
import org.smartregister.fhircore.engine.configuration.app.ConfigService
import org.smartregister.fhircore.engine.configuration.profile.ProfileConfiguration
import org.smartregister.fhircore.engine.configuration.register.RegisterConfiguration
import org.smartregister.fhircore.engine.data.remote.fhir.resource.FhirResourceDataSource
import org.smartregister.fhircore.engine.di.NetworkModule
import org.smartregister.fhircore.engine.domain.model.FhirResourceConfig
import org.smartregister.fhircore.engine.domain.model.ResourceConfig
import org.smartregister.fhircore.engine.util.DispatcherProvider
import org.smartregister.fhircore.engine.util.SharedPreferenceKey
import org.smartregister.fhircore.engine.util.SharedPreferencesHelper
import org.smartregister.fhircore.engine.util.extension.camelCase
import org.smartregister.fhircore.engine.util.extension.decodeJson
import org.smartregister.fhircore.engine.util.extension.decodeResourceFromString
import org.smartregister.fhircore.engine.util.extension.encodeResourceToString
import org.smartregister.fhircore.engine.util.extension.extractId
import org.smartregister.fhircore.engine.util.extension.extractLogicalIdUuid
import org.smartregister.fhircore.engine.util.extension.fileExtension
import org.smartregister.fhircore.engine.util.extension.generateMissingId
import org.smartregister.fhircore.engine.util.extension.interpolate
import org.smartregister.fhircore.engine.util.extension.referenceValue
import org.smartregister.fhircore.engine.util.extension.retrieveCompositionSections
import org.smartregister.fhircore.engine.util.extension.searchCompositionByIdentifier
import org.smartregister.fhircore.engine.util.extension.tryDecodeJson
import org.smartregister.fhircore.engine.util.extension.updateLastUpdated
import org.smartregister.fhircore.engine.util.helper.LocalizationHelper
import retrofit2.HttpException
import timber.log.Timber

@Singleton
class ConfigurationRegistry
@Inject
constructor(
  val fhirEngine: FhirEngine,
  val fhirResourceDataSource: FhirResourceDataSource,
  val sharedPreferencesHelper: SharedPreferencesHelper,
  val dispatcherProvider: DispatcherProvider,
  val configService: ConfigService,
  val json: Json,
  @ApplicationContext val context: Context,
  private var openSrpApplication: OpenSrpApplication?,
) {

  val configsJsonMap = mutableMapOf<String, String>()
  val configCacheMap = mutableMapOf<String, Configuration>()
  val localizationHelper: LocalizationHelper by lazy { LocalizationHelper(this) }
  private val supportedFileExtensions = listOf("json", "properties")
  private var _isNonProxy = BuildConfig.IS_NON_PROXY_APK
  private val fhirContext = FhirContext.forR4Cached()

  @Inject lateinit var knowledgeManager: KnowledgeManager

  private val jsonParser = fhirContext.newJsonParser()

<<<<<<< HEAD
  init {
    Thread.setDefaultUncaughtExceptionHandler { thread, throwable ->
      Timber.e(throwable)
      Process.killProcess(Process.myPid())
    }
  }

=======
>>>>>>> 3a2d8a6c
  /**
   * Retrieve configuration for the provided [ConfigType]. The JSON retrieved from [configsJsonMap]
   * can be directly converted to a FHIR resource or hard coded custom model. The filtering assumes
   * you are passing data across screens, then later using it in DataQueries and to retrieve
   * registerConfiguration. It is necessary to check that [paramsMap] is empty to confirm that the
   * params used in the DataQuery are passed when retrieving the configurations.
   *
   * @throws NoSuchElementException when the [configsJsonMap] doesn't contain a value for the
   *   specified key.
   */
  inline fun <reified T : Configuration> retrieveConfiguration(
    configType: ConfigType,
    configId: String? = null,
    paramsMap: Map<String, String>? = emptyMap(),
  ): T {
    require(!configType.parseAsResource) { "Configuration MUST be a template" }
    val configKey = if (configType.multiConfig && configId != null) configId else configType.name
    if (configCacheMap.contains(configKey) && paramsMap?.isEmpty() == true) {
      return configCacheMap[configKey] as T
    }
    val decodedConfig =
      localizationHelper
        .parseTemplate(
          bundleName = LocalizationHelper.STRINGS_BASE_BUNDLE_NAME,
          locale = Locale.getDefault(),
          template = getConfigValueWithParam(paramsMap, configKey),
        )
        .decodeJson<T>(jsonInstance = json)
    configCacheMap[configKey] = decodedConfig
    return decodedConfig
  }

  inline fun <reified T : Configuration> retrieveConfigurations(configType: ConfigType): List<T> =
    configsJsonMap.values
      .filter {
        try {
          JSONObject(it).getString(CONFIG_TYPE).equals(configType.name, ignoreCase = true)
        } catch (e: Exception) {
          Timber.w(e.localizedMessage)
          false
        }
      }
      .map {
        localizationHelper
          .parseTemplate(
            bundleName = LocalizationHelper.STRINGS_BASE_BUNDLE_NAME,
            locale = Locale.getDefault(),
            template = it,
          )
          .decodeJson()
      }

  /**
   * This function interpolates the value for the given [configKey] by replacing the string
   * placeholders e.g. {{ placeholder }} with value retrieved from the [paramsMap] using [configKey]
   * as the key. If value is null the placeholder is returned
   */
  fun getConfigValueWithParam(paramsMap: Map<String, String>?, configKey: String) =
    configsJsonMap.getValue(configKey).let { jsonValue ->
      if (paramsMap != null) jsonValue.interpolate(paramsMap) else jsonValue
    }

  /**
   * Retrieve configuration for the provided [ConfigType]. The JSON retrieved from [configsJsonMap]
   * can be directly converted to a FHIR resource or hard coded custom model.
   */
  inline fun <reified T : Base> retrieveResourceConfiguration(configType: ConfigType): T {
    require(configType.parseAsResource) { "Configuration MUST be a supported FHIR Resource" }
    return configsJsonMap.getValue(configType.name).decodeResourceFromString()
  }

  /**
   * Retrieve translation configuration for the provided [bundleName]. The Bundle value is retrieved
   * from [configsJsonMap] can be directly converted to a ResourceBundle.
   */
  fun retrieveResourceBundleConfiguration(bundleName: String): ResourceBundle? {
    val resourceBundle =
      configsJsonMap[bundleName.camelCase()] // Convention for config map keys is camelCase
    if (resourceBundle != null) {
      return PropertyResourceBundle(resourceBundle.byteInputStream())
    }
    if (bundleName.contains("_")) {
      return retrieveResourceBundleConfiguration(
        bundleName.substring(0, bundleName.lastIndexOf('_')),
      )
    }
    return null
  }

  /**
   * Populate application's configurations from the composition resource. Only Binary and Parameter
   * Resources are used to represent application configurations. The [configCacheMap] is reset on
   * every configs load.
   *
   * Sections in Composition with Binary or Parameter represents a valid application configuration.
   * Example below is represents an application configuration uniquely identified by the
   * [ConfigType]'application'. Sections can be nested like in the registers case.
   *
   * ```
   *  {
   *    "title": "Application configuration",
   *    "mode": "working",
   *    "focus": {
   *      "reference": "Binary/11111",
   *      "identifier: {
   *      "value": "application"
   *      }
   *    }
   *  }
   * ```
   *
   * Nested section example
   *
   * ```
   *  {
   *     "title": "Register configurations",
   *     "mode": "working",
   *     "section": [
   *        {
   *          "title": "Household register configuration",
   *          "focus": {
   *             "reference": "Binary/11111115",
   *             "identifier": {
   *                "value": "all_household_register_config"
   *              }
   *          }
   *        }
   *     ]
   * }
   * ```
   *
   * [appId] is a unique identifier for the application. Typically written in human readable form
   *
   * [context] is the targeted Android context
   *
   * [configsLoadedCallback] is a callback function called once configs have been loaded.
   */
  suspend fun loadConfigurations(
    appId: String,
    context: Context,
    configsLoadedCallback: (Boolean) -> Unit = {},
  ) {
    // Reset configurations before loading new ones
    configCacheMap.clear()

    // For appId that ends with suffix /debug e.g. app/debug, we load configurations from assets
    // extract appId by removing the suffix e.g. app from above example
    val loadFromAssets = appId.endsWith(DEBUG_SUFFIX, ignoreCase = true)
    val parsedAppId = appId.substringBefore(TYPE_REFERENCE_DELIMITER).trim()
    if (loadFromAssets) {
      try {
        val localCompositionResource =
          context.assets
            .open(String.format(COMPOSITION_CONFIG_PATH, parsedAppId))
            .bufferedReader()
            .readText()
            .decodeResourceFromString<Composition>()

        addOrUpdate(localCompositionResource)

        localCompositionResource.run {
          val iconConfigs =
            retrieveCompositionSections().filter {
              it.focus.hasIdentifier() && isIconConfig(it.focus.identifier.value)
            }
          if (iconConfigs.isNotEmpty()) {
            val ids = iconConfigs.joinToString(DEFAULT_STRING_SEPARATOR) { it.focus.extractId() }
            fhirResourceDataSource
              .getResource(
                "${ResourceType.Binary.name}?$ID=$ids&_count=$DEFAULT_COUNT",
              )
              .entry
              .forEach { addOrUpdate(it.resource) }
          }
          populateConfigurationsMap(
            composition = this,
            loadFromAssets = true,
            appId = parsedAppId,
            configsLoadedCallback = configsLoadedCallback,
            context = context,
          )
        }
      } catch (fileNotFoundException: FileNotFoundException) {
        Timber.e("Missing app configs for app ID: $parsedAppId", fileNotFoundException)
        withContext(dispatcherProvider.main()) { configsLoadedCallback(false) }
      }
    } else {
      fhirEngine.searchCompositionByIdentifier(parsedAppId)?.run {
        populateConfigurationsMap(context, this, false, parsedAppId, configsLoadedCallback)
      }
    }
  }

  private suspend fun populateConfigurationsMap(
    context: Context,
    composition: Composition,
    loadFromAssets: Boolean,
    appId: String,
    configsLoadedCallback: (Boolean) -> Unit,
  ) {
    if (loadFromAssets) {
      retrieveAssetConfigs(context, appId).forEach { fileName ->
        // Create binary config from asset and add to map, skip composition resource
        // Use file name as the key. Conventionally navigation configs MUST end with
        // "_config.<extension>"
        // File names in asset should match the configType/id (MUST be unique) in the config JSON
        if (!fileName.equals(String.format(COMPOSITION_CONFIG_PATH, appId), ignoreCase = true)) {
          val configKey =
            fileName
              .lowercase(Locale.ENGLISH)
              .substring(
                fileName.indexOfLast { it == '/' }.plus(1),
                fileName.lastIndexOf(CONFIG_SUFFIX),
              )
              .camelCase()

          val configJson = context.assets.open(fileName).bufferedReader().readText()
          configsJsonMap[configKey] = configJson
        }
      }
    } else {
      composition.retrieveCompositionSections().forEach {
        if (it.hasFocus() && it.focus.hasReferenceElement() && it.focus.hasIdentifier()) {
          val configIdentifier = it.focus.identifier.value
          val referenceResourceType = it.focus.reference.substringBefore(TYPE_REFERENCE_DELIMITER)
          if (isAppConfig(referenceResourceType) && !isIconConfig(configIdentifier)) {
            val extractedId = it.focus.extractId()
            try {
              val configBinary = fhirEngine.get<Binary>(extractedId)
              configsJsonMap[configIdentifier] = configBinary.content.decodeToString()
            } catch (resourceNotFoundException: ResourceNotFoundException) {
              Timber.e("Missing Binary file with ID :$extractedId")
              withContext(dispatcherProvider.main()) { configsLoadedCallback(false) }
            }
          }
        }
      }
    }
    configsLoadedCallback(true)
  }

  private fun isAppConfig(referenceResourceType: String) =
    referenceResourceType in arrayOf(ResourceType.Binary.name, ResourceType.Parameters.name)

  private fun isIconConfig(configIdentifier: String) = configIdentifier.startsWith(ICON_PREFIX)

  /**
   * Reads supported files from the asset/config directory recursively, populates all sub directory
   * in a queue, then reads all the nested files for each.
   *
   * @return A list of strings of config files.
   */
  private fun retrieveAssetConfigs(context: Context, appId: String): MutableList<String> {
    val filesQueue = LinkedList<String>()
    val configFiles = mutableListOf<String>()
    context.assets.list(String.format(BASE_CONFIG_PATH, appId))?.onEach {
      if (!supportedFileExtensions.contains(it.fileExtension)) {
        filesQueue.addLast(String.format(BASE_CONFIG_PATH, appId) + "/$it")
      } else configFiles.add(String.format(BASE_CONFIG_PATH, appId) + "/$it")
    }
    while (filesQueue.isNotEmpty()) {
      val currentPath = filesQueue.removeFirst()
      context.assets.list(currentPath)?.onEach {
        if (!supportedFileExtensions.contains(it.fileExtension)) {
          filesQueue.addLast("$currentPath/$it")
        } else configFiles.add("$currentPath/$it")
      }
    }
    return configFiles
  }

  /**
   * Fetch non-patient Resources for the application that are not application configurations
   * resources such as [ResourceType.Questionnaire] and [ResourceType.StructureMap]. (
   * [ResourceType.Binary] and [ResourceType.Parameters] are currently the only FHIR HL7 resources
   * used to represent application configurations). These non-patients resource identifiers are also
   * set in the section components of the [Composition] resource.
   *
   * This function retrieves the composition based on the appId and groups the non-patient resources
   * ( [ResourceType.Questionnaire] or [ResourceType.StructureMap]) based on their type.
   *
   * Searching is done using the _id search parameter of these not patient resources; the
   * composition section components are grouped by resource type ,then the ids concatenated (as
   * comma separated values), thus generating a search query like the following 'Resource
   * Type'?_id='comma,separated,list,of,ids'
   */
  @Throws(UnknownHostException::class, HttpException::class)
  suspend fun fetchNonWorkflowConfigResources(isInitialLogin: Boolean = true) {
    // Reset configurations before loading new ones
    configCacheMap.clear()
    sharedPreferencesHelper.read(SharedPreferenceKey.APP_ID.name, null)?.let { appId ->
      val parsedAppId = appId.substringBefore(TYPE_REFERENCE_DELIMITER).trim()
      val patientRelatedResourceTypes = mutableListOf<ResourceType>()
      val compositionResource = fetchRemoteCompositionByAppId(parsedAppId)
      compositionResource?.let { composition ->
        composition
          .retrieveCompositionSections()
          .asSequence()
          .filter {
            it.hasFocus() && it.focus.hasReferenceElement()
          } // is focus.identifier a necessary check
          .groupBy { section ->
            section.focus.reference.substringBefore(
              TYPE_REFERENCE_DELIMITER,
              missingDelimiterValue = "",
            )
          }
          .filter { entry -> entry.key in FILTER_RESOURCE_LIST }
          .forEach { entry: Map.Entry<String, List<Composition.SectionComponent>> ->
            if (entry.key == ResourceType.List.name) {
              processCompositionListResources(
                entry,
                patientRelatedResourceTypes = patientRelatedResourceTypes,
              )
            } else {
              val chunkedResourceIdList = entry.value.chunked(MANIFEST_PROCESSOR_BATCH_SIZE)

              chunkedResourceIdList.forEach { parentIt ->
                Timber.d(
                  "Fetching config resource ${entry.key}: with ids ${StringUtils.join(parentIt,",")}",
                )
                processCompositionManifestResources(
                  entry.key,
                  parentIt.map { sectionComponent -> sectionComponent.focus.extractId() },
                  patientRelatedResourceTypes,
                )
              }
            }
          }

        saveSyncSharedPreferences(patientRelatedResourceTypes.toList())

        // Save composition after fetching all the referenced section resources
        addOrUpdate(compositionResource)

        Timber.d("Done fetching application configurations remotely")
      }
    }
  }

  suspend fun fetchRemoteImplementationGuideByAppId(
    appId: String?,
    appVersionCode: Int?,
  ): ImplementationGuide? {
    Timber.i("Fetching ImplementationGuide config for app $appId version $appVersionCode")

    val urlPath =
      "ImplementationGuide?&name=$appId&context-quantity=le$appVersionCode&_sort=-context-quantity&_count=1"
    return fhirResourceDataSource.getResource(urlPath).entryFirstRep.let {
      if (!it.hasResource()) {
        Timber.w("No response for ImplementationGuide resource on path $urlPath")
        return null
      }

      it.resource as ImplementationGuide
    }
  }

  suspend fun fetchRemoteCompositionById(
    id: String?,
    version: String?,
  ): Composition? {
    Timber.i("Fetching Composition config id $id version $version")
    val urlPath = "Composition/$id/_history/$version"
    return fhirResourceDataSource.getResource(urlPath).entryFirstRep.let {
      if (!it.hasResource()) {
        Timber.w("No response for composition resource on path $urlPath")
        return null
      }

      it.resource as Composition
    }
  }

  suspend fun fetchRemoteCompositionByAppId(appId: String?): Composition? {
    Timber.i("Fetching Composition config for app $appId")
    val urlPath = "Composition?identifier=$appId&_count=$DEFAULT_COUNT"
    return fhirResourceDataSource.getResource(urlPath).entryFirstRep.let {
      if (!it.hasResource()) {
        Timber.w("No response for composition resource on path $urlPath")
        return null
      }

      it.resource as Composition
    }
  }

  private suspend fun processCompositionManifestResources(
    resourceType: String,
    resourceIdList: List<String>,
    patientRelatedResourceTypes: MutableList<ResourceType>,
  ): Bundle {
    val resultBundle =
      if (isNonProxy()) {
        fhirResourceDataSourceGetBundle(resourceType, resourceIdList)
      } else
        fhirResourceDataSource.post(
          requestBody =
            generateRequestBundle(resourceType, resourceIdList)
              .encodeResourceToString()
              .toRequestBody(NetworkModule.JSON_MEDIA_TYPE),
        )

    processResultBundleEntries(resultBundle.entry, patientRelatedResourceTypes)

    return resultBundle
  }

  private suspend fun processCompositionManifestResources(
    gatewayModeHeaderValue: String? = null,
    searchPath: String,
    patientRelatedResourceTypes: MutableList<ResourceType>,
  ) {
    val resultBundle = fetchResourceBundle(gatewayModeHeaderValue, searchPath)
    val nextPageUrl = resultBundle.getLink(PAGINATION_NEXT)?.url ?: ""

    processResultBundleEntries(resultBundle.entry, patientRelatedResourceTypes)

    if (nextPageUrl.isNotEmpty()) {
      processCompositionManifestResources(
        gatewayModeHeaderValue,
        nextPageUrl,
        patientRelatedResourceTypes,
      )
    }
  }

  private suspend fun fetchResourceBundle(
    gatewayModeHeaderValue: String?,
    searchPath: String,
  ): Bundle {
    return if (gatewayModeHeaderValue.isNullOrEmpty()) {
      fhirResourceDataSource.getResource(searchPath)
    } else {
      fhirResourceDataSource.getResourceWithGatewayModeHeader(gatewayModeHeaderValue, searchPath)
    }
  }

  private suspend fun processResultBundleEntries(
    resultBundleEntries: List<Bundle.BundleEntryComponent>,
    patientRelatedResourceTypes: MutableList<ResourceType>,
  ) {
    resultBundleEntries.forEach { bundleEntryComponent ->
      when (bundleEntryComponent.resource) {
        is Bundle -> {
          val bundle = bundleEntryComponent.resource as Bundle
          bundle.entry.forEach { entryComponent ->
            when (entryComponent.resource) {
              is Bundle -> {
                val thisBundle = entryComponent.resource as Bundle
                addOrUpdate(thisBundle)
                thisBundle.entry.forEach { innerEntryComponent ->
                  saveListEntryResource(innerEntryComponent)
                }
              }
              else -> saveListEntryResource(entryComponent)
            }
          }
        }
        is Binary -> {
          val binary = bundleEntryComponent.resource as Binary
          processResultBundleBinaries(binary, patientRelatedResourceTypes)
          addOrUpdate(bundleEntryComponent.resource)
        }
        else -> {
          if (bundleEntryComponent.resource != null) {
            addOrUpdate(bundleEntryComponent.resource)
            Timber.d(
              "Fetched and processed resources ${bundleEntryComponent.resource.resourceType}/${bundleEntryComponent.resource.id}",
            )
          }
        }
      }
    }
  }

  private suspend fun saveListEntryResource(entryComponent: Bundle.BundleEntryComponent) {
    addOrUpdate(entryComponent.resource)
    Timber.d(
      "Fetched and processed List reference ${entryComponent.resource.resourceType}/${entryComponent.resource.id}",
    )
  }

  /**
   * Update this stored resources with the passed resource, or create it if not found. If the
   * resource is a Metadata Resource save it in the Knowledge Manager
   *
   * Note
   */
  suspend fun <R : Resource> addOrUpdate(resource: R) {
    withContext(dispatcherProvider.io()) {
      try {
        createOrUpdateRemote(resource)
      } catch (sqlException: SQLException) {
        Timber.e(sqlException)
      }

      /**
       * Knowledge manager [MetadataResource]s install Here we install all resources types of
       * [MetadataResource] as per FHIR Spec.This supports future use cases as well
       */
      try {
        if (resource is MetadataResource && resource.name != null) {
          knowledgeManager.install(
            writeToFile(resource.overwriteCanonicalURL()),
          )
        }
      } catch (exception: Exception) {
        Timber.e(exception)
      }
    }
  }

  private fun MetadataResource.overwriteCanonicalURL() =
    this.apply {
      url =
        url
          ?: "${openSrpApplication?.getFhirServerHost().toString()?.trimEnd { it == '/' }}/${this.referenceValue()}"
    }

  fun writeToFile(resource: Resource): File {
    val fileName =
      if (resource is MetadataResource && resource.name != null) {
        resource.name
      } else {
        resource.idElement.idPart
      }

    return File(context.filesDir, "$fileName.json").apply {
      writeText(jsonParser.encodeResourceToString(resource))
    }
  }

  /**
   * Using this [FhirEngine] and [DispatcherProvider], for all passed resources, make sure they all
   * have IDs or generate if they don't, then pass them to create.
   *
   * Note: The backing db API for fhirEngine.create(..,isLocalOnly) performs an UPSERT
   *
   * @param resources vararg of resources
   */
  suspend fun createOrUpdateRemote(vararg resources: Resource) {
    return withContext(dispatcherProvider.io()) {
      resources.onEach {
        it.updateLastUpdated()
        it.generateMissingId()
      }
      fhirEngine.create(*resources, isLocalOnly = true)
    }
  }

  @VisibleForTesting fun isNonProxy(): Boolean = _isNonProxy

  @VisibleForTesting
  fun setNonProxy(nonProxy: Boolean) {
    _isNonProxy = nonProxy
  }

  private fun generateRequestBundle(resourceType: String, idList: List<String>): Bundle {
    val bundleEntryComponents = mutableListOf<Bundle.BundleEntryComponent>()

    idList.forEach {
      bundleEntryComponents.add(
        Bundle.BundleEntryComponent().apply {
          request =
            Bundle.BundleEntryRequestComponent().apply {
              url = "$resourceType/$it"
              method = Bundle.HTTPVerb.GET
            }
        },
      )
    }

    return Bundle().apply {
      type = Bundle.BundleType.BATCH
      entry = bundleEntryComponents
    }
  }

  private suspend fun fhirResourceDataSourceGetBundle(
    resourceType: String,
    resourceIds: List<String>,
  ): Bundle {
    val bundleEntryComponents = mutableListOf<Bundle.BundleEntryComponent>()

    resourceIds.forEach {
      val responseBundle =
        fhirResourceDataSource.getResource("$resourceType?${Composition.SP_RES_ID}=$it")
      responseBundle.let {
        bundleEntryComponents.add(
          Bundle.BundleEntryComponent().apply { resource = it.entry?.firstOrNull()?.resource },
        )
      }
    }
    return Bundle().apply {
      type = Bundle.BundleType.COLLECTION
      entry = bundleEntryComponents
    }
  }

  fun clearConfigsCache() = configCacheMap.clear()

  private suspend fun processCompositionListResources(
    resourceGroup:
      Map.Entry<
        String,
        List<Composition.SectionComponent>,
      >,
    patientRelatedResourceTypes: MutableList<ResourceType>,
  ) {
    if (isNonProxy()) {
      val chunkedResourceIdList = resourceGroup.value.chunked(MANIFEST_PROCESSOR_BATCH_SIZE)
      chunkedResourceIdList.forEach {
        processCompositionManifestResources(
            resourceType = resourceGroup.key,
            resourceIdList = it.map { sectionComponent -> sectionComponent.focus.extractId() },
            patientRelatedResourceTypes = patientRelatedResourceTypes,
          )
          .entry
          .forEach { bundleEntryComponent ->
            when (bundleEntryComponent.resource) {
              is ListResource -> {
                addOrUpdate(bundleEntryComponent.resource)
                val list = bundleEntryComponent.resource as ListResource
                list.entry.forEach { listEntryComponent ->
                  val resourceKey =
                    listEntryComponent.item.reference.substringBefore(
                      TYPE_REFERENCE_DELIMITER,
                    )
                  val resourceId = listEntryComponent.item.reference.extractLogicalIdUuid()
                  val listResourceUrlPath = "$resourceKey?$ID=$resourceId&_count=$DEFAULT_COUNT"
                  fhirResourceDataSource.getResource(listResourceUrlPath).entry.forEach {
                    listEntryResourceBundle ->
                    addOrUpdate(listEntryResourceBundle.resource)
                    Timber.d("Fetched and processed List reference $listResourceUrlPath")
                  }
                }
              }
            }
          }
      }
    } else {
      resourceGroup.value.forEach {
        processCompositionManifestResources(
          gatewayModeHeaderValue = FHIR_GATEWAY_MODE_HEADER_VALUE,
          searchPath =
            "${resourceGroup.key}?$ID=${it.focus.extractId()}&_page=1&_count=$DEFAULT_COUNT",
          patientRelatedResourceTypes = patientRelatedResourceTypes,
        )
      }
    }
  }

  private fun FhirResourceConfig.dependentResourceTypes(target: MutableList<ResourceType>) {
    this.baseResource.dependentResourceTypes(target)
    this.relatedResources.forEach { it.dependentResourceTypes(target) }
  }

  private fun ResourceConfig.dependentResourceTypes(target: MutableList<ResourceType>) {
    target.add(resource)
    relatedResources.forEach { it.dependentResourceTypes(target) }
  }

  fun processResultBundleBinaries(
    binary: Binary,
    patientRelatedResourceTypes: MutableList<ResourceType>,
  ) {
    binary.data.decodeToString().decodeBase64()?.string(StandardCharsets.UTF_8)?.let {
      val config =
        it.tryDecodeJson<RegisterConfiguration>() ?: it.tryDecodeJson<ProfileConfiguration>()

      when (config) {
        is RegisterConfiguration ->
          config.fhirResource.dependentResourceTypes(
            patientRelatedResourceTypes,
          )
        is ProfileConfiguration ->
          config.fhirResource.dependentResourceTypes(
            patientRelatedResourceTypes,
          )
      }
    }
  }

  fun saveSyncSharedPreferences(resourceTypes: List<ResourceType>) =
    sharedPreferencesHelper.write(
      SharedPreferenceKey.REMOTE_SYNC_RESOURCES.name,
      resourceTypes.distinctBy { it.name },
    )

  companion object {
    const val BASE_CONFIG_PATH = "configs/%s"
    const val COMPOSITION_CONFIG_PATH = "configs/%s/composition_config.json"
    const val CONFIG_SUFFIX = "_config"
    const val CONFIG_TYPE = "configType"
    const val COUNT = "count"
    const val DEBUG_SUFFIX = "/debug"
    const val DEFAULT_STRING_SEPARATOR = ","
    const val FHIR_GATEWAY_MODE_HEADER_VALUE = "list-entries"
    const val ICON_PREFIX = "ic_"
    const val ID = "_id"
    const val MANIFEST_PROCESSOR_BATCH_SIZE = 20
    const val ORGANIZATION = "organization"
    const val TYPE_REFERENCE_DELIMITER = "/"
    const val DEFAULT_COUNT = 200
    const val PAGINATION_NEXT = "next"

    /**
     * The list of resources whose types can be synced down as part of the Composition configs.
     * These are hardcoded as they are not meant to be easily configurable to avoid config vs data
     * sync issues
     */
    val FILTER_RESOURCE_LIST =
      listOf(
        ResourceType.Questionnaire.name,
        ResourceType.StructureMap.name,
        ResourceType.List.name,
        ResourceType.PlanDefinition.name,
        ResourceType.Library.name,
        ResourceType.Measure.name,
        ResourceType.Basic.name,
        ResourceType.Binary.name,
        ResourceType.Parameters,
      )
  }
}<|MERGE_RESOLUTION|>--- conflicted
+++ resolved
@@ -105,16 +105,6 @@
 
   private val jsonParser = fhirContext.newJsonParser()
 
-<<<<<<< HEAD
-  init {
-    Thread.setDefaultUncaughtExceptionHandler { thread, throwable ->
-      Timber.e(throwable)
-      Process.killProcess(Process.myPid())
-    }
-  }
-
-=======
->>>>>>> 3a2d8a6c
   /**
    * Retrieve configuration for the provided [ConfigType]. The JSON retrieved from [configsJsonMap]
    * can be directly converted to a FHIR resource or hard coded custom model. The filtering assumes
