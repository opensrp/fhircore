--- conflicted
+++ resolved
@@ -38,10 +38,6 @@
 import org.hl7.fhir.r4.model.Resource
 import org.hl7.fhir.r4.model.ResourceType
 import org.json.JSONObject
-<<<<<<< HEAD
-import org.smartregister.fhircore.engine.R
-=======
->>>>>>> 293c5219
 import org.smartregister.fhircore.engine.configuration.app.ConfigService
 import org.smartregister.fhircore.engine.data.remote.fhir.resource.FhirResourceDataSource
 import org.smartregister.fhircore.engine.util.DispatcherProvider
@@ -112,11 +108,7 @@
     configsJsonMap.values
       .filter {
         try {
-<<<<<<< HEAD
-          JSONObject(it).getString("configType").equals(configType.name, ignoreCase = true)
-=======
           JSONObject(it).getString(CONFIG_TYPE).equals(configType.name, ignoreCase = true)
->>>>>>> 293c5219
         } catch (e: Exception) {
           Timber.w(e.localizedMessage)
           false
