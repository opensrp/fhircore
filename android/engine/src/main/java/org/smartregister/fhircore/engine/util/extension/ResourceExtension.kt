--- conflicted
+++ resolved
@@ -158,10 +158,10 @@
   if (logicalId.isBlank()) id = UUID.randomUUID().toString()
 }
 
-<<<<<<< HEAD
+
 fun Resource.isPatient(patientId: String) =
   this.resourceType == ResourceType.Patient && this.logicalId == patientId
-=======
+
 fun Resource.asReference(): Reference {
   val referenceValue = "${fhirType()}/$logicalId"
 
@@ -169,5 +169,4 @@
 }
 
 fun Resource.setPropertySafely(name: String, value: Base) =
-  kotlin.runCatching { this.setProperty(name, value) }.onFailure { Timber.w(it) }.getOrNull()
->>>>>>> d3dd32d1
+  kotlin.runCatching { this.setProperty(name, value) }.onFailure { Timber.w(it) }.getOrNull()