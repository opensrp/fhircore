/*
 * Copyright 2021-2023 Ona Systems, Inc
 *
 * Licensed under the Apache License, Version 2.0 (the "License");
 * you may not use this file except in compliance with the License.
 * You may obtain a copy of the License at
 *
 *       http://www.apache.org/licenses/LICENSE-2.0
 *
 * Unless required by applicable law or agreed to in writing, software
 * distributed under the License is distributed on an "AS IS" BASIS,
 * WITHOUT WARRANTIES OR CONDITIONS OF ANY KIND, either express or implied.
 * See the License for the specific language governing permissions and
 * limitations under the License.
 */

package org.smartregister.fhircore.engine.util.extension

import ca.uhn.fhir.context.FhirContext
import ca.uhn.fhir.parser.IParser
import ca.uhn.fhir.rest.gclient.ReferenceClientParam
import com.google.android.fhir.datacapture.extensions.createQuestionnaireResponseItem
import com.google.android.fhir.get
import com.google.android.fhir.logicalId
import com.google.android.fhir.search.search
import java.time.Duration
import java.util.Date
import java.util.LinkedList
import java.util.Locale
import java.util.UUID
import kotlin.math.abs
import org.hl7.fhir.exceptions.FHIRException
import org.hl7.fhir.r4.model.Base
import org.hl7.fhir.r4.model.BaseDateTimeType
import org.hl7.fhir.r4.model.CodeableConcept
import org.hl7.fhir.r4.model.Coding
import org.hl7.fhir.r4.model.Composition
import org.hl7.fhir.r4.model.Condition
import org.hl7.fhir.r4.model.Encounter
import org.hl7.fhir.r4.model.Extension
import org.hl7.fhir.r4.model.Flag
import org.hl7.fhir.r4.model.Group
import org.hl7.fhir.r4.model.HumanName
import org.hl7.fhir.r4.model.Immunization
import org.hl7.fhir.r4.model.Location
import org.hl7.fhir.r4.model.Observation
import org.hl7.fhir.r4.model.Patient
import org.hl7.fhir.r4.model.Practitioner
import org.hl7.fhir.r4.model.PrimitiveType
import org.hl7.fhir.r4.model.Quantity
import org.hl7.fhir.r4.model.Questionnaire
import org.hl7.fhir.r4.model.QuestionnaireResponse
import org.hl7.fhir.r4.model.Reference
import org.hl7.fhir.r4.model.Resource
import org.hl7.fhir.r4.model.ResourceType
import org.hl7.fhir.r4.model.StructureMap
import org.hl7.fhir.r4.model.Task
import org.hl7.fhir.r4.model.Timing
import org.joda.time.Instant
import org.json.JSONException
import org.json.JSONObject
import org.smartregister.fhircore.engine.data.local.DefaultRepository
import org.smartregister.fhircore.engine.util.fhirpath.FhirPathDataExtractor
import timber.log.Timber

const val REFERENCE = "reference"
const val PARTOF = "part-of"
private val fhirR4JsonParser = FhirContext.forR4Cached().getCustomJsonParser()

fun Base?.valueToString(): String {
  return when {
    this == null -> return ""
    this.isDateTime -> (this as BaseDateTimeType).value.makeItReadable()
    this.isPrimitive -> (this as PrimitiveType<*>).asStringValue()
    this is Coding -> display ?: code
    this is CodeableConcept -> this.stringValue()
    this is Quantity -> this.value.toPlainString()
    this is Timing ->
      this.repeat.let {
        it.period
          .toPlainString()
          .plus(" ")
          .plus(
            it.periodUnit.display.replaceFirstChar { char ->
              if (char.isLowerCase()) char.titlecase(Locale.getDefault()) else char.toString()
            },
          )
          .plus(" (s)")
      }
    this is HumanName ->
      this.given.firstOrNull().let {
        (if (it != null) "${it.valueToString()} " else "").plus(this.family)
      }
    this is Patient ->
      this.nameFirstRep.nameAsSingleString +
        ", " +
        this.gender.name.first() +
        ", " +
        this.birthDate.yearsPassed()
    this is Practitioner -> this.nameFirstRep.nameAsSingleString
    this is Group -> this.name
    else -> this.toString()
  }
}

fun CodeableConcept.stringValue(): String =
  this.text ?: this.codingFirstRep.display ?: this.codingFirstRep.code

fun Resource.encodeResourceToString(parser: IParser = fhirR4JsonParser): String =
  parser.encodeResourceToString(this.copy())

fun StructureMap.encodeResourceToString(parser: IParser = fhirR4JsonParser): String =
  parser
    .encodeResourceToString(this)
    .replace("'months'", "\\\\'months\\\\'")
    .replace("'days'", "\\\\'days\\\\'")
    .replace("'years'", "\\\\'years\\\\'")
    .replace("'weeks'", "\\\\'weeks\\\\'")

fun <T> String.decodeResourceFromString(parser: IParser = fhirR4JsonParser): T =
  parser.parseResource(this) as T

fun <T : Resource> T.updateFrom(updatedResource: Resource): T {
  var extensionUpdateForm = listOf<Extension>()
  if (updatedResource is Patient) {
    extensionUpdateForm = updatedResource.extension
  }
  var extension = listOf<Extension>()
  if (this is Patient) {
    extension = this.extension
  }
  val jsonParser = fhirR4JsonParser
  val stringJson = encodeResourceToString(jsonParser)
  val originalResourceJson = JSONObject(stringJson)

  originalResourceJson.updateFrom(JSONObject(updatedResource.encodeResourceToString(jsonParser)))
  return jsonParser.parseResource(this::class.java, originalResourceJson.toString()).apply {
    val meta = this.meta
    val metaUpdateForm = this@updateFrom.meta
    if ((meta == null || meta.isEmpty)) {
      if (metaUpdateForm != null) {
        this.meta = metaUpdateForm
        this.meta.tag = metaUpdateForm.tag
      }
    } else {
      val setOfTags = mutableSetOf<Coding>()
      setOfTags.addAll(meta.tag)
      setOfTags.addAll(metaUpdateForm.tag)
      this.meta.tag = setOfTags.distinctBy { it.code + it.system }
    }
    if (this is Patient && this@updateFrom is Patient && updatedResource is Patient) {
      if (extension.isEmpty()) {
        if (extensionUpdateForm.isNotEmpty()) {
          this.extension = extensionUpdateForm
        }
      } else {
        val setOfExtension = mutableSetOf<Extension>()
        setOfExtension.addAll(extension)
        setOfExtension.addAll(extensionUpdateForm)
        this.extension = setOfExtension.distinct()
      }
    }
  }
}

@Throws(JSONException::class)
fun JSONObject.updateFrom(updated: JSONObject) {
  val keys =
    mutableListOf<String>().apply {
      keys().forEach { add(it) }
      updated.keys().forEach { add(it) }
    }

  keys.forEach { key -> updated.opt(key)?.run { put(key, this) } }
}

fun QuestionnaireResponse.generateMissingItems(questionnaire: Questionnaire) =
  questionnaire.item.generateMissingItems(this.item)

fun List<Questionnaire.QuestionnaireItemComponent>.generateMissingItems(
  qrItems: MutableList<QuestionnaireResponse.QuestionnaireResponseItemComponent>,
) {
  this.forEachIndexed { index, qItem ->
    // generate complete hierarchy if response item missing otherwise check for nested items
    if (qrItems.isEmpty() || (index < qrItems.size && qItem.linkId != qrItems[index].linkId)) {
      qrItems.add(index, qItem.createQuestionnaireResponseItem())
    } else if (index < qrItems.size) {
      qItem.item.generateMissingItems(qrItems[index].item)
    }
  }
}

/**
 * Set all questions that are not of type [Questionnaire.QuestionnaireItemType.GROUP] to readOnly if
 * [readOnly] is true. This also generates the correct FHIRPath population expression for each
 * question when mapped to the corresponding [QuestionnaireResponse]
 */
fun List<Questionnaire.QuestionnaireItemComponent>.prepareQuestionsForReadingOrEditing(
  path: String = "QuestionnaireResponse.item",
  readOnly: Boolean = false,
  readOnlyLinkIds: List<String>? = emptyList(),
) {
  forEach { item ->
    if (item.type != Questionnaire.QuestionnaireItemType.GROUP) {
      item.readOnly = readOnly || item.readOnly || readOnlyLinkIds?.contains(item.linkId) == true
      item.item.prepareQuestionsForReadingOrEditing(
        "$path.where(linkId = '${item.linkId}').answer.item",
        readOnly,
      )
    } else {
      item.item.prepareQuestionsForReadingOrEditing(
        "$path.where(linkId = '${item.linkId}').item",
        readOnly,
      )
    }
  }
}

/** Delete resources in [QuestionnaireResponse.contained] from the database */
suspend fun QuestionnaireResponse.deleteRelatedResources(defaultRepository: DefaultRepository) {
  contained.forEach { defaultRepository.delete(it) }
}

fun QuestionnaireResponse.retainMetadata(questionnaireResponse: QuestionnaireResponse) {
  author = questionnaireResponse.author
  authored = questionnaireResponse.authored
  id = questionnaireResponse.logicalId

  val versionId = Integer.parseInt(questionnaireResponse.meta.versionId ?: "1") + 1

  questionnaireResponse.meta.apply {
    lastUpdated = Date()
    setVersionId(versionId.toString())
  }
}

fun QuestionnaireResponse.getEncounterId(): String? {
  return this.contained
    ?.find { it.resourceType == ResourceType.Encounter }
    ?.logicalId
    ?.replace(
      "#",
      "",
    )
}

fun Resource.generateMissingId() {
  if (logicalId.isEmpty() || logicalId.isBlank()) id = UUID.randomUUID().toString()
}

fun Resource.appendOrganizationInfo(authenticatedOrganizationIds: List<String>?) {
  // Organization reference in shared pref as "Organization/some-gibberish-uuid"
  // Only set organization only if the desired Resource property is null
  authenticatedOrganizationIds?.let { ids ->
    val organizationRef =
      ids.firstOrNull()?.extractLogicalIdUuid()?.asReference(ResourceType.Organization)

<<<<<<< HEAD
    when (this) {
      is Patient -> managingOrganization = managingOrganization ?: organizationRef
      is Group -> managingEntity = managingEntity ?: organizationRef
      is Encounter -> serviceProvider = serviceProvider ?: organizationRef
      is Location -> managingOrganization = managingOrganization ?: organizationRef
=======
    if (organizationRef != null) {
      when (this) {
        is Patient -> managingOrganization = updateReference(managingOrganization, organizationRef)
        is Group -> managingEntity = updateReference(managingEntity, organizationRef)
        is Encounter -> serviceProvider = updateReference(serviceProvider, organizationRef)
        is Location -> managingOrganization = updateReference(managingOrganization, organizationRef)
        else -> {}
      }
>>>>>>> af952329
    }
  }
}

fun Resource.appendPractitionerInfo(practitionerId: String?) {
  practitionerId?.let {
    // Convert practitioner uuid to reference e.g. "Practitioner/some-gibberish-uuid"
    val practitionerRef = it.asReference(ResourceType.Practitioner)

    when (this) {
<<<<<<< HEAD
      is Patient -> generalPractitioner = generalPractitioner ?: arrayListOf(practitionerRef)
      is Observation -> performer = performer ?: arrayListOf(practitionerRef)
      is QuestionnaireResponse -> author = author ?: practitionerRef
      is Flag -> author = author ?: practitionerRef
      is Encounter ->
        participant =
          participant
            ?: arrayListOf(
              Encounter.EncounterParticipantComponent().apply { individual = practitionerRef },
            )
=======
      is Patient ->
        generalPractitioner =
          if (generalPractitioner.isNullOrEmpty()) {
            arrayListOf(practitionerRef)
          } else {
            generalPractitioner
          }
      is Observation ->
        performer = if (performer.isNullOrEmpty()) arrayListOf(practitionerRef) else performer
      is QuestionnaireResponse -> author = updateReference(author, practitionerRef)
      is Flag -> author = updateReference(author, practitionerRef)
      is Encounter ->
        participant =
          if (participant.isNullOrEmpty()) {
            arrayListOf(
              Encounter.EncounterParticipantComponent().apply { individual = practitionerRef },
            )
          } else {
            participant
          }
      else -> {}
>>>>>>> af952329
    }
  }
}

private fun updateReference(oldReference: Reference?, newReference: Reference): Reference =
  if (oldReference == null || oldReference.reference.isNullOrEmpty()) {
    newReference
  } else {
    Reference(oldReference.reference)
  }

fun Resource.updateLastUpdated() {
  meta.lastUpdated = Date()
}

fun Resource.asReference() = Reference().apply { this.reference = "$resourceType/$logicalId" }

fun Resource.referenceValue(): String = "$resourceType/$logicalId"

fun Resource.referenceParamForCondition(): ReferenceClientParam =
  when (resourceType) {
    ResourceType.Patient -> Condition.PATIENT
    ResourceType.Encounter -> Condition.ENCOUNTER
    else ->
      throw IllegalStateException("Do not know how to use $resourceType for Condition resource")
  }

fun Resource.referenceParamForObservation(): ReferenceClientParam =
  when (resourceType) {
    ResourceType.Patient -> Observation.PATIENT
    ResourceType.Encounter -> Observation.ENCOUNTER
    ResourceType.QuestionnaireResponse -> Observation.FOCUS
    else ->
      throw IllegalStateException("Do not know how to use $resourceType for Observation resource")
  }

fun Resource.setPropertySafely(name: String, value: Base) =
  kotlin.runCatching { this.setProperty(name, value) }.onFailure { Timber.w(it) }.getOrNull()

fun isValidResourceType(resourceCode: String): Boolean {
  return try {
    ResourceType.fromCode(resourceCode)
    true
  } catch (exception: FHIRException) {
    false
  }
}

/**
 * Composition sections can be nested. This function retrieves all the nested composition sections
 * and returns a flattened list of all [Composition.SectionComponent] for the given [Composition]
 * resource
 */
fun Composition.retrieveCompositionSections(): List<Composition.SectionComponent> {
  val sections = mutableListOf<Composition.SectionComponent>()
  val sectionsQueue = LinkedList<Composition.SectionComponent>()
  this.section.forEach {
    if (!it.section.isNullOrEmpty()) {
      it.section.forEach { sectionComponent -> sectionsQueue.addLast(sectionComponent) }
    }
    sections.add(it)
  }
  while (sectionsQueue.isNotEmpty()) {
    val sectionComponent = sectionsQueue.removeFirst()
    if (!sectionComponent.section.isNullOrEmpty()) {
      sectionComponent.section.forEach { sectionsQueue.addLast(it) }
    }
    sections.add(sectionComponent)
  }
  return sections
}

fun String.resourceClassType(): Class<out Resource> =
  FhirContext.forR4Cached().getResourceDefinition(this).implementingClass as Class<out Resource>

/**
 * A function that extracts only the UUID part of a resource logicalId.
 *
 * Examples:
 * 1. "Group/0acda8c9-3fa3-40ae-abcd-7d1fba7098b4/_history/2" returns
 *
 * ```
 *    "0acda8c9-3fa3-40ae-abcd-7d1fba7098b4".
 * ```
 * 2. "Group/0acda8c9-3fa3-40ae-abcd-7d1fba7098b4" returns "0acda8c9-3fa3-40ae-abcd-7d1fba7098b4".
 */
fun String.extractLogicalIdUuid() = this.substringAfter("/").substringBefore("/")

/**
 * This suspend function updates the due date of the dependents of the current [Task], based on the
 * date of a related [Immunization] [Task]. The function loops through all the tasks that are
 * part-of the current task, loads the dependent tasks and their related immunization resources from
 * the [DefaultRepository] then updates the start date of the dependent task if it's scheduled to
 * start before the immunization date plus the required number of days.
 *
 * This function can be extended in future to support other [ResourceType] s.
 */
suspend fun Task.updateDependentTaskDueDate(
  defaultRepository: DefaultRepository,
): Task {
  return apply {
    val dependentTasks =
      defaultRepository.fhirEngine
        .search<Task> {
          filter(
            referenceParameter = ReferenceClientParam(PARTOF),
            { value = id },
          )
        }
        .map { it.resource }
    dependentTasks.forEach { dependantTask ->
      dependantTask.partOf.forEach { _ ->
        if (
          dependantTask.executionPeriod.hasStart() &&
            dependantTask.hasInput() &&
            dependantTask.status.equals(
              Task.TaskStatus.REQUESTED,
            )
        ) {
          this.output.forEach { taskOp ->
            try {
              val taskOutReference = taskOp.value as Reference
              if (taskOp.value != null) {
                if (taskOutReference.extractType()?.equals(ResourceType.Immunization) == true) {
                  val immunizationRef = taskOutReference.reference
                  val immunization =
                    defaultRepository.fhirEngine.get<Immunization>(
                      immunizationRef.extractLogicalIdUuid(),
                    )
                  if (immunization.isResource && immunization.hasOccurrence()) {
                    val dependentTaskStartDate = dependantTask.executionPeriod.start
                    val immunizationDate =
                      Instant.parse(immunization.occurrence.valueToString()).toDate()
                    dependantTask.input.onEach { input ->
                      if (input.value.isPrimitive) {
                        val dependentTaskInputDuration = input.value.valueToString().toInt()
                        val difference =
                          abs(
                            Duration.between(
                                immunizationDate.toInstant(),
                                dependentTaskStartDate.toInstant(),
                              )
                              .toDays(),
                          )
                        if (difference < dependentTaskInputDuration) {
                          dependantTask
                            .apply {
                              executionPeriod.start =
                                Date.from(immunizationDate?.toInstant())
                                  .plusDays(dependentTaskInputDuration)
                            }
                            .run {
                              defaultRepository.addOrUpdate(
                                addMandatoryTags = true,
                                resource = dependantTask,
                              )
                            }
                        }
                      }
                    }
                  }
                }
              }
            } catch (ex: Exception) {
              Timber.e(ex)
            }
          }
        }
      }
    }
  }
}

/**
 * Filter provided [Resource]'s using FhirPath expressions. The extracted FHIRPath value is REQUIRED
 * to be a boolean otherwise the [toBoolean] function will evaluate to false and hence return an
 * empty list.
 */
fun List<Resource>.filterByFhirPathExpression(
  fhirPathDataExtractor: FhirPathDataExtractor,
  conditionalFhirPathExpressions: List<String>?,
  matchAll: Boolean,
): List<Resource> {
  if (conditionalFhirPathExpressions.isNullOrEmpty()) return this
  return this.filter { resource ->
    if (matchAll) {
      conditionalFhirPathExpressions.all {
        fhirPathDataExtractor.extractValue(resource, it).toBoolean()
      }
    } else {
      conditionalFhirPathExpressions.any {
        fhirPathDataExtractor.extractValue(resource, it).toBoolean()
      }
    }
  }
}<|MERGE_RESOLUTION|>--- conflicted
+++ resolved
@@ -255,13 +255,6 @@
     val organizationRef =
       ids.firstOrNull()?.extractLogicalIdUuid()?.asReference(ResourceType.Organization)
 
-<<<<<<< HEAD
-    when (this) {
-      is Patient -> managingOrganization = managingOrganization ?: organizationRef
-      is Group -> managingEntity = managingEntity ?: organizationRef
-      is Encounter -> serviceProvider = serviceProvider ?: organizationRef
-      is Location -> managingOrganization = managingOrganization ?: organizationRef
-=======
     if (organizationRef != null) {
       when (this) {
         is Patient -> managingOrganization = updateReference(managingOrganization, organizationRef)
@@ -270,7 +263,6 @@
         is Location -> managingOrganization = updateReference(managingOrganization, organizationRef)
         else -> {}
       }
->>>>>>> af952329
     }
   }
 }
@@ -281,18 +273,6 @@
     val practitionerRef = it.asReference(ResourceType.Practitioner)
 
     when (this) {
-<<<<<<< HEAD
-      is Patient -> generalPractitioner = generalPractitioner ?: arrayListOf(practitionerRef)
-      is Observation -> performer = performer ?: arrayListOf(practitionerRef)
-      is QuestionnaireResponse -> author = author ?: practitionerRef
-      is Flag -> author = author ?: practitionerRef
-      is Encounter ->
-        participant =
-          participant
-            ?: arrayListOf(
-              Encounter.EncounterParticipantComponent().apply { individual = practitionerRef },
-            )
-=======
       is Patient ->
         generalPractitioner =
           if (generalPractitioner.isNullOrEmpty()) {
@@ -314,7 +294,6 @@
             participant
           }
       else -> {}
->>>>>>> af952329
     }
   }
 }
