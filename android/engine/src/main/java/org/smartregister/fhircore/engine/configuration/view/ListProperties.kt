/*
 * Copyright 2021-2024 Ona Systems, Inc
 *
 * Licensed under the Apache License, Version 2.0 (the "License");
 * you may not use this file except in compliance with the License.
 * You may obtain a copy of the License at
 *
 *       http://www.apache.org/licenses/LICENSE-2.0
 *
 * Unless required by applicable law or agreed to in writing, software
 * distributed under the License is distributed on an "AS IS" BASIS,
 * WITHOUT WARRANTIES OR CONDITIONS OF ANY KIND, either express or implied.
 * See the License for the specific language governing permissions and
 * limitations under the License.
 */

package org.smartregister.fhircore.engine.configuration.view

import android.os.Parcelable
import kotlinx.parcelize.Parcelize
import kotlinx.serialization.Serializable
import org.hl7.fhir.r4.model.ResourceType
import org.smartregister.fhircore.engine.configuration.register.NoResultsConfig
import org.smartregister.fhircore.engine.configuration.register.RegisterCardConfig
import org.smartregister.fhircore.engine.domain.model.SortConfig
import org.smartregister.fhircore.engine.domain.model.ViewType
import org.smartregister.fhircore.engine.util.extension.interpolate

@Serializable
@Parcelize
data class ListProperties(
  override val viewType: ViewType,
  override val weight: Float = 0f,
  override val backgroundColor: String? = "#FFFFFF",
  override val padding: Int = 0,
  override val borderRadius: Int = 2,
  override val alignment: ViewAlignment = ViewAlignment.NONE,
  override val fillMaxWidth: Boolean = false,
  override val fillMaxHeight: Boolean = false,
  override val clickable: String = "false",
  override val visible: String = "true",
  val id: String = "listId",
  val registerCard: RegisterCardConfig,
  val showDivider: Boolean = true,
  val emptyList: NoResultsConfig? = null,
  val orientation: ListOrientation = ListOrientation.VERTICAL,
  val resources: List<ListResourceConfig> = emptyList(),
) : ViewProperties(), Parcelable {
  override fun interpolate(computedValuesMap: Map<String, Any>): ListProperties {
    return this.copy(
      backgroundColor = backgroundColor?.interpolate(computedValuesMap),
      visible = visible.interpolate(computedValuesMap),
    )
  }
}

enum class ListOrientation {
  VERTICAL,
  HORIZONTAL,
}

@Serializable
@Parcelize
data class ListResourceConfig(
  val id: String? = null,
  val relatedResourceId: String? = null,
  val resourceType: ResourceType,
  val conditionalFhirPathExpression: String? = null,
  val sortConfig: SortConfig? = null,
  val fhirPathExpression: String? = null,
  val relatedResources: List<ListResourceConfig> = emptyList(),
<<<<<<< HEAD
=======
  val isRevInclude: Boolean = true,
>>>>>>> c98cc9fd
) : Parcelable, java.io.Serializable<|MERGE_RESOLUTION|>--- conflicted
+++ resolved
@@ -69,8 +69,5 @@
   val sortConfig: SortConfig? = null,
   val fhirPathExpression: String? = null,
   val relatedResources: List<ListResourceConfig> = emptyList(),
-<<<<<<< HEAD
-=======
   val isRevInclude: Boolean = true,
->>>>>>> c98cc9fd
 ) : Parcelable, java.io.Serializable