/*
 * Copyright 2021-2023 Ona Systems, Inc
 *
 * Licensed under the Apache License, Version 2.0 (the "License");
 * you may not use this file except in compliance with the License.
 * You may obtain a copy of the License at
 *
 *       http://www.apache.org/licenses/LICENSE-2.0
 *
 * Unless required by applicable law or agreed to in writing, software
 * distributed under the License is distributed on an "AS IS" BASIS,
 * WITHOUT WARRANTIES OR CONDITIONS OF ANY KIND, either express or implied.
 * See the License for the specific language governing permissions and
 * limitations under the License.
 */

package org.smartregister.fhircore.engine.configuration.view

import kotlinx.serialization.Serializable
import org.hl7.fhir.r4.model.ResourceType
import org.smartregister.fhircore.engine.configuration.register.NoResultsConfig
import org.smartregister.fhircore.engine.configuration.register.RegisterCardConfig
import org.smartregister.fhircore.engine.domain.model.ExtractedResource
import org.smartregister.fhircore.engine.domain.model.ViewType

@Serializable
data class ListProperties(
  override val viewType: ViewType,
  override val weight: Float = 0f,
  override val backgroundColor: String? = "#FFFFFF",
  override val padding: Int = 0,
  override val borderRadius: Int = 2,
  override val alignment: ViewAlignment = ViewAlignment.NONE,
  override val fillMaxWidth: Boolean = false,
  override val fillMaxHeight: Boolean = false,
  override val clickable: String = "false",
  val id: String = "listId",
  val listResource: String? = null,
  val relatedResources: List<ExtractedResource> = emptyList(),
  val registerCard: RegisterCardConfig,
  val showDivider: Boolean = true,
  val emptyList: NoResultsConfig? = null,
  val orientation: ListOrientation = ListOrientation.VERTICAL,
  val resources: List<ListResource> = emptyList()
) : ViewProperties()

enum class ListOrientation {
  VERTICAL,
  HORIZONTAL
}

@Serializable
data class ListResource(
<<<<<<< HEAD
  val id: String? = null,
=======
  val id: String,
>>>>>>> 29135cc8
  val relatedResourceId: String? = null,
  val resourceType: ResourceType,
  val conditionalFhirPathExpression: String,
  val relatedResources: List<ExtractedResource> = emptyList()
)<|MERGE_RESOLUTION|>--- conflicted
+++ resolved
@@ -51,11 +51,7 @@
 
 @Serializable
 data class ListResource(
-<<<<<<< HEAD
-  val id: String? = null,
-=======
   val id: String,
->>>>>>> 29135cc8
   val relatedResourceId: String? = null,
   val resourceType: ResourceType,
   val conditionalFhirPathExpression: String,
