/*
 * Copyright 2021 Ona Systems, Inc
 *
 * Licensed under the Apache License, Version 2.0 (the "License");
 * you may not use this file except in compliance with the License.
 * You may obtain a copy of the License at
 *
 *       http://www.apache.org/licenses/LICENSE-2.0
 *
 * Unless required by applicable law or agreed to in writing, software
 * distributed under the License is distributed on an "AS IS" BASIS,
 * WITHOUT WARRANTIES OR CONDITIONS OF ANY KIND, either express or implied.
 * See the License for the specific language governing permissions and
 * limitations under the License.
 */

package org.smartregister.fhircore.engine.ui.questionnaire

import android.app.Application
import android.content.Context
import android.content.Intent
import androidx.lifecycle.AndroidViewModel
import androidx.lifecycle.MutableLiveData
import androidx.lifecycle.viewModelScope
import ca.uhn.fhir.context.FhirContext
import com.google.android.fhir.datacapture.mapping.ResourceMapper
import kotlinx.coroutines.Dispatchers
import kotlinx.coroutines.launch
import org.hl7.fhir.r4.model.Bundle
import org.hl7.fhir.r4.model.Patient
import org.hl7.fhir.r4.model.Questionnaire
import org.hl7.fhir.r4.model.QuestionnaireResponse
import org.hl7.fhir.r4.model.RelatedPerson
import org.hl7.fhir.r4.model.Resource
import org.hl7.fhir.r4.model.StructureMap
import org.smartregister.fhircore.engine.configuration.app.ConfigurableApplication
import org.smartregister.fhircore.engine.data.local.DefaultRepository
import org.smartregister.fhircore.engine.util.helper.TransformSupportServices

open class QuestionnaireViewModel(
  application: Application,
  private val questionnaireConfig: QuestionnaireConfig
) : AndroidViewModel(application) {

  val extractionProgress = MutableLiveData<Boolean>()

<<<<<<< HEAD
  private var defaultRepository: DefaultRepository =
=======
  val defaultRepository: DefaultRepository =
>>>>>>> 59aa3505
    DefaultRepository(
      (application as ConfigurableApplication).fhirEngine,
    )

  var structureMapProvider: (suspend (String) -> StructureMap?)? = null

  suspend fun loadQuestionnaire(): Questionnaire? =
    defaultRepository.loadResource(questionnaireConfig.identifier)

  suspend fun fetchStructureMap(structureMapUrl: String?): StructureMap? {
    var structureMap: StructureMap? = null
    structureMapUrl?.substringAfterLast("/")?.run {
      structureMap = defaultRepository.loadResource(this)
    }
    return structureMap
  }

  fun extractAndSaveResources(
    resourceId: String?,
    context: Context,
    questionnaire: Questionnaire,
    questionnaireResponse: QuestionnaireResponse
  ) {
    viewModelScope.launch {
      val bundle = performExtraction(questionnaire, questionnaireResponse, context)

      saveBundleResources(bundle, resourceId)
    }
  }

  suspend fun performExtraction(
    questionnaire: Questionnaire,
    questionnaireResponse: QuestionnaireResponse,
    context: Context
  ): Bundle {
    val contextR4 = (getApplication<Application>() as ConfigurableApplication).workerContextProvider
    val transformSupportServices = TransformSupportServices(mutableListOf(), contextR4)
    return ResourceMapper.extract(
      questionnaire = questionnaire,
      questionnaireResponse = questionnaireResponse,
      structureMapProvider = retrieveStructureMapProvider(),
      context = context,
      transformSupportServices = transformSupportServices
    )
  }

  fun saveBundleResources(bundle: Bundle, resourceId: String? = null) {
    viewModelScope.launch {
      if (!bundle.isEmpty) {
        bundle.entry.forEach { bundleEntry ->
          if (resourceId != null && bundleEntry.hasResource()) {
            bundleEntry.resource.id = resourceId
          }
          defaultRepository.addOrUpdate(bundleEntry.resource)
        }
      }

      viewModelScope.launch(Dispatchers.Main) { extractionProgress.postValue(true) }
    }
  }

  fun retrieveStructureMapProvider(): (suspend (String) -> StructureMap?) {
    if (structureMapProvider == null) {
      structureMapProvider = { structureMapUrl: String -> fetchStructureMap(structureMapUrl) }
    }

    return structureMapProvider!!
  }

  suspend fun loadPatient(patientId: String): Patient? {
    return defaultRepository.loadResource(patientId)
  }

  suspend fun loadRelatedPerson(patientId: String): List<RelatedPerson>? {
    return defaultRepository.loadRelatedPersons(patientId)
  }

  fun saveResource(resource: Resource) {
    viewModelScope.launch { defaultRepository.save(resource = resource) }
  }

  open suspend fun getPopulationResources(intent: Intent): Array<Resource> {
    val resourcesList = mutableListOf<Resource>()

    intent.getStringArrayListExtra(QuestionnaireActivity.QUESTIONNAIRE_POPULATION_RESOURCES)?.run {
      val jsonParser = FhirContext.forR4().newJsonParser()
      forEach { resourcesList.add(jsonParser.parseResource(it) as Resource) }
    }

    intent.getStringExtra(QuestionnaireActivity.QUESTIONNAIRE_ARG_PATIENT_KEY)?.let { patientId ->
      loadPatient(patientId)?.apply { resourcesList.add(this) }
      loadRelatedPerson(patientId)?.forEach { resourcesList.add(it) }
    }

    return resourcesList.toTypedArray()
  }

  suspend fun generateQuestionnaireResponse(
    questionnaire: Questionnaire,
    intent: Intent
  ): QuestionnaireResponse {
    return ResourceMapper.populate(questionnaire, *getPopulationResources(intent))
  }
}<|MERGE_RESOLUTION|>--- conflicted
+++ resolved
@@ -44,11 +44,7 @@
 
   val extractionProgress = MutableLiveData<Boolean>()
 
-<<<<<<< HEAD
-  private var defaultRepository: DefaultRepository =
-=======
   val defaultRepository: DefaultRepository =
->>>>>>> 59aa3505
     DefaultRepository(
       (application as ConfigurableApplication).fhirEngine,
     )
