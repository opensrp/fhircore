--- conflicted
+++ resolved
@@ -134,18 +134,9 @@
       forEach { resourcesList.add(jsonParser.parseResource(it) as Resource) }
     }
 
-<<<<<<< HEAD
-      patient?.let {
-        questionnaireResponse =
-          if (relatedPerson?.isNotEmpty() == true && relatedPerson.firstOrNull() != null)
-            ResourceMapper.populate(questionnaire, patient)
-          else ResourceMapper.populate(questionnaire, patient)
-      }
-=======
     intent.getStringExtra(QuestionnaireActivity.QUESTIONNAIRE_ARG_PATIENT_KEY)?.let { patientId ->
       loadPatient(patientId)?.apply { resourcesList.add(this) }
       loadRelatedPerson(patientId)?.forEach { resourcesList.add(it) }
->>>>>>> c6dde626
     }
 
     return resourcesList.toTypedArray()
