--- conflicted
+++ resolved
@@ -133,11 +133,7 @@
     )
   }
 
-<<<<<<< HEAD
-  private var currentFormName = "";
-=======
   private var currentFormName = ""
->>>>>>> 9b0f3c14
 
   fun updateSaveButtonEnableState(enabled: Boolean) =
     saveButtonEnabledMutableLiveData.postValue(enabled)
@@ -226,9 +222,9 @@
   suspend fun fetchStructureMap(structureMapUrl: String?): StructureMap? {
     var structureMap: StructureMap? = null
     structureMapUrl?.substringAfterLast("/")?.run {
-      structureMap = if (currentFormName.contains(".json"))
-        readStructureMapFromAssets("tests/map/${this}.json")
-       else defaultRepository.loadResource(this)
+      structureMap =
+        if (currentFormName.contains(".json")) readStructureMapFromAssets("tests/map/$this.json")
+        else defaultRepository.loadResource(this)
     }
     return structureMap
   }
@@ -315,10 +311,10 @@
           }
 
           if (questionnaireType != QuestionnaireType.EDIT &&
-            bundleEntry.resource.resourceType.isIn(
-              ResourceType.Patient,
-              ResourceType.RelatedPerson
-            )
+              bundleEntry.resource.resourceType.isIn(
+                ResourceType.Patient,
+                ResourceType.RelatedPerson
+              )
           ) {
             groupResourceId?.let {
               appendPatientsAndRelatedPersonsToGroups(
