--- conflicted
+++ resolved
@@ -39,12 +39,7 @@
 import java.util.Date
 import java.util.UUID
 import javax.inject.Inject
-<<<<<<< HEAD
-=======
-import javax.inject.Provider
 import kotlin.time.Duration.Companion.milliseconds
->>>>>>> 1bf012db
-import kotlinx.coroutines.Dispatchers
 import kotlinx.coroutines.FlowPreview
 import kotlinx.coroutines.flow.MutableStateFlow
 import kotlinx.coroutines.flow.debounce
@@ -275,46 +270,6 @@
     questionnaireType: QuestionnaireType = QuestionnaireType.DEFAULT,
     questionnaire: Questionnaire,
   ) {
-<<<<<<< HEAD
-    viewModelScope.launch(dispatcherProvider.io()) {
-      tracer.startTrace(QUESTIONNAIRE_TRACE)
-      // important to set response subject so that structure map can handle subject for all entities
-      handleQuestionnaireResponseSubject(resourceId, questionnaire, questionnaireResponse)
-      Timber.e(jsonParser.encodeResourceToString(questionnaireResponse))
-      val extras = mutableListOf<Resource>()
-      if (questionnaire.isExtractionCandidate()) {
-        val bundle = performExtraction(context, questionnaire, questionnaireResponse)
-        questionnaireResponse.contained = mutableListOf()
-        bundle.entry.forEach { bundleEntry ->
-          // add organization to entities representing individuals in registration questionnaire
-          if (bundleEntry.resource.resourceType.isIn(ResourceType.Patient, ResourceType.Group)) {
-            if (questionnaireConfig.setOrganizationDetails) {
-              appendOrganizationInfo(bundleEntry.resource)
-            }
-            // if it is new registration set response subject
-            if (resourceId == null) {
-              questionnaireResponse.subject = bundleEntry.resource.asReference()
-            }
-          }
-          if (questionnaireConfig.setPractitionerDetails) {
-            appendPractitionerInfo(bundleEntry.resource)
-          }
-
-          if (
-            questionnaireType != QuestionnaireType.EDIT &&
-              bundleEntry.resource.resourceType.isIn(
-                ResourceType.Patient,
-                ResourceType.RelatedPerson,
-              )
-          ) {
-            groupResourceId?.let {
-              appendPatientsAndRelatedPersonsToGroups(
-                resource = bundleEntry.resource,
-                groupResourceId = it,
-              )
-            }
-          }
-=======
     val request = suspend {
       try {
         val extras =
@@ -331,7 +286,6 @@
         extractionProgress.postValue(ExtractionProgress.Failed(questionnaireResponse, e))
       }
     }
->>>>>>> 1bf012db
 
     extractAndSaveRequestStateFlow.value = request
   }
@@ -347,6 +301,7 @@
     tracer.startTrace(QUESTIONNAIRE_TRACE)
     // important to set response subject so that structure map can handle subject for all entities
     handleQuestionnaireResponseSubject(resourceId, questionnaire, questionnaireResponse)
+    Timber.e(jsonParser.encodeResourceToString(questionnaireResponse))
     val extras = mutableListOf<Resource>()
     if (questionnaire.isExtractionCandidate()) {
       val bundle = performExtraction(context, questionnaire, questionnaireResponse)
@@ -405,11 +360,6 @@
         ) {
           carePlanAndPatientMetaExtraction(bundleEntry.resource)
         }
-<<<<<<< HEAD
-        extractCarePlan(questionnaireResponse, bundle)
-      } else {
-        saveQuestionnaireResponse(questionnaire, questionnaireResponse)
-=======
       }
 
       if (questionnaire.experimental) {
@@ -422,7 +372,6 @@
 
       if (questionnaireType.isEditMode() && editQuestionnaireResponse != null) {
         questionnaireResponse.retainMetadata(editQuestionnaireResponse!!)
->>>>>>> 1bf012db
       }
 
       saveQuestionnaireResponse(questionnaire, questionnaireResponse)
@@ -433,12 +382,9 @@
       if (questionnaireType.isEditMode() && editQuestionnaireResponse != null) {
         editQuestionnaireResponse!!.deleteRelatedResources(defaultRepository)
       }
-
-      extractCqlOutput(questionnaire, questionnaireResponse, bundle)
       extractCarePlan(questionnaireResponse, bundle)
     } else {
       saveQuestionnaireResponse(questionnaire, questionnaireResponse)
-      extractCqlOutput(questionnaire, questionnaireResponse, null)
     }
     tracer.stopTrace(QUESTIONNAIRE_TRACE)
     return extras
