--- conflicted
+++ resolved
@@ -223,17 +223,6 @@
     }
 
     viewModelScope.launch(dispatcherProvider.io()) {
-<<<<<<< HEAD
-      questionnaireResponse.questionnaire =
-        "${questionnaire.resourceType}/${questionnaire.logicalId}"
-
-      if (questionnaireResponse.logicalId.isEmpty()) {
-        questionnaireResponse.id = UUID.randomUUID().toString()
-        questionnaireResponse.authored = Date()
-      }
-
-=======
->>>>>>> f1f2664e
       questionnaire.useContext.filter { it.hasValueCodeableConcept() }.forEach {
         it.valueCodeableConcept.coding.forEach { questionnaireResponse.meta.addTag(it) }
       }
