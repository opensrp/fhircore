/*
 * Copyright 2021 Ona Systems, Inc
 *
 * Licensed under the Apache License, Version 2.0 (the "License");
 * you may not use this file except in compliance with the License.
 * You may obtain a copy of the License at
 *
 *       http://www.apache.org/licenses/LICENSE-2.0
 *
 * Unless required by applicable law or agreed to in writing, software
 * distributed under the License is distributed on an "AS IS" BASIS,
 * WITHOUT WARRANTIES OR CONDITIONS OF ANY KIND, either express or implied.
 * See the License for the specific language governing permissions and
 * limitations under the License.
 */

package org.smartregister.fhircore.engine.ui.questionnaire

import android.app.Application
import android.content.Context
import android.content.Intent
import androidx.lifecycle.AndroidViewModel
import androidx.lifecycle.MutableLiveData
import androidx.lifecycle.viewModelScope
import ca.uhn.fhir.context.FhirContext
import com.google.android.fhir.datacapture.mapping.ResourceMapper
import com.google.android.fhir.datacapture.targetStructureMap
import java.util.Date
import java.util.UUID
import kotlinx.coroutines.Dispatchers
import kotlinx.coroutines.launch
import kotlinx.coroutines.withContext
import org.hl7.fhir.r4.model.Bundle
import org.hl7.fhir.r4.model.Patient
import org.hl7.fhir.r4.model.Questionnaire
import org.hl7.fhir.r4.model.QuestionnaireResponse
import org.hl7.fhir.r4.model.Reference
import org.hl7.fhir.r4.model.RelatedPerson
import org.hl7.fhir.r4.model.Resource
import org.hl7.fhir.r4.model.ResourceType
import org.hl7.fhir.r4.model.StructureMap
import org.smartregister.fhircore.engine.configuration.app.ConfigurableApplication
import org.smartregister.fhircore.engine.data.local.DefaultRepository
import org.smartregister.fhircore.engine.util.DefaultDispatcherProvider
import org.smartregister.fhircore.engine.util.FormConfigUtil
import org.smartregister.fhircore.engine.util.extension.isIn
import org.smartregister.fhircore.engine.util.helper.TransformSupportServices

open class QuestionnaireViewModel(
  application: Application,
) : AndroidViewModel(application) {

  val extractionProgress = MutableLiveData<Boolean>()

  val defaultRepository: DefaultRepository =
    DefaultRepository(
      (application as ConfigurableApplication).fhirEngine,
    )

  var structureMapProvider: (suspend (String) -> StructureMap?)? = null

  suspend fun loadQuestionnaire(id: String): Questionnaire? = defaultRepository.loadResource(id)

  suspend fun getQuestionnaireConfig(form: String): QuestionnaireConfig {
    val loadConfig =
      withContext(DefaultDispatcherProvider.io()) {
        FormConfigUtil.loadConfig(QuestionnaireActivity.FORM_CONFIGURATIONS, getApplication())
      }

    return loadConfig.associateBy { it.form }.getValue(form)
  }

  suspend fun fetchStructureMap(structureMapUrl: String?): StructureMap? {
    var structureMap: StructureMap? = null
    structureMapUrl?.substringAfterLast("/")?.run {
<<<<<<< HEAD
      structureMap = defaultRepository.loadResource(this) as StructureMap?
=======
      structureMap = loadResource(this) as StructureMap?
>>>>>>> a6eb4fd8
    }
    return structureMap
  }

  fun extractAndSaveResources(
    resourceId: String?,
    context: Context,
    questionnaire: Questionnaire,
    questionnaireResponse: QuestionnaireResponse
  ) {
    viewModelScope.launch {
      saveQuestionnaireResponse(resourceId, questionnaire, questionnaireResponse)

      // if no structure-map and no extraction is configured return without further processing
      if (questionnaire.targetStructureMap != null ||
          questionnaire.extension.any { it.url.contains("sdc-questionnaire-itemExtractionContext") }
      ) {
        val bundle = performExtraction(questionnaire, questionnaireResponse, context)

        bundle.entry.forEach { bun ->
          // if it is a registration questionnaire add tags to entities representing individuals
          if (resourceId == null &&
              bun.resource.resourceType.isIn(ResourceType.Patient, ResourceType.Group)
          ) {
            questionnaire.useContext.filter { it.hasValueCodeableConcept() }.forEach {
              it.valueCodeableConcept.coding.forEach { bun.resource.meta.addTag(it) }
            }
          }
        }

        saveBundleResources(bundle)
      } else viewModelScope.launch(Dispatchers.Main) { extractionProgress.postValue(true) }
    }
  }

  suspend fun saveQuestionnaireResponse(
    resourceId: String?,
    questionnaire: Questionnaire,
    questionnaireResponse: QuestionnaireResponse
  ) {
    val subjectType = questionnaire.subjectType.firstOrNull()?.code ?: ResourceType.Patient.name
    if (resourceId?.isNotBlank() == true) {
      questionnaireResponse.id = UUID.randomUUID().toString()
      questionnaireResponse.authored = Date()
      questionnaire.useContext.filter { it.hasValueCodeableConcept() }.forEach {
        it.valueCodeableConcept.coding.forEach { questionnaireResponse.meta.addTag(it) }
      }
      questionnaireResponse.subject = Reference().apply { reference = "$subjectType/$resourceId" }
      defaultRepository.save(questionnaireResponse)
    }
  }

  suspend fun performExtraction(
    questionnaire: Questionnaire,
    questionnaireResponse: QuestionnaireResponse,
    context: Context
  ): Bundle {
    val contextR4 = (getApplication<Application>() as ConfigurableApplication).workerContextProvider
    val transformSupportServices = TransformSupportServices(mutableListOf(), contextR4)

    return ResourceMapper.extract(
      questionnaire = questionnaire,
      questionnaireResponse = questionnaireResponse,
      structureMapProvider = retrieveStructureMapProvider(),
      context = context,
      transformSupportServices = transformSupportServices
    )
  }

  fun saveBundleResources(bundle: Bundle) {
    viewModelScope.launch {
      if (!bundle.isEmpty) {
        bundle.entry.forEach { bundleEntry -> defaultRepository.addOrUpdate(bundleEntry.resource) }
      }

      viewModelScope.launch(Dispatchers.Main) { extractionProgress.postValue(true) }
    }
  }

  fun retrieveStructureMapProvider(): (suspend (String) -> StructureMap?) {
    if (structureMapProvider == null) {
      structureMapProvider = { structureMapUrl: String -> fetchStructureMap(structureMapUrl) }
    }

    return structureMapProvider!!
  }

  suspend fun loadPatient(patientId: String): Patient? {
    return defaultRepository.loadResource(patientId)
  }

  suspend fun loadResource(resourceId: String): Resource? {
    return defaultRepository.loadResource(resourceId)
  }

  suspend fun loadRelatedPerson(patientId: String): List<RelatedPerson>? {
    return defaultRepository.loadRelatedPersons(patientId)
  }

  fun saveResource(resource: Resource) {
    viewModelScope.launch { defaultRepository.save(resource = resource) }
  }

  open suspend fun getPopulationResources(intent: Intent): Array<Resource> {
    val resourcesList = mutableListOf<Resource>()

    intent.getStringArrayListExtra(QuestionnaireActivity.QUESTIONNAIRE_POPULATION_RESOURCES)?.run {
      val jsonParser = FhirContext.forR4().newJsonParser()
      forEach { resourcesList.add(jsonParser.parseResource(it) as Resource) }
    }

    intent.getStringExtra(QuestionnaireActivity.QUESTIONNAIRE_ARG_PATIENT_KEY)?.let { patientId ->
      loadPatient(patientId)?.apply { resourcesList.add(this) }
      loadRelatedPerson(patientId)?.forEach { resourcesList.add(it) }
    }

    return resourcesList.toTypedArray()
  }

  suspend fun generateQuestionnaireResponse(
    questionnaire: Questionnaire,
    intent: Intent
  ): QuestionnaireResponse {
    return ResourceMapper.populate(questionnaire, *getPopulationResources(intent))
  }
}<|MERGE_RESOLUTION|>--- conflicted
+++ resolved
@@ -73,11 +73,7 @@
   suspend fun fetchStructureMap(structureMapUrl: String?): StructureMap? {
     var structureMap: StructureMap? = null
     structureMapUrl?.substringAfterLast("/")?.run {
-<<<<<<< HEAD
-      structureMap = defaultRepository.loadResource(this) as StructureMap?
-=======
       structureMap = loadResource(this) as StructureMap?
->>>>>>> a6eb4fd8
     }
     return structureMap
   }
