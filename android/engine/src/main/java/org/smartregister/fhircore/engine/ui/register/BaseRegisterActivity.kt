--- conflicted
+++ resolved
@@ -40,11 +40,7 @@
 import com.google.android.fhir.sync.State
 import com.google.android.material.navigation.NavigationView
 import java.util.Locale
-<<<<<<< HEAD
-=======
-import kotlin.math.ceil
 import kotlinx.coroutines.flow.collect
->>>>>>> c9de0f65
 import kotlinx.coroutines.launch
 import org.smartregister.fhircore.engine.BR
 import org.smartregister.fhircore.engine.R
@@ -54,7 +50,6 @@
 import org.smartregister.fhircore.engine.configuration.view.registerViewConfigurationOf
 import org.smartregister.fhircore.engine.databinding.BaseRegisterActivityBinding
 import org.smartregister.fhircore.engine.databinding.DrawerMenuHeaderBinding
-import org.smartregister.fhircore.engine.sync.SyncStatus
 import org.smartregister.fhircore.engine.ui.base.BaseMultiLanguageActivity
 import org.smartregister.fhircore.engine.ui.register.model.Language
 import org.smartregister.fhircore.engine.ui.register.model.RegisterFilterType
@@ -66,13 +61,11 @@
 import org.smartregister.fhircore.engine.util.extension.assertIsConfigurable
 import org.smartregister.fhircore.engine.util.extension.createFactory
 import org.smartregister.fhircore.engine.util.extension.getDrawable
-<<<<<<< HEAD
-=======
 import org.smartregister.fhircore.engine.util.extension.hide
 import org.smartregister.fhircore.engine.util.extension.lastSyncDateTime
->>>>>>> c9de0f65
 import org.smartregister.fhircore.engine.util.extension.refresh
 import org.smartregister.fhircore.engine.util.extension.setAppLocale
+import org.smartregister.fhircore.engine.util.extension.show
 import org.smartregister.fhircore.engine.util.extension.showToast
 import org.smartregister.fhircore.engine.util.extension.toggleVisibility
 import timber.log.Timber
@@ -122,30 +115,33 @@
         this@BaseRegisterActivity,
         { updateLanguage(Language(it, Locale.forLanguageTag(it).displayName)) }
       )
-<<<<<<< HEAD
-=======
 
       lifecycleScope.launch {
-        sharedSyncStatus.collect {
-          Timber.i("Sync state received is $it")
-
-          when (it) {
+        sharedSyncStatus.collect { state ->
+          Timber.i("Sync state received is $state")
+          when (state) {
             is State.Started -> {
               showToast(getString(R.string.syncing))
-              updateSyncViews("", it)
+              updateSyncViews("", state)
             }
             is State.Failed -> {
               showToast(getString(R.string.sync_failed))
-              updateSyncViews(it.result.timestamp.asString(), it)
+              updateSyncViews(state.result.timestamp.asString(), state)
             }
             is State.Finished -> {
               showToast(getString(R.string.sync_completed))
-              updateSyncViews(it.result.timestamp.asString(), it)
-            }
+              updateSyncViews(state.result.timestamp.asString(), state)
+            }
+            is State.InProgress -> {
+              Timber.d("Syncing in progress: Resource type ${state.resourceType?.name}")
+            }
+            is State.Glitch ->
+              state.exceptions.forEach {
+                Timber.e("Experienced Glitch for ${it.resourceType.name}", it.exception)
+              }
           }
         }
       }
->>>>>>> c9de0f65
     }
 
     registerActivityBinding = DataBindingUtil.setContentView(this, R.layout.base_register_activity)
@@ -161,18 +157,6 @@
 
     setUpViews()
   }
-
-  private fun handleSyncStatus(it: SyncStatus) {
-    when (it) {
-      SyncStatus.COMPLETE -> {
-        showToast(getString(R.string.sync_completed))
-        updateEntityCounts()
-      }
-      SyncStatus.FAILED -> showToast(getString(R.string.sync_failed))
-    }
-  }
-
-  private fun updateEntityCounts() = sideMenuOptions().forEach { updateCount(it) }
 
   private fun updateSyncViews(lastSyncDate: String, state: State? = null) {
     Timber.i("Updating last sync date $lastSyncDate")
@@ -184,6 +168,7 @@
     } else if (state == null || state is State.Finished || state is State.Failed) {
       registerActivityBinding.progressSync.hide()
       registerActivityBinding.containerProgressSync.setBackgroundResource(R.drawable.ic_sync)
+      sideMenuOptions().forEach { updateCount(it) }
     }
   }
 
