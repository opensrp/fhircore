--- conflicted
+++ resolved
@@ -100,7 +100,6 @@
   OnSyncListener,
   SyncInitiator {
 
-<<<<<<< HEAD
   @Inject lateinit var syncBroadcaster: SyncBroadcaster
 
   @Inject lateinit var fhirEngine: FhirEngine
@@ -110,11 +109,8 @@
   @Inject lateinit var accountAuthenticator: AccountAuthenticator
 
   val registerViewModel: RegisterViewModel by viewModels()
-=======
+
   private lateinit var drawerMenuHeaderBinding: DrawerMenuHeaderBinding
-
-  lateinit var registerViewModel: RegisterViewModel
->>>>>>> 735b8cef
 
   private lateinit var registerActivityBinding: BaseRegisterActivityBinding
 
