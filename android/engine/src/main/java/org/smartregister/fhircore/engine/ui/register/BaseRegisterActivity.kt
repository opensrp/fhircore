/*
 * Copyright 2021 Ona Systems, Inc
 *
 * Licensed under the Apache License, Version 2.0 (the "License");
 * you may not use this file except in compliance with the License.
 * You may obtain a copy of the License at
 *
 *       http://www.apache.org/licenses/LICENSE-2.0
 *
 * Unless required by applicable law or agreed to in writing, software
 * distributed under the License is distributed on an "AS IS" BASIS,
 * WITHOUT WARRANTIES OR CONDITIONS OF ANY KIND, either express or implied.
 * See the License for the specific language governing permissions and
 * limitations under the License.
 */

package org.smartregister.fhircore.engine.ui.register

import android.accounts.AccountManager
import android.annotation.SuppressLint
import android.app.Activity
import android.app.AlertDialog
import android.content.Intent
import android.os.Bundle
import android.text.Editable
import android.text.TextWatcher
import android.view.Menu
import android.view.MenuItem
import android.view.View
import android.widget.ArrayAdapter
import android.widget.TextView
import androidx.annotation.VisibleForTesting
import androidx.core.content.ContextCompat
import androidx.core.view.GravityCompat
import androidx.core.widget.doAfterTextChanged
import androidx.databinding.DataBindingUtil
import androidx.fragment.app.Fragment
import androidx.lifecycle.ViewModelProvider
import androidx.lifecycle.lifecycleScope
import com.google.android.fhir.FhirEngine
import com.google.android.fhir.sync.State
import com.google.android.material.navigation.NavigationView
import java.util.Locale
import kotlinx.coroutines.flow.collect
import kotlinx.coroutines.launch
import org.smartregister.fhircore.engine.R
import org.smartregister.fhircore.engine.configuration.app.ConfigurableApplication
import org.smartregister.fhircore.engine.configuration.view.ConfigurableView
import org.smartregister.fhircore.engine.configuration.view.RegisterViewConfiguration
import org.smartregister.fhircore.engine.configuration.view.registerViewConfigurationOf
import org.smartregister.fhircore.engine.databinding.BaseRegisterActivityBinding
import org.smartregister.fhircore.engine.databinding.DrawerMenuHeaderBinding
import org.smartregister.fhircore.engine.sync.OnSyncListener
import org.smartregister.fhircore.engine.ui.base.BaseMultiLanguageActivity
import org.smartregister.fhircore.engine.ui.questionnaire.QuestionnaireActivity
import org.smartregister.fhircore.engine.ui.register.model.Language
import org.smartregister.fhircore.engine.ui.register.model.RegisterFilterType
import org.smartregister.fhircore.engine.ui.register.model.SideMenuOption
import org.smartregister.fhircore.engine.util.LAST_SYNC_TIMESTAMP
import org.smartregister.fhircore.engine.util.SharedPreferencesHelper
import org.smartregister.fhircore.engine.util.extension.DrawablePosition
import org.smartregister.fhircore.engine.util.extension.addOnDrawableClickListener
import org.smartregister.fhircore.engine.util.extension.asString
import org.smartregister.fhircore.engine.util.extension.assertIsConfigurable
import org.smartregister.fhircore.engine.util.extension.countActivePatients
import org.smartregister.fhircore.engine.util.extension.createFactory
import org.smartregister.fhircore.engine.util.extension.getDrawable
import org.smartregister.fhircore.engine.util.extension.hide
import org.smartregister.fhircore.engine.util.extension.refresh
import org.smartregister.fhircore.engine.util.extension.setAppLocale
import org.smartregister.fhircore.engine.util.extension.show
import org.smartregister.fhircore.engine.util.extension.showToast
import org.smartregister.fhircore.engine.util.extension.toggleVisibility
import timber.log.Timber

abstract class BaseRegisterActivity :
  BaseMultiLanguageActivity(),
  NavigationView.OnNavigationItemSelectedListener,
  ConfigurableView<RegisterViewConfiguration>,
  OnSyncListener {

  private lateinit var registerViewModel: RegisterViewModel

  private lateinit var registerActivityBinding: BaseRegisterActivityBinding

  private lateinit var drawerMenuHeaderBinding: DrawerMenuHeaderBinding

  override val configurableViews: Map<String, View> = mutableMapOf()

  private var mainRegisterSideMenuOption: SideMenuOption? = null

  private var selectedMenuOption: SideMenuOption? = null

  private lateinit var sideMenuOptionMap: Map<Int, SideMenuOption>

  private lateinit var registerPagerAdapter: RegisterPagerAdapter

  protected lateinit var fhirEngine: FhirEngine

  override fun onCreate(savedInstanceState: Bundle?) {
    super.onCreate(savedInstanceState)
    application.assertIsConfigurable()
    (application as ConfigurableApplication).syncBroadcaster.registerSyncListener(this)

    registerViewModel =
      ViewModelProvider(
        this,
        RegisterViewModel(
            application = application,
            registerViewConfiguration = registerViewConfigurationOf(),
          )
          .createFactory()
      )[RegisterViewModel::class.java]

    registerViewModel.registerViewConfiguration.observe(this, this::setupConfigurableViews)

    registerViewModel.lastSyncTimestamp.observe(
      this,
      { syncTimeStamp ->
        if (!syncTimeStamp.isNullOrEmpty()) {
          SharedPreferencesHelper.write(LAST_SYNC_TIMESTAMP, syncTimeStamp)
        }
        registerActivityBinding.btnRegisterNewClient.isEnabled = !syncTimeStamp.isNullOrEmpty()
      }
    )

    registerViewModel.run {
      loadLanguages()
      selectedLanguage.observe(
        this@BaseRegisterActivity,
        { updateLanguage(Language(it, Locale.forLanguageTag(it).displayName)) }
      )

      lifecycleScope.launch { sharedSyncStatus.collect { state -> onSync(state) } }
    }

    registerActivityBinding = DataBindingUtil.setContentView(this, R.layout.base_register_activity)
    registerActivityBinding.lifecycleOwner = this

    drawerMenuHeaderBinding =
      DataBindingUtil.bind(registerActivityBinding.navView.getHeaderView(0))!!

    fhirEngine = (application as ConfigurableApplication).fhirEngine

    setUpViews()
  }

  override fun onResume() {
    super.onResume()
    sideMenuOptions().forEach { updateCount(it) }
  }

  private fun BaseRegisterActivityBinding.updateSyncStatus(state: State) {
    when (state) {
      is State.Started, is State.InProgress -> {
        tvLastSyncTimestamp.text = getString(R.string.syncing_in_progress)
        containerProgressSync.background = null
        progressSync.show()
      }
      is State.Finished -> {
        progressSync.hide()
        val syncTimestamp = state.result.timestamp.asString()
        tvLastSyncTimestamp.text = syncTimestamp
        registerViewModel.setLastSyncTimestamp(syncTimestamp)
        containerProgressSync.background = containerProgressSync.getDrawable(R.drawable.ic_sync)
      }
      is State.Failed -> {
        progressSync.hide()
        tvLastSyncTimestamp.text =
          SharedPreferencesHelper.read(LAST_SYNC_TIMESTAMP, getString(R.string.syncing_failed))
        containerProgressSync.background = containerProgressSync.getDrawable(R.drawable.ic_sync)
      }
      is State.Glitch -> {
        progressSync.hide()
        tvLastSyncTimestamp.text =
          SharedPreferencesHelper.read(LAST_SYNC_TIMESTAMP, getString(R.string.syncing_retry))
        containerProgressSync.background = containerProgressSync.getDrawable(R.drawable.ic_sync)
      }
    }
  }

  private fun setUpViews() {
    setupSideMenu()
    with(registerActivityBinding) {
      toolbarLayout.btnDrawerMenu.setOnClickListener { manipulateDrawer(open = true) }
      btnRegisterNewClient.setOnClickListener { registerClient() }
      containerProgressSync.setOnClickListener {
        progressSync.show()
        manipulateDrawer(false)
        this@BaseRegisterActivity.registerViewModel.runSync()
      }
    }
    registerActivityBinding.navView.apply {
      setNavigationItemSelectedListener(this@BaseRegisterActivity)
      menu.findItem(R.id.menu_item_logout).title =
        getString(
          R.string.logout_user,
          configurableApplication().secureSharedPreference.retrieveSessionUsername()
        )
    }

    // Setup view pager
    registerPagerAdapter = RegisterPagerAdapter(this, supportedFragments = supportedFragments())
    registerActivityBinding.listPager.adapter = registerPagerAdapter

    setupSearchView()
    setupDueButtonView()

    val lastSyncTimestamp = SharedPreferencesHelper.read(LAST_SYNC_TIMESTAMP, "")
    lastSyncTimestamp?.let { registerViewModel.setLastSyncTimestamp(it) }
  }

  @SuppressLint("ClickableViewAccessibility")
  private fun setupSearchView() {
    with(registerActivityBinding.toolbarLayout) {
      editTextSearch.run {
        doAfterTextChanged { editable: Editable? ->
          if (editable?.isEmpty() == true) {
            setOnTouchListener(null)
            setCompoundDrawablesWithIntrinsicBounds(
              this.getDrawable(R.drawable.ic_search),
              null,
              null,
              null
            )
          } else {
            setCompoundDrawablesWithIntrinsicBounds(
              null,
              null,
              getDrawable(R.drawable.ic_cancel),
              null
            )
            this.addOnDrawableClickListener(DrawablePosition.DRAWABLE_RIGHT) {
              editable?.clear()
              registerViewModel.updateFilterValue(RegisterFilterType.SEARCH_FILTER, null)
            }
          }
        }
        addTextChangedListener(
          object : TextWatcher {
            override fun beforeTextChanged(
              charSequence: CharSequence?,
              start: Int,
              count: Int,
              after: Int
            ) {}

            override fun onTextChanged(
              charSequence: CharSequence?,
              start: Int,
              before: Int,
              count: Int
            ) {}

            override fun afterTextChanged(editable: Editable?) {
              registerViewModel.updateFilterValue(
                RegisterFilterType.SEARCH_FILTER,
                if (editable.isNullOrEmpty()) null else editable.toString()
              )
            }
          }
        )
      }
    }
  }

  private fun setupDueButtonView() {
    with(registerActivityBinding.toolbarLayout) {
      btnShowOverdue.setOnCheckedChangeListener { _, isChecked ->
        if (isChecked) {
          registerViewModel.updateFilterValue(RegisterFilterType.OVERDUE_FILTER, true)
        } else {
          registerViewModel.updateFilterValue(RegisterFilterType.OVERDUE_FILTER, null)
        }
      }
    }
  }

  private fun setupSideMenu() {
    sideMenuOptionMap = sideMenuOptions().associateBy { it.itemId }
    sideMenuOptionMap.values.firstOrNull { it.opensMainRegister }?.let {
      selectedMenuOption = sideMenuOptionMap.values.elementAt(0)
    }

    val menu = registerActivityBinding.navView.menu

    sideMenuOptions().forEach { menuOption ->
      menu.add(R.id.menu_group_clients, menuOption.itemId, Menu.NONE, menuOption.titleResource)
        .apply {
          icon = menuOption.iconResource
          actionView = layoutInflater.inflate(R.layout.drawable_menu_item_layout, null, false)
        }
      if (menuOption.opensMainRegister) {
        mainRegisterSideMenuOption = sideMenuOptionMap[menuOption.itemId]
        selectedMenuOption = mainRegisterSideMenuOption
      }
    }

    // Add language and logout menu items
    menu.add(R.id.menu_group_app_actions, R.id.menu_item_language, 0, R.string.language).apply {
      icon =
        ContextCompat.getDrawable(this@BaseRegisterActivity, R.drawable.ic_outline_language_white)
      actionView = layoutInflater.inflate(R.layout.drawer_menu_language_layout, null, false)
    }
    menu.add(R.id.menu_group_app_actions, R.id.menu_item_logout, 1, R.string.logout_as_user).apply {
      icon = ContextCompat.getDrawable(this@BaseRegisterActivity, R.drawable.ic_logout_white)
    }
    menu.add(
      R.id.menu_group_empty,
      R.id.menu_group_empty_item_id,
      2,
      ""
    ) // Hack to add last menu divider

    updateRegisterTitle()
  }

  private fun manipulateDrawer(open: Boolean = false) {
    with(registerActivityBinding) {
      if (open) drawerLayout.openDrawer(GravityCompat.START)
      else drawerLayout.closeDrawer(GravityCompat.START)
    }
  }

  override fun onSync(state: State) {
    Timber.i("Sync state received is $state")
    when (state) {
      is State.Started -> {
        showToast(getString(R.string.syncing))
        registerActivityBinding.updateSyncStatus(state)
      }
      is State.Failed, is State.Glitch -> {
        showToast(getString(R.string.sync_failed))
        registerActivityBinding.updateSyncStatus(state)
        this.registerViewModel.setRefreshRegisterData(true)
      }
      is State.Finished -> {
        showToast(getString(R.string.sync_completed))
        registerActivityBinding.updateSyncStatus(state)
        sideMenuOptions().forEach { updateCount(it) }
        manipulateDrawer(open = false)
        this.registerViewModel.setRefreshRegisterData(true)
      }
      is State.InProgress -> {
        Timber.d("Syncing in progress: Resource type ${state.resourceType?.name}")
        registerActivityBinding.updateSyncStatus(state)
      }
    }
  }

  override fun configureViews(viewConfiguration: RegisterViewConfiguration) {
    registerViewModel.updateViewConfigurations(viewConfiguration)
  }

  override fun setupConfigurableViews(viewConfiguration: RegisterViewConfiguration) {
    drawerMenuHeaderBinding.tvNavHeader.text = viewConfiguration.appTitle
    val navView = registerActivityBinding.navView

    val languageMenuItem = navView.menu.findItem(R.id.menu_item_language)
    languageMenuItem.isVisible = viewConfiguration.switchLanguages

    with(registerActivityBinding.toolbarLayout) {
      btnShowOverdue.apply {
        toggleVisibility(viewConfiguration.showFilter)
        text = viewConfiguration.filterText
      }
      editTextSearch.apply {
        toggleVisibility(viewConfiguration.showSearchBar)
        hint = viewConfiguration.searchBarHint
      }
      layoutScanBarcode.toggleVisibility(viewConfiguration.showScanQRCode)
    }
  }

  override fun onNavigationItemSelected(item: MenuItem): Boolean {
    selectedMenuOption = sideMenuOptionMap[item.itemId]
    updateRegisterTitle()

    when (item.itemId) {
      R.id.menu_item_language -> renderSelectLanguageDialog(this)
      R.id.menu_item_logout -> {
        configurableApplication().authenticationService.logout(AccountManager.get(this))
        manipulateDrawer(open = false)
      }
      else -> {
        manipulateDrawer(open = false)
        return onSideMenuOptionSelected(item)
      }
    }
    return true
  }

  private fun updateRegisterTitle() {
    registerActivityBinding.toolbarLayout.tvClientsListTitle.text =
      selectedMenuOption?.titleResource?.let { getString(it) }
  }

  private fun renderSelectLanguageDialog(context: Activity): AlertDialog {
    val adapter: ArrayAdapter<Language> = getLanguageArrayAdapter()
    val builder =
      getAlertDialogBuilder().apply {
        setTitle(getLanguageDialogTitle())
        setIcon(R.drawable.ic_outline_language_black)
      }
    val dialog =
      builder
        .setAdapter(adapter) { _, index ->
          val language = registerViewModel.languages[index]
          refreshSelectedLanguage(language, context)
        }
        .create()
    dialog.show()
    return dialog
  }

  @VisibleForTesting
  fun getLanguageArrayAdapter() =
    ArrayAdapter(this, android.R.layout.simple_list_item_1, registerViewModel.languages)

  @VisibleForTesting fun getAlertDialogBuilder() = AlertDialog.Builder(this)

  @VisibleForTesting fun getLanguageDialogTitle() = this.getString(R.string.select_language)

  private fun refreshSelectedLanguage(language: Language, context: Activity) {
    updateLanguage(language)
    context.setAppLocale(language.tag)
    SharedPreferencesHelper.write(SharedPreferencesHelper.LANG, language.tag)
    context.refresh()
  }

  private fun updateLanguage(language: Language) {
    (registerActivityBinding.navView.menu.findItem(R.id.menu_item_language).actionView as TextView)
      .text = language.displayName
  }

  /** List of [SideMenuOption] representing individual menu items listed in the DrawerLayout */
  abstract fun sideMenuOptions(): List<SideMenuOption>

  /**
   * Abstract method to be implemented by the subclass to provide actions for the menu [item]
   * options. Refer to the selected menu item using the view tag that was set by [sideMenuOptions]
   */
  abstract fun onSideMenuOptionSelected(item: MenuItem): Boolean

  protected open fun registerClient() {
    startActivity(
      Intent(this, QuestionnaireActivity::class.java)
        .putExtras(
          QuestionnaireActivity.requiredIntentArgs(
            clientIdentifier = null,
            form = registerViewModel.registerViewConfiguration.value?.registrationForm!!
          )
        )
    )
  }

  /**
   * Implement this method to provide the view pager with a list of [Fragment]. App will throw an
   * exception if you attempt to use [BaseRegisterActivity] without at least one subclass of
   * [BaseRegisterFragment]
   */
  abstract fun supportedFragments(): List<Fragment>

<<<<<<< HEAD
=======
  /**
   * Implement [customEntityCount] to count other resource types other than Patient resource. Use
   * the class type of the entity specified in [sideMenuOption]. This is useful for complex count
   * queries
   */
  protected open fun customEntityCount(sideMenuOption: SideMenuOption): Long = -1

>>>>>>> cee0d8fa
  override fun configurableApplication(): ConfigurableApplication {
    return application as ConfigurableApplication
  }

  private fun updateCount(sideMenuOption: SideMenuOption) {
    lifecycleScope.launch(registerViewModel.dispatcher.main()) {
<<<<<<< HEAD
      val count = sideMenuOption.countMethod()
      if (count == -1L) {
        sideMenuOption.count =
          (application as ConfigurableApplication).fhirEngine.countActivePatients()
      } else {
        sideMenuOption.count = count
      }
      with(sideMenuOption) {
        val counter =
          registerActivityBinding.navView.menu.findItem(sideMenuOption.itemId).actionView as
            TextView
        counter.text = if (this.count > 0) this.count.toString() else null
        if (selectedMenuOption != null && this.itemId == selectedMenuOption?.itemId) {
          selectedMenuOption?.count = this.count
        }
=======
      var count: Long = customEntityCount(menuOption)
      if (count == -1L) count = registerViewModel.performCount(menuOption)
      val counter =
        registerActivityBinding.navView.menu.findItem(menuOption.itemId).actionView as TextView
      menuOption.count = count
      counter.text = if (menuOption.count > 0) count.toString() else null

      // Update pagination count
      if (selectedMenuOption != null && menuOption.itemId == selectedMenuOption?.itemId) {
        selectedMenuOption!!.count = menuOption.count
        updatePaginationViews(menuOption.count, registerViewModel.currentPage.value?.plus(1) ?: 1)
>>>>>>> cee0d8fa
      }
    }
  }
}<|MERGE_RESOLUTION|>--- conflicted
+++ resolved
@@ -81,7 +81,7 @@
 
   private lateinit var registerViewModel: RegisterViewModel
 
-  private lateinit var registerActivityBinding: BaseRegisterActivityBinding
+  protected lateinit var registerActivityBinding: BaseRegisterActivityBinding
 
   private lateinit var drawerMenuHeaderBinding: DrawerMenuHeaderBinding
 
@@ -120,7 +120,8 @@
         if (!syncTimeStamp.isNullOrEmpty()) {
           SharedPreferencesHelper.write(LAST_SYNC_TIMESTAMP, syncTimeStamp)
         }
-        registerActivityBinding.btnRegisterNewClient.isEnabled = !syncTimeStamp.isNullOrEmpty()
+        // It does not work even if sync is successful
+        // registerActivityBinding.btnRegisterNewClient.isEnabled = !syncTimeStamp.isNullOrEmpty()
       }
     )
 
@@ -377,6 +378,10 @@
     updateRegisterTitle()
 
     when (item.itemId) {
+      mainRegisterSideMenuOption?.itemId -> {
+        registerActivityBinding.listPager.currentItem = 0
+        manipulateDrawer(open = false)
+      }
       R.id.menu_item_language -> renderSelectLanguageDialog(this)
       R.id.menu_item_logout -> {
         configurableApplication().authenticationService.logout(AccountManager.get(this))
@@ -461,23 +466,12 @@
    */
   abstract fun supportedFragments(): List<Fragment>
 
-<<<<<<< HEAD
-=======
-  /**
-   * Implement [customEntityCount] to count other resource types other than Patient resource. Use
-   * the class type of the entity specified in [sideMenuOption]. This is useful for complex count
-   * queries
-   */
-  protected open fun customEntityCount(sideMenuOption: SideMenuOption): Long = -1
-
->>>>>>> cee0d8fa
   override fun configurableApplication(): ConfigurableApplication {
     return application as ConfigurableApplication
   }
 
   private fun updateCount(sideMenuOption: SideMenuOption) {
     lifecycleScope.launch(registerViewModel.dispatcher.main()) {
-<<<<<<< HEAD
       val count = sideMenuOption.countMethod()
       if (count == -1L) {
         sideMenuOption.count =
@@ -493,19 +487,6 @@
         if (selectedMenuOption != null && this.itemId == selectedMenuOption?.itemId) {
           selectedMenuOption?.count = this.count
         }
-=======
-      var count: Long = customEntityCount(menuOption)
-      if (count == -1L) count = registerViewModel.performCount(menuOption)
-      val counter =
-        registerActivityBinding.navView.menu.findItem(menuOption.itemId).actionView as TextView
-      menuOption.count = count
-      counter.text = if (menuOption.count > 0) count.toString() else null
-
-      // Update pagination count
-      if (selectedMenuOption != null && menuOption.itemId == selectedMenuOption?.itemId) {
-        selectedMenuOption!!.count = menuOption.count
-        updatePaginationViews(menuOption.count, registerViewModel.currentPage.value?.plus(1) ?: 1)
->>>>>>> cee0d8fa
       }
     }
   }
