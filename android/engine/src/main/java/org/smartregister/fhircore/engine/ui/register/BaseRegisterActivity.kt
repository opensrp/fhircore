--- conflicted
+++ resolved
@@ -16,11 +16,8 @@
 
 package org.smartregister.fhircore.engine.ui.register
 
-<<<<<<< HEAD
 import android.Manifest
 import android.accounts.AccountManager
-=======
->>>>>>> 9736037f
 import android.annotation.SuppressLint
 import android.app.Activity
 import android.app.AlertDialog
@@ -34,13 +31,10 @@
 import android.view.View
 import android.widget.ArrayAdapter
 import android.widget.TextView
-<<<<<<< HEAD
+import androidx.annotation.IdRes
 import android.widget.Toast
 import androidx.activity.result.ActivityResultLauncher
 import androidx.activity.result.contract.ActivityResultContracts
-=======
-import androidx.annotation.IdRes
->>>>>>> 9736037f
 import androidx.annotation.VisibleForTesting
 import androidx.core.content.ContextCompat
 import androidx.core.view.GravityCompat
@@ -48,12 +42,9 @@
 import androidx.databinding.DataBindingUtil
 import androidx.drawerlayout.widget.DrawerLayout
 import androidx.fragment.app.Fragment
-<<<<<<< HEAD
+import androidx.fragment.app.commitNow
 import androidx.lifecycle.LiveData
 import androidx.lifecycle.MutableLiveData
-=======
-import androidx.fragment.app.commitNow
->>>>>>> 9736037f
 import androidx.lifecycle.ViewModelProvider
 import androidx.lifecycle.lifecycleScope
 import ca.uhn.fhir.rest.server.exceptions.ResourceNotFoundException
@@ -336,16 +327,6 @@
     }
   }
 
-<<<<<<< HEAD
-  private fun setupBarcodeButtonView() {
-    val requestPermissionLauncher = getBarcodePermissionLauncher()
-    with(registerActivityBinding.toolbarLayout) {
-      layoutScanBarcode.setOnClickListener {
-        launchBarcodeReader(requestPermissionLauncher)
-        barcodeFragmentListener(it)
-      }
-    }
-=======
   private fun setupNavigation(viewConfiguration: RegisterViewConfiguration) {
     if (!viewConfiguration.showSideMenu) {
       with(registerActivityBinding) {
@@ -375,7 +356,16 @@
           configurableApplication().secureSharedPreference.retrieveSessionUsername()
         )
     }
->>>>>>> 9736037f
+  }
+
+  private fun setupBarcodeButtonView() {
+    val requestPermissionLauncher = getBarcodePermissionLauncher()
+    with(registerActivityBinding.toolbarLayout) {
+      layoutScanBarcode.setOnClickListener {
+        launchBarcodeReader(requestPermissionLauncher)
+        barcodeFragmentListener(it)
+      }
+    }
   }
 
   private fun setupSideMenu() {
