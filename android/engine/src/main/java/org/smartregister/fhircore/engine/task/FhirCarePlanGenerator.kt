--- conflicted
+++ resolved
@@ -203,29 +203,17 @@
         this.status = status
         this.lastModified = Date()
       }
-<<<<<<< HEAD
-      ?.run { defaultRepository.addOrUpdate(resource = this, addMandatoryTags = true) }
-=======
       ?.run { defaultRepository.addOrUpdate(addMandatoryTags = true, resource = this) }
->>>>>>> b76736da
   }
 
   suspend fun cancelTask(id: String, reason: String) {
     getTask(id)
       ?.apply {
-<<<<<<< HEAD
-        this.status = Task.TaskStatus.CANCELLED
-        this.lastModified = Date()
-        this.statusReason = CodeableConcept().apply { text = reason }
-      }
-      ?.run { defaultRepository.addOrUpdate(resource = this, addMandatoryTags = true) }
-=======
         this.status = TaskStatus.CANCELLED
         this.lastModified = Date()
         this.statusReason = CodeableConcept().apply { text = reason }
       }
       ?.run { defaultRepository.addOrUpdate(addMandatoryTags = true, resource = this) }
->>>>>>> b76736da
   }
 
   suspend fun getTask(id: String) =
