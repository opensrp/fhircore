/*
 * Copyright 2021-2023 Ona Systems, Inc
 *
 * Licensed under the Apache License, Version 2.0 (the "License");
 * you may not use this file except in compliance with the License.
 * You may obtain a copy of the License at
 *
 *       http://www.apache.org/licenses/LICENSE-2.0
 *
 * Unless required by applicable law or agreed to in writing, software
 * distributed under the License is distributed on an "AS IS" BASIS,
 * WITHOUT WARRANTIES OR CONDITIONS OF ANY KIND, either express or implied.
 * See the License for the specific language governing permissions and
 * limitations under the License.
 */

package org.smartregister.fhircore.engine.task

import androidx.work.OneTimeWorkRequestBuilder
import androidx.work.WorkManager
import ca.uhn.fhir.context.FhirContext
import ca.uhn.fhir.util.TerserUtil
import com.google.android.fhir.FhirEngine
import com.google.android.fhir.get
import com.google.android.fhir.logicalId
import com.google.android.fhir.search.search
import java.util.Date
import javax.inject.Inject
import javax.inject.Singleton
import org.hl7.fhir.r4.model.ActivityDefinition
import org.hl7.fhir.r4.model.Base
import org.hl7.fhir.r4.model.BaseDateTimeType
import org.hl7.fhir.r4.model.Bundle
import org.hl7.fhir.r4.model.CanonicalType
import org.hl7.fhir.r4.model.CarePlan
import org.hl7.fhir.r4.model.CodeableConcept
import org.hl7.fhir.r4.model.DateTimeType
import org.hl7.fhir.r4.model.Dosage
import org.hl7.fhir.r4.model.Expression
import org.hl7.fhir.r4.model.IdType
import org.hl7.fhir.r4.model.IntegerType
import org.hl7.fhir.r4.model.Parameters
import org.hl7.fhir.r4.model.Period
import org.hl7.fhir.r4.model.PlanDefinition
import org.hl7.fhir.r4.model.Resource
import org.hl7.fhir.r4.model.ResourceType
import org.hl7.fhir.r4.model.StructureMap
import org.hl7.fhir.r4.model.Task
import org.hl7.fhir.r4.model.Task.TaskStatus
import org.hl7.fhir.r4.model.Timing
import org.hl7.fhir.r4.model.Timing.UnitsOfTime
import org.hl7.fhir.r4.utils.FHIRPathEngine
import org.hl7.fhir.r4.utils.StructureMapUtilities
import org.smartregister.fhircore.engine.configuration.QuestionnaireConfig
import org.smartregister.fhircore.engine.data.local.DefaultRepository
import org.smartregister.fhircore.engine.util.extension.addResourceParameter
import org.smartregister.fhircore.engine.util.extension.asReference
import org.smartregister.fhircore.engine.util.extension.encodeResourceToString
import org.smartregister.fhircore.engine.util.extension.extractFhirpathDuration
import org.smartregister.fhircore.engine.util.extension.extractFhirpathPeriod
import org.smartregister.fhircore.engine.util.extension.extractId
import org.smartregister.fhircore.engine.util.extension.isIn
import org.smartregister.fhircore.engine.util.extension.isValidResourceType
import org.smartregister.fhircore.engine.util.extension.referenceValue
import org.smartregister.fhircore.engine.util.extension.updateDependentTaskDueDate
import org.smartregister.fhircore.engine.util.helper.TransformSupportServices
import timber.log.Timber

@Singleton
class FhirCarePlanGenerator
@Inject
constructor(
  val fhirEngine: FhirEngine,
  val fhirPathEngine: FHIRPathEngine,
  val transformSupportServices: TransformSupportServices,
  val defaultRepository: DefaultRepository,
  val workManager: WorkManager
) {
  val structureMapUtilities by lazy {
    StructureMapUtilities(transformSupportServices.simpleWorkerContext, transformSupportServices)
  }

  suspend fun generateOrUpdateCarePlan(
    planDefinitionId: String,
    subject: Resource,
    data: Bundle = Bundle()
  ): CarePlan? {
    return generateOrUpdateCarePlan(fhirEngine.get(planDefinitionId), subject, data)
  }

  suspend fun generateOrUpdateCarePlan(
    planDefinition: PlanDefinition,
    subject: Resource,
    data: Bundle = Bundle()
  ): CarePlan? {
    // Only one CarePlan per plan, update or init a new one if not exists
    val output =
      fhirEngine
        .search<CarePlan> {
          filter(CarePlan.INSTANTIATES_CANONICAL, { value = planDefinition.referenceValue() })
        }
        .firstOrNull()
        ?: CarePlan().apply {
          // TODO delete this section once all PlanDefinitions are using new
          // recommended approach
          this.title = planDefinition.title
          this.description = planDefinition.description
          this.instantiatesCanonical = listOf(CanonicalType(planDefinition.asReference().reference))
        }

    var carePlanModified = false

    planDefinition.action.forEach { action ->
      val input = Bundle().apply { entry.addAll(data.entry) }

      if (action.passesConditions(input, planDefinition, subject)) {
        val definition = action.activityDefinition(planDefinition)

        val source =
          Parameters().apply {
            addResourceParameter(CarePlan.SP_SUBJECT, subject)
            addResourceParameter(PlanDefinition.SP_DEFINITION, definition)
            // TODO find some other way (activity definition based) to pass additional data
            addResourceParameter(PlanDefinition.SP_DEPENDS_ON, data)
          }

        if (action.hasTransform()) {
          val taskPeriods = action.taskPeriods(definition, output)

          taskPeriods.forEachIndexed { index, period ->
            source.setParameter(Task.SP_PERIOD, period)
            source.setParameter(ActivityDefinition.SP_VERSION, IntegerType(index))

            val structureMap = fhirEngine.get<StructureMap>(IdType(action.transform).idPart)
            structureMapUtilities.transform(
              transformSupportServices.simpleWorkerContext,
              source,
              structureMap,
              output
            )
          }
        }

        if (definition.hasDynamicValue()) {
          definition.dynamicValue.forEach { dynamicValue ->
            if (definition.kind == ActivityDefinition.ActivityDefinitionKind.CAREPLAN)
              dynamicValue.expression.expression
                .let { fhirPathEngine.evaluate(null, input, planDefinition, subject, it) }
                ?.let { evaluatedValue ->
                  TerserUtil.setFieldByFhirPath(
                    FhirContext.forR4Cached(),
                    dynamicValue.path.removePrefix("${definition.kind.display}."),
                    output,
                    evaluatedValue.firstOrNull()
                  )
                }
            else throw UnsupportedOperationException("${definition.kind} not supported")
          }
        }
        carePlanModified = true
      }
    }

    if (carePlanModified) saveCarePlan(output)

    // Schedule onetime immediate job that updates the status of the tasks
    workManager.enqueue(OneTimeWorkRequestBuilder<FhirTaskPlanWorker>().build())

    return if (output.hasActivity()) output else null
  }

  private suspend fun saveCarePlan(output: CarePlan) {
    output.also { Timber.d(it.encodeResourceToString()) }.also { carePlan ->
      // Save embedded resources inside as independent entries, clear embedded and save carePlan
      val dependents = carePlan.contained.map { it }

      carePlan.contained.clear()

      // Save CarePlan only if it has activity, otherwise just save contained/dependent resources
      if (output.hasActivity()) defaultRepository.create(true, carePlan)

      dependents.forEach { defaultRepository.create(true, it) }

      if (carePlan.status == CarePlan.CarePlanStatus.COMPLETED)
        carePlan
          .activity
          .flatMap { it.outcomeReference }
          .filter { it.reference.startsWith(ResourceType.Task.name) }
          .mapNotNull { getTask(it.extractId()) }
          .forEach {
            if (it.status.isIn(TaskStatus.REQUESTED, TaskStatus.READY, TaskStatus.INPROGRESS)) {
              cancelTask(it.logicalId, "${carePlan.fhirType()} ${carePlan.status}")
            }
          }
    }
  }

  suspend fun updateTaskDetailsById(id: String, status: TaskStatus, reason: String? = null) {
    getTask(id)
      ?.apply {
        this.status = status
        this.lastModified = Date()
        if (reason != null) this.statusReason = CodeableConcept().apply { text = reason }
      }
      ?.updateDependentTaskDueDate(id)
      ?.run { defaultRepository.addOrUpdate(addMandatoryTags = true, resource = this) }
  }

<<<<<<< HEAD
  suspend fun cancelTask(id: String, reason: String) {
    updateTaskDetailsById(id, TaskStatus.CANCELLED, reason)
=======
  private suspend fun cancelTask(id: String, reason: String) {
    transitionTaskTo(id, TaskStatus.CANCELLED, reason)
>>>>>>> 00e8ae18
  }

  suspend fun getTask(id: String) =
    kotlin.runCatching { fhirEngine.get<Task>(id) }.onFailure { Timber.e(it) }.getOrNull()

  private fun evaluateToDate(base: Base?, expression: String): BaseDateTimeType? =
    base?.let { fhirPathEngine.evaluate(it, expression).firstOrNull()?.dateTimeValue() }

  private fun PlanDefinition.PlanDefinitionActionComponent.passesConditions(
    focus: Resource?,
    root: Resource?,
    base: Base
  ) =
    this.condition.all {
      require(it.kind == PlanDefinition.ActionConditionKind.APPLICABILITY) {
        "PlanDefinition.action.kind=${it.kind} not supported"
      }

      require(it.expression.language == Expression.ExpressionLanguage.TEXT_FHIRPATH.toCode()) {
        "PlanDefinition.expression.language=${it.expression.language} not supported"
      }

      fhirPathEngine.evaluateToBoolean(focus, root, base, it.expression.expression)
    }

  private fun PlanDefinition.PlanDefinitionActionComponent.activityDefinition(
    planDefinition: PlanDefinition
  ) =
    planDefinition.contained.filter { it.resourceType == ResourceType.ActivityDefinition }.first {
      it.logicalId == this.definitionCanonicalType.value
    } as
      ActivityDefinition

  private fun PlanDefinition.PlanDefinitionActionComponent.taskPeriods(
    definition: ActivityDefinition,
    carePlan: CarePlan
  ): List<Period> {
    return when {
      definition.hasDosage() -> extractTaskPeriodsFromDosage(definition.dosage, carePlan)
      definition.hasTiming() && !definition.hasTimingTiming() ->
        throw IllegalArgumentException(
          "Timing component should only be Timing. Can not handle ${timing.fhirType()}"
        )
      else -> extractTaskPeriodsFromTiming(definition.timingTiming, carePlan)
    }
  }

  private fun extractTaskPeriodsFromTiming(timing: Timing, carePlan: CarePlan): List<Period> {
    val taskPeriods = mutableListOf<Period>()
    // TODO handle properties used by older PlanDefintions. If any PlanDefinition is using
    // countMax, frequency, durationUnit of hour, consider as non compliant and assume
    // all handling would be done with a structure map. Once all PlanDefinitions are using
    // recommended approach and using plan definitions properly change line below to use
    // timing.repeat.count only
    val isLegacyPlanDefinition =
      (timing.repeat.hasFrequency() ||
        timing.repeat.hasCountMax() ||
        timing.repeat.durationUnit?.equals(UnitsOfTime.H) == true)
    val count = if (isLegacyPlanDefinition || !timing.repeat.hasCount()) 1 else timing.repeat.count
    val periodExpression = timing.extractFhirpathPeriod()
    val durationExpression = timing.extractFhirpathDuration()

    // Offset date for current task period; CarePlan start if all tasks generated at once
    // otherwise today means that tasks are generated on demand
    var offsetDate: BaseDateTimeType =
      DateTimeType(if (timing.repeat.hasCount()) carePlan.period.start else Date())

    for (i in 1..count) {
      if (periodExpression.isNotBlank() && offsetDate.hasValue())
        evaluateToDate(offsetDate, "\$this + $periodExpression")?.let { offsetDate = it }

      Period()
        .apply {
          start = offsetDate.value
          end =
            if (durationExpression.isNotBlank() && offsetDate.hasValue())
              evaluateToDate(offsetDate, "\$this + $durationExpression")?.value
            else carePlan.period.end
        }
        .also { taskPeriods.add(it) }
    }

    return taskPeriods
  }

  private fun extractTaskPeriodsFromDosage(dosage: List<Dosage>, carePlan: CarePlan): List<Period> {
    val taskPeriods = mutableListOf<Period>()
    dosage.flatMap { extractTaskPeriodsFromTiming(it.timing, carePlan) }.also {
      taskPeriods.addAll(it)
    }

    return taskPeriods
  }

  /**
<<<<<<< HEAD
   *
   * Updates the due date of a dependent task based on the current status of the task. @param id The
   * ID of the dependent task to update. @return The updated task object.
   */
=======
   * This function is used to update the status of all CarePlans connected to a
   * [QuestionnaireConfig]'s PlanDefinitions based on the [QuestionnaireConfig]'s CarePlanConfigs
   * and their configs filtering information.
   *
   * @param questionnaireConfig The QuestionnaireConfig that contains the CarePlanConfigs
   * @param subject The subject to evaluate CarePlanConfig FHIR path expressions against if the
   * CarePlanConfig does not reference a resource.
   */
  suspend fun conditionallyUpdateCarePlanStatus(
    questionnaireConfig: QuestionnaireConfig,
    subject: Resource
  ) {
    questionnaireConfig.planDefinitions?.forEach { planDefinition ->
      val carePlans =
        fhirEngine.search<CarePlan> {
          filter(
            CarePlan.INSTANTIATES_CANONICAL,
            { value = "${PlanDefinition().fhirType()}/$planDefinition" }
          )
        }

      if (carePlans.isEmpty()) return@forEach

      questionnaireConfig.carePlanConfigs.forEach { carePlanConfig ->
        val base: Base =
          if ((carePlanConfig.fhirPathResource?.isNotEmpty() == true) &&
              (carePlanConfig.fhirPathResourceId?.isNotEmpty() == true) &&
              isValidResourceType(carePlanConfig.fhirPathResource)
          ) {
            fhirEngine.get(
              ResourceType.fromCode(carePlanConfig.fhirPathResource),
              carePlanConfig.fhirPathResourceId
            )
          } else {
            subject
          }

        if (fhirPathEngine.evaluateToBoolean(null, null, base, carePlanConfig.fhirPathExpression)) {
          carePlans.forEach { carePlan ->
            carePlan.status = CarePlan.CarePlanStatus.COMPLETED
            fhirEngine.update(carePlan)

            carePlan
              .activity
              .flatMap { it.outcomeReference }
              .filter { it.reference.startsWith(ResourceType.Task.name) }
              .mapNotNull { getTask(it.extractId()) }
              .forEach { task ->
                if (task.status != TaskStatus.COMPLETED) {
                  cancelTask(task.logicalId, "${carePlan.fhirType()} ${carePlan.status}")
                }
              }
          }
        }
      }
    }
  }
>>>>>>> 00e8ae18
}<|MERGE_RESOLUTION|>--- conflicted
+++ resolved
@@ -206,13 +206,8 @@
       ?.run { defaultRepository.addOrUpdate(addMandatoryTags = true, resource = this) }
   }
 
-<<<<<<< HEAD
   suspend fun cancelTask(id: String, reason: String) {
     updateTaskDetailsById(id, TaskStatus.CANCELLED, reason)
-=======
-  private suspend fun cancelTask(id: String, reason: String) {
-    transitionTaskTo(id, TaskStatus.CANCELLED, reason)
->>>>>>> 00e8ae18
   }
 
   suspend fun getTask(id: String) =
@@ -308,12 +303,10 @@
   }
 
   /**
-<<<<<<< HEAD
+
    *
    * Updates the due date of a dependent task based on the current status of the task. @param id The
    * ID of the dependent task to update. @return The updated task object.
-   */
-=======
    * This function is used to update the status of all CarePlans connected to a
    * [QuestionnaireConfig]'s PlanDefinitions based on the [QuestionnaireConfig]'s CarePlanConfigs
    * and their configs filtering information.
@@ -371,5 +364,4 @@
       }
     }
   }
->>>>>>> 00e8ae18
 }