--- conflicted
+++ resolved
@@ -53,13 +53,9 @@
 @Inject
 constructor(
   val fhirEngine: FhirEngine,
-<<<<<<< HEAD
+  val fhirPathEngine: FHIRPathEngine,
   val transformSupportServices: TransformSupportServices,
   val defaultRepository: DefaultRepository
-=======
-  val fhirPathEngine: FHIRPathEngine,
-  val transformSupportServices: TransformSupportServices
->>>>>>> c7e42c1e
 ) {
   val structureMapUtilities by lazy {
     StructureMapUtilities(transformSupportServices.simpleWorkerContext, transformSupportServices)
@@ -181,13 +177,8 @@
 
       carePlan.contained.clear()
 
-<<<<<<< HEAD
-      // save careplan only if it has activity, otherwise just save contained/dependent resources
-      if (output.hasActivity()) defaultRepository.create(careplan)
-=======
       // Save CarePlan only if it has activity, otherwise just save contained/dependent resources
-      if (output.hasActivity()) fhirEngine.create(carePlan)
->>>>>>> c7e42c1e
+      if (output.hasActivity()) defaultRepository.create(carePlan)
 
       dependents.forEach { defaultRepository.create(it) }
 
@@ -211,29 +202,7 @@
   }
 
   suspend fun completeTask(id: String) {
-<<<<<<< HEAD
-    defaultRepository.run {
-      create(
-        getTask(id).apply {
-          this.status = Task.TaskStatus.COMPLETED
-          this.lastModified = Date()
-        }
-      )
-    }
-  }
-
-  suspend fun cancelTask(id: String, reason: String) {
-    defaultRepository.run {
-      create(
-        getTask(id).apply {
-          this.status = Task.TaskStatus.CANCELLED
-          this.lastModified = Date()
-          this.statusReason = CodeableConcept().apply { text = reason }
-        }
-      )
-    }
-=======
-    fhirEngine.create(
+    defaultRepository.create(
       getTask(id).apply {
         this.status = Task.TaskStatus.COMPLETED
         this.lastModified = Date()
@@ -242,14 +211,13 @@
   }
 
   suspend fun cancelTask(id: String, reason: String) {
-    fhirEngine.create(
+    defaultRepository.create(
       getTask(id).apply {
         this.status = Task.TaskStatus.CANCELLED
         this.lastModified = Date()
         this.statusReason = CodeableConcept().apply { text = reason }
       }
     )
->>>>>>> c7e42c1e
   }
 
   suspend fun getTask(id: String) =
