/*
 * Copyright 2021 Ona Systems, Inc
 *
 * Licensed under the Apache License, Version 2.0 (the "License");
 * you may not use this file except in compliance with the License.
 * You may obtain a copy of the License at
 *
 *       http://www.apache.org/licenses/LICENSE-2.0
 *
 * Unless required by applicable law or agreed to in writing, software
 * distributed under the License is distributed on an "AS IS" BASIS,
 * WITHOUT WARRANTIES OR CONDITIONS OF ANY KIND, either express or implied.
 * See the License for the specific language governing permissions and
 * limitations under the License.
 */

package org.smartregister.fhircore.engine.util.extension

import android.content.Context
import java.text.SimpleDateFormat
import java.time.LocalDate
import java.time.Period
import java.time.ZoneId
import java.util.Calendar
import java.util.Date
import java.util.Locale
import java.util.concurrent.TimeUnit
import org.hl7.fhir.r4.model.DateTimeType
import org.hl7.fhir.r4.model.DateType
import org.ocpsoft.prettytime.PrettyTime
import org.smartregister.fhircore.engine.R

const val SDF_DD_MMM_YYYY = "dd-MMM-yyyy"
const val SDF_YYYY_MM_DD = "yyyy-MM-dd"
const val SDF_MMM_YYYY = "MMM-yyyy"
const val SDF_YYYY_MMM = "yyyy-MMM"
const val SDF_MMMM = "MMM"
const val SDF_YYYY = "yyyy"
const val SDF_D_MMM_YYYY_WITH_COMA = "d MMM, yyyy"

fun yesterday(): Date = DateTimeType.now().apply { add(Calendar.DATE, -1) }.value

fun today(): Date = DateTimeType.today().value

fun Date.formatDate(pattern: String): String =
  SimpleDateFormat(pattern, Locale.ENGLISH).format(this)

fun Date.isToday() = this.formatDate(SDF_YYYY_MM_DD) == today().formatDate(SDF_YYYY_MM_DD)

fun SimpleDateFormat.tryParse(date: String): Date? =
  kotlin.runCatching { parse(date) }.getOrNull()
    ?: kotlin
      .runCatching { SimpleDateFormat(this.toPattern(), Locale.ENGLISH).parse(date) }
      .getOrNull()

fun Date?.makeItReadable(): String {
  return if (this == null) "N/A"
  else {
    SimpleDateFormat("dd-MMM-yyyy", Locale.getDefault()).run { format(this@makeItReadable) }
  }
}

fun Date?.prettifyDate(): String =
  if (this == null) "" else PrettyTime(Locale.getDefault()).formatDuration(this)

<<<<<<< HEAD
fun isSameMonthYear(monthYear: String, yearMonth: String): Boolean {
  val firstDate = monthYear.parseDate(SDF_MMM_YYYY)?.formatDate(SDF_MMM_YYYY)
  val secondDate = yearMonth.parseDate(SDF_YYYY_MMM)?.formatDate(SDF_MMM_YYYY)
  if (firstDate.isNullOrEmpty() || secondDate.isNullOrEmpty()) return false
  return firstDate == secondDate
}

=======
>>>>>>> b76736da
fun Date.daysPassed() =
  TimeUnit.DAYS.convert(Calendar.getInstance().timeInMillis - this.time, TimeUnit.MILLISECONDS)

fun Date.yearsPassed() = this.daysPassed().div(365).toInt()

fun Date.monthsPassed() = this.daysPassed().div(30.5).toInt()

fun DateType.plusWeeksAsString(weeks: Int): String {
  val clone = this.copy()
  clone.add(Calendar.DATE, weeks * 7)
  return clone.format()
}

fun DateType.plusMonthsAsString(months: Int): String {
  val clone = this.copy()
  clone.add(Calendar.MONTH, months)
  return clone.format()
}

fun Date.calendar(): Calendar = Calendar.getInstance().apply { time = this@calendar }

fun Date.plusYears(years: Int): Date {
  val clone = calendar()
  clone.add(Calendar.YEAR, years)
  return clone.time
}

fun Date.plusDays(days: Int): Date {
  val clone = calendar()
  clone.add(Calendar.DATE, days)
  return clone.time
}

fun Date.plusMonths(months: Int, startOfMonth: Boolean = false): Date {
  val clone = this.calendar()
  clone.add(Calendar.MONTH, months)
  return clone.time.let { if (startOfMonth) it.firstDayOfMonth() else it }
}

fun Date.firstDayOfMonth(): Date {
  val clone = this.calendar()
  clone.set(Calendar.DATE, clone.getActualMinimum(Calendar.DATE))
  return clone.time
}

fun Date.lastDayOfMonth(): Date {
  val clone = this.calendar()
  clone.set(Calendar.DATE, clone.getActualMaximum(Calendar.DATE))
  return clone.time
}

fun DateType.format(): String = value.formatDate(SDF_YYYY_MM_DD)

/**
 * This function calculates the age from [date] then translates the abbreviation for the the
 * periods. If year is > 0 display the age in years, if year is 0 then display age in month and
 * weeks, if month is 0 display age in weeks and days otherwise if week is 0 display age in days.
 */
fun calculateAge(date: Date, context: Context): String {
  val theDate: LocalDate = date.toInstant().atZone(ZoneId.systemDefault()).toLocalDate()
  val period = Period.between(theDate, LocalDate.now())
<<<<<<< HEAD
  val weeks = period.days / 7
  val days = period.days % 7
  return when {
    period.years > 0 -> context.abbreviateString(R.string.year, period.years)
    period.months > 0 ->
      context.abbreviateString(R.string.month, period.months) +
=======
  val years = period.years
  val months = period.months
  val weeks = period.days / 7
  val days = period.days % 7

  return when {
    years in 1..4 ->
      context.abbreviateString(R.string.year, years) +
        context.abbreviateString(R.string.month, months)
    years >= 5 -> context.abbreviateString(R.string.year, years)
    months > 0 ->
      context.abbreviateString(R.string.month, months) +
>>>>>>> b76736da
        context.abbreviateString(R.string.weeks, weeks)
    weeks > 0 ->
      context.abbreviateString(R.string.weeks, weeks) +
        context.abbreviateString(R.string.days, days)
    else -> "$days${context.getString(R.string.days).lowercase().abbreviate()} "
<<<<<<< HEAD
  }
=======
  }.trim()
>>>>>>> b76736da
}

private fun Context.abbreviateString(resourceId: Int, content: Int) =
  if (content > 0) "$content${this.getString(resourceId).lowercase().abbreviate()} " else ""<|MERGE_RESOLUTION|>--- conflicted
+++ resolved
@@ -63,7 +63,6 @@
 fun Date?.prettifyDate(): String =
   if (this == null) "" else PrettyTime(Locale.getDefault()).formatDuration(this)
 
-<<<<<<< HEAD
 fun isSameMonthYear(monthYear: String, yearMonth: String): Boolean {
   val firstDate = monthYear.parseDate(SDF_MMM_YYYY)?.formatDate(SDF_MMM_YYYY)
   val secondDate = yearMonth.parseDate(SDF_YYYY_MMM)?.formatDate(SDF_MMM_YYYY)
@@ -71,8 +70,6 @@
   return firstDate == secondDate
 }
 
-=======
->>>>>>> b76736da
 fun Date.daysPassed() =
   TimeUnit.DAYS.convert(Calendar.getInstance().timeInMillis - this.time, TimeUnit.MILLISECONDS)
 
@@ -134,14 +131,6 @@
 fun calculateAge(date: Date, context: Context): String {
   val theDate: LocalDate = date.toInstant().atZone(ZoneId.systemDefault()).toLocalDate()
   val period = Period.between(theDate, LocalDate.now())
-<<<<<<< HEAD
-  val weeks = period.days / 7
-  val days = period.days % 7
-  return when {
-    period.years > 0 -> context.abbreviateString(R.string.year, period.years)
-    period.months > 0 ->
-      context.abbreviateString(R.string.month, period.months) +
-=======
   val years = period.years
   val months = period.months
   val weeks = period.days / 7
@@ -154,17 +143,12 @@
     years >= 5 -> context.abbreviateString(R.string.year, years)
     months > 0 ->
       context.abbreviateString(R.string.month, months) +
->>>>>>> b76736da
         context.abbreviateString(R.string.weeks, weeks)
     weeks > 0 ->
       context.abbreviateString(R.string.weeks, weeks) +
         context.abbreviateString(R.string.days, days)
     else -> "$days${context.getString(R.string.days).lowercase().abbreviate()} "
-<<<<<<< HEAD
-  }
-=======
   }.trim()
->>>>>>> b76736da
 }
 
 private fun Context.abbreviateString(resourceId: Int, content: Int) =
