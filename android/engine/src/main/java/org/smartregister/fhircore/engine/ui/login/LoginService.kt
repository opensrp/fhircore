--- conflicted
+++ resolved
@@ -22,11 +22,5 @@
 
   fun navigateToHome(startingActivity: AppCompatActivity)
 
-<<<<<<< HEAD
-  fun navigateToHome()
-
-  fun navigateToPinLogin(goForSetup: Boolean = false) {}
-=======
   fun activateAuthorisedFeatures()
->>>>>>> 6229baf9
 }