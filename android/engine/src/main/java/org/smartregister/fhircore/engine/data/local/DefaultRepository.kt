--- conflicted
+++ resolved
@@ -20,12 +20,9 @@
 import ca.uhn.fhir.rest.gclient.TokenClientParam
 import com.google.android.fhir.FhirEngine
 import com.google.android.fhir.db.ResourceNotFoundException
-<<<<<<< HEAD
-import com.google.android.fhir.getLocalizedText
-=======
 import com.google.android.fhir.delete
 import com.google.android.fhir.get
->>>>>>> cad25be1
+import com.google.android.fhir.getLocalizedText
 import com.google.android.fhir.logicalId
 import com.google.android.fhir.search.search
 import javax.inject.Inject
@@ -38,7 +35,6 @@
 import org.hl7.fhir.r4.model.Enumerations
 import org.hl7.fhir.r4.model.Identifier
 import org.hl7.fhir.r4.model.Immunization
-import org.hl7.fhir.r4.model.Patient
 import org.hl7.fhir.r4.model.Questionnaire
 import org.hl7.fhir.r4.model.QuestionnaireResponse
 import org.hl7.fhir.r4.model.RelatedPerson
@@ -115,14 +111,16 @@
     filters: List<SearchFilter> = listOf()
   ): List<QuestionnaireConfig> =
     withContext(dispatcherProvider.io()) {
-      fhirEngine.search<Questionnaire> { filters.forEach { filterBy(it) } }.map {
-        QuestionnaireConfig(
-          form = it.nameElement.getLocalizedText() ?: it.logicalId,
-          title = it.titleElement.getLocalizedText()
-              ?: it.nameElement.getLocalizedText() ?: it.logicalId,
-          identifier = it.logicalId
-        )
-      }
+      fhirEngine
+        .search<Questionnaire> { filters.forEach { filterBy(it) } }
+        .map {
+          QuestionnaireConfig(
+            form = it.nameElement.getLocalizedText() ?: it.logicalId,
+            title = it.titleElement.getLocalizedText()
+                ?: it.nameElement.getLocalizedText() ?: it.logicalId,
+            identifier = it.logicalId
+          )
+        }
     }
 
   suspend fun loadConditions(
@@ -161,12 +159,7 @@
   suspend fun save(resource: Resource) {
     return withContext(dispatcherProvider.io()) {
       resource.generateMissingId()
-<<<<<<< HEAD
-      resource.updateLastUpdated()
-      fhirEngine.save(resource)
-=======
       fhirEngine.create(resource)
->>>>>>> cad25be1
     }
   }
 
