--- conflicted
+++ resolved
@@ -190,12 +190,12 @@
 
   suspend fun delete(resource: Resource, softDelete: Boolean = false) {
     withContext(dispatcherProvider.io()) {
-      if (softDelete) softDelete(resource)
-      else fhirEngine.delete(resource.resourceType, resource.logicalId)
-    }
-  }
-
-<<<<<<< HEAD
+      if (softDelete) {
+        softDelete(resource)
+      } else fhirEngine.delete(resource.resourceType, resource.logicalId)
+    }
+  }
+
   private suspend fun softDelete(resource: Resource) {
     when (resource.resourceType) {
       ResourceType.Patient -> (resource as Patient).active = false
@@ -207,8 +207,6 @@
     addOrUpdate(true, resource)
   }
 
-=======
->>>>>>> c7ef6237
   /**
    * This function upserts a resource into the database. This function also updates the
    * [Resource.meta] and generates the [Resource.id] if it is missing before upserting the resource.
@@ -350,13 +348,8 @@
   suspend fun removeGroupMember(
     memberId: String,
     groupId: String?,
-<<<<<<< HEAD
     groupMemberResourceType: ResourceType?,
-    configComputedRuleValues: Map<String, Any>
-=======
-    groupMemberResourceType: String?,
     configComputedRuleValues: Map<String, Any>,
->>>>>>> c7ef6237
   ) {
     val fhirResource: Resource? =
       try {
