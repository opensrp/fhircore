/*
 * Copyright 2021-2024 Ona Systems, Inc
 *
 * Licensed under the Apache License, Version 2.0 (the "License");
 * you may not use this file except in compliance with the License.
 * You may obtain a copy of the License at
 *
 *       http://www.apache.org/licenses/LICENSE-2.0
 *
 * Unless required by applicable law or agreed to in writing, software
 * distributed under the License is distributed on an "AS IS" BASIS,
 * WITHOUT WARRANTIES OR CONDITIONS OF ANY KIND, either express or implied.
 * See the License for the specific language governing permissions and
 * limitations under the License.
 */

package org.smartregister.fhircore.engine.data.local

import android.content.Context
import androidx.annotation.VisibleForTesting
import ca.uhn.fhir.context.FhirContext
import ca.uhn.fhir.parser.IParser
import ca.uhn.fhir.rest.gclient.DateClientParam
import ca.uhn.fhir.rest.gclient.NumberClientParam
import ca.uhn.fhir.rest.gclient.ReferenceClientParam
import ca.uhn.fhir.rest.gclient.StringClientParam
import ca.uhn.fhir.rest.gclient.TokenClientParam
import com.google.android.fhir.FhirEngine
import com.google.android.fhir.SearchResult
import com.google.android.fhir.datacapture.extensions.logicalId
import com.google.android.fhir.db.ResourceNotFoundException
import com.google.android.fhir.get
import com.google.android.fhir.search.Order
import com.google.android.fhir.search.Search
import com.google.android.fhir.search.filter.ReferenceParamFilterCriterion
import com.google.android.fhir.search.filter.TokenParamFilterCriterion
import com.google.android.fhir.search.has
import com.google.android.fhir.search.include
import com.google.android.fhir.search.revInclude
import com.jayway.jsonpath.Configuration
import com.jayway.jsonpath.JsonPath
import com.jayway.jsonpath.Option
import com.jayway.jsonpath.PathNotFoundException
import dagger.hilt.android.qualifiers.ApplicationContext
import java.util.UUID
import javax.inject.Inject
import kotlin.math.min
import kotlinx.coroutines.withContext
import kotlinx.serialization.json.JsonArray
import kotlinx.serialization.json.JsonElement
import kotlinx.serialization.json.JsonNull
import kotlinx.serialization.json.JsonObject
import kotlinx.serialization.json.JsonPrimitive
import kotlinx.serialization.json.jsonArray
import kotlinx.serialization.json.jsonObject
import kotlinx.serialization.json.jsonPrimitive
import org.hl7.fhir.instance.model.api.IBaseResource
import org.hl7.fhir.r4.model.Enumerations
import org.hl7.fhir.r4.model.Group
import org.hl7.fhir.r4.model.IdType
import org.hl7.fhir.r4.model.Location
import org.hl7.fhir.r4.model.Patient
import org.hl7.fhir.r4.model.Reference
import org.hl7.fhir.r4.model.RelatedPerson
import org.hl7.fhir.r4.model.Resource
import org.hl7.fhir.r4.model.ResourceType
import org.smartregister.fhircore.engine.R
import org.smartregister.fhircore.engine.configuration.ConfigurationRegistry
import org.smartregister.fhircore.engine.configuration.UniqueIdAssignmentConfig
import org.smartregister.fhircore.engine.configuration.app.ConfigService
import org.smartregister.fhircore.engine.configuration.event.EventWorkflow
import org.smartregister.fhircore.engine.configuration.profile.ManagingEntityConfig
import org.smartregister.fhircore.engine.configuration.register.ActiveResourceFilterConfig
import org.smartregister.fhircore.engine.domain.model.Code
import org.smartregister.fhircore.engine.domain.model.DataQuery
import org.smartregister.fhircore.engine.domain.model.FhirResourceConfig
import org.smartregister.fhircore.engine.domain.model.RelatedResourceCount
import org.smartregister.fhircore.engine.domain.model.RepositoryResourceData
import org.smartregister.fhircore.engine.domain.model.ResourceConfig
import org.smartregister.fhircore.engine.domain.model.ResourceFilterExpression
import org.smartregister.fhircore.engine.domain.model.RuleConfig
import org.smartregister.fhircore.engine.domain.model.SortConfig
import org.smartregister.fhircore.engine.rulesengine.ConfigRulesExecutor
import org.smartregister.fhircore.engine.util.DispatcherProvider
import org.smartregister.fhircore.engine.util.SharedPreferencesHelper
import org.smartregister.fhircore.engine.util.extension.asReference
import org.smartregister.fhircore.engine.util.extension.batchedSearch
import org.smartregister.fhircore.engine.util.extension.encodeResourceToString
import org.smartregister.fhircore.engine.util.extension.extractId
import org.smartregister.fhircore.engine.util.extension.extractLogicalIdUuid
import org.smartregister.fhircore.engine.util.extension.filterBy
import org.smartregister.fhircore.engine.util.extension.filterByResourceTypeId
import org.smartregister.fhircore.engine.util.extension.generateMissingId
import org.smartregister.fhircore.engine.util.extension.loadResource
import org.smartregister.fhircore.engine.util.extension.retrieveRelatedEntitySyncLocationIds
import org.smartregister.fhircore.engine.util.extension.updateFrom
import org.smartregister.fhircore.engine.util.extension.updateLastUpdated
import org.smartregister.fhircore.engine.util.fhirpath.FhirPathDataExtractor
import org.smartregister.fhircore.engine.util.pmap
import timber.log.Timber

open class DefaultRepository
@Inject
constructor(
  open val fhirEngine: FhirEngine,
  open val dispatcherProvider: DispatcherProvider,
  open val sharedPreferencesHelper: SharedPreferencesHelper,
  open val configurationRegistry: ConfigurationRegistry,
  open val configService: ConfigService,
  open val configRulesExecutor: ConfigRulesExecutor,
  open val fhirPathDataExtractor: FhirPathDataExtractor,
  open val parser: IParser,
  @ApplicationContext open val context: Context,
) {

  suspend inline fun <reified T : Resource> loadResource(resourceId: String): T? {
    return withContext(dispatcherProvider.io()) { fhirEngine.loadResource(resourceId) }
  }

  suspend fun loadResource(resourceId: String, resourceType: ResourceType): Resource =
    withContext(dispatcherProvider.io()) { fhirEngine.get(resourceType, resourceId) }

  suspend fun loadResource(reference: Reference) =
    withContext(dispatcherProvider.io()) {
      IdType(reference.reference).let {
        fhirEngine.get(ResourceType.fromCode(it.resourceType), it.idPart)
      }
    }

  suspend inline fun <reified T : Resource> searchResourceFor(
    token: TokenClientParam,
    subjectType: ResourceType,
    subjectId: String,
    dataQueries: List<DataQuery> = listOf(),
    configComputedRuleValues: Map<String, Any>,
  ): List<T> =
    withContext(dispatcherProvider.io()) {
      fhirEngine
        .batchedSearch<T> {
          filterByResourceTypeId(token, subjectType, subjectId)
          dataQueries.forEach {
            filterBy(
              dataQuery = it,
              configComputedRuleValues = configComputedRuleValues,
            )
          }
        }
        .map { it.resource }
    }

  suspend inline fun <reified R : Resource> search(search: Search) =
    fhirEngine.batchedSearch<R>(search).map { it.resource }

  suspend inline fun count(search: Search) = fhirEngine.count(search)

  /**
   * Saves a resource in the database. It also updates the [Resource.meta] _lastUpdated and
   * generates the [Resource.id] if it is missing before saving the resource.
   *
   * By default, mandatory Resource tags for sync are added but this can be disabled through the
   * param [addResourceTags]
   */
  suspend fun create(addResourceTags: Boolean = true, vararg resource: Resource): List<String> {
    return withContext(dispatcherProvider.io()) {
      preProcessResources(addResourceTags, *resource)
      fhirEngine.create(*resource)
    }
  }

  suspend fun createRemote(addResourceTags: Boolean = true, vararg resource: Resource) {
    return withContext(dispatcherProvider.io()) {
      preProcessResources(addResourceTags, *resource)
      fhirEngine.create(*resource, isLocalOnly = true)
    }
  }

  private fun preProcessResources(addResourceTags: Boolean, vararg resource: Resource) {
    resource.onEach { currentResource ->
      currentResource.apply {
        updateLastUpdated()
        generateMissingId()
      }
      if (addResourceTags) {
        val tags = configService.provideResourceTags(sharedPreferencesHelper)
        tags.forEach {
          val existingTag = currentResource.meta.getTag(it.system, it.code)
          if (existingTag == null) {
            currentResource.meta.addTag(it)
          }
        }
      }
    }
  }

  suspend fun delete(
    resourceType: ResourceType,
    resourceId: String,
    softDelete: Boolean = false,
  ) {
    withContext(dispatcherProvider.io()) {
      if (softDelete) {
        val resource = fhirEngine.get(resourceType, resourceId)
        softDelete(resource)
      } else {
        fhirEngine.delete(resourceType, resourceId)
      }
    }
  }

  suspend fun delete(resource: Resource, softDelete: Boolean = false) {
    withContext(dispatcherProvider.io()) {
      if (softDelete) {
        softDelete(resource)
      } else {
        fhirEngine.delete(resource.resourceType, resource.logicalId)
      }
    }
  }

  private suspend fun softDelete(resource: Resource) {
    when (resource.resourceType) {
      ResourceType.Patient -> (resource as Patient).active = false
      ResourceType.Group -> (resource as Group).active = false
      else -> {
        /** TODO implement soft delete for other resource types */
      }
    }
    addOrUpdate(true, resource)
  }

  /**
   * This function upserts a resource into the database. This function also updates the
   * [Resource.meta] and generates the [Resource.id] if it is missing before upserting the resource.
   * The resource needs to already have a [Resource.id].
   *
   * The function benefits since it merges the resource in the database and what is provided. It
   * does this by filling in properties that are missing in the new resource but available in the
   * old resource. This is useful such as during form edits where the resource updates might only
   * contain data generated at this step
   *
   * By default, mandatory Resource tags for sync are added but this can be disabled through the
   * param [addMandatoryTags]
   */
  suspend fun <R : Resource> addOrUpdate(addMandatoryTags: Boolean = true, resource: R) {
    return withContext(dispatcherProvider.io()) {
      resource.updateLastUpdated()
      try {
        fhirEngine.get(resource.resourceType, resource.logicalId).run {
          val updateFrom = updateFrom(resource)
          fhirEngine.update(updateFrom)
        }
      } catch (resourceNotFoundException: ResourceNotFoundException) {
        create(addMandatoryTags, resource)
      }
    }
  }

  suspend fun <R : Resource> update(resource: R) {
    return withContext(dispatcherProvider.io()) {
      resource.updateLastUpdated()
      fhirEngine.update(resource)
    }
  }

  suspend fun loadManagingEntity(group: Group) =
    group.managingEntity?.let { reference ->
      fhirEngine
        .batchedSearch<RelatedPerson> {
          filter(RelatedPerson.RES_ID, { value = of(reference.extractId()) })
        }
        .map { it.resource }
        .firstOrNull()
        ?.let { relatedPerson ->
          fhirEngine
            .batchedSearch<Patient> {
              filter(
                Patient.RES_ID,
                { value = of(relatedPerson.patient.extractId()) },
              )
            }
            .map { it.resource }
            .firstOrNull()
        }
    }

  suspend fun changeManagingEntity(
    newManagingEntityId: String,
    groupId: String,
    managingEntityConfig: ManagingEntityConfig?,
  ) {
    val group = fhirEngine.get<Group>(groupId)
    if (managingEntityConfig?.resourceType == ResourceType.Patient) {
      val relatedPerson =
        if (
          group.managingEntity.reference != null &&
            group.managingEntity.reference.startsWith(ResourceType.RelatedPerson.name)
        ) {
          fhirEngine.get(group.managingEntity.reference.extractLogicalIdUuid())
        } else {
          RelatedPerson().apply { id = UUID.randomUUID().toString() }
        }
      val newPatient = fhirEngine.get<Patient>(newManagingEntityId)

      updateRelatedPersonDetails(
        relatedPerson,
        newPatient,
        managingEntityConfig.relationshipCode,
      )

      addOrUpdate(resource = relatedPerson)

      group.managingEntity = relatedPerson.asReference()
      update(group)
    }
  }

  private fun updateRelatedPersonDetails(
    existingPerson: RelatedPerson,
    newPatient: Patient,
    relationshipCode: Code?,
  ) {
    existingPerson.apply {
      active = true
      name = newPatient.name
      birthDate = newPatient.birthDate
      telecom = newPatient.telecom
      address = newPatient.address
      gender = newPatient.gender
      patient = newPatient.asReference()
      relationshipFirstRep.codingFirstRep.system = relationshipCode?.system
      relationshipFirstRep.codingFirstRep.code = relationshipCode?.code
      relationshipFirstRep.codingFirstRep.display = relationshipCode?.display
    }
  }

  suspend fun removeGroup(
    groupId: String,
    isDeactivateMembers: Boolean?,
    configComputedRuleValues: Map<String, Any>,
  ) {
    loadResource<Group>(groupId)?.let { group ->
      if (!group.active) throw IllegalStateException("Group already deleted")
      group.managingEntity
        ?.let { reference ->
          searchResourceFor<RelatedPerson>(
            token = RelatedPerson.RES_ID,
            subjectType = ResourceType.RelatedPerson,
            subjectId = reference.extractId(),
            configComputedRuleValues = configComputedRuleValues,
          )
        }
        ?.firstOrNull()
        ?.let { relatedPerson -> delete(relatedPerson) }

      group.apply {
        managingEntity = null
        isDeactivateMembers?.let {
          if (it) {
            member.map { thisMember ->
              loadResource<Patient>(thisMember.entity.extractId())?.let { patient ->
                patient.active = false
                addOrUpdate(resource = patient)
              }
            }
          }
        }
        member.clear()
        active = false
      }
      addOrUpdate(resource = group)
    }
  }

  /** Remove member of a group using the provided [memberId] and [groupMemberResourceType] */
  suspend fun removeGroupMember(
    memberId: String,
    groupId: String?,
    groupMemberResourceType: ResourceType?,
    configComputedRuleValues: Map<String, Any>,
  ) {
    val fhirResource: Resource? =
      try {
        if (groupMemberResourceType == null) return
        fhirEngine.get(groupMemberResourceType, memberId.extractLogicalIdUuid())
      } catch (resourceNotFoundException: ResourceNotFoundException) {
        Timber.e("Group member with ID $memberId not found!")
        null
      }

    fhirResource?.let { resource ->
      if (resource is Patient) {
        resource.active = false
      }

      if (groupId != null) {
        loadResource<Group>(groupId)?.let { group ->
          group.managingEntity
            ?.let { reference ->
              searchResourceFor<RelatedPerson>(
                token = RelatedPerson.RES_ID,
                subjectType = ResourceType.RelatedPerson,
                subjectId = reference.extractId(),
                configComputedRuleValues = configComputedRuleValues,
              )
            }
            ?.firstOrNull()
            ?.let { relatedPerson ->
              if (relatedPerson.patient.id.extractLogicalIdUuid() == memberId) {
                delete(relatedPerson)
                group.managingEntity = null
              }
            }

          // Update this group resource
          addOrUpdate(resource = group)
        }
      }
      addOrUpdate(resource = resource)
    }
  }

  protected fun Search.applyConfiguredSortAndFilters(
    resourceConfig: ResourceConfig,
    filterActiveResources: List<ActiveResourceFilterConfig>? = null,
    sortData: Boolean,
    configComputedRuleValues: Map<String, Any>,
  ) {
    val activeResource = filterActiveResources?.find { it.resourceType == resourceConfig.resource }
    if (!filterActiveResources.isNullOrEmpty() && activeResource?.active == true) {
      filter(TokenClientParam(ACTIVE), { value = of(true) })
    }

    resourceConfig.dataQueries?.forEach { dataQuery ->
      filterBy(dataQuery = dataQuery, configComputedRuleValues = configComputedRuleValues)
    }

    resourceConfig.nestedSearchResources?.forEach {
      has(it.resourceType, ReferenceClientParam((it.referenceParam))) {
        it.dataQueries?.forEach { dataQuery ->
          (this as Search).filterBy(
            dataQuery = dataQuery,
            configComputedRuleValues = configComputedRuleValues,
          )
        }
      }
    }

    if (sortData) sort(resourceConfig.sortConfigs)
  }

  private fun Search.sort(sortConfigs: List<SortConfig>) {
    sortConfigs.forEach { sortConfig ->
      if (!sortConfig.paramName.isNullOrEmpty()) {
        when (sortConfig.dataType) {
          Enumerations.DataType.INTEGER ->
            sort(NumberClientParam(sortConfig.paramName), sortConfig.order)
          Enumerations.DataType.DATE ->
            sort(DateClientParam(sortConfig.paramName), sortConfig.order)
          Enumerations.DataType.STRING ->
            sort(StringClientParam(sortConfig.paramName), sortConfig.order)
          else ->
            Timber.e(
              "Unsupported data type: '${sortConfig.dataType}'. Only ${
                                listOf(
                                    Enumerations.DataType.INTEGER,
                                    Enumerations.DataType.DATE,
                                    Enumerations.DataType.STRING,
                                )
                            } types are supported for DB level sorting.",
            )
        }
      }
    }
  }

  protected suspend fun retrieveRelatedResources(
    resource: Resource,
    relatedResourcesConfigs: List<ResourceConfig>?,
    configComputedRuleValues: Map<String, Any>,
  ): RelatedResourceWrapper {
    val relatedResourceWrapper = RelatedResourceWrapper()
    val relatedResourcesQueue =
      ArrayDeque<Pair<List<Resource>, List<ResourceConfig>?>>().apply {
        addFirst(Pair(listOf(resource), relatedResourcesConfigs))
      }
    while (relatedResourcesQueue.isNotEmpty()) {
      val (currentResources, currentRelatedResourceConfigs) = relatedResourcesQueue.removeFirst()
      val relatedResourceCountConfigs =
        currentRelatedResourceConfigs
          ?.asSequence()
          ?.filter { it.resultAsCount && !it.searchParameter.isNullOrEmpty() }
          ?.toList()

      relatedResourceCountConfigs?.forEach { resourceConfig ->
        val search =
          Search(resourceConfig.resource).apply {
            val filters =
              currentResources.map {
                val apply: ReferenceParamFilterCriterion.() -> Unit = {
                  value = it.logicalId.asReference(it.resourceType).reference
                }
                apply
              }
            filter(
              ReferenceClientParam(resourceConfig.searchParameter),
              *filters.toTypedArray(),
            )
            applyConfiguredSortAndFilters(
              resourceConfig = resourceConfig,
              sortData = true,
              configComputedRuleValues = configComputedRuleValues,
            )
          }

        val key = resourceConfig.id ?: resourceConfig.resource.name
        if (resourceConfig.countResultConfig?.sumCounts == true) {
          search.count(
            onSuccess = {
              relatedResourceWrapper.relatedResourceCountMap
                .getOrPut(key) { mutableListOf() }
                .apply {
                  add(
                    RelatedResourceCount(
                      count = it,
                      relatedResourceType = resourceConfig.resource,
                      parentResourceId = resource.logicalId,
                    ),
                  )
                }
            },
            onFailure = {
              Timber.e(
                it,
                "Error retrieving total count for all related resources identified by $key",
              )
            },
          )
        }
      }

      val searchResults =
        searchIncludedResources(
          relatedResourcesConfigs = currentRelatedResourceConfigs,
          resources = currentResources,
          configComputedRuleValues = configComputedRuleValues,
        )

      val fwdIncludedRelatedConfigsMap =
        currentRelatedResourceConfigs
          ?.revIncludeRelatedResourceConfigs(false)
          ?.groupBy { it.searchParameter!! }
          ?.mapValues { it.value.first() }

      val revIncludedRelatedConfigsMap =
        currentRelatedResourceConfigs
          ?.revIncludeRelatedResourceConfigs(true)
          ?.groupBy { "${it.resource.name}_${it.searchParameter}".lowercase() }
          ?.mapValues { it.value.first() }

      searchResults.forEach { searchResult ->
        searchResult.included?.forEach { entry ->
          updateResourceWrapperAndQueue(
            key = entry.key,
            defaultKey = entry.value.firstOrNull()?.resourceType?.name,
            resources = entry.value,
            relatedResourcesConfigsMap = fwdIncludedRelatedConfigsMap,
            relatedResourceWrapper = relatedResourceWrapper,
            relatedResourcesQueue = relatedResourcesQueue,
          )
        }
        searchResult.revIncluded?.forEach { entry ->
          val (resourceType, searchParam) = entry.key
          val key = "${resourceType.name}_$searchParam".lowercase()
          updateResourceWrapperAndQueue(
            key = key,
            defaultKey = entry.value.firstOrNull()?.resourceType?.name,
            resources = entry.value,
            relatedResourcesConfigsMap = revIncludedRelatedConfigsMap,
            relatedResourceWrapper = relatedResourceWrapper,
            relatedResourcesQueue = relatedResourcesQueue,
          )
        }
      }
    }
    return relatedResourceWrapper
  }

  private fun updateResourceWrapperAndQueue(
    key: String,
    defaultKey: String?,
    resources: List<Resource>,
    relatedResourcesConfigsMap: Map<String, ResourceConfig>?,
    relatedResourceWrapper: RelatedResourceWrapper,
    relatedResourcesQueue: ArrayDeque<Pair<List<Resource>, List<ResourceConfig>?>>,
  ) {
    val resourceConfigs = relatedResourcesConfigsMap?.get(key)
    val id = resourceConfigs?.id ?: defaultKey
    if (!id.isNullOrBlank()) {
      relatedResourceWrapper.relatedResourceMap[id] =
        relatedResourceWrapper.relatedResourceMap
          .getOrPut(id) { mutableListOf() }
          .apply { addAll(resources.distinctBy { it.logicalId }) }
      resources.chunked(COUNT) { item ->
        with(resourceConfigs?.relatedResources) {
          if (!this.isNullOrEmpty()) {
            relatedResourcesQueue.addLast(Pair(item, this))
          }
        }
      }
    }
  }

  protected suspend fun Search.count(
    onSuccess: (Long) -> Unit = {},
    onFailure: (Throwable) -> Unit = { throwable ->
      Timber.e(
        throwable,
        "Error counting data",
      )
    },
  ): Long =
    kotlin
      .runCatching { fhirEngine.count(this@count) }
      .onSuccess { count -> onSuccess(count) }
      .onFailure { throwable -> onFailure(throwable) }
      .getOrDefault(0)

  /**
   * This function searches for reverse/forward included resources as per the configuration;
   * [RelatedResourceWrapper] data class is then used to wrap the maps used to store Search Query
   * results. The [relatedResourcesConfigs] configures which resources to load.
   */
  private suspend fun searchIncludedResources(
    relatedResourcesConfigs: List<ResourceConfig>?,
    resources: List<Resource>,
    configComputedRuleValues: Map<String, Any>,
  ): List<SearchResult<Resource>> {
    val search =
      Search(resources.first().resourceType).apply {
        val filters =
          resources.map {
            val apply: TokenParamFilterCriterion.() -> Unit = { value = of(it.logicalId) }
            apply
          }
        filter(Resource.RES_ID, *filters.toTypedArray())
      }

    // Forward include related resources e.g. a member or managingEntity of a Group resource
    val forwardIncludeResourceConfigs =
      relatedResourcesConfigs?.revIncludeRelatedResourceConfigs(false)

    // Reverse include related resources e.g. all CarePlans, Immunizations for Patient resource
    val reverseIncludeResourceConfigs =
      relatedResourcesConfigs?.revIncludeRelatedResourceConfigs(true)

    search.apply {
      reverseIncludeResourceConfigs?.forEach { resourceConfig ->
        revInclude(
          resourceConfig.resource,
          ReferenceClientParam(resourceConfig.searchParameter),
        ) {
          (this as Search).applyConfiguredSortAndFilters(
            resourceConfig = resourceConfig,
            sortData = true,
            configComputedRuleValues = configComputedRuleValues,
          )
        }
      }

      forwardIncludeResourceConfigs?.forEach { resourceConfig ->
        include(
          resourceConfig.resource,
          ReferenceClientParam(resourceConfig.searchParameter),
        ) {
          (this as Search).applyConfiguredSortAndFilters(
            resourceConfig = resourceConfig,
            sortData = true,
            configComputedRuleValues = configComputedRuleValues,
          )
        }
      }
    }
<<<<<<< HEAD
  }

  private suspend fun searchRelatedResources(
    search: Search,
    relatedResourcesConfigsMap: Map<ResourceType, List<ResourceConfig>>,
    relatedResourceWrapper: RelatedResourceWrapper,
    configComputedRuleValues: Map<String, Any>,
  ) {
    kotlin
      .runCatching { fhirEngine.batchedSearch<Resource>(search) }
      .onSuccess { searchResult ->
        searchResult.forEach { currentSearchResult ->
          val includedResources: Map<ResourceType, List<Resource>>? =
            currentSearchResult.included
              ?.values
              ?.flatten()
              ?.distinctBy { it.id }
              ?.groupBy { it.resourceType }
          val reverseIncludedResources: Map<ResourceType, List<Resource>>? =
            currentSearchResult.revIncluded
              ?.values
              ?.flatten()
              ?.distinctBy { it.id }
              ?.groupBy { it.resourceType }
          val theRelatedResourcesMap =
            mutableMapOf<ResourceType, List<Resource>>().apply {
              includedResources?.let { putAll(it) }
              reverseIncludedResources?.let { putAll(it) }
            }
          theRelatedResourcesMap.forEach { entry ->
            val currentResourceConfigs = relatedResourcesConfigsMap[entry.key]

            val key = // Use configured id as key otherwise default to ResourceType
              if (relatedResourcesConfigsMap.containsKey(entry.key)) {
                currentResourceConfigs?.firstOrNull()?.id ?: entry.key.name
              } else {
                entry.key.name
              }

            // All nested resources flattened to one map by adding to existing list
            relatedResourceWrapper.relatedResourceMap[key] =
              relatedResourceWrapper.relatedResourceMap
                .getOrPut(key) { LinkedList() }
                .plus(entry.value)

            currentResourceConfigs?.forEach { resourceConfig ->
              if (resourceConfig.relatedResources.isNotEmpty()) {
                retrieveRelatedResources(
                  resources = entry.value,
                  relatedResourcesConfigs = resourceConfig.relatedResources,
                  relatedResourceWrapper = relatedResourceWrapper,
                  configComputedRuleValues = configComputedRuleValues,
                )
              }
            }
          }
        }
      }
      .onFailure {
        Timber.e(
          it,
          "Error fetching configured related resources: $relatedResourcesConfigsMap",
        )
      }
=======
    return kotlin
      .runCatching { fhirEngine.search<Resource>(search) }
      .onFailure { Timber.e(it, "Error fetching related resources") }
      .getOrDefault(emptyList())
>>>>>>> 85466938
  }

  private fun List<ResourceConfig>.revIncludeRelatedResourceConfigs(isRevInclude: Boolean) =
    if (isRevInclude) {
      this.filter { it.isRevInclude && !it.resultAsCount }
    } else {
      this.filter { !it.isRevInclude && !it.resultAsCount }
    }

  /**
   * Data queries for retrieving resources require the id to be provided in the format
   * [ResourceType/UUID] e.g Group/0acda8c9-3fa3-40ae-abcd-7d1fba7098b4. When resources are synced
   * up to the server the id is updated with history information e.g
   * Group/0acda8c9-3fa3-40ae-abcd-7d1fba7098b4/_history/1 This needs to be formatted to
   * [ResourceType/UUID] format and updated in the computedValuesMap
   */
  suspend fun updateResourcesRecursively(
    resourceConfig: ResourceConfig,
    subject: Resource? = null,
    eventWorkflow: EventWorkflow,
  ) {
    withContext(dispatcherProvider.io()) {
      val configRules = configRulesExecutor.generateRules(resourceConfig.configRules ?: listOf())
      val computedValuesMap =
        configRulesExecutor.fireRules(rules = configRules, baseResource = subject).mapValues {
          entry,
          ->
          val initialValue = entry.value.toString()
          if (initialValue.contains('/')) {
            """${initialValue.substringBefore("/")}/${initialValue.extractLogicalIdUuid()}"""
          } else {
            initialValue
          }
        }

      val search =
        Search(resourceConfig.resource).apply {
          applyConfiguredSortAndFilters(
            resourceConfig = resourceConfig,
            sortData = false,
            filterActiveResources = null,
            configComputedRuleValues = computedValuesMap,
          )
        }
      val resources = fhirEngine.batchedSearch<Resource>(search).map { it.resource }
      val filteredResources =
        filterResourcesByFhirPathExpression(
          resourceFilterExpressions = eventWorkflow.resourceFilterExpressions,
          resources = resources,
        )
      filteredResources.forEach {
        Timber.i("Closing Resource type ${it.resourceType.name} and id ${it.id}")
        closeResource(resource = it, eventWorkflow = eventWorkflow)
      }

      resources.forEach { resource ->
        val retrievedRelatedResources =
          retrieveRelatedResources(
            resource = resource,
            relatedResourcesConfigs = resourceConfig.relatedResources,
            configComputedRuleValues = computedValuesMap,
          )
        retrievedRelatedResources.relatedResourceMap.forEach { resourcesMap ->
          val filteredRelatedResources =
            filterResourcesByFhirPathExpression(
              resourceFilterExpressions = eventWorkflow.resourceFilterExpressions,
              resources = resourcesMap.value,
            )

          filteredRelatedResources.forEach { resource ->
            Timber.i(
              "Closing related Resource type ${resource.resourceType.name} and id ${resource.id}",
            )
            if (filterRelatedResource(resource, resourceConfig)) {
              closeResource(resource = resource, eventWorkflow = eventWorkflow)
            }
          }
        }
      }
    }
  }

  /**
   * This function filters event management resources using a filter expression. For example when
   * closing tasks we do not want to close `completed`tasks. The filter expression will be used to
   * filter out completed tasks from the resources list
   *
   * @param resourceFilterExpressions - Contains the list of conditional FhirPath expressions used
   *   for filtering resources. It also specifies the resource type that the filter expressions will
   *   be applied to
   * @param resources - The list of resources to be filtered. Note that it only contains resources
   *   of a single type.
   */
  private fun filterResourcesByFhirPathExpression(
    resourceFilterExpressions: List<ResourceFilterExpression>?,
    resources: List<Resource>,
  ): List<Resource> {
    val resourceFilterExpressionForCurrentResourceType =
      resourceFilterExpressions?.firstOrNull {
        resources.isNotEmpty() && (resources[0].resourceType == it.resourceType)
      }
    return with(resourceFilterExpressionForCurrentResourceType) {
      if ((this == null) || conditionalFhirPathExpressions.isEmpty()) {
        resources
      } else {
        resources.filter { resource ->
          if (matchAll) {
            conditionalFhirPathExpressions.all {
              fhirPathDataExtractor.extractValue(resource, it).toBoolean()
            }
          } else {
            conditionalFhirPathExpressions.any {
              fhirPathDataExtractor.extractValue(resource, it).toBoolean()
            }
          }
        }
      }
    }
  }

  @VisibleForTesting
  suspend fun closeResource(resource: Resource, eventWorkflow: EventWorkflow) {
    val conf: Configuration =
      Configuration.defaultConfiguration().apply { addOptions(Option.DEFAULT_PATH_LEAF_TO_NULL) }
    val jsonParse = JsonPath.using(conf).parse(resource.encodeResourceToString())

    val updatedResourceDocument =
      jsonParse.apply {
        eventWorkflow.updateValues
          .filter { it.resourceType == resource.resourceType }
          .forEach { updateExpression ->
            try {
              val updateValue =
                getJsonContent(
                  updateExpression.value,
                )
              // Expression stars with '$' (JSONPath) or ResourceType like in FHIRPath
              if (
                updateExpression.jsonPathExpression.startsWith("\$") &&
                  updateExpression.value != JsonNull
              ) {
                set(updateExpression.jsonPathExpression, updateValue)
              }
              if (
                updateExpression.jsonPathExpression.startsWith(
                  resource.resourceType.name,
                  ignoreCase = true,
                ) && updateExpression.value != JsonNull
              ) {
                set(
                  updateExpression.jsonPathExpression.replace(
                    resource.resourceType.name,
                    "\$",
                    ignoreCase = true,
                  ),
                  updateValue,
                )
              }
            } catch (pathNotFoundException: PathNotFoundException) {
              Timber.e(
                "Error updating ${resource.resourceType.name} with ID ${resource.id} using jsonPath ${updateExpression.jsonPathExpression} and value ${updateExpression.value} ",
              )
            }
          }
      }

    val resourceDefinition: Class<out IBaseResource>? =
      FhirContext.forR4Cached().getResourceDefinition(resource).implementingClass

    val updatedResource =
      parser.parseResource(resourceDefinition, updatedResourceDocument.jsonString())
    updatedResource.setId(updatedResource.idElement.idPart)
    withContext(dispatcherProvider.io()) { fhirEngine.update(updatedResource as Resource) }
  }

  private fun getJsonContent(jsonElement: JsonElement): Any? {
    return when (jsonElement) {
      is JsonPrimitive -> jsonElement.jsonPrimitive.content
      is JsonObject -> jsonElement.jsonObject
      is JsonArray -> jsonElement.jsonArray
      else -> {
        null
      }
    }
  }

  /**
   * Filtering the Related Resources is achieved by use of the filterFhirPathExpression
   * configuration. It specifies which field and values to filter the resources by.
   */
  fun filterRelatedResource(resource: Resource, resourceConfig: ResourceConfig): Boolean {
    return if (resourceConfig.filterFhirPathExpressions?.isEmpty() == true) {
      true
    } else {
      resourceConfig.filterFhirPathExpressions?.any { filterFhirPathExpression ->
        fhirPathDataExtractor.extractValue(resource, filterFhirPathExpression.key) ==
          filterFhirPathExpression.value
      } == true
    }
  }

  suspend fun purge(resource: Resource, forcePurge: Boolean) {
    try {
      withContext(dispatcherProvider.io()) {
        fhirEngine.purge(resource.resourceType, resource.logicalId, forcePurge)
      }
    } catch (resourceNotFoundException: ResourceNotFoundException) {
      Timber.e(
        "Purge failed -> Resource with ID ${resource.logicalId} does not exist",
        resourceNotFoundException,
      )
    }
  }

  suspend fun searchResourcesRecursively(
    filterByRelatedEntityLocationMetaTag: Boolean,
    filterActiveResources: List<ActiveResourceFilterConfig>?,
    fhirResourceConfig: FhirResourceConfig,
    secondaryResourceConfigs: List<FhirResourceConfig>?,
    currentPage: Int? = null,
    pageSize: Int? = null,
    configRules: List<RuleConfig>?,
  ): List<RepositoryResourceData> {
    return withContext(dispatcherProvider.io()) {
      val baseResourceConfig = fhirResourceConfig.baseResource
      val relatedResourcesConfig = fhirResourceConfig.relatedResources
      val configComputedRuleValues = configRules.configRulesComputedValues()

      if (filterByRelatedEntityLocationMetaTag) {
        val syncLocationIds = context.retrieveRelatedEntitySyncLocationIds()
        val locationIds =
          syncLocationIds
            .map { retrieveFlattenedSubLocations(it).map { subLocation -> subLocation.logicalId } }
            .flatten()
            .toHashSet()
        val countSearch =
          Search(baseResourceConfig.resource).apply {
            applyConfiguredSortAndFilters(
              resourceConfig = baseResourceConfig,
              sortData = false,
              filterActiveResources = filterActiveResources,
              configComputedRuleValues = configComputedRuleValues,
            )
          }
        val totalCount = fhirEngine.count(countSearch)
        val searchResults = ArrayDeque<SearchResult<Resource>>()
        var pageNumber = 0
        var count = 0
        while (count < totalCount) {
          val baseResourceSearch =
            createSearch(
              baseResourceConfig = baseResourceConfig,
              filterActiveResources = filterActiveResources,
              configComputedRuleValues = configComputedRuleValues,
              currentPage = pageNumber,
              count = COUNT,
            )
          val result = fhirEngine.search<Resource>(baseResourceSearch)
          searchResults.addAll(
            result.filter { searchResult ->
              when (baseResourceConfig.resource) {
                ResourceType.Location -> locationIds.contains(searchResult.resource.logicalId)
                else ->
                  searchResult.resource.meta.tag.any {
                    it.system ==
                      context.getString(R.string.sync_strategy_related_entity_location_system) &&
                      locationIds.contains(it.code)
                  }
              }
            },
          )
          count += COUNT
          pageNumber++
          if (currentPage != null && pageSize != null) {
            val maxPageCount = (currentPage + 1) * pageSize
            if (searchResults.size >= maxPageCount) break
          }
        }

<<<<<<< HEAD
      val baseFhirResources =
        kotlin
          .runCatching {
            val searchTime = System.currentTimeMillis()
            val result = fhirEngine.batchedSearch<Resource>(search)
            Timber.w(
              "It took ${(System.currentTimeMillis() - searchTime) / 1000} second(s) to search resources of type ${baseResourceConfig.resource}",
            )
            result
          }
          .onFailure {
            Timber.e(
              it,
              "Error retrieving resources. Empty list returned by default",
=======
        if (currentPage != null && pageSize != null) {
          val fromIndex = currentPage * pageSize
          val toIndex = (currentPage + 1) * pageSize
          with(searchResults.subList(fromIndex, min(toIndex, searchResults.size))) {
            mapResourceToRepositoryResourceData(
              relatedResourcesConfig = relatedResourcesConfig,
              configComputedRuleValues = configComputedRuleValues,
              secondaryResourceConfigs = secondaryResourceConfigs,
              filterActiveResources = filterActiveResources,
              baseResourceConfig = baseResourceConfig,
>>>>>>> 85466938
            )
          }
        } else {
          searchResults.mapResourceToRepositoryResourceData(
            relatedResourcesConfig = relatedResourcesConfig,
            configComputedRuleValues = configComputedRuleValues,
            secondaryResourceConfigs = secondaryResourceConfigs,
            filterActiveResources = filterActiveResources,
            baseResourceConfig = baseResourceConfig,
          )
        }
      } else {
        val baseFhirResources: List<SearchResult<Resource>> =
          kotlin
            .runCatching {
              val search =
                createSearch(
                  baseResourceConfig = baseResourceConfig,
                  filterActiveResources = filterActiveResources,
                  configComputedRuleValues = configComputedRuleValues,
                  currentPage = currentPage,
                  count = pageSize,
                )
              fhirEngine.search<Resource>(search)
            }
            .onFailure {
              Timber.e(
                t = it,
                message = "Error retrieving resources. Empty list returned by default",
              )
            }
            .getOrDefault(emptyList())
        baseFhirResources.mapResourceToRepositoryResourceData(
          relatedResourcesConfig = relatedResourcesConfig,
          configComputedRuleValues = configComputedRuleValues,
          secondaryResourceConfigs = secondaryResourceConfigs,
          filterActiveResources = filterActiveResources,
          baseResourceConfig = baseResourceConfig,
        )
      }
        as List<RepositoryResourceData>
    }
  }

  private suspend fun List<SearchResult<Resource>>.mapResourceToRepositoryResourceData(
    relatedResourcesConfig: List<ResourceConfig>,
    configComputedRuleValues: Map<String, Any>,
    secondaryResourceConfigs: List<FhirResourceConfig>?,
    filterActiveResources: List<ActiveResourceFilterConfig>?,
    baseResourceConfig: ResourceConfig,
  ) =
    this.pmap { searchResult ->
      val retrievedRelatedResources =
        retrieveRelatedResources(
          resource = searchResult.resource,
          relatedResourcesConfigs = relatedResourcesConfig,
          configComputedRuleValues = configComputedRuleValues,
        )
      val secondaryRepositoryResourceData =
        secondaryResourceConfigs.retrieveSecondaryRepositoryResourceData(filterActiveResources)
      RepositoryResourceData(
        resourceRulesEngineFactId = baseResourceConfig.id ?: baseResourceConfig.resource.name,
        resource = searchResult.resource,
        relatedResourcesMap = retrievedRelatedResources.relatedResourceMap,
        relatedResourcesCountMap = retrievedRelatedResources.relatedResourceCountMap,
        secondaryRepositoryResourceData = secondaryRepositoryResourceData,
      )
    }

  protected fun createSearch(
    baseResourceConfig: ResourceConfig,
    filterActiveResources: List<ActiveResourceFilterConfig>?,
    configComputedRuleValues: Map<String, Any>,
    currentPage: Int?,
    count: Int?,
  ): Search {
    val search =
      Search(type = baseResourceConfig.resource).apply {
        applyConfiguredSortAndFilters(
          resourceConfig = baseResourceConfig,
          filterActiveResources = filterActiveResources,
          sortData = true,
          configComputedRuleValues = configComputedRuleValues,
        )
        if (currentPage != null && count != null) {
          this.count = count
          from = currentPage * count
        }
      }
    return search
  }

  protected fun List<RuleConfig>?.configRulesComputedValues(): Map<String, Any> {
    if (this == null) return emptyMap()
    val configRules = configRulesExecutor.generateRules(this)
    return configRulesExecutor.fireRules(configRules)
  }

  /** This function fetches other resources that are not linked to the base/primary resource. */
  protected suspend fun List<FhirResourceConfig>?.retrieveSecondaryRepositoryResourceData(
    filterActiveResources: List<ActiveResourceFilterConfig>?,
  ): List<RepositoryResourceData> {
    val secondaryRepositoryResourceDataList = mutableListOf<RepositoryResourceData>()
    this?.forEach {
      secondaryRepositoryResourceDataList.addAll(
        searchResourcesRecursively(
          fhirResourceConfig = it,
          filterActiveResources = filterActiveResources,
          secondaryResourceConfigs = null,
          configRules = null,
          filterByRelatedEntityLocationMetaTag = false,
        ),
      )
    }
    return secondaryRepositoryResourceDataList
  }

  suspend fun retrieveUniqueIdAssignmentResource(
    uniqueIdAssignmentConfig: UniqueIdAssignmentConfig?,
    computedValuesMap: Map<String, Any>,
  ): Resource? {
    if (uniqueIdAssignmentConfig != null) {
      val search =
        Search(uniqueIdAssignmentConfig.resource).apply {
          uniqueIdAssignmentConfig.dataQueries.forEach {
            filterBy(dataQuery = it, configComputedRuleValues = computedValuesMap)
          }
          if (uniqueIdAssignmentConfig.sortConfigs != null) {
            sort(uniqueIdAssignmentConfig.sortConfigs)
          } else {
            sort(
              DateClientParam(LAST_UPDATED),
              Order.DESCENDING,
            )
          }
        }

      val resources = search<Resource>(search)
      val idResources =
        if (uniqueIdAssignmentConfig.resourceFilterExpression != null) {
          resources.filter { resource ->
            val (conditionalFhirPathExpressions, matchAll) =
              uniqueIdAssignmentConfig.resourceFilterExpression
            if (matchAll) {
              conditionalFhirPathExpressions.all {
                fhirPathDataExtractor.extractValue(resource, it).toBoolean()
              }
            } else {
              conditionalFhirPathExpressions.any {
                fhirPathDataExtractor.extractValue(resource, it).toBoolean()
              }
            }
          }
        } else {
          resources
        }
      return idResources.firstOrNull()
    }
    return null
  }

  suspend fun retrieveFlattenedSubLocations(locationId: String): ArrayDeque<Location> {
    val locations = ArrayDeque<Location>()
    val resources: ArrayDeque<Location> = retrieveSubLocations(locationId)
    while (resources.isNotEmpty()) {
      val currentResource = resources.removeFirst()
      locations.add(currentResource)
      retrieveSubLocations(currentResource.logicalId).forEach(resources::addLast)
    }
    loadResource<Location>(locationId)?.let { parentLocation -> locations.addFirst(parentLocation) }
    return locations
  }

<<<<<<< HEAD
  private suspend fun retrieveSubLocations(locationId: String) =
    withContext(dispatcherProvider.io()) {
      fhirEngine
        .batchedSearch<Location>(
          Search(type = ResourceType.Location).apply {
            filter(
              Location.PARTOF,
              { value = locationId.asReference(ResourceType.Location).reference },
            )
          },
        )
        .mapTo(LinkedList()) { it.resource }
    }
=======
  private suspend fun retrieveSubLocations(locationId: String): ArrayDeque<Location> =
    fhirEngine
      .search<Location>(
        Search(type = ResourceType.Location).apply {
          filter(
            Location.PARTOF,
            { value = locationId.asReference(ResourceType.Location).reference },
          )
        },
      )
      .mapTo(ArrayDeque()) { it.resource }
>>>>>>> 85466938

  /**
   * A wrapper data class to hold search results. All related resources are flattened into one Map
   * including the nested related resources as required by the Rules Engine facts.
   */
  data class RelatedResourceWrapper(
    val relatedResourceMap: MutableMap<String, MutableList<Resource>> = mutableMapOf(),
    val relatedResourceCountMap: MutableMap<String, MutableList<RelatedResourceCount>> =
      mutableMapOf(),
  )

  companion object {
    const val COUNT = 250
    const val SNOMED_SYSTEM = "http://hl7.org/fhir/R4B/valueset-condition-clinical.html"
    const val PATIENT_CONDITION_RESOLVED_CODE = "resolved"
    const val PATIENT_CONDITION_RESOLVED_DISPLAY = "Resolved"
    const val TAG = "_tag"
    const val LAST_UPDATED = "_lastUpdated"
    const val ACTIVE = "active"
  }
}<|MERGE_RESOLUTION|>--- conflicted
+++ resolved
@@ -680,77 +680,10 @@
         }
       }
     }
-<<<<<<< HEAD
-  }
-
-  private suspend fun searchRelatedResources(
-    search: Search,
-    relatedResourcesConfigsMap: Map<ResourceType, List<ResourceConfig>>,
-    relatedResourceWrapper: RelatedResourceWrapper,
-    configComputedRuleValues: Map<String, Any>,
-  ) {
-    kotlin
+    return kotlin
       .runCatching { fhirEngine.batchedSearch<Resource>(search) }
-      .onSuccess { searchResult ->
-        searchResult.forEach { currentSearchResult ->
-          val includedResources: Map<ResourceType, List<Resource>>? =
-            currentSearchResult.included
-              ?.values
-              ?.flatten()
-              ?.distinctBy { it.id }
-              ?.groupBy { it.resourceType }
-          val reverseIncludedResources: Map<ResourceType, List<Resource>>? =
-            currentSearchResult.revIncluded
-              ?.values
-              ?.flatten()
-              ?.distinctBy { it.id }
-              ?.groupBy { it.resourceType }
-          val theRelatedResourcesMap =
-            mutableMapOf<ResourceType, List<Resource>>().apply {
-              includedResources?.let { putAll(it) }
-              reverseIncludedResources?.let { putAll(it) }
-            }
-          theRelatedResourcesMap.forEach { entry ->
-            val currentResourceConfigs = relatedResourcesConfigsMap[entry.key]
-
-            val key = // Use configured id as key otherwise default to ResourceType
-              if (relatedResourcesConfigsMap.containsKey(entry.key)) {
-                currentResourceConfigs?.firstOrNull()?.id ?: entry.key.name
-              } else {
-                entry.key.name
-              }
-
-            // All nested resources flattened to one map by adding to existing list
-            relatedResourceWrapper.relatedResourceMap[key] =
-              relatedResourceWrapper.relatedResourceMap
-                .getOrPut(key) { LinkedList() }
-                .plus(entry.value)
-
-            currentResourceConfigs?.forEach { resourceConfig ->
-              if (resourceConfig.relatedResources.isNotEmpty()) {
-                retrieveRelatedResources(
-                  resources = entry.value,
-                  relatedResourcesConfigs = resourceConfig.relatedResources,
-                  relatedResourceWrapper = relatedResourceWrapper,
-                  configComputedRuleValues = configComputedRuleValues,
-                )
-              }
-            }
-          }
-        }
-      }
-      .onFailure {
-        Timber.e(
-          it,
-          "Error fetching configured related resources: $relatedResourcesConfigsMap",
-        )
-      }
-=======
-    return kotlin
-      .runCatching { fhirEngine.search<Resource>(search) }
       .onFailure { Timber.e(it, "Error fetching related resources") }
       .getOrDefault(emptyList())
->>>>>>> 85466938
   }
 
   private fun List<ResourceConfig>.revIncludeRelatedResourceConfigs(isRevInclude: Boolean) =
@@ -1008,7 +941,7 @@
               currentPage = pageNumber,
               count = COUNT,
             )
-          val result = fhirEngine.search<Resource>(baseResourceSearch)
+          val result = fhirEngine.batchedSearch<Resource>(baseResourceSearch)
           searchResults.addAll(
             result.filter { searchResult ->
               when (baseResourceConfig.resource) {
@@ -1030,22 +963,6 @@
           }
         }
 
-<<<<<<< HEAD
-      val baseFhirResources =
-        kotlin
-          .runCatching {
-            val searchTime = System.currentTimeMillis()
-            val result = fhirEngine.batchedSearch<Resource>(search)
-            Timber.w(
-              "It took ${(System.currentTimeMillis() - searchTime) / 1000} second(s) to search resources of type ${baseResourceConfig.resource}",
-            )
-            result
-          }
-          .onFailure {
-            Timber.e(
-              it,
-              "Error retrieving resources. Empty list returned by default",
-=======
         if (currentPage != null && pageSize != null) {
           val fromIndex = currentPage * pageSize
           val toIndex = (currentPage + 1) * pageSize
@@ -1056,7 +973,6 @@
               secondaryResourceConfigs = secondaryResourceConfigs,
               filterActiveResources = filterActiveResources,
               baseResourceConfig = baseResourceConfig,
->>>>>>> 85466938
             )
           }
         } else {
@@ -1080,7 +996,7 @@
                   currentPage = currentPage,
                   count = pageSize,
                 )
-              fhirEngine.search<Resource>(search)
+              fhirEngine.batchedSearch<Resource>(search)
             }
             .onFailure {
               Timber.e(
@@ -1230,24 +1146,9 @@
     return locations
   }
 
-<<<<<<< HEAD
-  private suspend fun retrieveSubLocations(locationId: String) =
-    withContext(dispatcherProvider.io()) {
-      fhirEngine
-        .batchedSearch<Location>(
-          Search(type = ResourceType.Location).apply {
-            filter(
-              Location.PARTOF,
-              { value = locationId.asReference(ResourceType.Location).reference },
-            )
-          },
-        )
-        .mapTo(LinkedList()) { it.resource }
-    }
-=======
   private suspend fun retrieveSubLocations(locationId: String): ArrayDeque<Location> =
     fhirEngine
-      .search<Location>(
+      .batchedSearch<Location>(
         Search(type = ResourceType.Location).apply {
           filter(
             Location.PARTOF,
@@ -1256,7 +1157,6 @@
         },
       )
       .mapTo(ArrayDeque()) { it.resource }
->>>>>>> 85466938
 
   /**
    * A wrapper data class to hold search results. All related resources are flattened into one Map
