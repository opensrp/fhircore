/*
 * Copyright 2021-2024 Ona Systems, Inc
 *
 * Licensed under the Apache License, Version 2.0 (the "License");
 * you may not use this file except in compliance with the License.
 * You may obtain a copy of the License at
 *
 *       http://www.apache.org/licenses/LICENSE-2.0
 *
 * Unless required by applicable law or agreed to in writing, software
 * distributed under the License is distributed on an "AS IS" BASIS,
 * WITHOUT WARRANTIES OR CONDITIONS OF ANY KIND, either express or implied.
 * See the License for the specific language governing permissions and
 * limitations under the License.
 */

package org.smartregister.fhircore.engine.data.local

import android.content.Context
import androidx.annotation.VisibleForTesting
import ca.uhn.fhir.context.FhirContext
import ca.uhn.fhir.parser.IParser
import ca.uhn.fhir.rest.gclient.DateClientParam
import ca.uhn.fhir.rest.gclient.NumberClientParam
import ca.uhn.fhir.rest.gclient.ReferenceClientParam
import ca.uhn.fhir.rest.gclient.StringClientParam
import ca.uhn.fhir.rest.gclient.TokenClientParam
import com.google.android.fhir.FhirEngine
import com.google.android.fhir.datacapture.extensions.logicalId
import com.google.android.fhir.db.ResourceNotFoundException
import com.google.android.fhir.get
import com.google.android.fhir.search.Order
import com.google.android.fhir.search.Search
import com.google.android.fhir.search.filter.ReferenceParamFilterCriterion
import com.google.android.fhir.search.filter.TokenParamFilterCriterion
import com.google.android.fhir.search.has
import com.google.android.fhir.search.include
import com.google.android.fhir.search.revInclude
import com.jayway.jsonpath.Configuration
import com.jayway.jsonpath.JsonPath
import com.jayway.jsonpath.Option
import com.jayway.jsonpath.PathNotFoundException
import dagger.hilt.android.qualifiers.ApplicationContext
import java.util.LinkedList
import java.util.UUID
import javax.inject.Inject
import kotlinx.coroutines.runBlocking
import kotlinx.serialization.json.JsonArray
import kotlinx.serialization.json.JsonElement
import kotlinx.serialization.json.JsonNull
import kotlinx.serialization.json.JsonObject
import kotlinx.serialization.json.JsonPrimitive
import kotlinx.serialization.json.jsonArray
import kotlinx.serialization.json.jsonObject
import kotlinx.serialization.json.jsonPrimitive
import org.hl7.fhir.instance.model.api.IBaseResource
import org.hl7.fhir.r4.model.Coding
import org.hl7.fhir.r4.model.Enumerations
import org.hl7.fhir.r4.model.Group
import org.hl7.fhir.r4.model.IdType
import org.hl7.fhir.r4.model.Location
import org.hl7.fhir.r4.model.Patient
import org.hl7.fhir.r4.model.Reference
import org.hl7.fhir.r4.model.RelatedPerson
import org.hl7.fhir.r4.model.Resource
import org.hl7.fhir.r4.model.ResourceType
import org.smartregister.fhircore.engine.R
import org.smartregister.fhircore.engine.configuration.ConfigurationRegistry
import org.smartregister.fhircore.engine.configuration.UniqueIdAssignmentConfig
import org.smartregister.fhircore.engine.configuration.app.ConfigService
import org.smartregister.fhircore.engine.configuration.event.EventWorkflow
import org.smartregister.fhircore.engine.configuration.profile.ManagingEntityConfig
import org.smartregister.fhircore.engine.configuration.register.ActiveResourceFilterConfig
import org.smartregister.fhircore.engine.domain.model.Code
import org.smartregister.fhircore.engine.domain.model.DataQuery
import org.smartregister.fhircore.engine.domain.model.FhirResourceConfig
import org.smartregister.fhircore.engine.domain.model.RelatedResourceCount
import org.smartregister.fhircore.engine.domain.model.RepositoryResourceData
import org.smartregister.fhircore.engine.domain.model.ResourceConfig
import org.smartregister.fhircore.engine.domain.model.ResourceFilterExpression
import org.smartregister.fhircore.engine.domain.model.RuleConfig
import org.smartregister.fhircore.engine.domain.model.SortConfig
import org.smartregister.fhircore.engine.rulesengine.ConfigRulesExecutor
import org.smartregister.fhircore.engine.util.SharedPreferencesHelper
import org.smartregister.fhircore.engine.util.extension.asReference
import org.smartregister.fhircore.engine.util.extension.batchedSearch
import org.smartregister.fhircore.engine.util.extension.encodeResourceToString
import org.smartregister.fhircore.engine.util.extension.extractId
import org.smartregister.fhircore.engine.util.extension.extractLogicalIdUuid
import org.smartregister.fhircore.engine.util.extension.filterBy
import org.smartregister.fhircore.engine.util.extension.filterByResourceTypeId
import org.smartregister.fhircore.engine.util.extension.generateMissingId
import org.smartregister.fhircore.engine.util.extension.loadResource
import org.smartregister.fhircore.engine.util.extension.retrieveRelatedEntitySyncLocationIds
import org.smartregister.fhircore.engine.util.extension.updateFrom
import org.smartregister.fhircore.engine.util.extension.updateLastUpdated
import org.smartregister.fhircore.engine.util.fhirpath.FhirPathDataExtractor
import timber.log.Timber

open class DefaultRepository
@Inject
constructor(
  open val fhirEngine: FhirEngine,
  open val sharedPreferencesHelper: SharedPreferencesHelper,
  open val configurationRegistry: ConfigurationRegistry,
  open val configService: ConfigService,
  open val configRulesExecutor: ConfigRulesExecutor,
  open val fhirPathDataExtractor: FhirPathDataExtractor,
  open val parser: IParser,
  @ApplicationContext open val context: Context,
) {

  suspend inline fun <reified T : Resource> loadResource(resourceId: String): T? {
    return fhirEngine.loadResource(resourceId)
  }

  suspend fun loadResource(resourceId: String, resourceType: ResourceType): Resource =
    fhirEngine.get(resourceType, resourceId)

  suspend fun loadResource(reference: Reference) =
    IdType(reference.reference).let {
      fhirEngine.get(ResourceType.fromCode(it.resourceType), it.idPart)
    }

  suspend inline fun <reified T : Resource> searchResourceFor(
    token: TokenClientParam,
    subjectType: ResourceType,
    subjectId: String,
    dataQueries: List<DataQuery> = listOf(),
    configComputedRuleValues: Map<String, Any>,
  ): List<T> =
<<<<<<< HEAD
    withContext(dispatcherProvider.io()) {
      fhirEngine
        .batchedSearch<T> {
          filterByResourceTypeId(token, subjectType, subjectId)
          dataQueries.forEach {
            filterBy(
              dataQuery = it,
              configComputedRuleValues = configComputedRuleValues,
            )
          }
=======
    fhirEngine
      .search<T> {
        filterByResourceTypeId(token, subjectType, subjectId)
        dataQueries.forEach {
          filterBy(
            dataQuery = it,
            configComputedRuleValues = configComputedRuleValues,
          )
>>>>>>> d95173f2
        }
      }
      .map { it.resource }

  suspend inline fun <reified R : Resource> search(search: Search) =
    fhirEngine.batchedSearch<R>(search).map { it.resource }

  suspend inline fun count(search: Search) = fhirEngine.count(search)

  /**
   * Saves a resource in the database. It also updates the [Resource.meta] _lastUpdated and
   * generates the [Resource.id] if it is missing before saving the resource.
   *
   * By default, mandatory Resource tags for sync are added but this can be disabled through the
   * param [addResourceTags]
   */
  suspend fun create(addResourceTags: Boolean = true, vararg resource: Resource): List<String> {
    preProcessResources(addResourceTags, *resource)
    return fhirEngine.create(*resource)
  }

  suspend fun createRemote(addResourceTags: Boolean = true, vararg resource: Resource) {
    preProcessResources(addResourceTags, *resource)
    fhirEngine.create(*resource, isLocalOnly = true)
  }

  private fun preProcessResources(addResourceTags: Boolean, vararg resource: Resource) {
    resource.onEach { currentResource ->
      currentResource.apply {
        updateLastUpdated()
        generateMissingId()
      }
      if (addResourceTags) {
        val tags = configService.provideResourceTags(sharedPreferencesHelper)
        tags.forEach {
          val existingTag = currentResource.meta.getTag(it.system, it.code)
          if (existingTag == null) {
            currentResource.meta.addTag(it)
          }
        }
      }
    }
  }

  suspend fun delete(
    resourceType: ResourceType,
    resourceId: String,
    softDelete: Boolean = false,
  ) {
    if (softDelete) {
      val resource = fhirEngine.get(resourceType, resourceId)
      softDelete(resource)
    } else {
      fhirEngine.delete(resourceType, resourceId)
    }
  }

  suspend fun delete(resource: Resource, softDelete: Boolean = false) {
    if (softDelete) {
      softDelete(resource)
    } else {
      fhirEngine.delete(resource.resourceType, resource.logicalId)
    }
  }

  private suspend fun softDelete(resource: Resource) {
    when (resource.resourceType) {
      ResourceType.Patient -> (resource as Patient).active = false
      ResourceType.Group -> (resource as Group).active = false
      else -> {
        /** TODO implement soft delete for other resource types */
      }
    }
    addOrUpdate(true, resource)
  }

  /**
   * This function upserts a resource into the database. This function also updates the
   * [Resource.meta] and generates the [Resource.id] if it is missing before upserting the resource.
   * The resource needs to already have a [Resource.id].
   *
   * The function benefits since it merges the resource in the database and what is provided. It
   * does this by filling in properties that are missing in the new resource but available in the
   * old resource. This is useful such as during form edits where the resource updates might only
   * contain data generated at this step
   *
   * By default, mandatory Resource tags for sync are added but this can be disabled through the
   * param [addMandatoryTags]
   */
  suspend fun <R : Resource> addOrUpdate(addMandatoryTags: Boolean = true, resource: R) {
    resource.updateLastUpdated()
    try {
      fhirEngine.get(resource.resourceType, resource.logicalId).run {
        val updateFrom = updateFrom(resource)
        fhirEngine.update(updateFrom)
      }
    } catch (resourceNotFoundException: ResourceNotFoundException) {
      create(addMandatoryTags, resource)
    }
  }

  suspend fun <R : Resource> update(resource: R) {
    resource.updateLastUpdated()
    fhirEngine.update(resource)
  }

  suspend fun loadManagingEntity(group: Group) =
    group.managingEntity?.let { reference ->
      fhirEngine
        .batchedSearch<RelatedPerson> {
          filter(RelatedPerson.RES_ID, { value = of(reference.extractId()) })
        }
        .map { it.resource }
        .firstOrNull()
        ?.let { relatedPerson ->
          fhirEngine
            .batchedSearch<Patient> {
              filter(
                Patient.RES_ID,
                { value = of(relatedPerson.patient.extractId()) },
              )
            }
            .map { it.resource }
            .firstOrNull()
        }
    }

  suspend fun changeManagingEntity(
    newManagingEntityId: String,
    groupId: String,
    managingEntityConfig: ManagingEntityConfig?,
  ) {
    val group = fhirEngine.get<Group>(groupId)
    if (managingEntityConfig?.resourceType == ResourceType.Patient) {
      val relatedPerson =
        if (
          group.managingEntity.reference != null &&
            group.managingEntity.reference.startsWith(ResourceType.RelatedPerson.name)
        ) {
          fhirEngine.get(group.managingEntity.reference.extractLogicalIdUuid())
        } else {
          RelatedPerson().apply { id = UUID.randomUUID().toString() }
        }
      val newPatient = fhirEngine.get<Patient>(newManagingEntityId)

      updateRelatedPersonDetails(
        relatedPerson,
        newPatient,
        managingEntityConfig.relationshipCode,
      )

      addOrUpdate(resource = relatedPerson)

      group.managingEntity = relatedPerson.asReference()
      update(group)
    }
  }

  private fun updateRelatedPersonDetails(
    existingPerson: RelatedPerson,
    newPatient: Patient,
    relationshipCode: Code?,
  ) {
    existingPerson.apply {
      active = true
      name = newPatient.name
      birthDate = newPatient.birthDate
      telecom = newPatient.telecom
      address = newPatient.address
      gender = newPatient.gender
      patient = newPatient.asReference()
      relationshipFirstRep.codingFirstRep.system = relationshipCode?.system
      relationshipFirstRep.codingFirstRep.code = relationshipCode?.code
      relationshipFirstRep.codingFirstRep.display = relationshipCode?.display
    }
  }

  suspend fun removeGroup(
    groupId: String,
    isDeactivateMembers: Boolean?,
    configComputedRuleValues: Map<String, Any>,
  ) {
    loadResource<Group>(groupId)?.let { group ->
      if (!group.active) throw IllegalStateException("Group already deleted")
      group.managingEntity
        ?.let { reference ->
          searchResourceFor<RelatedPerson>(
            token = RelatedPerson.RES_ID,
            subjectType = ResourceType.RelatedPerson,
            subjectId = reference.extractId(),
            configComputedRuleValues = configComputedRuleValues,
          )
        }
        ?.firstOrNull()
        ?.let { relatedPerson -> delete(relatedPerson) }

      group.apply {
        managingEntity = null
        isDeactivateMembers?.let {
          if (it) {
            member.map { thisMember ->
              loadResource<Patient>(thisMember.entity.extractId())?.let { patient ->
                patient.active = false
                addOrUpdate(resource = patient)
              }
            }
          }
        }
        member.clear()
        active = false
      }
      addOrUpdate(resource = group)
    }
  }

  /** Remove member of a group using the provided [memberId] and [groupMemberResourceType] */
  suspend fun removeGroupMember(
    memberId: String,
    groupId: String?,
    groupMemberResourceType: ResourceType?,
    configComputedRuleValues: Map<String, Any>,
  ) {
    val fhirResource: Resource? =
      try {
        if (groupMemberResourceType == null) return
        fhirEngine.get(groupMemberResourceType, memberId.extractLogicalIdUuid())
      } catch (resourceNotFoundException: ResourceNotFoundException) {
        Timber.e("Group member with ID $memberId not found!")
        null
      }

    fhirResource?.let { resource ->
      if (resource is Patient) {
        resource.active = false
      }

      if (groupId != null) {
        loadResource<Group>(groupId)?.let { group ->
          group.managingEntity
            ?.let { reference ->
              searchResourceFor<RelatedPerson>(
                token = RelatedPerson.RES_ID,
                subjectType = ResourceType.RelatedPerson,
                subjectId = reference.extractId(),
                configComputedRuleValues = configComputedRuleValues,
              )
            }
            ?.firstOrNull()
            ?.let { relatedPerson ->
              if (relatedPerson.patient.id.extractLogicalIdUuid() == memberId) {
                delete(relatedPerson)
                group.managingEntity = null
              }
            }

          // Update this group resource
          addOrUpdate(resource = group)
        }
      }
      addOrUpdate(resource = resource)
    }
  }

  protected fun Search.applyConfiguredSortAndFilters(
    resourceConfig: ResourceConfig,
    filterActiveResources: List<ActiveResourceFilterConfig>? = null,
    sortData: Boolean,
    configComputedRuleValues: Map<String, Any>,
  ) {
    val activeResource = filterActiveResources?.find { it.resourceType == resourceConfig.resource }
    if (!filterActiveResources.isNullOrEmpty() && activeResource?.active == true) {
      filter(TokenClientParam(ACTIVE), { value = of(true) })
    }

    resourceConfig.dataQueries?.forEach { dataQuery ->
      filterBy(dataQuery = dataQuery, configComputedRuleValues = configComputedRuleValues)
    }

    resourceConfig.nestedSearchResources?.forEach {
      has(it.resourceType, ReferenceClientParam((it.referenceParam))) {
        it.dataQueries?.forEach { dataQuery ->
          (this as Search).filterBy(
            dataQuery = dataQuery,
            configComputedRuleValues = configComputedRuleValues,
          )
        }
      }
    }

    if (sortData) sort(resourceConfig.sortConfigs)
  }

  private fun Search.sort(sortConfigs: List<SortConfig>) {
    sortConfigs.forEach { sortConfig ->
      if (!sortConfig.paramName.isNullOrEmpty()) {
        when (sortConfig.dataType) {
          Enumerations.DataType.INTEGER ->
            sort(NumberClientParam(sortConfig.paramName), sortConfig.order)
          Enumerations.DataType.DATE ->
            sort(DateClientParam(sortConfig.paramName), sortConfig.order)
          Enumerations.DataType.STRING ->
            sort(StringClientParam(sortConfig.paramName), sortConfig.order)
          else ->
            Timber.e(
              "Unsupported data type: '${sortConfig.dataType}'. Only ${
                                listOf(
                                    Enumerations.DataType.INTEGER,
                                    Enumerations.DataType.DATE,
                                    Enumerations.DataType.STRING,
                                )
                            } types are supported for DB level sorting.",
            )
        }
      }
    }
  }

  protected suspend fun retrieveRelatedResources(
    resources: List<Resource>,
    relatedResourcesConfigs: List<ResourceConfig>?,
    relatedResourceWrapper: RelatedResourceWrapper,
    configComputedRuleValues: Map<String, Any>,
  ): RelatedResourceWrapper {
    val countResourceConfigs = relatedResourcesConfigs?.filter { it.resultAsCount }
    countResourceConfigs?.forEach { resourceConfig ->
      if (resourceConfig.searchParameter.isNullOrEmpty()) {
        Timber.e("Search parameter require to perform count query. Current config: $resourceConfig")
      }

      // Count for each related resource or aggregate total count in one query; as configured
      if (resourceConfig.resultAsCount && !resourceConfig.searchParameter.isNullOrEmpty()) {
        if (resourceConfig.countResultConfig?.sumCounts == true) {
          val search =
            Search(resourceConfig.resource).apply {
              val filters =
                resources.map {
                  val apply: ReferenceParamFilterCriterion.() -> Unit = {
                    value = it.logicalId.asReference(it.resourceType).reference
                  }
                  apply
                }
              filter(
                ReferenceClientParam(resourceConfig.searchParameter),
                *filters.toTypedArray(),
              )
              applyConfiguredSortAndFilters(
                resourceConfig = resourceConfig,
                sortData = true,
                configComputedRuleValues = configComputedRuleValues,
              )
            }
          val key = resourceConfig.id ?: resourceConfig.resource.name
          search.count(
            onSuccess = {
              relatedResourceWrapper.relatedResourceCountMap[key] =
                LinkedList<RelatedResourceCount>().apply {
                  add(
                    RelatedResourceCount(
                      count = it,
                    ),
                  )
                }
            },
            onFailure = {
              Timber.e(
                it,
                "Error retrieving total count for all related resourced identified by $key",
              )
            },
          )
        } else {
          computeCountForEachRelatedResource(
            resources = resources,
            resourceConfig = resourceConfig,
            relatedResourceWrapper = relatedResourceWrapper,
            configComputedRuleValues = configComputedRuleValues,
          )
        }
      }
    }

    searchIncludedResources(
      relatedResourcesConfigs = relatedResourcesConfigs,
      resources = resources,
      relatedResourceWrapper = relatedResourceWrapper,
      configComputedRuleValues = configComputedRuleValues,
    )

    return relatedResourceWrapper
  }

  protected suspend fun Search.count(
    onSuccess: (Long) -> Unit = {},
    onFailure: (Throwable) -> Unit = { throwable ->
      Timber.e(
        throwable,
        "Error counting data",
      )
    },
  ): Long =
    kotlin
      .runCatching { fhirEngine.count(this@count) }
      .onSuccess { count -> onSuccess(count) }
      .onFailure { throwable -> onFailure(throwable) }
      .getOrDefault(0)

  private suspend fun computeCountForEachRelatedResource(
    resources: List<Resource>,
    resourceConfig: ResourceConfig,
    relatedResourceWrapper: RelatedResourceWrapper,
    configComputedRuleValues: Map<String, Any>,
  ) {
    val relatedResourceCountLinkedList = LinkedList<RelatedResourceCount>()
    val key = resourceConfig.id ?: resourceConfig.resource.name
    resources.forEach { baseResource ->
      val search =
        Search(type = resourceConfig.resource).apply {
          filter(
            ReferenceClientParam(resourceConfig.searchParameter),
            { value = baseResource.logicalId.asReference(baseResource.resourceType).reference },
          )
          applyConfiguredSortAndFilters(
            resourceConfig = resourceConfig,
            sortData = false,
            configComputedRuleValues = configComputedRuleValues,
          )
        }
      search.count(
        onSuccess = {
          relatedResourceCountLinkedList.add(
            RelatedResourceCount(
              relatedResourceType = resourceConfig.resource,
              parentResourceId = baseResource.logicalId,
              count = it,
            ),
          )
        },
        onFailure = {
          Timber.e(
            it,
            "Error retrieving count for ${
                            baseResource.logicalId.asReference(
                                baseResource.resourceType,
                            )
                        } for related resource identified ID $key",
          )
        },
      )
    }

    // Add each related resource count query result to map
    relatedResourceWrapper.relatedResourceCountMap[key] = relatedResourceCountLinkedList
  }

  /**
   * This function searches for reverse/forward included resources as per the configuration;
   * [RelatedResourceWrapper] data class is then used to wrap the maps used to store Search Query
   * results. The [relatedResourcesConfigs] configures which resources to load.
   */
  private suspend fun searchIncludedResources(
    relatedResourcesConfigs: List<ResourceConfig>?,
    resources: List<Resource>,
    relatedResourceWrapper: RelatedResourceWrapper,
    configComputedRuleValues: Map<String, Any>,
  ) {
    val relatedResourcesConfigsMap = relatedResourcesConfigs?.groupBy { it.resource }

    if (!relatedResourcesConfigsMap.isNullOrEmpty()) {
      if (resources.isEmpty()) return

      val firstResourceType = resources.first().resourceType
      val search =
        Search(firstResourceType).apply {
          val filters =
            resources.map {
              val apply: TokenParamFilterCriterion.() -> Unit = { value = of(it.logicalId) }
              apply
            }
          filter(Resource.RES_ID, *filters.toTypedArray())
        }

      // Forward include related resources e.g. Members (Patient) referenced in Group resource
      val forwardIncludeResourceConfigs =
        relatedResourcesConfigs.revIncludeRelatedResourceConfigs(false)

      // Reverse include related resources e.g. All CarePlans, Immunization for Patient resource
      val reverseIncludeResourceConfigs =
        relatedResourcesConfigs.revIncludeRelatedResourceConfigs(true)

      search.apply {
        reverseIncludeResourceConfigs.forEach { resourceConfig ->
          revInclude(
            resourceConfig.resource,
            ReferenceClientParam(resourceConfig.searchParameter),
          ) {
            (this as Search).applyConfiguredSortAndFilters(
              resourceConfig = resourceConfig,
              sortData = true,
              configComputedRuleValues = configComputedRuleValues,
            )
          }
        }

        forwardIncludeResourceConfigs.forEach { resourceConfig ->
          include(
            resourceConfig.resource,
            ReferenceClientParam(resourceConfig.searchParameter),
          ) {
            (this as Search).applyConfiguredSortAndFilters(
              resourceConfig = resourceConfig,
              sortData = true,
              configComputedRuleValues = configComputedRuleValues,
            )
          }
        }
      }

      searchRelatedResources(
        search = search,
        relatedResourcesConfigsMap = relatedResourcesConfigsMap,
        relatedResourceWrapper = relatedResourceWrapper,
        configComputedRuleValues = configComputedRuleValues,
      )
    }
  }

  private suspend fun searchRelatedResources(
    search: Search,
    relatedResourcesConfigsMap: Map<ResourceType, List<ResourceConfig>>,
    relatedResourceWrapper: RelatedResourceWrapper,
    configComputedRuleValues: Map<String, Any>,
  ) {
    kotlin
      .runCatching { fhirEngine.batchedSearch<Resource>(search) }
      .onSuccess { searchResult ->
        searchResult.forEach { currentSearchResult ->
          val includedResources: Map<ResourceType, List<Resource>>? =
            currentSearchResult.included
              ?.values
              ?.flatten()
              ?.distinctBy { it.id }
              ?.groupBy { it.resourceType }
          val reverseIncludedResources: Map<ResourceType, List<Resource>>? =
            currentSearchResult.revIncluded
              ?.values
              ?.flatten()
              ?.distinctBy { it.id }
              ?.groupBy { it.resourceType }
          val theRelatedResourcesMap =
            mutableMapOf<ResourceType, List<Resource>>().apply {
              includedResources?.let { putAll(it) }
              reverseIncludedResources?.let { putAll(it) }
            }
          theRelatedResourcesMap.forEach { entry ->
            val currentResourceConfigs = relatedResourcesConfigsMap[entry.key]

            val key = // Use configured id as key otherwise default to ResourceType
              if (relatedResourcesConfigsMap.containsKey(entry.key)) {
                currentResourceConfigs?.firstOrNull()?.id ?: entry.key.name
              } else {
                entry.key.name
              }

            // All nested resources flattened to one map by adding to existing list
            relatedResourceWrapper.relatedResourceMap[key] =
              relatedResourceWrapper.relatedResourceMap
                .getOrPut(key) { LinkedList() }
                .plus(entry.value)

            currentResourceConfigs?.forEach { resourceConfig ->
              if (resourceConfig.relatedResources.isNotEmpty()) {
                retrieveRelatedResources(
                  resources = entry.value,
                  relatedResourcesConfigs = resourceConfig.relatedResources,
                  relatedResourceWrapper = relatedResourceWrapper,
                  configComputedRuleValues = configComputedRuleValues,
                )
              }
            }
          }
        }
      }
      .onFailure {
        Timber.e(
          it,
          "Error fetching configured related resources: $relatedResourcesConfigsMap",
        )
      }
  }

  private fun List<ResourceConfig>.revIncludeRelatedResourceConfigs(isRevInclude: Boolean) =
    if (isRevInclude) {
      this.filter { it.isRevInclude && !it.resultAsCount }
    } else {
      this.filter { !it.isRevInclude && !it.resultAsCount }
    }

  /**
   * Data queries for retrieving resources require the id to be provided in the format
   * [ResourceType/UUID] e.g Group/0acda8c9-3fa3-40ae-abcd-7d1fba7098b4. When resources are synced
   * up to the server the id is updated with history information e.g
   * Group/0acda8c9-3fa3-40ae-abcd-7d1fba7098b4/_history/1 This needs to be formatted to
   * [ResourceType/UUID] format and updated in the computedValuesMap
   */
  suspend fun updateResourcesRecursively(
    resourceConfig: ResourceConfig,
    subject: Resource,
    eventWorkflow: EventWorkflow,
  ) {
    val configRules = configRulesExecutor.generateRules(resourceConfig.configRules ?: listOf())
    val computedValuesMap =
      configRulesExecutor.fireRules(rules = configRules, baseResource = subject).mapValues { entry,
        ->
        val initialValue = entry.value.toString()
        if (initialValue.contains('/')) {
          """${initialValue.substringBefore("/")}/${initialValue.extractLogicalIdUuid()}"""
        } else {
          initialValue
        }
<<<<<<< HEAD
      val resources = fhirEngine.batchedSearch<Resource>(search).map { it.resource }
      val filteredResources =
        filterResourcesByFhirPathExpression(
          resourceFilterExpressions = eventWorkflow.resourceFilterExpressions,
          resources = resources,
        )
      filteredResources.forEach {
        Timber.i("Closing Resource type ${it.resourceType.name} and id ${it.id}")
        closeResource(resource = it, eventWorkflow = eventWorkflow)
=======
>>>>>>> d95173f2
      }

    Timber.i("Computed values map = ${computedValuesMap.values}")
    val search =
      Search(resourceConfig.resource).apply {
        applyConfiguredSortAndFilters(
          resourceConfig = resourceConfig,
          sortData = false,
          filterActiveResources = null,
          configComputedRuleValues = computedValuesMap,
        )
      }
    val resources = fhirEngine.search<Resource>(search).map { it.resource }
    val filteredResources =
      filterResourcesByFhirPathExpression(
        resourceFilterExpressions = eventWorkflow.resourceFilterExpressions,
        resources = resources,
      )
    filteredResources.forEach {
      Timber.i("Closing Resource type ${it.resourceType.name} and id ${it.id}")
      closeResource(resource = it, eventWorkflow = eventWorkflow)
    }

    val retrievedRelatedResources =
      retrieveRelatedResources(
        resources = resources,
        relatedResourcesConfigs = resourceConfig.relatedResources,
        relatedResourceWrapper = RelatedResourceWrapper(),
        configComputedRuleValues = computedValuesMap,
      )

    retrievedRelatedResources.relatedResourceMap.forEach { resourcesMap ->
      val filteredRelatedResources =
        filterResourcesByFhirPathExpression(
          resourceFilterExpressions = eventWorkflow.resourceFilterExpressions,
          resources = resourcesMap.value,
        )

      filteredRelatedResources.forEach { resource ->
        Timber.i(
          "Closing related Resource type ${resource.resourceType.name} and id ${resource.id}",
        )
        if (filterRelatedResource(resource, resourceConfig)) {
          closeResource(resource = resource, eventWorkflow = eventWorkflow)
        }
      }
    }
  }

  /**
   * This function filters event management resources using a filter expression. For example when
   * closing tasks we do not want to close `completed`tasks. The filter expression will be used to
   * filter out completed tasks from the resources list
   *
   * @param resourceFilterExpressions - Contains the list of conditional FhirPath expressions used
   *   for filtering resources. It also specifies the resource type that the filter expressions will
   *   be applied to
   * @param resources - The list of resources to be filtered. Note that it only contains resources
   *   of a single type.
   */
  private fun filterResourcesByFhirPathExpression(
    resourceFilterExpressions: List<ResourceFilterExpression>?,
    resources: List<Resource>,
  ): List<Resource> {
    val resourceFilterExpressionForCurrentResourceType =
      resourceFilterExpressions?.firstOrNull {
        resources.isNotEmpty() && (resources[0].resourceType == it.resourceType)
      }
    return with(resourceFilterExpressionForCurrentResourceType) {
      if ((this == null) || conditionalFhirPathExpressions.isEmpty()) {
        resources
      } else {
        resources.filter { resource ->
          if (matchAll) {
            conditionalFhirPathExpressions.all {
              fhirPathDataExtractor.extractValue(resource, it).toBoolean()
            }
          } else {
            conditionalFhirPathExpressions.any {
              fhirPathDataExtractor.extractValue(resource, it).toBoolean()
            }
          }
        }
      }
    }
  }

  @VisibleForTesting
  suspend fun closeResource(resource: Resource, eventWorkflow: EventWorkflow) {
    val conf: Configuration =
      Configuration.defaultConfiguration().apply { addOptions(Option.DEFAULT_PATH_LEAF_TO_NULL) }
    val jsonParse = JsonPath.using(conf).parse(resource.encodeResourceToString())

    val updatedResourceDocument =
      jsonParse.apply {
        eventWorkflow.updateValues
          .filter { it.resourceType == resource.resourceType }
          .forEach { updateExpression ->
            try {
              val updateValue =
                getJsonContent(
                  updateExpression.value,
                )
              // Expression stars with '$' (JSONPath) or ResourceType like in FHIRPath
              if (
                updateExpression.jsonPathExpression.startsWith("\$") &&
                  updateExpression.value != JsonNull
              ) {
                set(updateExpression.jsonPathExpression, updateValue)
              }
              if (
                updateExpression.jsonPathExpression.startsWith(
                  resource.resourceType.name,
                  ignoreCase = true,
                ) && updateExpression.value != JsonNull
              ) {
                set(
                  updateExpression.jsonPathExpression.replace(
                    resource.resourceType.name,
                    "\$",
                    ignoreCase = true,
                  ),
                  updateValue,
                )
              }
            } catch (pathNotFoundException: PathNotFoundException) {
              Timber.e(
                "Error updating ${resource.resourceType.name} with ID ${resource.id} using jsonPath ${updateExpression.jsonPathExpression} and value ${updateExpression.value} ",
              )
            }
          }
      }

    val resourceDefinition: Class<out IBaseResource>? =
      FhirContext.forR4Cached().getResourceDefinition(resource).implementingClass

    val updatedResource =
      parser.parseResource(resourceDefinition, updatedResourceDocument.jsonString())
    updatedResource.setId(updatedResource.idElement.idPart)
    fhirEngine.update(updatedResource as Resource)
  }

  private fun getJsonContent(jsonElement: JsonElement): Any? {
    return when (jsonElement) {
      is JsonPrimitive -> jsonElement.jsonPrimitive.content
      is JsonObject -> jsonElement.jsonObject
      is JsonArray -> jsonElement.jsonArray
      else -> {
        null
      }
    }
  }

  /**
   * Filtering the Related Resources is achieved by use of the filterFhirPathExpression
   * configuration. It specifies which field and values to filter the resources by.
   */
  fun filterRelatedResource(resource: Resource, resourceConfig: ResourceConfig): Boolean {
    return if (resourceConfig.filterFhirPathExpressions?.isEmpty() == true) {
      true
    } else {
      resourceConfig.filterFhirPathExpressions?.any { filterFhirPathExpression ->
        fhirPathDataExtractor.extractValue(resource, filterFhirPathExpression.key) ==
          filterFhirPathExpression.value
      } == true
    }
  }

  suspend fun purge(resource: Resource, forcePurge: Boolean) {
    try {
      fhirEngine.purge(resource.resourceType, resource.logicalId, forcePurge)
    } catch (resourceNotFoundException: ResourceNotFoundException) {
      Timber.e(
        "Purge failed -> Resource with ID ${resource.logicalId} does not exist",
        resourceNotFoundException,
      )
    }
  }

  suspend fun searchResourcesRecursively(
    filterByRelatedEntityLocationMetaTag: Boolean,
    filterActiveResources: List<ActiveResourceFilterConfig>?,
    fhirResourceConfig: FhirResourceConfig,
    secondaryResourceConfigs: List<FhirResourceConfig>?,
    currentPage: Int? = null,
    pageSize: Int? = null,
    configRules: List<RuleConfig>?,
  ): List<RepositoryResourceData> {
    val baseResourceConfig = fhirResourceConfig.baseResource
    val relatedResourcesConfig = fhirResourceConfig.relatedResources
    val configComputedRuleValues = configRules.configRulesComputedValues()
    val search =
      Search(type = baseResourceConfig.resource).apply {
        applyConfiguredSortAndFilters(
          resourceConfig = baseResourceConfig,
          filterActiveResources = filterActiveResources,
          sortData = true,
          configComputedRuleValues = configComputedRuleValues,
        )
        applyFilterByRelatedEntityLocationMetaTag(
          baseResourceConfig.resource,
          filterByRelatedEntityLocationMetaTag,
        )
        if (currentPage != null && pageSize != null) {
          count = pageSize
          from = currentPage * pageSize
        }
      }

    val baseFhirResources =
      kotlin
        .runCatching {
          val searchTime = System.currentTimeMillis()
          val result = fhirEngine.search<Resource>(search)
          Timber.w(
            "It took ${(System.currentTimeMillis() - searchTime) / 1000} second(s) to search resources of type ${baseResourceConfig.resource}",
          )
          result
        }
        .onFailure {
          Timber.e(
            it,
            "Error retrieving resources. Empty list returned by default",
          )
        }
        .getOrDefault(emptyList())

<<<<<<< HEAD
      val baseFhirResources =
        kotlin
          .runCatching {
            val searchTime = System.currentTimeMillis()
            val result = fhirEngine.batchedSearch<Resource>(search)
            Timber.w(
              "It took ${(System.currentTimeMillis() - searchTime) / 1000} second(s) to search resources of type ${baseResourceConfig.resource}",
            )
            result
          }
          .onFailure {
            Timber.e(
              it,
              "Error retrieving resources. Empty list returned by default",
            )
          }
          .getOrDefault(emptyList())

      baseFhirResources.map { searchResult ->
        val retrievedRelatedResources =
          retrieveRelatedResources(
            resources = listOf(searchResult.resource),
            relatedResourcesConfigs = relatedResourcesConfig,
            relatedResourceWrapper = RelatedResourceWrapper(),
            configComputedRuleValues = configComputedRuleValues,
          )
        val secondaryRepositoryResourceData =
          secondaryResourceConfigs.retrieveSecondaryRepositoryResourceData(filterActiveResources)
        RepositoryResourceData(
          resourceRulesEngineFactId = baseResourceConfig.id ?: baseResourceConfig.resource.name,
          resource = searchResult.resource,
          relatedResourcesMap = retrievedRelatedResources.relatedResourceMap,
          relatedResourcesCountMap = retrievedRelatedResources.relatedResourceCountMap,
          secondaryRepositoryResourceData = secondaryRepositoryResourceData,
=======
    return baseFhirResources.map { searchResult ->
      val retrievedRelatedResources =
        retrieveRelatedResources(
          resources = listOf(searchResult.resource),
          relatedResourcesConfigs = relatedResourcesConfig,
          relatedResourceWrapper = RelatedResourceWrapper(),
          configComputedRuleValues = configComputedRuleValues,
>>>>>>> d95173f2
        )
      val secondaryRepositoryResourceData =
        secondaryResourceConfigs.retrieveSecondaryRepositoryResourceData(filterActiveResources)
      RepositoryResourceData(
        resourceRulesEngineFactId = baseResourceConfig.id ?: baseResourceConfig.resource.name,
        resource = searchResult.resource,
        relatedResourcesMap = retrievedRelatedResources.relatedResourceMap,
        relatedResourcesCountMap = retrievedRelatedResources.relatedResourceCountMap,
        secondaryRepositoryResourceData = secondaryRepositoryResourceData,
      )
    }
  }

  protected fun List<RuleConfig>?.configRulesComputedValues(): Map<String, Any> {
    if (this == null) return emptyMap()
    val configRules = configRulesExecutor.generateRules(this)
    return configRulesExecutor.fireRules(configRules)
  }

  /** This function fetches other resources that are not linked to the base/primary resource. */
  protected suspend fun List<FhirResourceConfig>?.retrieveSecondaryRepositoryResourceData(
    filterActiveResources: List<ActiveResourceFilterConfig>?,
  ): LinkedList<RepositoryResourceData> {
    val secondaryRepositoryResourceDataLinkedList = LinkedList<RepositoryResourceData>()
    this?.forEach {
      secondaryRepositoryResourceDataLinkedList.addAll(
        searchResourcesRecursively(
          fhirResourceConfig = it,
          filterActiveResources = filterActiveResources,
          secondaryResourceConfigs = null,
          configRules = null,
          filterByRelatedEntityLocationMetaTag = false,
        ),
      )
    }
    return secondaryRepositoryResourceDataLinkedList
  }

  suspend fun Search.applyFilterByRelatedEntityLocationMetaTag(
    baseResourceType: ResourceType,
    filterByRelatedEntityLocation: Boolean,
  ) {
    runBlocking {
      if (filterByRelatedEntityLocation) {
        val system = context.getString(R.string.sync_strategy_related_entity_location_system)
        val display = context.getString(R.string.sync_strategy_related_entity_location_display)
        val syncLocationIds = context.retrieveRelatedEntitySyncLocationIds()
        // TODO Do we want to configure when to include subLocations and parent ids?
        // TODO This will require a new config model for related entity location filter
        val locationIds =
          syncLocationIds
            .map { retrieveFlattenedSubLocations(it).map { subLocation -> subLocation.logicalId } }
            .flatten()
            .plus(syncLocationIds)

        val filters =
          if (
            baseResourceType == ResourceType.Location && locationIds.isNotEmpty()
          ) { // E.g where  _id=uuid1,uuid2
            locationIds.map {
              val apply: TokenParamFilterCriterion.() -> Unit = { value = of(it) }
              apply
            }
          } else {
            locationIds.map { code -> // The RelatedEntityLocation is retrieved from meta tag
              val apply: TokenParamFilterCriterion.() -> Unit = {
                value = of(Coding(system, code, display))
              }
              apply
            }
          }

        if (filters.isNotEmpty()) {
          this@applyFilterByRelatedEntityLocationMetaTag.filter(
            if (baseResourceType == ResourceType.Location) {
              Location.RES_ID
            } else {
              TokenClientParam(TAG)
            },
            *filters.toTypedArray(),
          )
        }
      }
    }
  }

  suspend fun retrieveUniqueIdAssignmentResource(
    uniqueIdAssignmentConfig: UniqueIdAssignmentConfig?,
    computedValuesMap: Map<String, Any>,
  ): Resource? {
    if (uniqueIdAssignmentConfig != null) {
      val search =
        Search(uniqueIdAssignmentConfig.resource).apply {
          uniqueIdAssignmentConfig.dataQueries.forEach {
            filterBy(dataQuery = it, configComputedRuleValues = computedValuesMap)
          }
          if (uniqueIdAssignmentConfig.sortConfigs != null) {
            sort(uniqueIdAssignmentConfig.sortConfigs)
          } else {
            sort(
              DateClientParam(LAST_UPDATED),
              Order.DESCENDING,
            )
          }
        }

      val resources = search<Resource>(search)
      val idResources =
        if (uniqueIdAssignmentConfig.resourceFilterExpression != null) {
          resources.filter { resource ->
            val (conditionalFhirPathExpressions, matchAll) =
              uniqueIdAssignmentConfig.resourceFilterExpression
            if (matchAll) {
              conditionalFhirPathExpressions.all {
                fhirPathDataExtractor.extractValue(resource, it).toBoolean()
              }
            } else {
              conditionalFhirPathExpressions.any {
                fhirPathDataExtractor.extractValue(resource, it).toBoolean()
              }
            }
          }
        } else {
          resources
        }
      return idResources.firstOrNull()
    }
    return null
  }

  suspend fun retrieveFlattenedSubLocations(locationId: String): LinkedList<Location> {
    val locations = LinkedList<Location>()
    val resources: LinkedList<Location> = retrieveSubLocations(locationId)

    while (resources.isNotEmpty()) {
      val currentResource = resources.removeFirst()
      locations.add(currentResource)
      retrieveSubLocations(currentResource.logicalId).forEach(resources::addLast)
    }
    return locations
  }

  private suspend fun retrieveSubLocations(locationId: String) =
<<<<<<< HEAD
    withContext(dispatcherProvider.io()) {
      fhirEngine
        .batchedSearch<Location>(
          Search(type = ResourceType.Location).apply {
            filter(
              Location.PARTOF,
              { value = locationId.asReference(ResourceType.Location).reference },
            )
          },
        )
        .mapTo(LinkedList()) { it.resource }
    }
=======
    fhirEngine
      .search<Location>(
        Search(type = ResourceType.Location).apply {
          filter(
            Location.PARTOF,
            { value = locationId.asReference(ResourceType.Location).reference },
          )
        },
      )
      .mapTo(LinkedList()) { it.resource }
>>>>>>> d95173f2

  /**
   * A wrapper data class to hold search results. All related resources are flattened into one Map
   * including the nested related resources as required by the Rules Engine facts.
   */
  data class RelatedResourceWrapper(
    val relatedResourceMap: MutableMap<String, List<Resource>> = mutableMapOf(),
    val relatedResourceCountMap: MutableMap<String, List<RelatedResourceCount>> = mutableMapOf(),
  )

  companion object {
    const val SNOMED_SYSTEM = "http://hl7.org/fhir/R4B/valueset-condition-clinical.html"
    const val PATIENT_CONDITION_RESOLVED_CODE = "resolved"
    const val PATIENT_CONDITION_RESOLVED_DISPLAY = "Resolved"
    const val TAG = "_tag"
    const val LAST_UPDATED = "_lastUpdated"
    const val ACTIVE = "active"
  }
}<|MERGE_RESOLUTION|>--- conflicted
+++ resolved
@@ -129,27 +129,14 @@
     dataQueries: List<DataQuery> = listOf(),
     configComputedRuleValues: Map<String, Any>,
   ): List<T> =
-<<<<<<< HEAD
-    withContext(dispatcherProvider.io()) {
-      fhirEngine
-        .batchedSearch<T> {
-          filterByResourceTypeId(token, subjectType, subjectId)
-          dataQueries.forEach {
-            filterBy(
-              dataQuery = it,
-              configComputedRuleValues = configComputedRuleValues,
-            )
-          }
-=======
     fhirEngine
-      .search<T> {
+      .batchedSearch<T> {
         filterByResourceTypeId(token, subjectType, subjectId)
         dataQueries.forEach {
           filterBy(
             dataQuery = it,
             configComputedRuleValues = configComputedRuleValues,
           )
->>>>>>> d95173f2
         }
       }
       .map { it.resource }
@@ -769,18 +756,6 @@
         } else {
           initialValue
         }
-<<<<<<< HEAD
-      val resources = fhirEngine.batchedSearch<Resource>(search).map { it.resource }
-      val filteredResources =
-        filterResourcesByFhirPathExpression(
-          resourceFilterExpressions = eventWorkflow.resourceFilterExpressions,
-          resources = resources,
-        )
-      filteredResources.forEach {
-        Timber.i("Closing Resource type ${it.resourceType.name} and id ${it.id}")
-        closeResource(resource = it, eventWorkflow = eventWorkflow)
-=======
->>>>>>> d95173f2
       }
 
     Timber.i("Computed values map = ${computedValuesMap.values}")
@@ -793,7 +768,7 @@
           configComputedRuleValues = computedValuesMap,
         )
       }
-    val resources = fhirEngine.search<Resource>(search).map { it.resource }
+    val resources = fhirEngine.batchedSearch<Resource>(search).map { it.resource }
     val filteredResources =
       filterResourcesByFhirPathExpression(
         resourceFilterExpressions = eventWorkflow.resourceFilterExpressions,
@@ -994,7 +969,7 @@
       kotlin
         .runCatching {
           val searchTime = System.currentTimeMillis()
-          val result = fhirEngine.search<Resource>(search)
+          val result = fhirEngine.batchedSearch<Resource>(search)
           Timber.w(
             "It took ${(System.currentTimeMillis() - searchTime) / 1000} second(s) to search resources of type ${baseResourceConfig.resource}",
           )
@@ -1008,42 +983,6 @@
         }
         .getOrDefault(emptyList())
 
-<<<<<<< HEAD
-      val baseFhirResources =
-        kotlin
-          .runCatching {
-            val searchTime = System.currentTimeMillis()
-            val result = fhirEngine.batchedSearch<Resource>(search)
-            Timber.w(
-              "It took ${(System.currentTimeMillis() - searchTime) / 1000} second(s) to search resources of type ${baseResourceConfig.resource}",
-            )
-            result
-          }
-          .onFailure {
-            Timber.e(
-              it,
-              "Error retrieving resources. Empty list returned by default",
-            )
-          }
-          .getOrDefault(emptyList())
-
-      baseFhirResources.map { searchResult ->
-        val retrievedRelatedResources =
-          retrieveRelatedResources(
-            resources = listOf(searchResult.resource),
-            relatedResourcesConfigs = relatedResourcesConfig,
-            relatedResourceWrapper = RelatedResourceWrapper(),
-            configComputedRuleValues = configComputedRuleValues,
-          )
-        val secondaryRepositoryResourceData =
-          secondaryResourceConfigs.retrieveSecondaryRepositoryResourceData(filterActiveResources)
-        RepositoryResourceData(
-          resourceRulesEngineFactId = baseResourceConfig.id ?: baseResourceConfig.resource.name,
-          resource = searchResult.resource,
-          relatedResourcesMap = retrievedRelatedResources.relatedResourceMap,
-          relatedResourcesCountMap = retrievedRelatedResources.relatedResourceCountMap,
-          secondaryRepositoryResourceData = secondaryRepositoryResourceData,
-=======
     return baseFhirResources.map { searchResult ->
       val retrievedRelatedResources =
         retrieveRelatedResources(
@@ -1051,7 +990,6 @@
           relatedResourcesConfigs = relatedResourcesConfig,
           relatedResourceWrapper = RelatedResourceWrapper(),
           configComputedRuleValues = configComputedRuleValues,
->>>>>>> d95173f2
         )
       val secondaryRepositoryResourceData =
         secondaryResourceConfigs.retrieveSecondaryRepositoryResourceData(filterActiveResources)
@@ -1195,22 +1133,8 @@
   }
 
   private suspend fun retrieveSubLocations(locationId: String) =
-<<<<<<< HEAD
-    withContext(dispatcherProvider.io()) {
-      fhirEngine
-        .batchedSearch<Location>(
-          Search(type = ResourceType.Location).apply {
-            filter(
-              Location.PARTOF,
-              { value = locationId.asReference(ResourceType.Location).reference },
-            )
-          },
-        )
-        .mapTo(LinkedList()) { it.resource }
-    }
-=======
     fhirEngine
-      .search<Location>(
+      .batchedSearch<Location>(
         Search(type = ResourceType.Location).apply {
           filter(
             Location.PARTOF,
@@ -1219,7 +1143,6 @@
         },
       )
       .mapTo(LinkedList()) { it.resource }
->>>>>>> d95173f2
 
   /**
    * A wrapper data class to hold search results. All related resources are flattened into one Map
