/*
 * Copyright 2021-2024 Ona Systems, Inc
 *
 * Licensed under the Apache License, Version 2.0 (the "License");
 * you may not use this file except in compliance with the License.
 * You may obtain a copy of the License at
 *
 *       http://www.apache.org/licenses/LICENSE-2.0
 *
 * Unless required by applicable law or agreed to in writing, software
 * distributed under the License is distributed on an "AS IS" BASIS,
 * WITHOUT WARRANTIES OR CONDITIONS OF ANY KIND, either express or implied.
 * See the License for the specific language governing permissions and
 * limitations under the License.
 */

package org.smartregister.fhircore.engine.data.local

import android.content.Context
import androidx.annotation.VisibleForTesting
import ca.uhn.fhir.context.FhirContext
import ca.uhn.fhir.parser.IParser
import ca.uhn.fhir.rest.gclient.DateClientParam
import ca.uhn.fhir.rest.gclient.NumberClientParam
import ca.uhn.fhir.rest.gclient.ReferenceClientParam
import ca.uhn.fhir.rest.gclient.StringClientParam
import ca.uhn.fhir.rest.gclient.TokenClientParam
import com.google.android.fhir.FhirEngine
import com.google.android.fhir.SearchResult
import com.google.android.fhir.datacapture.extensions.logicalId
import com.google.android.fhir.db.ResourceNotFoundException
import com.google.android.fhir.get
import com.google.android.fhir.search.Order
import com.google.android.fhir.search.Search
import com.google.android.fhir.search.filter.ReferenceParamFilterCriterion
import com.google.android.fhir.search.filter.TokenParamFilterCriterion
import com.google.android.fhir.search.has
import com.google.android.fhir.search.include
import com.google.android.fhir.search.revInclude
import com.jayway.jsonpath.Configuration
import com.jayway.jsonpath.JsonPath
import com.jayway.jsonpath.Option
import com.jayway.jsonpath.PathNotFoundException
import dagger.hilt.android.qualifiers.ApplicationContext
import java.util.LinkedList
import java.util.UUID
import javax.inject.Inject
<<<<<<< HEAD
import kotlinx.coroutines.runBlocking
=======
import kotlin.math.min
import kotlinx.coroutines.withContext
>>>>>>> 3cb71f08
import kotlinx.serialization.json.JsonArray
import kotlinx.serialization.json.JsonElement
import kotlinx.serialization.json.JsonNull
import kotlinx.serialization.json.JsonObject
import kotlinx.serialization.json.JsonPrimitive
import kotlinx.serialization.json.jsonArray
import kotlinx.serialization.json.jsonObject
import kotlinx.serialization.json.jsonPrimitive
import org.hl7.fhir.instance.model.api.IBaseResource
import org.hl7.fhir.r4.model.Enumerations
import org.hl7.fhir.r4.model.Group
import org.hl7.fhir.r4.model.IdType
import org.hl7.fhir.r4.model.Location
import org.hl7.fhir.r4.model.Patient
import org.hl7.fhir.r4.model.Reference
import org.hl7.fhir.r4.model.RelatedPerson
import org.hl7.fhir.r4.model.Resource
import org.hl7.fhir.r4.model.ResourceType
import org.smartregister.fhircore.engine.R
import org.smartregister.fhircore.engine.configuration.ConfigurationRegistry
import org.smartregister.fhircore.engine.configuration.UniqueIdAssignmentConfig
import org.smartregister.fhircore.engine.configuration.app.ConfigService
import org.smartregister.fhircore.engine.configuration.event.EventWorkflow
import org.smartregister.fhircore.engine.configuration.profile.ManagingEntityConfig
import org.smartregister.fhircore.engine.configuration.register.ActiveResourceFilterConfig
import org.smartregister.fhircore.engine.domain.model.Code
import org.smartregister.fhircore.engine.domain.model.DataQuery
import org.smartregister.fhircore.engine.domain.model.FhirResourceConfig
import org.smartregister.fhircore.engine.domain.model.RelatedResourceCount
import org.smartregister.fhircore.engine.domain.model.RepositoryResourceData
import org.smartregister.fhircore.engine.domain.model.ResourceConfig
import org.smartregister.fhircore.engine.domain.model.ResourceFilterExpression
import org.smartregister.fhircore.engine.domain.model.RuleConfig
import org.smartregister.fhircore.engine.domain.model.SortConfig
import org.smartregister.fhircore.engine.rulesengine.ConfigRulesExecutor
import org.smartregister.fhircore.engine.util.SharedPreferencesHelper
import org.smartregister.fhircore.engine.util.extension.asReference
import org.smartregister.fhircore.engine.util.extension.batchedSearch
import org.smartregister.fhircore.engine.util.extension.encodeResourceToString
import org.smartregister.fhircore.engine.util.extension.extractId
import org.smartregister.fhircore.engine.util.extension.extractLogicalIdUuid
import org.smartregister.fhircore.engine.util.extension.filterBy
import org.smartregister.fhircore.engine.util.extension.filterByResourceTypeId
import org.smartregister.fhircore.engine.util.extension.generateMissingId
import org.smartregister.fhircore.engine.util.extension.loadResource
import org.smartregister.fhircore.engine.util.extension.retrieveRelatedEntitySyncLocationIds
import org.smartregister.fhircore.engine.util.extension.updateFrom
import org.smartregister.fhircore.engine.util.extension.updateLastUpdated
import org.smartregister.fhircore.engine.util.fhirpath.FhirPathDataExtractor
import org.smartregister.fhircore.engine.util.pmap
import timber.log.Timber

open class DefaultRepository
@Inject
constructor(
  open val fhirEngine: FhirEngine,
  open val sharedPreferencesHelper: SharedPreferencesHelper,
  open val configurationRegistry: ConfigurationRegistry,
  open val configService: ConfigService,
  open val configRulesExecutor: ConfigRulesExecutor,
  open val fhirPathDataExtractor: FhirPathDataExtractor,
  open val parser: IParser,
  @ApplicationContext open val context: Context,
) {

  suspend inline fun <reified T : Resource> loadResource(resourceId: String): T? {
    return fhirEngine.loadResource(resourceId)
  }

  suspend fun loadResource(resourceId: String, resourceType: ResourceType): Resource =
    fhirEngine.get(resourceType, resourceId)

  suspend fun loadResource(reference: Reference) =
    IdType(reference.reference).let {
      fhirEngine.get(ResourceType.fromCode(it.resourceType), it.idPart)
    }

  suspend inline fun <reified T : Resource> searchResourceFor(
    token: TokenClientParam,
    subjectType: ResourceType,
    subjectId: String,
    dataQueries: List<DataQuery> = listOf(),
    configComputedRuleValues: Map<String, Any>,
  ): List<T> =
<<<<<<< HEAD
    fhirEngine
      .search<T> {
        filterByResourceTypeId(token, subjectType, subjectId)
        dataQueries.forEach {
          filterBy(
            dataQuery = it,
            configComputedRuleValues = configComputedRuleValues,
          )
=======
    withContext(dispatcherProvider.io()) {
      fhirEngine
        .batchedSearch<T> {
          filterByResourceTypeId(token, subjectType, subjectId)
          dataQueries.forEach {
            filterBy(
              dataQuery = it,
              configComputedRuleValues = configComputedRuleValues,
            )
          }
>>>>>>> 3cb71f08
        }
      }
      .map { it.resource }

  suspend inline fun <reified R : Resource> search(search: Search) =
    fhirEngine.batchedSearch<R>(search).map { it.resource }

  suspend inline fun count(search: Search) = fhirEngine.count(search)

  /**
   * Saves a resource in the database. It also updates the [Resource.meta] _lastUpdated and
   * generates the [Resource.id] if it is missing before saving the resource.
   *
   * By default, mandatory Resource tags for sync are added but this can be disabled through the
   * param [addResourceTags]
   */
  suspend fun create(addResourceTags: Boolean = true, vararg resource: Resource): List<String> {
    preProcessResources(addResourceTags, *resource)
    return fhirEngine.create(*resource)
  }

  suspend fun createRemote(addResourceTags: Boolean = true, vararg resource: Resource) {
    preProcessResources(addResourceTags, *resource)
    fhirEngine.create(*resource, isLocalOnly = true)
  }

  private fun preProcessResources(addResourceTags: Boolean, vararg resource: Resource) {
    resource.onEach { currentResource ->
      currentResource.apply {
        updateLastUpdated()
        generateMissingId()
      }
      if (addResourceTags) {
        val tags = configService.provideResourceTags(sharedPreferencesHelper)
        tags.forEach {
          val existingTag = currentResource.meta.getTag(it.system, it.code)
          if (existingTag == null) {
            currentResource.meta.addTag(it)
          }
        }
      }
    }
  }

  suspend fun delete(
    resourceType: ResourceType,
    resourceId: String,
    softDelete: Boolean = false,
  ) {
    if (softDelete) {
      val resource = fhirEngine.get(resourceType, resourceId)
      softDelete(resource)
    } else {
      fhirEngine.delete(resourceType, resourceId)
    }
  }

  suspend fun delete(resource: Resource, softDelete: Boolean = false) {
    if (softDelete) {
      softDelete(resource)
    } else {
      fhirEngine.delete(resource.resourceType, resource.logicalId)
    }
  }

  private suspend fun softDelete(resource: Resource) {
    when (resource.resourceType) {
      ResourceType.Patient -> (resource as Patient).active = false
      ResourceType.Group -> (resource as Group).active = false
      else -> {
        /** TODO implement soft delete for other resource types */
      }
    }
    addOrUpdate(true, resource)
  }

  /**
   * This function upserts a resource into the database. This function also updates the
   * [Resource.meta] and generates the [Resource.id] if it is missing before upserting the resource.
   * The resource needs to already have a [Resource.id].
   *
   * The function benefits since it merges the resource in the database and what is provided. It
   * does this by filling in properties that are missing in the new resource but available in the
   * old resource. This is useful such as during form edits where the resource updates might only
   * contain data generated at this step
   *
   * By default, mandatory Resource tags for sync are added but this can be disabled through the
   * param [addMandatoryTags]
   */
  suspend fun <R : Resource> addOrUpdate(addMandatoryTags: Boolean = true, resource: R) {
    resource.updateLastUpdated()
    try {
      fhirEngine.get(resource.resourceType, resource.logicalId).run {
        val updateFrom = updateFrom(resource)
        fhirEngine.update(updateFrom)
      }
    } catch (resourceNotFoundException: ResourceNotFoundException) {
      create(addMandatoryTags, resource)
    }
  }

  suspend fun <R : Resource> update(resource: R) {
    resource.updateLastUpdated()
    fhirEngine.update(resource)
  }

  suspend fun loadManagingEntity(group: Group) =
    group.managingEntity?.let { reference ->
      fhirEngine
        .batchedSearch<RelatedPerson> {
          filter(RelatedPerson.RES_ID, { value = of(reference.extractId()) })
        }
        .map { it.resource }
        .firstOrNull()
        ?.let { relatedPerson ->
          fhirEngine
            .batchedSearch<Patient> {
              filter(
                Patient.RES_ID,
                { value = of(relatedPerson.patient.extractId()) },
              )
            }
            .map { it.resource }
            .firstOrNull()
        }
    }

  suspend fun changeManagingEntity(
    newManagingEntityId: String,
    groupId: String,
    managingEntityConfig: ManagingEntityConfig?,
  ) {
    val group = fhirEngine.get<Group>(groupId)
    if (managingEntityConfig?.resourceType == ResourceType.Patient) {
      val relatedPerson =
        if (
          group.managingEntity.reference != null &&
            group.managingEntity.reference.startsWith(ResourceType.RelatedPerson.name)
        ) {
          fhirEngine.get(group.managingEntity.reference.extractLogicalIdUuid())
        } else {
          RelatedPerson().apply { id = UUID.randomUUID().toString() }
        }
      val newPatient = fhirEngine.get<Patient>(newManagingEntityId)

      updateRelatedPersonDetails(
        relatedPerson,
        newPatient,
        managingEntityConfig.relationshipCode,
      )

      addOrUpdate(resource = relatedPerson)

      group.managingEntity = relatedPerson.asReference()
      update(group)
    }
  }

  private fun updateRelatedPersonDetails(
    existingPerson: RelatedPerson,
    newPatient: Patient,
    relationshipCode: Code?,
  ) {
    existingPerson.apply {
      active = true
      name = newPatient.name
      birthDate = newPatient.birthDate
      telecom = newPatient.telecom
      address = newPatient.address
      gender = newPatient.gender
      patient = newPatient.asReference()
      relationshipFirstRep.codingFirstRep.system = relationshipCode?.system
      relationshipFirstRep.codingFirstRep.code = relationshipCode?.code
      relationshipFirstRep.codingFirstRep.display = relationshipCode?.display
    }
  }

  suspend fun removeGroup(
    groupId: String,
    isDeactivateMembers: Boolean?,
    configComputedRuleValues: Map<String, Any>,
  ) {
    loadResource<Group>(groupId)?.let { group ->
      if (!group.active) throw IllegalStateException("Group already deleted")
      group.managingEntity
        ?.let { reference ->
          searchResourceFor<RelatedPerson>(
            token = RelatedPerson.RES_ID,
            subjectType = ResourceType.RelatedPerson,
            subjectId = reference.extractId(),
            configComputedRuleValues = configComputedRuleValues,
          )
        }
        ?.firstOrNull()
        ?.let { relatedPerson -> delete(relatedPerson) }

      group.apply {
        managingEntity = null
        isDeactivateMembers?.let {
          if (it) {
            member.map { thisMember ->
              loadResource<Patient>(thisMember.entity.extractId())?.let { patient ->
                patient.active = false
                addOrUpdate(resource = patient)
              }
            }
          }
        }
        member.clear()
        active = false
      }
      addOrUpdate(resource = group)
    }
  }

  /** Remove member of a group using the provided [memberId] and [groupMemberResourceType] */
  suspend fun removeGroupMember(
    memberId: String,
    groupId: String?,
    groupMemberResourceType: ResourceType?,
    configComputedRuleValues: Map<String, Any>,
  ) {
    val fhirResource: Resource? =
      try {
        if (groupMemberResourceType == null) return
        fhirEngine.get(groupMemberResourceType, memberId.extractLogicalIdUuid())
      } catch (resourceNotFoundException: ResourceNotFoundException) {
        Timber.e("Group member with ID $memberId not found!")
        null
      }

    fhirResource?.let { resource ->
      if (resource is Patient) {
        resource.active = false
      }

      if (groupId != null) {
        loadResource<Group>(groupId)?.let { group ->
          group.managingEntity
            ?.let { reference ->
              searchResourceFor<RelatedPerson>(
                token = RelatedPerson.RES_ID,
                subjectType = ResourceType.RelatedPerson,
                subjectId = reference.extractId(),
                configComputedRuleValues = configComputedRuleValues,
              )
            }
            ?.firstOrNull()
            ?.let { relatedPerson ->
              if (relatedPerson.patient.id.extractLogicalIdUuid() == memberId) {
                delete(relatedPerson)
                group.managingEntity = null
              }
            }

          // Update this group resource
          addOrUpdate(resource = group)
        }
      }
      addOrUpdate(resource = resource)
    }
  }

  protected fun Search.applyConfiguredSortAndFilters(
    resourceConfig: ResourceConfig,
    filterActiveResources: List<ActiveResourceFilterConfig>? = null,
    sortData: Boolean,
    configComputedRuleValues: Map<String, Any>,
  ) {
    val activeResource = filterActiveResources?.find { it.resourceType == resourceConfig.resource }
    if (!filterActiveResources.isNullOrEmpty() && activeResource?.active == true) {
      filter(TokenClientParam(ACTIVE), { value = of(true) })
    }

    resourceConfig.dataQueries?.forEach { dataQuery ->
      filterBy(dataQuery = dataQuery, configComputedRuleValues = configComputedRuleValues)
    }

    resourceConfig.nestedSearchResources?.forEach {
      has(it.resourceType, ReferenceClientParam((it.referenceParam))) {
        it.dataQueries?.forEach { dataQuery ->
          (this as Search).filterBy(
            dataQuery = dataQuery,
            configComputedRuleValues = configComputedRuleValues,
          )
        }
      }
    }

    if (sortData) sort(resourceConfig.sortConfigs)
  }

  private fun Search.sort(sortConfigs: List<SortConfig>) {
    sortConfigs.forEach { sortConfig ->
      if (!sortConfig.paramName.isNullOrEmpty()) {
        when (sortConfig.dataType) {
          Enumerations.DataType.INTEGER ->
            sort(NumberClientParam(sortConfig.paramName), sortConfig.order)
          Enumerations.DataType.DATE ->
            sort(DateClientParam(sortConfig.paramName), sortConfig.order)
          Enumerations.DataType.STRING ->
            sort(StringClientParam(sortConfig.paramName), sortConfig.order)
          else ->
            Timber.e(
              "Unsupported data type: '${sortConfig.dataType}'. Only ${
                                listOf(
                                    Enumerations.DataType.INTEGER,
                                    Enumerations.DataType.DATE,
                                    Enumerations.DataType.STRING,
                                )
                            } types are supported for DB level sorting.",
            )
        }
      }
    }
  }

  protected suspend fun retrieveRelatedResources(
    resource: Resource,
    relatedResourcesConfigs: List<ResourceConfig>?,
    configComputedRuleValues: Map<String, Any>,
  ): RelatedResourceWrapper {
    val relatedResourceWrapper = RelatedResourceWrapper()
    val relatedResourcesQueue =
      ArrayDeque<Pair<List<Resource>, List<ResourceConfig>?>>().apply {
        addFirst(Pair(listOf(resource), relatedResourcesConfigs))
      }
    while (relatedResourcesQueue.isNotEmpty()) {
      val (currentResources, currentRelatedResourceConfigs) = relatedResourcesQueue.removeFirst()
      val relatedResourceCountConfigs =
        currentRelatedResourceConfigs
          ?.asSequence()
          ?.filter { it.resultAsCount && !it.searchParameter.isNullOrEmpty() }
          ?.toList()

      relatedResourceCountConfigs?.forEach { resourceConfig ->
        val search =
          Search(resourceConfig.resource).apply {
            val filters =
              currentResources.map {
                val apply: ReferenceParamFilterCriterion.() -> Unit = {
                  value = it.logicalId.asReference(it.resourceType).reference
                }
                apply
              }
            filter(
              ReferenceClientParam(resourceConfig.searchParameter),
              *filters.toTypedArray(),
            )
            applyConfiguredSortAndFilters(
              resourceConfig = resourceConfig,
              sortData = true,
              configComputedRuleValues = configComputedRuleValues,
            )
          }

        val key = resourceConfig.id ?: resourceConfig.resource.name
        if (resourceConfig.countResultConfig?.sumCounts == true) {
          search.count(
            onSuccess = {
              relatedResourceWrapper.relatedResourceCountMap
                .getOrPut(key) { mutableListOf() }
                .apply { add(RelatedResourceCount(count = it)) }
            },
            onFailure = {
              Timber.e(
                it,
                "Error retrieving total count for all related resources identified by $key",
              )
            },
          )
        } else {
          computeCountForEachRelatedResource(
            resources = currentResources,
            resourceConfig = resourceConfig,
            relatedResourceWrapper = relatedResourceWrapper,
            configComputedRuleValues = configComputedRuleValues,
          )
        }
      }

      val searchResults =
        searchIncludedResources(
          relatedResourcesConfigs = currentRelatedResourceConfigs,
          resources = currentResources,
          configComputedRuleValues = configComputedRuleValues,
        )

      val fwdIncludedRelatedConfigsMap =
        currentRelatedResourceConfigs
          ?.revIncludeRelatedResourceConfigs(false)
          ?.groupBy { it.searchParameter!! }
          ?.mapValues { it.value.first() }

      val revIncludedRelatedConfigsMap =
        currentRelatedResourceConfigs
          ?.revIncludeRelatedResourceConfigs(true)
          ?.groupBy { "${it.resource.name}_${it.searchParameter}".lowercase() }
          ?.mapValues { it.value.first() }

      searchResults.forEach { searchResult ->
        searchResult.included?.forEach { entry ->
          updateResourceWrapperAndQueue(
            key = entry.key,
            defaultKey = entry.value.firstOrNull()?.resourceType?.name,
            resources = entry.value,
            relatedResourcesConfigsMap = fwdIncludedRelatedConfigsMap,
            relatedResourceWrapper = relatedResourceWrapper,
            relatedResourcesQueue = relatedResourcesQueue,
          )
        }
        searchResult.revIncluded?.forEach { entry ->
          val (resourceType, searchParam) = entry.key
          val key = "${resourceType.name}_$searchParam".lowercase()
          updateResourceWrapperAndQueue(
            key = key,
            defaultKey = entry.value.firstOrNull()?.resourceType?.name,
            resources = entry.value,
            relatedResourcesConfigsMap = revIncludedRelatedConfigsMap,
            relatedResourceWrapper = relatedResourceWrapper,
            relatedResourcesQueue = relatedResourcesQueue,
          )
        }
      }
    }
    return relatedResourceWrapper
  }

<<<<<<< HEAD
  protected suspend fun Search.count(
    onSuccess: (Long) -> Unit = {},
    onFailure: (Throwable) -> Unit = { throwable ->
      Timber.e(
        throwable,
        "Error counting data",
      )
    },
  ): Long =
    kotlin
      .runCatching { fhirEngine.count(this@count) }
      .onSuccess { count -> onSuccess(count) }
      .onFailure { throwable -> onFailure(throwable) }
      .getOrDefault(0)

=======
>>>>>>> 3cb71f08
  private suspend fun computeCountForEachRelatedResource(
    resources: List<Resource>,
    resourceConfig: ResourceConfig,
    relatedResourceWrapper: RelatedResourceWrapper,
    configComputedRuleValues: Map<String, Any>,
  ) {
    val relatedResourceCountLinkedList = LinkedList<RelatedResourceCount>()
    val key = resourceConfig.id ?: resourceConfig.resource.name
    resources.forEach { baseResource ->
      val search =
        Search(type = resourceConfig.resource).apply {
          filter(
            ReferenceClientParam(resourceConfig.searchParameter),
            { value = baseResource.logicalId.asReference(baseResource.resourceType).reference },
          )
          applyConfiguredSortAndFilters(
            resourceConfig = resourceConfig,
            sortData = false,
            configComputedRuleValues = configComputedRuleValues,
          )
        }
      search.count(
        onSuccess = {
          relatedResourceCountLinkedList.add(
            RelatedResourceCount(
              relatedResourceType = resourceConfig.resource,
              parentResourceId = baseResource.logicalId,
              count = it,
            ),
          )
        },
        onFailure = {
          Timber.e(
            it,
            "Error retrieving count for ${
                            baseResource.logicalId.asReference(
                                baseResource.resourceType,
                            )
                        } for related resource identified ID $key",
          )
        },
      )
    }

    // Add each related resource count query result to map
    relatedResourceWrapper.relatedResourceCountMap[key] = relatedResourceCountLinkedList
  }

  private fun updateResourceWrapperAndQueue(
    key: String,
    defaultKey: String?,
    resources: List<Resource>,
    relatedResourcesConfigsMap: Map<String, ResourceConfig>?,
    relatedResourceWrapper: RelatedResourceWrapper,
    relatedResourcesQueue: ArrayDeque<Pair<List<Resource>, List<ResourceConfig>?>>,
  ) {
    val resourceConfigs = relatedResourcesConfigsMap?.get(key)
    val id = resourceConfigs?.id ?: defaultKey
    if (!id.isNullOrBlank()) {
      relatedResourceWrapper.relatedResourceMap[id] =
        relatedResourceWrapper.relatedResourceMap
          .getOrPut(id) { mutableListOf() }
          .apply { addAll(resources.distinctBy { it.logicalId }) }
      resources.chunked(DEFAULT_BATCH_SIZE) { item ->
        with(resourceConfigs?.relatedResources) {
          if (!this.isNullOrEmpty()) {
            relatedResourcesQueue.addLast(Pair(item, this))
          }
        }
      }
    }
  }

  protected suspend fun Search.count(
    onSuccess: (Long) -> Unit = {},
    onFailure: (Throwable) -> Unit = { throwable ->
      Timber.e(
        throwable,
        "Error counting data",
      )
    },
  ): Long =
    kotlin
      .runCatching { fhirEngine.count(this@count) }
      .onSuccess { count -> onSuccess(count) }
      .onFailure { throwable -> onFailure(throwable) }
      .getOrDefault(0)

  /**
   * This function searches for reverse/forward included resources as per the configuration;
   * [RelatedResourceWrapper] data class is then used to wrap the maps used to store Search Query
   * results. The [relatedResourcesConfigs] configures which resources to load.
   */
  private suspend fun searchIncludedResources(
    relatedResourcesConfigs: List<ResourceConfig>?,
    resources: List<Resource>,
    configComputedRuleValues: Map<String, Any>,
  ): List<SearchResult<Resource>> {
    val search =
      Search(resources.first().resourceType).apply {
        val filters =
          resources.map {
            val apply: TokenParamFilterCriterion.() -> Unit = { value = of(it.logicalId) }
            apply
          }
        filter(Resource.RES_ID, *filters.toTypedArray())
      }

    // Forward include related resources e.g. a member or managingEntity of a Group resource
    val forwardIncludeResourceConfigs =
      relatedResourcesConfigs?.revIncludeRelatedResourceConfigs(false)

    // Reverse include related resources e.g. all CarePlans, Immunizations for Patient resource
    val reverseIncludeResourceConfigs =
      relatedResourcesConfigs?.revIncludeRelatedResourceConfigs(true)

    search.apply {
      reverseIncludeResourceConfigs?.forEach { resourceConfig ->
        revInclude(
          resourceConfig.resource,
          ReferenceClientParam(resourceConfig.searchParameter),
        ) {
          (this as Search).applyConfiguredSortAndFilters(
            resourceConfig = resourceConfig,
            sortData = true,
            configComputedRuleValues = configComputedRuleValues,
          )
        }
      }

      forwardIncludeResourceConfigs?.forEach { resourceConfig ->
        include(
          resourceConfig.resource,
          ReferenceClientParam(resourceConfig.searchParameter),
        ) {
          (this as Search).applyConfiguredSortAndFilters(
            resourceConfig = resourceConfig,
            sortData = true,
            configComputedRuleValues = configComputedRuleValues,
          )
        }
      }
    }
    return kotlin
      .runCatching { fhirEngine.batchedSearch<Resource>(search) }
      .onFailure { Timber.e(it, "Error fetching related resources") }
      .getOrDefault(emptyList())
  }

  private fun List<ResourceConfig>.revIncludeRelatedResourceConfigs(isRevInclude: Boolean) =
    if (isRevInclude) {
      this.filter { it.isRevInclude && !it.resultAsCount }
    } else {
      this.filter { !it.isRevInclude && !it.resultAsCount }
    }

  /**
   * Data queries for retrieving resources require the id to be provided in the format
   * [ResourceType/UUID] e.g Group/0acda8c9-3fa3-40ae-abcd-7d1fba7098b4. When resources are synced
   * up to the server the id is updated with history information e.g
   * Group/0acda8c9-3fa3-40ae-abcd-7d1fba7098b4/_history/1 This needs to be formatted to
   * [ResourceType/UUID] format and updated in the computedValuesMap
   */
  suspend fun updateResourcesRecursively(
    resourceConfig: ResourceConfig,
    subject: Resource? = null,
    eventWorkflow: EventWorkflow,
  ) {
<<<<<<< HEAD
    val configRules = configRulesExecutor.generateRules(resourceConfig.configRules ?: listOf())
    val computedValuesMap =
      configRulesExecutor.fireRules(rules = configRules, baseResource = subject).mapValues { entry,
        ->
        val initialValue = entry.value.toString()
        if (initialValue.contains('/')) {
          """${initialValue.substringBefore("/")}/${initialValue.extractLogicalIdUuid()}"""
        } else {
          initialValue
        }
      }

    Timber.i("Computed values map = ${computedValuesMap.values}")
    val search =
      Search(resourceConfig.resource).apply {
        applyConfiguredSortAndFilters(
          resourceConfig = resourceConfig,
          sortData = false,
          filterActiveResources = null,
          configComputedRuleValues = computedValuesMap,
        )
      }
    val resources = fhirEngine.search<Resource>(search).map { it.resource }
    val filteredResources =
      filterResourcesByFhirPathExpression(
        resourceFilterExpressions = eventWorkflow.resourceFilterExpressions,
        resources = resources,
      )
    filteredResources.forEach {
      Timber.i("Closing Resource type ${it.resourceType.name} and id ${it.id}")
      closeResource(resource = it, eventWorkflow = eventWorkflow)
    }

    val retrievedRelatedResources =
      retrieveRelatedResources(
        resources = resources,
        relatedResourcesConfigs = resourceConfig.relatedResources,
        relatedResourceWrapper = RelatedResourceWrapper(),
        configComputedRuleValues = computedValuesMap,
      )

    retrievedRelatedResources.relatedResourceMap.forEach { resourcesMap ->
      val filteredRelatedResources =
        filterResourcesByFhirPathExpression(
          resourceFilterExpressions = eventWorkflow.resourceFilterExpressions,
          resources = resourcesMap.value,
        )

      filteredRelatedResources.forEach { resource ->
        Timber.i(
          "Closing related Resource type ${resource.resourceType.name} and id ${resource.id}",
        )
        if (filterRelatedResource(resource, resourceConfig)) {
          closeResource(resource = resource, eventWorkflow = eventWorkflow)
=======
    withContext(dispatcherProvider.io()) {
      val configRules = configRulesExecutor.generateRules(resourceConfig.configRules ?: listOf())
      val computedValuesMap =
        configRulesExecutor.fireRules(rules = configRules, baseResource = subject).mapValues {
          entry,
          ->
          val initialValue = entry.value.toString()
          if (initialValue.contains('/')) {
            """${initialValue.substringBefore("/")}/${initialValue.extractLogicalIdUuid()}"""
          } else {
            initialValue
          }
        }

      val search =
        Search(resourceConfig.resource).apply {
          applyConfiguredSortAndFilters(
            resourceConfig = resourceConfig,
            sortData = false,
            filterActiveResources = null,
            configComputedRuleValues = computedValuesMap,
          )
        }
      val resources = fhirEngine.batchedSearch<Resource>(search).map { it.resource }
      val filteredResources =
        filterResourcesByFhirPathExpression(
          resourceFilterExpressions = eventWorkflow.resourceFilterExpressions,
          resources = resources,
        )
      filteredResources.forEach {
        Timber.i("Closing Resource type ${it.resourceType.name} and id ${it.id}")
        closeResource(resource = it, eventWorkflow = eventWorkflow)
      }

      resources.forEach { resource ->
        val retrievedRelatedResources =
          retrieveRelatedResources(
            resource = resource,
            relatedResourcesConfigs = resourceConfig.relatedResources,
            configComputedRuleValues = computedValuesMap,
          )
        retrievedRelatedResources.relatedResourceMap.forEach { resourcesMap ->
          val filteredRelatedResources =
            filterResourcesByFhirPathExpression(
              resourceFilterExpressions = eventWorkflow.resourceFilterExpressions,
              resources = resourcesMap.value,
            )

          filteredRelatedResources.forEach { resource ->
            Timber.i(
              "Closing related Resource type ${resource.resourceType.name} and id ${resource.id}",
            )
            if (filterRelatedResource(resource, resourceConfig)) {
              closeResource(resource = resource, eventWorkflow = eventWorkflow)
            }
          }
>>>>>>> 3cb71f08
        }
      }
    }
  }

  /**
   * This function filters event management resources using a filter expression. For example when
   * closing tasks we do not want to close `completed`tasks. The filter expression will be used to
   * filter out completed tasks from the resources list
   *
   * @param resourceFilterExpressions - Contains the list of conditional FhirPath expressions used
   *   for filtering resources. It also specifies the resource type that the filter expressions will
   *   be applied to
   * @param resources - The list of resources to be filtered. Note that it only contains resources
   *   of a single type.
   */
  private fun filterResourcesByFhirPathExpression(
    resourceFilterExpressions: List<ResourceFilterExpression>?,
    resources: List<Resource>,
  ): List<Resource> {
    val resourceFilterExpressionForCurrentResourceType =
      resourceFilterExpressions?.firstOrNull {
        resources.isNotEmpty() && (resources[0].resourceType == it.resourceType)
      }
    return with(resourceFilterExpressionForCurrentResourceType) {
      if ((this == null) || conditionalFhirPathExpressions.isEmpty()) {
        resources
      } else {
        resources.filter { resource ->
          if (matchAll) {
            conditionalFhirPathExpressions.all {
              fhirPathDataExtractor.extractValue(resource, it).toBoolean()
            }
          } else {
            conditionalFhirPathExpressions.any {
              fhirPathDataExtractor.extractValue(resource, it).toBoolean()
            }
          }
        }
      }
    }
  }

  @VisibleForTesting
  suspend fun closeResource(resource: Resource, eventWorkflow: EventWorkflow) {
    val conf: Configuration =
      Configuration.defaultConfiguration().apply { addOptions(Option.DEFAULT_PATH_LEAF_TO_NULL) }
    val jsonParse = JsonPath.using(conf).parse(resource.encodeResourceToString())

    val updatedResourceDocument =
      jsonParse.apply {
        eventWorkflow.updateValues
          .filter { it.resourceType == resource.resourceType }
          .forEach { updateExpression ->
            try {
              val updateValue =
                getJsonContent(
                  updateExpression.value,
                )
              // Expression stars with '$' (JSONPath) or ResourceType like in FHIRPath
              if (
                updateExpression.jsonPathExpression.startsWith("\$") &&
                  updateExpression.value != JsonNull
              ) {
                set(updateExpression.jsonPathExpression, updateValue)
              }
              if (
                updateExpression.jsonPathExpression.startsWith(
                  resource.resourceType.name,
                  ignoreCase = true,
                ) && updateExpression.value != JsonNull
              ) {
                set(
                  updateExpression.jsonPathExpression.replace(
                    resource.resourceType.name,
                    "\$",
                    ignoreCase = true,
                  ),
                  updateValue,
                )
              }
            } catch (pathNotFoundException: PathNotFoundException) {
              Timber.e(
                "Error updating ${resource.resourceType.name} with ID ${resource.id} using jsonPath ${updateExpression.jsonPathExpression} and value ${updateExpression.value} ",
              )
            }
          }
      }

    val resourceDefinition: Class<out IBaseResource>? =
      FhirContext.forR4Cached().getResourceDefinition(resource).implementingClass

    val updatedResource =
      parser.parseResource(resourceDefinition, updatedResourceDocument.jsonString())
    updatedResource.setId(updatedResource.idElement.idPart)
    fhirEngine.update(updatedResource as Resource)
  }

  private fun getJsonContent(jsonElement: JsonElement): Any? {
    return when (jsonElement) {
      is JsonPrimitive -> jsonElement.jsonPrimitive.content
      is JsonObject -> jsonElement.jsonObject
      is JsonArray -> jsonElement.jsonArray
      else -> {
        null
      }
    }
  }

  /**
   * Filtering the Related Resources is achieved by use of the filterFhirPathExpression
   * configuration. It specifies which field and values to filter the resources by.
   */
  fun filterRelatedResource(resource: Resource, resourceConfig: ResourceConfig): Boolean {
    return if (resourceConfig.filterFhirPathExpressions?.isEmpty() == true) {
      true
    } else {
      resourceConfig.filterFhirPathExpressions?.any { filterFhirPathExpression ->
        fhirPathDataExtractor.extractValue(resource, filterFhirPathExpression.key) ==
          filterFhirPathExpression.value
      } == true
    }
  }

  suspend fun purge(resource: Resource, forcePurge: Boolean) {
    try {
      fhirEngine.purge(resource.resourceType, resource.logicalId, forcePurge)
    } catch (resourceNotFoundException: ResourceNotFoundException) {
      Timber.e(
        "Purge failed -> Resource with ID ${resource.logicalId} does not exist",
        resourceNotFoundException,
      )
    }
  }

  suspend fun countResources(
    filterByRelatedEntityLocation: Boolean,
    baseResourceConfig: ResourceConfig,
    filterActiveResources: List<ActiveResourceFilterConfig>,
    configComputedRuleValues: Map<String, Any>,
  ) =
    if (filterByRelatedEntityLocation) {
      val syncLocationIds = context.retrieveRelatedEntitySyncLocationIds()
      val locationIds =
        syncLocationIds
          .map { retrieveFlattenedSubLocations(it).map { subLocation -> subLocation.logicalId } }
          .asSequence()
          .flatten()
          .toHashSet()
      val countSearch =
        Search(baseResourceConfig.resource).apply {
          applyConfiguredSortAndFilters(
            resourceConfig = baseResourceConfig,
            sortData = false,
            filterActiveResources = filterActiveResources,
            configComputedRuleValues = configComputedRuleValues,
          )
        }
      val totalCount = fhirEngine.count(countSearch)
      var searchResultsCount = 0L
      var pageNumber = 0
      var count = 0
      while (count < totalCount) {
        val baseResourceSearch =
          createSearch(
            baseResourceConfig = baseResourceConfig,
            filterActiveResources = filterActiveResources,
            configComputedRuleValues = configComputedRuleValues,
            currentPage = pageNumber,
            count = DEFAULT_BATCH_SIZE,
          )
        searchResultsCount +=
          fhirEngine
            .search<Resource>(baseResourceSearch)
            .asSequence()
            .map { it.resource }
            .filter { resource ->
              when (resource.resourceType) {
                ResourceType.Location -> locationIds.contains(resource.logicalId)
                else ->
                  resource.meta.tag.any {
                    it.system ==
                      context.getString(R.string.sync_strategy_related_entity_location_system) &&
                      locationIds.contains(it.code)
                  }
              }
            }
            .count()
            .toLong()
        count += DEFAULT_BATCH_SIZE
        pageNumber++
      }
      searchResultsCount
    } else {
      val search =
        Search(baseResourceConfig.resource).apply {
          applyConfiguredSortAndFilters(
            resourceConfig = baseResourceConfig,
            sortData = false,
            filterActiveResources = filterActiveResources,
            configComputedRuleValues = configComputedRuleValues,
          )
        }
      search.count(
        onFailure = {
          Timber.e(it, "Error counting resources ${baseResourceConfig.resource.name}")
        },
      )
    }

  suspend fun searchResourcesRecursively(
    filterByRelatedEntityLocationMetaTag: Boolean,
    filterActiveResources: List<ActiveResourceFilterConfig>?,
    fhirResourceConfig: FhirResourceConfig,
    secondaryResourceConfigs: List<FhirResourceConfig>?,
    currentPage: Int? = null,
    pageSize: Int? = null,
    configRules: List<RuleConfig>?,
  ): List<RepositoryResourceData> {
<<<<<<< HEAD
    val baseResourceConfig = fhirResourceConfig.baseResource
    val relatedResourcesConfig = fhirResourceConfig.relatedResources
    val configComputedRuleValues = configRules.configRulesComputedValues()
    val search =
      Search(type = baseResourceConfig.resource).apply {
        applyConfiguredSortAndFilters(
          resourceConfig = baseResourceConfig,
          filterActiveResources = filterActiveResources,
          sortData = true,
          configComputedRuleValues = configComputedRuleValues,
        )
        applyFilterByRelatedEntityLocationMetaTag(
          baseResourceConfig.resource,
          filterByRelatedEntityLocationMetaTag,
        )
        if (currentPage != null && pageSize != null) {
          count = pageSize
          from = currentPage * pageSize
        }
      }

    val baseFhirResources =
      kotlin
        .runCatching {
          val searchTime = System.currentTimeMillis()
          val result = fhirEngine.search<Resource>(search)
          Timber.w(
            "It took ${(System.currentTimeMillis() - searchTime) / 1000} second(s) to search resources of type ${baseResourceConfig.resource}",
          )
          result
        }
        .onFailure {
          Timber.e(
            it,
            "Error retrieving resources. Empty list returned by default",
          )
=======
    return withContext(dispatcherProvider.io()) {
      val baseResourceConfig = fhirResourceConfig.baseResource
      val relatedResourcesConfig = fhirResourceConfig.relatedResources
      val configComputedRuleValues = configRules.configRulesComputedValues()

      if (filterByRelatedEntityLocationMetaTag) {
        val syncLocationIds = context.retrieveRelatedEntitySyncLocationIds()
        val locationIds =
          syncLocationIds
            .map { retrieveFlattenedSubLocations(it).map { subLocation -> subLocation.logicalId } }
            .flatten()
            .toHashSet()
        val countSearch =
          Search(baseResourceConfig.resource).apply {
            applyConfiguredSortAndFilters(
              resourceConfig = baseResourceConfig,
              sortData = false,
              filterActiveResources = filterActiveResources,
              configComputedRuleValues = configComputedRuleValues,
            )
          }
        val totalCount = fhirEngine.count(countSearch)
        val searchResults = ArrayDeque<SearchResult<Resource>>()
        var pageNumber = 0
        var count = 0
        while (count < totalCount) {
          val baseResourceSearch =
            createSearch(
              baseResourceConfig = baseResourceConfig,
              filterActiveResources = filterActiveResources,
              configComputedRuleValues = configComputedRuleValues,
              currentPage = pageNumber,
              count = DEFAULT_BATCH_SIZE,
            )
          val result = fhirEngine.batchedSearch<Resource>(baseResourceSearch)
          searchResults.addAll(
            result.filter { searchResult ->
              when (baseResourceConfig.resource) {
                ResourceType.Location -> locationIds.contains(searchResult.resource.logicalId)
                else ->
                  searchResult.resource.meta.tag.any {
                    it.system ==
                      context.getString(R.string.sync_strategy_related_entity_location_system) &&
                      locationIds.contains(it.code)
                  }
              }
            },
          )
          count += DEFAULT_BATCH_SIZE
          pageNumber++
          if (currentPage != null && pageSize != null) {
            val maxPageCount = (currentPage + 1) * pageSize
            if (searchResults.size >= maxPageCount) break
          }
>>>>>>> 3cb71f08
        }
        .getOrDefault(emptyList())

<<<<<<< HEAD
    return baseFhirResources.map { searchResult ->
      val retrievedRelatedResources =
        retrieveRelatedResources(
          resources = listOf(searchResult.resource),
          relatedResourcesConfigs = relatedResourcesConfig,
          relatedResourceWrapper = RelatedResourceWrapper(),
          configComputedRuleValues = configComputedRuleValues,
        )
=======
        if (currentPage != null && pageSize != null) {
          val fromIndex = currentPage * pageSize
          val toIndex = (currentPage + 1) * pageSize
          with(searchResults.subList(fromIndex, min(toIndex, searchResults.size))) {
            mapResourceToRepositoryResourceData(
              relatedResourcesConfig = relatedResourcesConfig,
              configComputedRuleValues = configComputedRuleValues,
              secondaryResourceConfigs = secondaryResourceConfigs,
              filterActiveResources = filterActiveResources,
              baseResourceConfig = baseResourceConfig,
            )
          }
        } else {
          searchResults.mapResourceToRepositoryResourceData(
            relatedResourcesConfig = relatedResourcesConfig,
            configComputedRuleValues = configComputedRuleValues,
            secondaryResourceConfigs = secondaryResourceConfigs,
            filterActiveResources = filterActiveResources,
            baseResourceConfig = baseResourceConfig,
          )
        }
      } else {
        val baseFhirResources: List<SearchResult<Resource>> =
          kotlin
            .runCatching {
              val search =
                createSearch(
                  baseResourceConfig = baseResourceConfig,
                  filterActiveResources = filterActiveResources,
                  configComputedRuleValues = configComputedRuleValues,
                  currentPage = currentPage,
                  count = pageSize,
                )
              fhirEngine.batchedSearch<Resource>(search)
            }
            .onFailure {
              Timber.e(
                t = it,
                message = "Error retrieving resources. Empty list returned by default",
              )
            }
            .getOrDefault(emptyList())
        baseFhirResources.mapResourceToRepositoryResourceData(
          relatedResourcesConfig = relatedResourcesConfig,
          configComputedRuleValues = configComputedRuleValues,
          secondaryResourceConfigs = secondaryResourceConfigs,
          filterActiveResources = filterActiveResources,
          baseResourceConfig = baseResourceConfig,
        )
      }
        as List<RepositoryResourceData>
    }
  }

  private suspend fun List<SearchResult<Resource>>.mapResourceToRepositoryResourceData(
    relatedResourcesConfig: List<ResourceConfig>,
    configComputedRuleValues: Map<String, Any>,
    secondaryResourceConfigs: List<FhirResourceConfig>?,
    filterActiveResources: List<ActiveResourceFilterConfig>?,
    baseResourceConfig: ResourceConfig,
  ) =
    this.pmap { searchResult ->
      val retrievedRelatedResources =
        retrieveRelatedResources(
          resource = searchResult.resource,
          relatedResourcesConfigs = relatedResourcesConfig,
          configComputedRuleValues = configComputedRuleValues,
        )
>>>>>>> 3cb71f08
      val secondaryRepositoryResourceData =
        secondaryResourceConfigs.retrieveSecondaryRepositoryResourceData(filterActiveResources)
      RepositoryResourceData(
        resourceRulesEngineFactId = baseResourceConfig.id ?: baseResourceConfig.resource.name,
        resource = searchResult.resource,
        relatedResourcesMap = retrievedRelatedResources.relatedResourceMap,
        relatedResourcesCountMap = retrievedRelatedResources.relatedResourceCountMap,
        secondaryRepositoryResourceData = secondaryRepositoryResourceData,
      )
    }

  protected fun createSearch(
    baseResourceConfig: ResourceConfig,
    filterActiveResources: List<ActiveResourceFilterConfig>?,
    configComputedRuleValues: Map<String, Any>,
    currentPage: Int?,
    count: Int?,
  ): Search {
    val search =
      Search(type = baseResourceConfig.resource).apply {
        applyConfiguredSortAndFilters(
          resourceConfig = baseResourceConfig,
          filterActiveResources = filterActiveResources,
          sortData = true,
          configComputedRuleValues = configComputedRuleValues,
        )
        if (currentPage != null && count != null) {
          this.count = count
          from = currentPage * count
        }
      }
    return search
  }

  protected fun List<RuleConfig>?.configRulesComputedValues(): Map<String, Any> {
    if (this == null) return emptyMap()
    val configRules = configRulesExecutor.generateRules(this)
    return configRulesExecutor.fireRules(configRules)
  }

  /** This function fetches other resources that are not linked to the base/primary resource. */
  protected suspend fun List<FhirResourceConfig>?.retrieveSecondaryRepositoryResourceData(
    filterActiveResources: List<ActiveResourceFilterConfig>?,
  ): List<RepositoryResourceData> {
    val secondaryRepositoryResourceDataList = mutableListOf<RepositoryResourceData>()
    this?.forEach {
      secondaryRepositoryResourceDataList.addAll(
        searchResourcesRecursively(
          fhirResourceConfig = it,
          filterActiveResources = filterActiveResources,
          secondaryResourceConfigs = null,
          configRules = null,
          filterByRelatedEntityLocationMetaTag = false,
        ),
      )
    }
    return secondaryRepositoryResourceDataList
  }

  suspend fun retrieveUniqueIdAssignmentResource(
    uniqueIdAssignmentConfig: UniqueIdAssignmentConfig?,
    computedValuesMap: Map<String, Any>,
  ): Resource? {
    if (uniqueIdAssignmentConfig != null) {
      val search =
        Search(uniqueIdAssignmentConfig.resource).apply {
          uniqueIdAssignmentConfig.dataQueries.forEach {
            filterBy(dataQuery = it, configComputedRuleValues = computedValuesMap)
          }
          if (uniqueIdAssignmentConfig.sortConfigs != null) {
            sort(uniqueIdAssignmentConfig.sortConfigs)
          } else {
            sort(
              DateClientParam(LAST_UPDATED),
              Order.DESCENDING,
            )
          }
        }

      val resources = search<Resource>(search)
      val idResources =
        if (uniqueIdAssignmentConfig.resourceFilterExpression != null) {
          resources.filter { resource ->
            val (conditionalFhirPathExpressions, matchAll) =
              uniqueIdAssignmentConfig.resourceFilterExpression
            if (matchAll) {
              conditionalFhirPathExpressions.all {
                fhirPathDataExtractor.extractValue(resource, it).toBoolean()
              }
            } else {
              conditionalFhirPathExpressions.any {
                fhirPathDataExtractor.extractValue(resource, it).toBoolean()
              }
            }
          }
        } else {
          resources
        }
      return idResources.firstOrNull()
    }
    return null
  }

  suspend fun retrieveFlattenedSubLocations(locationId: String): ArrayDeque<Location> {
    val locations = ArrayDeque<Location>()
    val resources: ArrayDeque<Location> = retrieveSubLocations(locationId)
    while (resources.isNotEmpty()) {
      val currentResource = resources.removeFirst()
      locations.add(currentResource)
      retrieveSubLocations(currentResource.logicalId).forEach(resources::addLast)
    }
    loadResource<Location>(locationId)?.let { parentLocation -> locations.addFirst(parentLocation) }
    return locations
  }

<<<<<<< HEAD
  private suspend fun retrieveSubLocations(locationId: String) =
    fhirEngine
      .search<Location>(
=======
  private suspend fun retrieveSubLocations(locationId: String): ArrayDeque<Location> =
    fhirEngine
      .batchedSearch<Location>(
>>>>>>> 3cb71f08
        Search(type = ResourceType.Location).apply {
          filter(
            Location.PARTOF,
            { value = locationId.asReference(ResourceType.Location).reference },
          )
        },
      )
<<<<<<< HEAD
      .mapTo(LinkedList()) { it.resource }
=======
      .mapTo(ArrayDeque()) { it.resource }
>>>>>>> 3cb71f08

  /**
   * A wrapper data class to hold search results. All related resources are flattened into one Map
   * including the nested related resources as required by the Rules Engine facts.
   */
  data class RelatedResourceWrapper(
    val relatedResourceMap: MutableMap<String, MutableList<Resource>> = mutableMapOf(),
    val relatedResourceCountMap: MutableMap<String, MutableList<RelatedResourceCount>> =
      mutableMapOf(),
  )

  companion object {
    const val DEFAULT_BATCH_SIZE = 250
    const val SNOMED_SYSTEM = "http://hl7.org/fhir/R4B/valueset-condition-clinical.html"
    const val PATIENT_CONDITION_RESOLVED_CODE = "resolved"
    const val PATIENT_CONDITION_RESOLVED_DISPLAY = "Resolved"
    const val TAG = "_tag"
    const val LAST_UPDATED = "_lastUpdated"
    const val ACTIVE = "active"
  }
}<|MERGE_RESOLUTION|>--- conflicted
+++ resolved
@@ -45,12 +45,8 @@
 import java.util.LinkedList
 import java.util.UUID
 import javax.inject.Inject
-<<<<<<< HEAD
-import kotlinx.coroutines.runBlocking
-=======
 import kotlin.math.min
 import kotlinx.coroutines.withContext
->>>>>>> 3cb71f08
 import kotlinx.serialization.json.JsonArray
 import kotlinx.serialization.json.JsonElement
 import kotlinx.serialization.json.JsonNull
@@ -86,6 +82,7 @@
 import org.smartregister.fhircore.engine.domain.model.RuleConfig
 import org.smartregister.fhircore.engine.domain.model.SortConfig
 import org.smartregister.fhircore.engine.rulesengine.ConfigRulesExecutor
+import org.smartregister.fhircore.engine.util.DispatcherProvider
 import org.smartregister.fhircore.engine.util.SharedPreferencesHelper
 import org.smartregister.fhircore.engine.util.extension.asReference
 import org.smartregister.fhircore.engine.util.extension.batchedSearch
@@ -107,6 +104,7 @@
 @Inject
 constructor(
   open val fhirEngine: FhirEngine,
+  open val dispatcherProvider: DispatcherProvider,
   open val sharedPreferencesHelper: SharedPreferencesHelper,
   open val configurationRegistry: ConfigurationRegistry,
   open val configService: ConfigService,
@@ -117,15 +115,17 @@
 ) {
 
   suspend inline fun <reified T : Resource> loadResource(resourceId: String): T? {
-    return fhirEngine.loadResource(resourceId)
+    return withContext(dispatcherProvider.io()) { fhirEngine.loadResource(resourceId) }
   }
 
   suspend fun loadResource(resourceId: String, resourceType: ResourceType): Resource =
-    fhirEngine.get(resourceType, resourceId)
+    withContext(dispatcherProvider.io()) { fhirEngine.get(resourceType, resourceId) }
 
   suspend fun loadResource(reference: Reference) =
-    IdType(reference.reference).let {
-      fhirEngine.get(ResourceType.fromCode(it.resourceType), it.idPart)
+    withContext(dispatcherProvider.io()) {
+      IdType(reference.reference).let {
+        fhirEngine.get(ResourceType.fromCode(it.resourceType), it.idPart)
+      }
     }
 
   suspend inline fun <reified T : Resource> searchResourceFor(
@@ -135,16 +135,6 @@
     dataQueries: List<DataQuery> = listOf(),
     configComputedRuleValues: Map<String, Any>,
   ): List<T> =
-<<<<<<< HEAD
-    fhirEngine
-      .search<T> {
-        filterByResourceTypeId(token, subjectType, subjectId)
-        dataQueries.forEach {
-          filterBy(
-            dataQuery = it,
-            configComputedRuleValues = configComputedRuleValues,
-          )
-=======
     withContext(dispatcherProvider.io()) {
       fhirEngine
         .batchedSearch<T> {
@@ -155,10 +145,9 @@
               configComputedRuleValues = configComputedRuleValues,
             )
           }
->>>>>>> 3cb71f08
-        }
-      }
-      .map { it.resource }
+        }
+        .map { it.resource }
+    }
 
   suspend inline fun <reified R : Resource> search(search: Search) =
     fhirEngine.batchedSearch<R>(search).map { it.resource }
@@ -173,13 +162,17 @@
    * param [addResourceTags]
    */
   suspend fun create(addResourceTags: Boolean = true, vararg resource: Resource): List<String> {
-    preProcessResources(addResourceTags, *resource)
-    return fhirEngine.create(*resource)
+    return withContext(dispatcherProvider.io()) {
+      preProcessResources(addResourceTags, *resource)
+      fhirEngine.create(*resource)
+    }
   }
 
   suspend fun createRemote(addResourceTags: Boolean = true, vararg resource: Resource) {
-    preProcessResources(addResourceTags, *resource)
-    fhirEngine.create(*resource, isLocalOnly = true)
+    return withContext(dispatcherProvider.io()) {
+      preProcessResources(addResourceTags, *resource)
+      fhirEngine.create(*resource, isLocalOnly = true)
+    }
   }
 
   private fun preProcessResources(addResourceTags: Boolean, vararg resource: Resource) {
@@ -205,19 +198,23 @@
     resourceId: String,
     softDelete: Boolean = false,
   ) {
-    if (softDelete) {
-      val resource = fhirEngine.get(resourceType, resourceId)
-      softDelete(resource)
-    } else {
-      fhirEngine.delete(resourceType, resourceId)
+    withContext(dispatcherProvider.io()) {
+      if (softDelete) {
+        val resource = fhirEngine.get(resourceType, resourceId)
+        softDelete(resource)
+      } else {
+        fhirEngine.delete(resourceType, resourceId)
+      }
     }
   }
 
   suspend fun delete(resource: Resource, softDelete: Boolean = false) {
-    if (softDelete) {
-      softDelete(resource)
-    } else {
-      fhirEngine.delete(resource.resourceType, resource.logicalId)
+    withContext(dispatcherProvider.io()) {
+      if (softDelete) {
+        softDelete(resource)
+      } else {
+        fhirEngine.delete(resource.resourceType, resource.logicalId)
+      }
     }
   }
 
@@ -246,20 +243,24 @@
    * param [addMandatoryTags]
    */
   suspend fun <R : Resource> addOrUpdate(addMandatoryTags: Boolean = true, resource: R) {
-    resource.updateLastUpdated()
-    try {
-      fhirEngine.get(resource.resourceType, resource.logicalId).run {
-        val updateFrom = updateFrom(resource)
-        fhirEngine.update(updateFrom)
-      }
-    } catch (resourceNotFoundException: ResourceNotFoundException) {
-      create(addMandatoryTags, resource)
+    return withContext(dispatcherProvider.io()) {
+      resource.updateLastUpdated()
+      try {
+        fhirEngine.get(resource.resourceType, resource.logicalId).run {
+          val updateFrom = updateFrom(resource)
+          fhirEngine.update(updateFrom)
+        }
+      } catch (resourceNotFoundException: ResourceNotFoundException) {
+        create(addMandatoryTags, resource)
+      }
     }
   }
 
   suspend fun <R : Resource> update(resource: R) {
-    resource.updateLastUpdated()
-    fhirEngine.update(resource)
+    return withContext(dispatcherProvider.io()) {
+      resource.updateLastUpdated()
+      fhirEngine.update(resource)
+    }
   }
 
   suspend fun loadManagingEntity(group: Group) =
@@ -584,24 +585,6 @@
     return relatedResourceWrapper
   }
 
-<<<<<<< HEAD
-  protected suspend fun Search.count(
-    onSuccess: (Long) -> Unit = {},
-    onFailure: (Throwable) -> Unit = { throwable ->
-      Timber.e(
-        throwable,
-        "Error counting data",
-      )
-    },
-  ): Long =
-    kotlin
-      .runCatching { fhirEngine.count(this@count) }
-      .onSuccess { count -> onSuccess(count) }
-      .onFailure { throwable -> onFailure(throwable) }
-      .getOrDefault(0)
-
-=======
->>>>>>> 3cb71f08
   private suspend fun computeCountForEachRelatedResource(
     resources: List<Resource>,
     resourceConfig: ResourceConfig,
@@ -770,62 +753,6 @@
     subject: Resource? = null,
     eventWorkflow: EventWorkflow,
   ) {
-<<<<<<< HEAD
-    val configRules = configRulesExecutor.generateRules(resourceConfig.configRules ?: listOf())
-    val computedValuesMap =
-      configRulesExecutor.fireRules(rules = configRules, baseResource = subject).mapValues { entry,
-        ->
-        val initialValue = entry.value.toString()
-        if (initialValue.contains('/')) {
-          """${initialValue.substringBefore("/")}/${initialValue.extractLogicalIdUuid()}"""
-        } else {
-          initialValue
-        }
-      }
-
-    Timber.i("Computed values map = ${computedValuesMap.values}")
-    val search =
-      Search(resourceConfig.resource).apply {
-        applyConfiguredSortAndFilters(
-          resourceConfig = resourceConfig,
-          sortData = false,
-          filterActiveResources = null,
-          configComputedRuleValues = computedValuesMap,
-        )
-      }
-    val resources = fhirEngine.search<Resource>(search).map { it.resource }
-    val filteredResources =
-      filterResourcesByFhirPathExpression(
-        resourceFilterExpressions = eventWorkflow.resourceFilterExpressions,
-        resources = resources,
-      )
-    filteredResources.forEach {
-      Timber.i("Closing Resource type ${it.resourceType.name} and id ${it.id}")
-      closeResource(resource = it, eventWorkflow = eventWorkflow)
-    }
-
-    val retrievedRelatedResources =
-      retrieveRelatedResources(
-        resources = resources,
-        relatedResourcesConfigs = resourceConfig.relatedResources,
-        relatedResourceWrapper = RelatedResourceWrapper(),
-        configComputedRuleValues = computedValuesMap,
-      )
-
-    retrievedRelatedResources.relatedResourceMap.forEach { resourcesMap ->
-      val filteredRelatedResources =
-        filterResourcesByFhirPathExpression(
-          resourceFilterExpressions = eventWorkflow.resourceFilterExpressions,
-          resources = resourcesMap.value,
-        )
-
-      filteredRelatedResources.forEach { resource ->
-        Timber.i(
-          "Closing related Resource type ${resource.resourceType.name} and id ${resource.id}",
-        )
-        if (filterRelatedResource(resource, resourceConfig)) {
-          closeResource(resource = resource, eventWorkflow = eventWorkflow)
-=======
     withContext(dispatcherProvider.io()) {
       val configRules = configRulesExecutor.generateRules(resourceConfig.configRules ?: listOf())
       val computedValuesMap =
@@ -882,7 +809,6 @@
               closeResource(resource = resource, eventWorkflow = eventWorkflow)
             }
           }
->>>>>>> 3cb71f08
         }
       }
     }
@@ -978,7 +904,7 @@
     val updatedResource =
       parser.parseResource(resourceDefinition, updatedResourceDocument.jsonString())
     updatedResource.setId(updatedResource.idElement.idPart)
-    fhirEngine.update(updatedResource as Resource)
+    withContext(dispatcherProvider.io()) { fhirEngine.update(updatedResource as Resource) }
   }
 
   private fun getJsonContent(jsonElement: JsonElement): Any? {
@@ -1009,7 +935,9 @@
 
   suspend fun purge(resource: Resource, forcePurge: Boolean) {
     try {
-      fhirEngine.purge(resource.resourceType, resource.logicalId, forcePurge)
+      withContext(dispatcherProvider.io()) {
+        fhirEngine.purge(resource.resourceType, resource.logicalId, forcePurge)
+      }
     } catch (resourceNotFoundException: ResourceNotFoundException) {
       Timber.e(
         "Purge failed -> Resource with ID ${resource.logicalId} does not exist",
@@ -1102,44 +1030,6 @@
     pageSize: Int? = null,
     configRules: List<RuleConfig>?,
   ): List<RepositoryResourceData> {
-<<<<<<< HEAD
-    val baseResourceConfig = fhirResourceConfig.baseResource
-    val relatedResourcesConfig = fhirResourceConfig.relatedResources
-    val configComputedRuleValues = configRules.configRulesComputedValues()
-    val search =
-      Search(type = baseResourceConfig.resource).apply {
-        applyConfiguredSortAndFilters(
-          resourceConfig = baseResourceConfig,
-          filterActiveResources = filterActiveResources,
-          sortData = true,
-          configComputedRuleValues = configComputedRuleValues,
-        )
-        applyFilterByRelatedEntityLocationMetaTag(
-          baseResourceConfig.resource,
-          filterByRelatedEntityLocationMetaTag,
-        )
-        if (currentPage != null && pageSize != null) {
-          count = pageSize
-          from = currentPage * pageSize
-        }
-      }
-
-    val baseFhirResources =
-      kotlin
-        .runCatching {
-          val searchTime = System.currentTimeMillis()
-          val result = fhirEngine.search<Resource>(search)
-          Timber.w(
-            "It took ${(System.currentTimeMillis() - searchTime) / 1000} second(s) to search resources of type ${baseResourceConfig.resource}",
-          )
-          result
-        }
-        .onFailure {
-          Timber.e(
-            it,
-            "Error retrieving resources. Empty list returned by default",
-          )
-=======
     return withContext(dispatcherProvider.io()) {
       val baseResourceConfig = fhirResourceConfig.baseResource
       val relatedResourcesConfig = fhirResourceConfig.relatedResources
@@ -1194,20 +1084,8 @@
             val maxPageCount = (currentPage + 1) * pageSize
             if (searchResults.size >= maxPageCount) break
           }
->>>>>>> 3cb71f08
-        }
-        .getOrDefault(emptyList())
-
-<<<<<<< HEAD
-    return baseFhirResources.map { searchResult ->
-      val retrievedRelatedResources =
-        retrieveRelatedResources(
-          resources = listOf(searchResult.resource),
-          relatedResourcesConfigs = relatedResourcesConfig,
-          relatedResourceWrapper = RelatedResourceWrapper(),
-          configComputedRuleValues = configComputedRuleValues,
-        )
-=======
+        }
+
         if (currentPage != null && pageSize != null) {
           val fromIndex = currentPage * pageSize
           val toIndex = (currentPage + 1) * pageSize
@@ -1276,7 +1154,6 @@
           relatedResourcesConfigs = relatedResourcesConfig,
           configComputedRuleValues = configComputedRuleValues,
         )
->>>>>>> 3cb71f08
       val secondaryRepositoryResourceData =
         secondaryResourceConfigs.retrieveSecondaryRepositoryResourceData(filterActiveResources)
       RepositoryResourceData(
@@ -1392,15 +1269,9 @@
     return locations
   }
 
-<<<<<<< HEAD
-  private suspend fun retrieveSubLocations(locationId: String) =
-    fhirEngine
-      .search<Location>(
-=======
   private suspend fun retrieveSubLocations(locationId: String): ArrayDeque<Location> =
     fhirEngine
       .batchedSearch<Location>(
->>>>>>> 3cb71f08
         Search(type = ResourceType.Location).apply {
           filter(
             Location.PARTOF,
@@ -1408,11 +1279,7 @@
           )
         },
       )
-<<<<<<< HEAD
-      .mapTo(LinkedList()) { it.resource }
-=======
       .mapTo(ArrayDeque()) { it.resource }
->>>>>>> 3cb71f08
 
   /**
    * A wrapper data class to hold search results. All related resources are flattened into one Map
