--- conflicted
+++ resolved
@@ -17,19 +17,26 @@
 package org.smartregister.fhircore.engine.data.local
 
 import ca.uhn.fhir.rest.gclient.DateClientParam
-import ca.uhn.fhir.rest.gclient.StringClientParam
 import ca.uhn.fhir.rest.gclient.TokenClientParam
 import ca.uhn.fhir.rest.param.ParamPrefixEnum
 import com.google.android.fhir.FhirEngine
 import com.google.android.fhir.db.ResourceNotFoundException
 import com.google.android.fhir.logicalId
-import com.google.android.fhir.search.Order
 import com.google.android.fhir.search.Search
 import com.google.android.fhir.search.search
 import javax.inject.Inject
 import javax.inject.Singleton
 import kotlinx.coroutines.withContext
-import org.hl7.fhir.r4.model.*
+import org.hl7.fhir.r4.model.Condition
+import org.hl7.fhir.r4.model.DateTimeType
+import org.hl7.fhir.r4.model.DataRequirement
+import org.hl7.fhir.r4.model.Enumerations
+import org.hl7.fhir.r4.model.Immunization
+import org.hl7.fhir.r4.model.Patient
+import org.hl7.fhir.r4.model.Questionnaire
+import org.hl7.fhir.r4.model.QuestionnaireResponse
+import org.hl7.fhir.r4.model.RelatedPerson
+import org.hl7.fhir.r4.model.Resource
 import org.smartregister.fhircore.engine.util.DispatcherProvider
 import org.smartregister.fhircore.engine.util.extension.generateMissingId
 import org.smartregister.fhircore.engine.util.extension.loadPatientImmunizations
@@ -120,78 +127,20 @@
     }
   }
 
-<<<<<<< HEAD
-  suspend fun loadQuestionnaires(lastRecordUpdatedAt: Long, batchSize: Int): List<Questionnaire>? {
-    // TODO remove harcoded strings
-    return withContext(dispatcherProvider.io()) {
-      fhirEngine.search<Questionnaire> {
-        filter(DateClientParam("_lastUpdated"), {
-          value = of(DateTimeType(Date(lastRecordUpdatedAt)))
-          prefix = ParamPrefixEnum.GREATERTHAN_OR_EQUALS})
-
-        sort(StringClientParam("_lastUpdated"), Order.ASCENDING)
-        count = batchSize
-      }
-    }
-  }
-
-  suspend fun loadQuestionnaireResponses(lastRecordUpdatedAt: Long, batchSize: Int): List<QuestionnaireResponse>? {
-    // TODO remove harcoded strings
-    return withContext(dispatcherProvider.io()) {
-      fhirEngine.search<QuestionnaireResponse> {
-=======
   suspend fun loadResources(lastRecordUpdatedAt: Long, batchSize: Int, classType: Class<out Resource>): List<Resource> {
     // TODO remove harcoded strings
     return withContext(dispatcherProvider.io()) {
 
       val search = Search(type = classType.newInstance().resourceType)
       search.apply {
->>>>>>> 0bad9507
         filter(DateClientParam("_lastUpdated"), {
           value = of(DateTimeType(Date(lastRecordUpdatedAt)))
           prefix = ParamPrefixEnum.GREATERTHAN_OR_EQUALS})
 
-<<<<<<< HEAD
-        sort(StringClientParam("_lastUpdated"), Order.ASCENDING)
-        count = batchSize
-      }
-    }
-  }
-
-  suspend fun loadObservations(lastRecordUpdatedAt: Long, batchSize: Int): List<Observation>? {
-    // TODO remove harcoded strings
-    return withContext(dispatcherProvider.io()) {
-      fhirEngine.search<Observation> {
-        filter(DateClientParam("_lastUpdated"), {
-          value = of(DateTimeType(Date(lastRecordUpdatedAt)))
-          prefix = ParamPrefixEnum.GREATERTHAN_OR_EQUALS})
-
-        sort(StringClientParam("_lastUpdated"), Order.ASCENDING)
-        count = batchSize
-      }
-    }
-  }
-
-  suspend fun loadEncounters(lastRecordUpdatedAt: Long, batchSize: Int): List<Encounter>? {
-    // TODO remove harcoded strings
-    return withContext(dispatcherProvider.io()) {
-      fhirEngine.search<Encounter> {
-        filter(DateClientParam("_lastUpdated"), {
-          value = of(DateTimeType(Date(lastRecordUpdatedAt)))
-          prefix = ParamPrefixEnum.GREATERTHAN_OR_EQUALS})
-
-        sort(StringClientParam("_lastUpdated"), Order.ASCENDING)
-        count = batchSize
-      }
-    }
-  }
-
-=======
         //sort(StringClientParam("_lastUpdated"), Order.ASCENDING)
         count = batchSize
       }
       fhirEngine.search(search)
     }
   }
->>>>>>> 0bad9507
 }