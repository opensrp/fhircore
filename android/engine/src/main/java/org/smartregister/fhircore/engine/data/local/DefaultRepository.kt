--- conflicted
+++ resolved
@@ -1325,7 +1325,6 @@
     return locations
   }
 
-<<<<<<< HEAD
   private suspend fun retrieveSubLocations(locationIds: List<String>): List<String> {
     val search =
       Search(type = ResourceType.Location).apply {
@@ -1338,18 +1337,6 @@
       .flatMap { it.revIncluded?.values?.flatten() ?: emptyList() }
       .map { it.logicalId }
   }
-=======
-  private suspend fun retrieveSubLocations(locationId: String): ArrayDeque<Location> =
-    fhirEngine
-      .batchedSearch<Location>(
-        Search(type = ResourceType.Location).apply {
-          filter(
-            Location.PARTOF,
-            { value = locationId.asReference(ResourceType.Location).reference },
-          )
-        },
-      )
-      .mapTo(ArrayDeque()) { it.resource }
 
   /**
    * This function searches and returns the latest [QuestionnaireResponse] for the given
@@ -1393,17 +1380,6 @@
     return questionnaireResponses.maxByOrNull { it.meta.lastUpdated }
   }
 
-  /**
-   * A wrapper data class to hold search results. All related resources are flattened into one Map
-   * including the nested related resources as required by the Rules Engine facts.
-   */
-  data class RelatedResourceWrapper(
-    val relatedResourceMap: MutableMap<String, MutableList<Resource>> = mutableMapOf(),
-    val relatedResourceCountMap: MutableMap<String, MutableList<RelatedResourceCount>> =
-      mutableMapOf(),
-  )
->>>>>>> 996914e9
-
   companion object {
     const val RESOURCE_BATCH_SIZE = 50
     const val SQL_WHERE_CLAUSE_LIMIT = 200 // Hard limit for WHERE CLAUSE items is 1000
