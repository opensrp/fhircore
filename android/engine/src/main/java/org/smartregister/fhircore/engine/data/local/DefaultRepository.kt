/*
 * Copyright 2021 Ona Systems, Inc
 *
 * Licensed under the Apache License, Version 2.0 (the "License");
 * you may not use this file except in compliance with the License.
 * You may obtain a copy of the License at
 *
 *       http://www.apache.org/licenses/LICENSE-2.0
 *
 * Unless required by applicable law or agreed to in writing, software
 * distributed under the License is distributed on an "AS IS" BASIS,
 * WITHOUT WARRANTIES OR CONDITIONS OF ANY KIND, either express or implied.
 * See the License for the specific language governing permissions and
 * limitations under the License.
 */

package org.smartregister.fhircore.engine.data.local

import ca.uhn.fhir.rest.gclient.ReferenceClientParam
import ca.uhn.fhir.rest.gclient.TokenClientParam
import com.google.android.fhir.FhirEngine
import com.google.android.fhir.db.ResourceNotFoundException
import com.google.android.fhir.delete
import com.google.android.fhir.get
import com.google.android.fhir.logicalId
import com.google.android.fhir.search.search
import java.util.UUID
import javax.inject.Inject
import javax.inject.Singleton
import kotlinx.coroutines.withContext
import org.hl7.fhir.r4.model.Condition
import org.hl7.fhir.r4.model.DataRequirement
import org.hl7.fhir.r4.model.Enumerations
import org.hl7.fhir.r4.model.Group
import org.hl7.fhir.r4.model.IdType
import org.hl7.fhir.r4.model.Patient
import org.hl7.fhir.r4.model.Reference
import org.hl7.fhir.r4.model.RelatedPerson
import org.hl7.fhir.r4.model.Resource
import org.hl7.fhir.r4.model.ResourceType
import org.smartregister.fhircore.engine.configuration.ConfigType
import org.smartregister.fhircore.engine.configuration.ConfigurationRegistry
import org.smartregister.fhircore.engine.configuration.app.ApplicationConfiguration
import org.smartregister.fhircore.engine.configuration.app.ConfigService
import org.smartregister.fhircore.engine.domain.model.DataQuery
import org.smartregister.fhircore.engine.util.DispatcherProvider
import org.smartregister.fhircore.engine.util.SharedPreferencesHelper
import org.smartregister.fhircore.engine.util.extension.addTags
import org.smartregister.fhircore.engine.util.extension.asReference
import org.smartregister.fhircore.engine.util.extension.extractId
import org.smartregister.fhircore.engine.util.extension.extractLogicalIdUuid
import org.smartregister.fhircore.engine.util.extension.filterBy
import org.smartregister.fhircore.engine.util.extension.filterByResourceTypeId
import org.smartregister.fhircore.engine.util.extension.generateMissingId
import org.smartregister.fhircore.engine.util.extension.loadResource
import org.smartregister.fhircore.engine.util.extension.resourceClassType
import org.smartregister.fhircore.engine.util.extension.updateFrom
import org.smartregister.fhircore.engine.util.extension.updateLastUpdated

@Singleton
open class DefaultRepository
@Inject
constructor(
  open val fhirEngine: FhirEngine,
  open val dispatcherProvider: DispatcherProvider,
  open val sharedPreferencesHelper: SharedPreferencesHelper,
  open val configurationRegistry: ConfigurationRegistry,
  open val configService: ConfigService
) {

  val appConfig: ApplicationConfiguration by lazy {
    configurationRegistry.retrieveConfiguration(ConfigType.Application)
  }

  suspend inline fun <reified T : Resource> loadResource(resourceId: String): T? {
    return withContext(dispatcherProvider.io()) { fhirEngine.loadResource(resourceId) }
  }

  suspend fun loadResource(reference: Reference) =
    withContext(dispatcherProvider.io()) {
      IdType(reference.reference).let {
        fhirEngine.get(ResourceType.fromCode(it.resourceType), it.idPart)
      }
    }

  suspend inline fun <reified T : Resource> searchResourceFor(
    subjectId: String,
    subjectType: ResourceType = ResourceType.Patient,
    subjectParam: ReferenceClientParam,
    filters: List<DataQuery>? = null
  ): List<T> =
    fhirEngine.search {
      filterByResourceTypeId(subjectParam, subjectType, subjectId)
      filters?.forEach { filterBy(it) }
    }

  suspend inline fun <reified T : Resource> searchResourceFor(
    token: TokenClientParam,
    subjectType: ResourceType,
    subjectId: String,
    filters: List<DataQuery> = listOf()
  ): List<T> =
    withContext(dispatcherProvider.io()) {
      fhirEngine.search {
        filterByResourceTypeId(token, subjectType, subjectId)
        filters.forEach { filterBy(it) }
      }
    }

  suspend fun search(dataRequirement: DataRequirement) =
    when (dataRequirement.type) {
      Enumerations.ResourceType.CONDITION.toCode() ->
        fhirEngine.search<Condition> {
          dataRequirement.codeFilter.forEach {
            filter(TokenClientParam(it.path), { value = of(it.codeFirstRep) })
          }
          // TODO handle date filter
        }
      else -> listOf()
    }

  suspend fun create(addMandatoryTags: Boolean = true, vararg resource: Resource): List<String> {
    return withContext(dispatcherProvider.io()) {
      resource.onEach {
        it.generateMissingId()
        if (addMandatoryTags) {
          it.addTags(configService.provideMandatorySyncTags(sharedPreferencesHelper))
        }
      }

      fhirEngine.create(*resource)
    }
  }

  suspend fun delete(resource: Resource) {
    return withContext(dispatcherProvider.io()) {
      fhirEngine.delete(resource.resourceType, resource.logicalId)
    }
  }

  suspend fun <R : Resource> addOrUpdate(resource: R, addMandatoryTags: Boolean = true) {
    return withContext(dispatcherProvider.io()) {
      resource.updateLastUpdated()
      try {
        fhirEngine.get(resource.resourceType, resource.logicalId).run {
          fhirEngine.update(updateFrom(resource))
        }
      } catch (resourceNotFoundException: ResourceNotFoundException) {
        create(addMandatoryTags, resource)
      }
    }
  }

<<<<<<< HEAD
  suspend fun loadQuestionnaire(questionnaireId: String): Questionnaire =
    withContext(dispatcherProvider.io()) { fhirEngine.get(questionnaireId) }

  suspend fun searchQuestionnaireResponses(
    subjectId: String,
    subjectType: ResourceType,
    questionnaireId: String
  ): List<QuestionnaireResponse> =
    withContext(dispatcherProvider.io()) {
      fhirEngine.search {
        filter(QuestionnaireResponse.SUBJECT, { value = "${subjectType.name}/$subjectId" })
        filter(
          QuestionnaireResponse.QUESTIONNAIRE,
          { value = "${ResourceType.Questionnaire.name}/$questionnaireId" }
        )
      }
    }
=======
  suspend fun loadManagingEntity(group: Group) =
    group.managingEntity?.let { reference ->
      searchResourceFor<RelatedPerson>(
        token = RelatedPerson.RES_ID,
        subjectType = ResourceType.RelatedPerson,
        subjectId = reference.extractId()
      )
        .firstOrNull()
        ?.let { relatedPerson ->
          searchResourceFor<Patient>(
              token = Patient.RES_ID,
              subjectType = ResourceType.Patient,
              subjectId = relatedPerson.patient.extractId()
            )
            .firstOrNull()
        }
    }

  suspend fun changeManagingEntity(newManagingEntityId: String, groupId: String) {

    val patient = fhirEngine.get<Patient>(newManagingEntityId)

    val relatedPerson =
      RelatedPerson().apply {
        this.active = true
        this.name = patient.name
        this.birthDate = patient.birthDate
        this.telecom = patient.telecom
        this.address = patient.address
        this.gender = patient.gender
        this.relationshipFirstRep.codingFirstRep.system =
          "http://hl7.org/fhir/ValueSet/relatedperson-relationshiptype"
        this.relationshipFirstRep.codingFirstRep.code = "99990006"
        this.relationshipFirstRep.codingFirstRep.display = "Family Head"
        this.patient = patient.asReference()
        this.id = UUID.randomUUID().toString()
      }

    create(true, relatedPerson)
    val group =
      fhirEngine.get<Group>(groupId).apply {
        managingEntity = relatedPerson.asReference()
        name = relatedPerson.name.first().family
      }
    fhirEngine.update(group)
  }

  suspend fun removeGroup(groupId: String, isDeactivateMembers: Boolean?) {
    loadResource<Group>(groupId)?.let { group ->
      if (!group.active) throw IllegalStateException("Group already deleted")
      group
        .managingEntity
        ?.let { reference ->
          searchResourceFor<RelatedPerson>(
            token = RelatedPerson.RES_ID,
            subjectType = ResourceType.RelatedPerson,
            subjectId = reference.extractId()
          )
        }
        ?.firstOrNull()
        ?.let { relatedPerson -> delete(relatedPerson) }

      group.apply {
        managingEntity = null
        isDeactivateMembers?.let {
          if (it) {
            member.map { thisMember ->
              loadResource<Patient>(thisMember.entity.extractId())?.let { patient ->
                patient.active = false
                addOrUpdate(patient)
              }
            }
          }
        }
        member.clear()
        active = false
      }
      addOrUpdate(group)
    }
  }

  /** Remove member of a group using the provided [memberId] and [groupMemberResourceType] */
  suspend fun removeGroupMember(
    memberId: String,
    groupId: String?,
    groupMemberResourceType: String?
  ) {
    val memberResourceType =
      groupMemberResourceType?.resourceClassType()?.newInstance()?.resourceType
    val fhirResource: Resource? =
      try {
        if (memberResourceType == null) {
          return
        }
        fhirEngine.get(memberResourceType, memberId.extractLogicalIdUuid())
      } catch (resourceNotFoundException: ResourceNotFoundException) {
        null
      }

    fhirResource?.let { resource ->
      if (resource is Patient) {
        resource.active = false
      }

      if (groupId != null) {
        loadResource<Group>(groupId)?.let { group ->
          group.member.run {
            remove(
              this.find { it.entity.reference == "${resource.resourceType}/${resource.logicalId}" }
            )
          }
          group
            .managingEntity
            ?.let { reference ->
              searchResourceFor<RelatedPerson>(
                token = RelatedPerson.RES_ID,
                subjectType = ResourceType.RelatedPerson,
                subjectId = reference.extractId()
              )
            }
            ?.firstOrNull()
            ?.let { relatedPerson ->
              if (relatedPerson.patient.id.extractLogicalIdUuid() == memberId) {
                delete(relatedPerson)
                group.managingEntity = null
              }
            }

          // Update this group resource
          addOrUpdate(group)
        }
      }
      addOrUpdate(resource)
    }
  }

  suspend fun delete(resourceType: String, resourceId: String) {
    fhirEngine.delete(resourceType.resourceClassType().newInstance().resourceType, resourceId)
  }
>>>>>>> e4d44fe1
}<|MERGE_RESOLUTION|>--- conflicted
+++ resolved
@@ -34,6 +34,8 @@
 import org.hl7.fhir.r4.model.Group
 import org.hl7.fhir.r4.model.IdType
 import org.hl7.fhir.r4.model.Patient
+import org.hl7.fhir.r4.model.Questionnaire
+import org.hl7.fhir.r4.model.QuestionnaireResponse
 import org.hl7.fhir.r4.model.Reference
 import org.hl7.fhir.r4.model.RelatedPerson
 import org.hl7.fhir.r4.model.Resource
@@ -151,25 +153,6 @@
     }
   }
 
-<<<<<<< HEAD
-  suspend fun loadQuestionnaire(questionnaireId: String): Questionnaire =
-    withContext(dispatcherProvider.io()) { fhirEngine.get(questionnaireId) }
-
-  suspend fun searchQuestionnaireResponses(
-    subjectId: String,
-    subjectType: ResourceType,
-    questionnaireId: String
-  ): List<QuestionnaireResponse> =
-    withContext(dispatcherProvider.io()) {
-      fhirEngine.search {
-        filter(QuestionnaireResponse.SUBJECT, { value = "${subjectType.name}/$subjectId" })
-        filter(
-          QuestionnaireResponse.QUESTIONNAIRE,
-          { value = "${ResourceType.Questionnaire.name}/$questionnaireId" }
-        )
-      }
-    }
-=======
   suspend fun loadManagingEntity(group: Group) =
     group.managingEntity?.let { reference ->
       searchResourceFor<RelatedPerson>(
@@ -309,5 +292,22 @@
   suspend fun delete(resourceType: String, resourceId: String) {
     fhirEngine.delete(resourceType.resourceClassType().newInstance().resourceType, resourceId)
   }
->>>>>>> e4d44fe1
+
+  suspend fun loadQuestionnaire(questionnaireId: String): Questionnaire =
+    withContext(dispatcherProvider.io()) { fhirEngine.get(questionnaireId) }
+
+  suspend fun searchQuestionnaireResponses(
+    subjectId: String,
+    subjectType: ResourceType,
+    questionnaireId: String
+  ): List<QuestionnaireResponse> =
+    withContext(dispatcherProvider.io()) {
+      fhirEngine.search {
+        filter(QuestionnaireResponse.SUBJECT, { value = "${subjectType.name}/$subjectId" })
+        filter(
+          QuestionnaireResponse.QUESTIONNAIRE,
+          { value = "${ResourceType.Questionnaire.name}/$questionnaireId" }
+        )
+      }
+    }
 }