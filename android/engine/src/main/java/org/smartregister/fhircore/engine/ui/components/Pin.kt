/*
 * Copyright 2021-2023 Ona Systems, Inc
 *
 * Licensed under the Apache License, Version 2.0 (the "License");
 * you may not use this file except in compliance with the License.
 * You may obtain a copy of the License at
 *
 *       http://www.apache.org/licenses/LICENSE-2.0
 *
 * Unless required by applicable law or agreed to in writing, software
 * distributed under the License is distributed on an "AS IS" BASIS,
 * WITHOUT WARRANTIES OR CONDITIONS OF ANY KIND, either express or implied.
 * See the License for the specific language governing permissions and
 * limitations under the License.
 */

package org.smartregister.fhircore.engine.ui.components

import androidx.compose.foundation.background
import androidx.compose.foundation.border
import androidx.compose.foundation.clickable
import androidx.compose.foundation.layout.Arrangement
import androidx.compose.foundation.layout.Box
import androidx.compose.foundation.layout.Row
import androidx.compose.foundation.layout.fillMaxWidth
import androidx.compose.foundation.layout.padding
import androidx.compose.foundation.layout.size
import androidx.compose.foundation.shape.CircleShape
import androidx.compose.foundation.shape.RoundedCornerShape
import androidx.compose.foundation.text.BasicTextField
import androidx.compose.foundation.text.KeyboardOptions
import androidx.compose.material.Text
import androidx.compose.runtime.Composable
import androidx.compose.runtime.SideEffect
import androidx.compose.runtime.getValue
import androidx.compose.runtime.mutableIntStateOf
import androidx.compose.runtime.mutableStateOf
import androidx.compose.runtime.remember
import androidx.compose.runtime.setValue
import androidx.compose.ui.Alignment
import androidx.compose.ui.ExperimentalComposeUiApi
import androidx.compose.ui.Modifier
import androidx.compose.ui.draw.clip
import androidx.compose.ui.focus.FocusRequester
import androidx.compose.ui.focus.focusRequester
import androidx.compose.ui.graphics.Color
import androidx.compose.ui.platform.LocalSoftwareKeyboardController
import androidx.compose.ui.platform.testTag
import androidx.compose.ui.text.input.KeyboardType
import androidx.compose.ui.text.style.TextAlign
import androidx.compose.ui.unit.dp
import org.smartregister.fhircore.engine.ui.theme.DangerColor
import org.smartregister.fhircore.engine.ui.theme.InfoColor
import org.smartregister.fhircore.engine.ui.theme.SuccessColor
import org.smartregister.fhircore.engine.util.annotation.PreviewWithBackgroundExcludeGenerated
import org.smartregister.fhircore.engine.util.clearPasswordInMemory
import org.smartregister.fhircore.engine.util.safePlus
import org.smartregister.fhircore.engine.util.safeRemoveLast

const val PIN_CELL_TEST_TAG = "pinCell"
const val PIN_CELL_TEXT_TEST_TAG = "pinCellText"
const val PIN_TEXT_FIELD_TEST_TAG = "pinTextField"

@OptIn(ExperimentalComposeUiApi::class)
@Composable
fun PinInput(
  modifier: Modifier = Modifier,
  pinLength: Int,
  inputMode: Boolean = true,
  onPinSet: (CharArray) -> Unit,
  onShowPinError: (Boolean) -> Unit,
  onPinEntered: (CharArray, (Boolean) -> Unit) -> Unit,
) {
  val keyboard = LocalSoftwareKeyboardController.current
  val (focusRequester) = FocusRequester.createRefs()
  var enteredPin by remember { mutableStateOf(charArrayOf()) }
  var nextCellIndex by remember { mutableIntStateOf(0) }
  var isValidPin by remember { mutableStateOf<Boolean?>(null) }
  val isFocused by remember { mutableStateOf(false) }

  // Launch keyboard and request focus
  SideEffect {
<<<<<<< HEAD
    focusRequester.requestFocus()
    keyboard?.show()
=======
    if (!isFocused) {
      focusRequester.requestFocus()
      keyboard?.show()
    }
>>>>>>> c12e92bf
  }

  // Hidden input field
  BasicTextField(
    value = enteredPin.joinToString(""),
    onValueChange = {
      when {
        it.length == pinLength -> {
          enteredPin = enteredPin.safePlus(it.last())
          nextCellIndex = enteredPin.size
          keyboard?.hide()

          if (inputMode) {
            onPinSet(enteredPin)
          } else {
            onPinEntered(enteredPin) { isValid ->
              isValidPin = isValid
              if (!isValid) {
                keyboard?.show()
                onShowPinError(true)
              }
            }
          }
        }
        it.length < pinLength -> {
          isValidPin = null
          keyboard?.show()
          enteredPin =
            if (it.length < enteredPin.size) {
              enteredPin.safeRemoveLast()
            } else enteredPin.safePlus(it.last())
          nextCellIndex = enteredPin.size
          onPinSet(enteredPin)
          onShowPinError(false)
        }
      }
    },
    keyboardOptions = KeyboardOptions.Default.copy(keyboardType = KeyboardType.Number),
    singleLine = true,
    modifier = modifier.focusRequester(focusRequester).size(0.dp).testTag(PIN_TEXT_FIELD_TEST_TAG),
  )

  Row(modifier = modifier.fillMaxWidth(), horizontalArrangement = Arrangement.Center) {
    for (index in 0 until pinLength) {
      val backgroundColor =
        when {
          inputMode -> Color.White
          enteredPin.getOrNull(index) == null -> Color.LightGray
          enteredPin.size == pinLength && isValidPin == true -> SuccessColor
          enteredPin.size == pinLength && isValidPin == false -> DangerColor
          else -> InfoColor
        }
      PinCell(
        inputMode = inputMode,
        borderColor =
          when {
            inputMode -> if (index == nextCellIndex) InfoColor else Color.LightGray
            else -> backgroundColor
          },
        number = enteredPin.getOrNull(index)?.toString() ?: "",
        backgroundColor = backgroundColor,
        onPinCellClick = {
          focusRequester.requestFocus()
          keyboard?.show()
          clearPasswordInMemory(enteredPin)
          onShowPinError(false)
        },
      )
    }
  }
}

@Composable
fun PinCell(
  modifier: Modifier = Modifier,
  borderColor: Color = Color.LightGray,
  backgroundColor: Color = Color.LightGray,
  inputMode: Boolean = true,
  number: String,
  onPinCellClick: () -> Unit,
) {
  Box(
    modifier =
      modifier
        .testTag(PIN_CELL_TEST_TAG)
        .padding(4.dp)
        .size(
          width = if (inputMode) 48.dp else 18.dp,
          height = if (inputMode) 56.dp else 18.dp,
        )
        .clip(if (inputMode) RoundedCornerShape(size = 6.dp) else CircleShape)
        .background(backgroundColor)
        .border(
          width = if (inputMode) 1.dp else 0.dp,
          color = borderColor,
          shape = RoundedCornerShape(8.dp),
        )
        .clickable { onPinCellClick() },
    contentAlignment = Alignment.Center,
  ) {
    if (inputMode) {
      Text(
        modifier = modifier.testTag(PIN_CELL_TEXT_TEST_TAG),
        text = number,
        textAlign = TextAlign.Center,
      )
    }
  }
}

@Composable
@PreviewWithBackgroundExcludeGenerated
private fun PinViewWithActiveInputModePreview() {
  PinInput(
    pinLength = 4,
    inputMode = true,
    onPinSet = {},
    onShowPinError = {},
    onPinEntered = { _: CharArray, _: (Boolean) -> Unit -> },
  )
}

@Composable
@PreviewWithBackgroundExcludeGenerated
private fun PinViewWithInActiveInputModePreview() {
  PinInput(
    pinLength = 4,
    inputMode = false,
    onPinSet = {},
    onShowPinError = {},
    onPinEntered = { _: CharArray, _: (Boolean) -> Unit -> },
  )
}<|MERGE_RESOLUTION|>--- conflicted
+++ resolved
@@ -80,15 +80,10 @@
 
   // Launch keyboard and request focus
   SideEffect {
-<<<<<<< HEAD
-    focusRequester.requestFocus()
-    keyboard?.show()
-=======
     if (!isFocused) {
       focusRequester.requestFocus()
       keyboard?.show()
     }
->>>>>>> c12e92bf
   }
 
   // Hidden input field
