/*
 * Copyright 2021 Ona Systems, Inc
 *
 * Licensed under the Apache License, Version 2.0 (the "License");
 * you may not use this file except in compliance with the License.
 * You may obtain a copy of the License at
 *
 *       http://www.apache.org/licenses/LICENSE-2.0
 *
 * Unless required by applicable law or agreed to in writing, software
 * distributed under the License is distributed on an "AS IS" BASIS,
 * WITHOUT WARRANTIES OR CONDITIONS OF ANY KIND, either express or implied.
 * See the License for the specific language governing permissions and
 * limitations under the License.
 */

package org.smartregister.fhircore.engine.data.local.register.dao

import com.google.android.fhir.FhirEngine
import javax.inject.Inject
import javax.inject.Singleton
import org.hl7.fhir.r4.model.Coding
import org.smartregister.fhircore.engine.configuration.ConfigurationRegistry
import org.smartregister.fhircore.engine.data.local.DefaultRepository
import org.smartregister.fhircore.engine.data.local.tracing.TracingRepository
import org.smartregister.fhircore.engine.util.DefaultDispatcherProvider
import org.smartregister.fhircore.engine.util.SharedPreferencesHelper

@Singleton
class HomeTracingRegisterDao
@Inject
constructor(
  fhirEngine: FhirEngine,
  tracingRepository: TracingRepository,
  defaultRepository: DefaultRepository,
  configurationRegistry: ConfigurationRegistry,
<<<<<<< HEAD
  dispatcherProvider: DefaultDispatcherProvider,
  sharedPreferencesHelper: SharedPreferencesHelper
=======
  dispatcherProvider: DefaultDispatcherProvider
>>>>>>> 2d417d16
) :
  TracingRegisterDao(
    fhirEngine,
    defaultRepository,
<<<<<<< HEAD
    configurationRegistry,
    dispatcherProvider,
    sharedPreferencesHelper
=======
    tracingRepository,
    configurationRegistry,
    dispatcherProvider
>>>>>>> 2d417d16
  ) {

  override val tracingCoding: Coding = Coding("https://d-tree.org", "home-tracing", "Home Tracing")
}<|MERGE_RESOLUTION|>--- conflicted
+++ resolved
@@ -34,25 +34,16 @@
   tracingRepository: TracingRepository,
   defaultRepository: DefaultRepository,
   configurationRegistry: ConfigurationRegistry,
-<<<<<<< HEAD
   dispatcherProvider: DefaultDispatcherProvider,
   sharedPreferencesHelper: SharedPreferencesHelper
-=======
-  dispatcherProvider: DefaultDispatcherProvider
->>>>>>> 2d417d16
 ) :
   TracingRegisterDao(
     fhirEngine,
     defaultRepository,
-<<<<<<< HEAD
+    tracingRepository,
     configurationRegistry,
     dispatcherProvider,
     sharedPreferencesHelper
-=======
-    tracingRepository,
-    configurationRegistry,
-    dispatcherProvider
->>>>>>> 2d417d16
   ) {
 
   override val tracingCoding: Coding = Coding("https://d-tree.org", "home-tracing", "Home Tracing")
