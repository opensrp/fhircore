--- conflicted
+++ resolved
@@ -17,7 +17,6 @@
 package org.smartregister.fhircore.engine.domain.model
 
 import androidx.compose.runtime.Stable
-import androidx.lifecycle.MutableLiveData
 import java.util.LinkedList
 import org.hl7.fhir.r4.model.Resource
 import org.hl7.fhir.r4.model.ResourceType
@@ -32,21 +31,6 @@
  * configured resources
  */
 @Stable
-<<<<<<< HEAD
-data class RepositoryResourceData(
-  val configId: String? = null,
-  val resource: Resource,
-  val relatedResources: LinkedList<RepositoryResourceData> = LinkedList()
-)
-
-
-@Stable
-data class ObservedRepositoryResourceData(
-  val configId: String? = null,
-  val resource: Resource,
-  val relatedResources: MutableLiveData<LinkedList<RepositoryResourceData>> = MutableLiveData()
-)
-=======
 data class RepositoryResourceData(val id: String? = null, val queryResult: QueryResult) {
   sealed class QueryResult {
     data class Search(
@@ -67,5 +51,4 @@
  * Example: Count all Task resources for a Patient identified by 'abcxyz'. The response will be
  * represented as RelatedResourceCount(relatedResourceId = "abcxyz", count = 0)
  */
-data class RelatedResourceCount(val parentResourceId: String, val count: Long = 0L)
->>>>>>> 6c718590
+data class RelatedResourceCount(val parentResourceId: String, val count: Long = 0L)