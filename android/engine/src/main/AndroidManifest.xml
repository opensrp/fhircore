<?xml version="1.0" encoding="utf-8"?>
<manifest xmlns:android="http://schemas.android.com/apk/res/android"
    package="org.smartregister.fhircore.engine">

    <uses-permission android:name="android.permission.INTERNET" />
    <uses-permission android:name="android.permission.CAMERA" />
    <uses-permission
        android:name="android.permission.AUTHENTICATE_ACCOUNTS"
        android:maxSdkVersion="21" />
    <uses-permission
        android:name="android.permission.GET_ACCOUNTS"
        android:maxSdkVersion="21" />
    <uses-permission
        android:name="android.permission.MANAGE_ACCOUNTS"
        android:maxSdkVersion="21" />
    <uses-permission
        android:name="android.permission.USE_CREDENTIALS"
        android:maxSdkVersion="21" />

    <uses-permission android:name="android.permission.CALL_PHONE" />

    <application>
<<<<<<< HEAD

        <activity
            android:name=".ui.appsetting.AppSettingActivity"
            android:exported="true">
            <intent-filter>
                <action android:name="android.intent.action.MAIN" />

                <category android:name="android.intent.category.LAUNCHER" />
            </intent-filter>
        </activity>
        <activity android:name=".ui.login.LoginActivity" />
        <activity android:name=".ui.pin.PinLoginActivity" />
        <activity android:name=".ui.pin.PinSetupActivity" />
        <activity
            android:name=".ui.questionnaire.QuestionnaireActivity"
            android:theme="@style/AppTheme" />
        <activity
            android:name=".HiltActivityForTest"
            android:theme="@style/AppTheme" />

=======
        <activity
            android:name=".HiltActivityForTest"
            android:exported="false"
            android:theme="@style/AppTheme" />
>>>>>>> cad25be1
    </application>
</manifest><|MERGE_RESOLUTION|>--- conflicted
+++ resolved
@@ -20,7 +20,6 @@
     <uses-permission android:name="android.permission.CALL_PHONE" />
 
     <application>
-<<<<<<< HEAD
 
         <activity
             android:name=".ui.appsetting.AppSettingActivity"
@@ -31,21 +30,23 @@
                 <category android:name="android.intent.category.LAUNCHER" />
             </intent-filter>
         </activity>
-        <activity android:name=".ui.login.LoginActivity" />
-        <activity android:name=".ui.pin.PinLoginActivity" />
-        <activity android:name=".ui.pin.PinSetupActivity" />
+        <activity
+            android:name=".ui.login.LoginActivity"
+            android:exported="false" />
+        <activity
+            android:name=".ui.pin.PinLoginActivity"
+            android:exported="false" />
+        <activity
+            android:name=".ui.pin.PinSetupActivity"
+            android:exported="false" />
         <activity
             android:name=".ui.questionnaire.QuestionnaireActivity"
+            android:exported="false"
             android:theme="@style/AppTheme" />
-        <activity
-            android:name=".HiltActivityForTest"
-            android:theme="@style/AppTheme" />
-
-=======
         <activity
             android:name=".HiltActivityForTest"
             android:exported="false"
             android:theme="@style/AppTheme" />
->>>>>>> cad25be1
+
     </application>
 </manifest>