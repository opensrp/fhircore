--- conflicted
+++ resolved
@@ -60,8 +60,6 @@
         <item name="questionnaireSubmitButtonStyle">@style/AppTheme.QuestionnaireSubmitButtonStyle</item>
         <item name="questionnaireButtonStyle">@style/AppTheme.QuestionnaireButtonStyle</item>
         <item name="questionnaireCancelButtonStyle">@style/AppTheme.QuestionnaireCancelButtonStyle</item>
-<<<<<<< HEAD
-=======
         <item name="questionnaireGroupTypeQuestionTextStyle">@style/TextAppearance.Material3.HeadlineMedium</item>
         <item name="questionnaireQuestionTextStyle">@style/TextAppearance.Material3.BodyLarge</item>
         <item name="questionnaireMediaImageStyle">@style/AppTheme.MediaImageStyle</item>
@@ -80,7 +78,6 @@
             name="colorOnSurfaceVariant"
             >@color/onSurfaceVariant_neutral_variant_30</item>
         <!-- /Help card container color -->
->>>>>>> c1864688
     </style>
 
     <style name="AppTheme.QuestionnaireSubmitButtonStyle" parent="Widget.MaterialComponents.Button">
@@ -100,8 +97,6 @@
         <item name="android:layout_height">wrap_content</item>
     </style>
 
-<<<<<<< HEAD
-=======
     <style name="AppTheme.MediaImageStyle" parent="">
         <item name="android:layout_gravity">center</item>
         <item
@@ -117,5 +112,4 @@
         <item name="android:height">0dp</item>
     </style>
 
->>>>>>> c1864688
 </resources>