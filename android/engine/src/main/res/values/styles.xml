<?xml version="1.0" encoding="utf-8"?>
<resources xmlns:tools="http://schemas.android.com/tools">

    <style name="menu_text_style" parent="@android:style/TextAppearance.DeviceDefault.Widget.ActionBar.Menu">
        <item name="android:textSize">20sp</item>
        <item name="android:textAllCaps">false</item>
        <item name="fontFamily">sans-serif-light</item>
    </style>

    <!-- Base application theme. -->
    <style name="AppTheme" parent="Theme.MaterialComponents.Light.DarkActionBar">
        <!-- Customize your theme here. -->
        <item name="colorPrimary">@color/colorPrimary</item>
        <item name="colorPrimaryDark">@color/colorPrimaryDark</item>
        <item name="colorAccent">@color/colorAccent</item>
        <item name="android:textColorSecondary">@color/white</item>
        <item name="android:listDivider">@color/white_slightly_opaque</item>
        <item name="android:forceDarkAllowed" tools:targetApi="q">false</item>
        <item name="questionnaire_theme">@style/AppTheme.Questionnaire</item>
    </style>

    <style name="AppTheme.NoActionBar">
        <item name="windowActionBar">false</item>
        <item name="windowNoTitle">true</item>
    </style>

    <style name="AppTheme.AppBarOverlay" parent="ThemeOverlay.AppCompat.Dark.ActionBar" />

    <style name="AppTheme.PopupOverlay" parent="ThemeOverlay.AppCompat.Light" />

    <style name="AppCard" parent="Widget.MaterialComponents.CardView">
        <item name="cardElevation">8dp</item>
    </style>


    <style name="AlertDialogTheme" parent="ThemeOverlay.MaterialComponents.Dialog.Alert">
        <item name="buttonBarNegativeButtonStyle">@style/NegativeButtonStyle</item>
        <item name="buttonBarPositiveButtonStyle">@style/PositiveButtonStyle</item>
    </style>

    <style name="NegativeButtonStyle" parent="Widget.MaterialComponents.Button.TextButton.Dialog">
        <item name="android:textColor">#f40</item>
    </style>

    <style name="PositiveButtonStyle" parent="Widget.MaterialComponents.Button.TextButton.Dialog">
        <item name="android:textColor">#09f</item>
    </style>

    <style name="CalenderViewCustom" parent="ThemeOverlay.MaterialComponents.MaterialCalendar">
        <item name="colorAccent">@color/colorAccent</item>
        <item name="colorOnPrimary">@color/colorPrimary</item>
        <item name="colorSurface">@color/colorPrimary</item>
    </style>

    <style name="AppTheme.Questionnaire" parent="Theme.Questionnaire">
        <item name="colorPrimary">@color/colorPrimary</item>
        <item name="colorPrimaryDark">@color/colorPrimaryDark</item>
        <item name="colorAccent">@color/colorAccent</item>
        <item name="android:textColorSecondary">@color/white</item>
<<<<<<< HEAD
        <item name="questionnaireSubmitButtonStyle">@style/Quest.Questionnaire.SubmitButtonStyle
        </item>
        <item name="questionnaireGroupTypeQuestionTextStyle">
            @style/TextAppearance.Material3.HeadlineMedium
        </item>
        <item name="questionnaireQuestionTextStyle">
            @style/TextAppearance.Material3.BodyLarge
        </item>
        <item name="questionnaireHelpHeaderStyle">@style/Quest.Questionnaire.HelpHeaderStyle</item>
=======
        <item name="questionnaireSubmitButtonStyle">@style/AppTheme.SubmitButtonStyle</item>
>>>>>>> c245a61b
    </style>

    <style name="AppTheme.SubmitButtonStyle" parent="Questionnaire.SubmitButtonStyle">
        <item name="android:text">@string/str_save</item>
        <item name="android:textAllCaps">true</item>
        <item name="android:layout_marginVertical">15dp</item>
        <item name="android:layout_marginHorizontal">15dp</item>
        <item name="android:background">?attr/colorPrimary</item>
        <item name="android:drawablePadding">5dp</item>
        <item name="android:fontFamily">sans-serif-medium</item>
        <item name="android:padding">10dp</item>
        <item name="android:textColor">@color/white</item>
        <item name="android:textSize">18sp</item>
        <item name="android:layout_gravity">bottom|start</item>
    </style>
<<<<<<< HEAD

    <style name="Quest.Questionnaire.HelpHeaderStyle" parent="TextAppearance.Material3.TitleSmall">
        <item name="android:visibility">invisible</item>
    </style>

=======
>>>>>>> c245a61b
</resources><|MERGE_RESOLUTION|>--- conflicted
+++ resolved
@@ -57,7 +57,6 @@
         <item name="colorPrimaryDark">@color/colorPrimaryDark</item>
         <item name="colorAccent">@color/colorAccent</item>
         <item name="android:textColorSecondary">@color/white</item>
-<<<<<<< HEAD
         <item name="questionnaireSubmitButtonStyle">@style/Quest.Questionnaire.SubmitButtonStyle
         </item>
         <item name="questionnaireGroupTypeQuestionTextStyle">
@@ -67,9 +66,7 @@
             @style/TextAppearance.Material3.BodyLarge
         </item>
         <item name="questionnaireHelpHeaderStyle">@style/Quest.Questionnaire.HelpHeaderStyle</item>
-=======
         <item name="questionnaireSubmitButtonStyle">@style/AppTheme.SubmitButtonStyle</item>
->>>>>>> c245a61b
     </style>
 
     <style name="AppTheme.SubmitButtonStyle" parent="Questionnaire.SubmitButtonStyle">
@@ -85,12 +82,8 @@
         <item name="android:textSize">18sp</item>
         <item name="android:layout_gravity">bottom|start</item>
     </style>
-<<<<<<< HEAD
 
     <style name="Quest.Questionnaire.HelpHeaderStyle" parent="TextAppearance.Material3.TitleSmall">
         <item name="android:visibility">invisible</item>
     </style>
-
-=======
->>>>>>> c245a61b
 </resources>