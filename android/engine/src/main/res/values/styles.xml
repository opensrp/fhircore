--- conflicted
+++ resolved
@@ -59,20 +59,16 @@
         <item name="android:textColorSecondary">@color/white</item>
         <item name="questionnaireSubmitButtonStyle">@style/AppTheme.QuestionnaireSubmitButtonStyle</item>
         <item name="questionnaireButtonStyle">@style/AppTheme.QuestionnaireButtonStyle</item>
+        <item name="questionnaireCancelButtonStyle">@style/AppTheme.QuestionnaireCancelButtonStyle</item>
         <item name="questionnaireMediaImageStyle">@style/AppTheme.MediaImageStyle</item>
-        <item name="questionnaireCancelButtonStyle">@style/AppTheme.QuestionnaireCancelButtonStyle</item>
-<<<<<<< HEAD
         <item name="questionnaireHelpHeaderStyle">@style/AppTheme.HelpHeaderStyle</item>
-=======
         <!-- Help card container color -->
         <item
             name="android:colorBackground"
             >@color/background_neutral_100</item>
         <item name="colorOnBackground">@color/onBackground_neutral_10</item>
-
         <item name="colorSurface">@color/surface_neutral_100</item>
         <item name="colorOnSurface">@color/onSurface_neutral_10</item>
-
         <item
             name="colorSurfaceVariant"
             >@color/surfaceVariant_neutral_variant_90</item>
@@ -80,7 +76,6 @@
             name="colorOnSurfaceVariant"
             >@color/onSurfaceVariant_neutral_variant_30</item>
         <!-- /Help card container color -->
->>>>>>> b03ae6b3
     </style>
 
     <style name="AppTheme.QuestionnaireSubmitButtonStyle" parent="Widget.MaterialComponents.Button">
@@ -100,11 +95,6 @@
         <item name="android:layout_height">wrap_content</item>
     </style>
 
-<<<<<<< HEAD
-    <style name="AppTheme.HelpHeaderStyle" parent="TextAppearance.Material3.TitleSmall">
-        <item name="android:visibility">invisible</item>
-        <item name="android:height">0dp</item>
-=======
     <style name="AppTheme.MediaImageStyle" parent="">
         <item name="android:layout_gravity">center</item>
         <item
@@ -113,7 +103,11 @@
         <item
             name="android:layout_marginBottom"
             >@dimen/item_media_image_margin_vertical</item>
->>>>>>> b03ae6b3
+    </style>
+
+    <style name="AppTheme.HelpHeaderStyle" parent="TextAppearance.Material3.TitleSmall">
+        <item name="android:visibility">invisible</item>
+        <item name="android:height">0dp</item>
     </style>
 
 </resources>