--- conflicted
+++ resolved
@@ -78,8 +78,6 @@
     <string name="tick">Tick</string>
     <string name="clients">Clients</string>
     <string name="logout">Log out</string>
-<<<<<<< HEAD
-    <string name="title_activity_app_settings">AppSettingsActivity</string>
 
     <!-- Preference Titles -->
     <string name="messages_header">Messages</string>
@@ -101,7 +99,5 @@
     <string name="load_configurations">LOAD CONFIGURATIONS</string>
     <string name="fhir_core_app">FHIR Core App</string>
     <string name="remember_app">Remember application</string>
-=======
     <string name="done">Done</string>
->>>>>>> 5f9e7b6e
 </resources>