<resources xmlns:tools="http://schemas.android.com/tools">
    <string name="sync">Manual Sync</string>
    <string name="language">Language</string>
    <string name="logout_as_user">Log out as </string>
    <string name="show_overdue">Show overdue</string>
    <string name="search_hint">Search name or ID</string>
    <string name="search">Search for name</string>
    <string name="sync_data">SYNC DATA</string>
    <string name="scan_bar_code">SCAN BARCODE</string>
    <string name="empty_client_list_message_title">No Results</string>
    <string name="empty_client_list_message_details">Sorry, we could not find client with given name or ID</string>
    <string name="register_new_client">Register new client</string>
    <string name="default_app_title" translatable="false">Fhir App</string>
    <string name="app_logo">Application logo</string>
    <string name="powered_by">Powered By</string>
    <string name="app_version">App version %1$d(%2$s)</string>
    <string name="data_migration_version">Data migration version %1$s</string>
    <string name="last_sync">Last sync %1$s</string>
    <string name="login_text">LOGIN</string>
    <string name="login_call_fail_error_message">Failed to verify credentials from the server. Check your internet connection</string>
    <string name="userinfo_call_fail_error_message">Failed to get user info from server. Check your internet connection</string>
    <string name="select_language">Select Language</string>
    <string name="logout_user">Log out as %1$s</string>
    <string name="sync_completed">Sync complete</string>
    <string name="syncing">Syncing</string>
    <string name="syncing_up" >Syncing up</string>
    <string name="syncing_down" >Syncing down</string>
    <string name="syncing_initiated">Sync initiated&#8230;</string>
    <string name="sync_failed">Sync failed. Check internet connection or try again later</string>
    <string name="sync_completed_with_errors"> Sync completed with errors. Retrying…</string>
    <string name="sync_unauthorised">Sync failed because the authentication credentials are invalid.</string>
    <string name="refresh_token_fail_error_message">Failed to retrieve credentials from the server. Please check your internet connection.</string>
    <string name="try_again">Try again</string>
    <string name="status_vaccinated">Vaccinated</string>
    <string name="status_overdue">Overdue</string>
    <string name="status_received_vaccine">Vaccine %1$d \n%2$s</string>
    <string name="fully_vaccinated">"Fully vaccinated"</string>
    <string name="already_fully_vaccinated">"Can not receive another dose. Already fully vaccinated"</string>
    <string name="record_vaccine_nl">Record\nVaccine</string>
    <string name="date_last_seen">Last seen %1$s</string>
    <string name="date_last_visited">Last visited %1$s</string>
    <string name="str_save">Save</string>
    <string name="login_error">Login error: %1$s</string>
    <string name="str_next">NEXT</string>
    <string name="str_previous">PREVIOUS</string>
    <string name="str_page_info">Page %1$d of %2$d</string>
    <string name="search_result">%1$d RESULT(S)</string>
    <string name="no_results">No results</string>
    <string name="no_results_message">Sorry we can\'t find person with the provided name or ID</string>
    <string name="male">Male</string>
    <string name="female">Female</string>
    <string name="other">Other</string>
    <string name="unknown">Unknown</string>
    <string name="syncing_failed">Sync failed</string>
    <string name="syncing_retry">Retry sync</string>
    <string name="syncing_in_progress">Sync in progress</string>
    <string name="loading">Loading</string>
    <string name="error_logging_out">Logout error message: %1$s</string>
    <string name="cannot_logout_user">Unable to logout: Already logged out or device is offline.</string>
    <string name="error_loading_config_http_error">Could not load configuration. Please try again later</string>
    <string name="error_loading_config_no_internet">Could not load configuration. Please check your internet connection</string>
    <string name="error_loading_config_general">Error connecting to the server. Please contact the system administrator</string>
    <string name="error_loading_form">Error loading form</string>
    <string name="error_saving_form">Error encountered cannot save form</string>
    <string name="form_progress_message">Processing data. Please wait</string>
    <string name="questionnaire_alert_back_pressed_message">Are you sure you want to go back?</string>
    <string name="questionnaire_in_progress_alert_back_pressed_message">Are you sure you want to discard the answers?</string>
    <string name="questionnaire_alert_back_pressed_title">Discard changes</string>
    <string name="questionnaire_alert_back_pressed_button_title">Discard</string>
    <string name="questionnaire_alert_back_pressed_save_draft_button_title">Save partial draft</string>
    <string name="questionnaire_alert_neutral_button_title">Cancel</string>
    <string name="questionnaire_alert_confirm_button_title">Yes</string>
    <string name="questionnaire_alert_invalid_message">Given details have validation errors. Resolve errors and submit again</string>
    <string name="questionnaire_alert_invalid_title">Validation Failed</string>
    <string name="questionnaire_alert_ack_button_title">OK</string>
    <string name="username">Username</string>
    <string name="password">Password</string>
    <string name="forgot_password">Forgot Password</string>
    <string name="forgot_password_title">Forgot Password!</string>
    <string name="more">More</string>
    <string name="call_supervisor">Please call your supervisor at %1$s</string>
    <string name="cancel" tools:ignore="ButtonCase">CANCEL</string>
    <string name="dial_number">DIAL NUMBER</string>
    <string name="register">Register</string>
    <string name="visits">Visits</string>
    <string name="reports">Reports</string>
    <string name="profile">Profile</string>
    <string name="settings">Settings</string>
    <string name="select_register">Select register</string>
    <string name="tick">Tick</string>
    <string name="clients">Clients</string>
    <string name="logout">Log out</string>
    <string name="application_id">Application ID</string>
    <string name="app_id_sample" translatable="false">e.g. ecbis, quest, cha</string>
    <string name="load_configurations">LOAD CONFIGURATIONS</string>
    <string name="fhir_core_app" translatable="false">FHIRCORE APP</string>
    <string name="remember_app">Remember application</string>
    <string name="done">Done</string>
    <string name="replace_photo">Replace photo</string>
    <string name="take_photo">Take photo</string>
    <string name="edit">Edit</string>
    <string name="application_not_supported">Error loading application %1$s configs</string>
    <string name="eCBIS_app_name" translatable="false">eCBIS</string>
    <string name="invalid_login_credentials">username or password is invalid</string>
    <string name="invalid_form_id">Invalid form ID attached</string>
    <string name="no">No</string>
    <string name="yes">Yes</string>
    <string name="required_constraint_validation_error_msg">There is no response to the required field.</string>
    <string name="set_pin">Set PIN</string>
    <string name="set_pin_message">CHA will use this PIN to login</string>
    <string name="enter_pin_for_user">Enter PIN for %1$s</string>
    <string name="incorrect_pin_please_retry">Incorrect PIN, please try again</string>
    <string name="pin_menu_login">Login</string>
    <string name="forgot_pin">Forgot PIN?</string>
    <string name="please_contact_supervisor">Please contact your supervisor.</string>
    <string name="percentage" translatable="false">%</string>
    <string name="logging_out">Logging out. Please wait…</string>
    <string name="session_expired">Session has been expired and must login again</string>
    <string name="sex">Sex</string>
    <string name="age">Age</string>
    <string name="dob">DOB</string>
    <string name="id" translatable="false">ID: %1$s</string>
    <string name="see_all">SEE ALL</string>
    <string name="forms">FORMS</string>
    <string name="medical_history">MEDICAL HISTORY</string>
    <string name="upcoming_services">UPCOMING SERVICES</string>
    <string name="service_card">SERVICE CARD</string>
    <string name="other_patients">Other patients</string>
    <string name="select_location">Select location</string>
    <string name="responses">RESPONSES (%1$s)</string>
    <string name="multi_user_login_attempt">Attempted to login with a different provider</string>
    <string name="please_wait">Please wait…</string>
    <string name="clear_database">Reset data</string>
    <string name="transfer_data">Transfer Data</string>
    <string name="clear_database_title">Reset Database!</string>
    <string name="clear_database_message">Resetting database will clear all records from your device. This action can’t be undone.</string>
    <string name="resetting_app">Resetting Application…</string>
    <string name="sync_strategy_careteam_system" translatable="false">https://smartregister.org/care-team-tag-id</string>
    <string name="sync_strategy_location_system" translatable="false">https://smartregister.org/location-tag-id</string>
    <string name="sync_strategy_organization_system" translatable="false">https://smartregister.org/organisation-tag-id</string>
    <string name="sync_strategy_practitioner_system" translatable="false">https://smartregister.org/practitioner-tag-id</string>
    <string name="sync_strategy_related_entity_location_system" translatable="false">https://smartregister.org/related-entity-location-tag-id</string>
    <string name="sync_strategy_related_entity_location_display" translatable="false">Related Entity Location</string>
    <string name="sync_strategy_careteam_display" translatable="false">Practitioner CareTeam</string>
    <string name="sync_strategy_location_display" translatable="false">Practitioner Location</string>
    <string name="sync_strategy_organization_display" translatable="false">Practitioner Organization</string>
    <string name="sync_strategy_practitioner_display" translatable="false">Practitioner</string>
    <string name="year">Year</string>
    <string name="month">Month</string>
    <string name="weeks">Week(s)</string>
    <string name="days">Days(s)</string>
    <string name="initializing">Initializing settings &#8230;</string>
    <string name="username_sample" translatable="false">e.g JohnDoe</string>
    <string name="percentage_progress" translatable="false">%1$d%%</string>
    <string name="error_occurred">Something went wrong…</string>
    <string name="insights">Insights</string>
    <string name="contact_help">"Contact help"</string>
    <string name="offline_map">"Offline Maps"</string>
    <string name="dismiss">Dismiss</string>
    <string name="user_info">User info</string>
    <string name="assignment_info">Assignment info</string>
    <string name="app_info">App info</string>
    <string name="device_info">Device info</string>
    <string name="refresh">Refresh</string>
    <string name="unsynced_resources">Unsynced Resources</string>
    <string name="all_resources_synced">All resources synced</string>
    <string name="synced_statistics">Synced Statistics</string>
    <string name="all_data_synced">All data synced</string>
    <string name="invalid_offline_login_state">User set up required. Enable your internet connection </string>
    <string name="select_month">Select Month</string>
    <string name="user">User</string>
    <string name="team">Team</string>
    <string name="locality" >Locality</string>
    <string name="team_organization">Team(Organization)</string>
    <string name="care_team">Care Team</string>
    <string name="location">Location</string>
    <string name="app_version_code">App version code</string>
    <string name="build_date">Build date</string>
    <string name="manufacture">Manufacturer</string>
    <string name="app_versions">App version</string>
    <string name="os_version">OS Version</string>
    <string name="device_date">Date</string>
    <string name="device">Device</string>
    <string name="ok">OK</string>
    <string name="add">ADD</string>
    <string name="data_migration_started">Started data migration from version %1$d</string>
    <string name="data_migration_completed">Application data migrated to version %1$d</string>
    <string name="no_data">No data set</string>
<<<<<<< HEAD
    <string name="sync_complete">Sync complete</string>
    <string name="sync_error">Sync error</string>
    <string name="minutes_remaining">Calculating minutes remaining...</string>
    <string name="sync_inprogress">Syncing...</string>
    <string name="cancel_sync">CANCEL</string>
=======
    <string name="default_html_title">file</string>
>>>>>>> 5fcc4a0f
</resources><|MERGE_RESOLUTION|>--- conflicted
+++ resolved
@@ -186,13 +186,10 @@
     <string name="data_migration_started">Started data migration from version %1$d</string>
     <string name="data_migration_completed">Application data migrated to version %1$d</string>
     <string name="no_data">No data set</string>
-<<<<<<< HEAD
     <string name="sync_complete">Sync complete</string>
     <string name="sync_error">Sync error</string>
     <string name="minutes_remaining">Calculating minutes remaining...</string>
     <string name="sync_inprogress">Syncing...</string>
     <string name="cancel_sync">CANCEL</string>
-=======
     <string name="default_html_title">file</string>
->>>>>>> 5fcc4a0f
 </resources>