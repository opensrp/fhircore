<resources>
    <string name="sync">Sync</string>
    <string name="last_sync_timestamp">Last: %1$s</string>
    <string name="language">Language</string>
    <string name="logout_as_user">Log out as </string>
    <string name="show_overdue">Show overdue</string>
    <string name="search_hint">Search name or ID</string>
    <string name="scan_bar_code">SCAN BARCODE</string>
    <string name="empty_client_list_message_title">No Results</string>
    <string name="empty_client_list_message_details">Sorry, we could not find client with given name or ID</string>
    <string name="register_new_client">Register new client</string>
    <string name="default_app_title" translatable="false">Fhir App</string>
    <string name="app_logo">Application logo</string>
    <string name="powered_by">Powered By</string>
    <string name="app_version">App version %1$d(%2$s)</string>
    <string name="login_text">LOGIN</string>
    <string name="username_input_hint">Enter username</string>
    <string name="password_input_hint">Enter password</string>
    <string name="login_call_fail_error_message">Failed to verify credentials from the server. Check your internet connection</string>
    <string name="userinfo_call_fail_error_message">Failed to get user info from server. Check your internet connection</string>
    <string name="select_language">Select Language</string>
    <string name="logout_user">Log out as %1$s</string>
    <string name="sync_completed">Sync complete</string>
    <string name="syncing">Syncing&#8230;</string>
    <string name="syncing_initiated">Sync initiated&#8230;</string>
    <string name="sync_failed">Sync failed. Check internet connection or try again later.</string>
    <string name="try_again">Try again</string>
    <string name="status_vaccinated">Vaccinated</string>
    <string name="status_overdue">Overdue</string>
    <string name="status_received_vaccine">Vaccine %1$d \n%2$s</string>
    <string name="fully_vaccinated">"Fully vaccinated"</string>
    <string name="already_fully_vaccinated">"Can not receive another dose. Already fully vaccinated"</string>
    <string name="record_vaccine_nl">Record\nVaccine</string>
    <string name="date_last_seen">Last seen %1$s</string>
    <string name="date_last_visited">Last visited %1$s</string>
    <string name="str_save">Save</string>
    <string name="login_error">Login error: %1$s</string>
    <string name="str_next">NEXT</string>
    <string name="str_previous">PREVIOUS</string>
    <string name="str_page_info">Page %1$d of %2$d</string>
    <string name="search_result">%1$d RESULT(S)</string>
    <string name="no_results">No results</string>
    <string name="no_results_message">Sorry we can\'t find person with the provided name or ID</string>
    <string name="male">Male</string>
    <string name="female">Female</string>
    <string name="other">Other</string>
    <string name="unknown">Unknown</string>
    <string name="syncing_failed">Sync failed</string>
    <string name="syncing_retry">Retry sync</string>
    <string name="syncing_in_progress">Sync in progress</string>
    <string name="loading">Loading</string>
    <string name="error_contacting_server">Error contacting server. Error code %1$s</string>
    <string name="error_loading_config">Error loading configuration. Details: %1$s</string>
    <string name="error_loading_form">Error loading form</string>
    <string name="error_saving_form">Error encountered cannot save form</string>
    <string name="form_progress_message">Processing data. Please wait</string>
    <string name="questionnaire_alert_back_pressed_message">Are you sure you want to go back?</string>
    <string name="questionnaire_alert_back_pressed_title">Discard changes</string>
    <string name="questionnaire_alert_back_pressed_button_title">Discard</string>
    <string name="questionnaire_alert_submit_message">Please confirm that you have all details filled in before submission</string>
    <string name="questionnaire_alert_submit_title">Submit details</string>
    <string name="questionnaire_alert_submit_button_title">Save</string>
    <string name="questionnaire_alert_test_only_message">Confirm that you are finished filling out the data. Note this is test only form and does not save any data</string>
    <string name="questionnaire_alert_test_only_title">Process form data</string>
    <string name="questionnaire_alert_test_only_button_title">Process</string>
    <string name="questionnaire_alert_neutral_button_title">Cancel</string>
    <string name="questionnaire_alert_confirm_button_title">Yes</string>
    <string name="questionnaire_alert_invalid_message">Given details have validation errors. Resolve errors and submit again</string>
    <string name="questionnaire_alert_invalid_title">Validation Failed</string>
    <string name="questionnaire_alert_ack_button_title">Ok</string>
    <string name="username">Username</string>
    <string name="password">Password</string>
    <string name="forgot_password">Forgot Password</string>
    <string name="forgot_password_title">Forgot Password!</string>
    <string name="more">More</string>
    <string name="call_supervisor">Please call your supervisor at %1$s</string>
    <string name="cancel">CANCEL</string>
    <string name="dial_number">DIAL NUMBER</string>
    <string name="register">Register</string>
    <string name="tasks">Tasks</string>
    <string name="reports">Reports</string>
    <string name="profile">Profile</string>
    <string name="settings">Settings</string>
    <string name="select_register">Select register</string>
    <string name="tick">Tick</string>
    <string name="clients">Clients</string>
    <string name="logout">Log out</string>
    <string name="application_id">Application ID</string>
    <string name="enter_app_id">Enter Application ID</string>
    <string name="app_id_sample" translatable="false">E.g. anc, covax, g6pd, jnj, quest</string>
    <string name="load_configurations">LOAD CONFIGURATIONS</string>
    <string name="fhir_core_app" translatable="false">FHIRCORE APP</string>
    <string name="remember_app">Remember application</string>
    <string name="done">Done</string>
    <string name="replace_photo">Replace photo</string>
    <string name="take_photo">Take photo</string>
    <string name="edit">Edit</string>
    <string name="application_not_supported">Application %1$s not found</string>
    <string name="eCBIS_app_name" translatable="false">eCBIS</string>
    <string name="invalid_login_credentials">username or password is invalid</string>
    <string name="invalid_form_id">"Invalid form id attached"</string>
    <string name="no">No</string>
    <string name="yes">Yes</string>
    <string name="required_constraint_validation_error_msg">There is no response to the required field.</string>
    <string name="set_pin">Set Pin</string>
    <string name="set_pin_message">CHA will use this pin to login</string>
    <string name="enter_login_pin">Enter the user\'s pin</string>
    <string name="enter_pin_for_user">Enter pin for %1$s</string>
    <string name="incorrect_pin_please_retry">Incorrect pin, lease try again</string>
    <string name="pin_menu_login">Login</string>
    <string name="forgot_pin">Forgot pin?</string>
    <string name="please_contact_supervisor">Please contact your supervisor.</string>
    <string name="percentage">%</string>
    <string name="logging_out">Please wait.... Logging out</string>
    <string name="session_expired">Session has been expired and must login again</string>
    <string name="sex">Sex</string>
    <string name="age">Age</string>
    <string name="dob">DOB</string>
    <string name="id">ID: %1$s</string>
    <string name="see_all">SEE ALL</string>
    <string name="forms">FORMS</string>
    <string name="medical_history">MEDICAL HISTORY</string>
    <string name="upcoming_services">UPCOMING SERVICES</string>
    <string name="service_card">SERVICE CARD</string>
<<<<<<< HEAD
    <string name="family_details">Family details</string>
    <string name="change_family_head">Change family head</string>
    <string name="change_primary_caregiver">Change primary caregiver</string>
    <string name="family_activity">Family activity</string>
    <string name="view_past_encounters">View past encounters</string>
    <string name="remove_family">Remove family</string>

    <string name="health_module_filters_not_configured">%1$s module data filters not configured</string>

=======
>>>>>>> f84325f9
</resources><|MERGE_RESOLUTION|>--- conflicted
+++ resolved
@@ -113,6 +113,13 @@
     <string name="percentage">%</string>
     <string name="logging_out">Please wait.... Logging out</string>
     <string name="session_expired">Session has been expired and must login again</string>
+    <string name="transfer_data">Transfer Data</string>
+    <string name="anc_clients">ANC Clients</string>
+    <string name="all_clients">All Clients</string>
+    <string name="pnc_clients">PNC Clients</string>
+    <string name="family_planning_clients">Family Planning Clients</string>
+    <string name="households">Households</string>
+    <string name="children">Children</string>
     <string name="sex">Sex</string>
     <string name="age">Age</string>
     <string name="dob">DOB</string>
@@ -122,16 +129,11 @@
     <string name="medical_history">MEDICAL HISTORY</string>
     <string name="upcoming_services">UPCOMING SERVICES</string>
     <string name="service_card">SERVICE CARD</string>
-<<<<<<< HEAD
     <string name="family_details">Family details</string>
     <string name="change_family_head">Change family head</string>
     <string name="change_primary_caregiver">Change primary caregiver</string>
     <string name="family_activity">Family activity</string>
     <string name="view_past_encounters">View past encounters</string>
     <string name="remove_family">Remove family</string>
-
     <string name="health_module_filters_not_configured">%1$s module data filters not configured</string>
-
-=======
->>>>>>> f84325f9
 </resources>