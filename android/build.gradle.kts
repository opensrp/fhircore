--- conflicted
+++ resolved
@@ -90,14 +90,9 @@
     resolutionStrategy {
       eachDependency {
         when (requested.group) {
-<<<<<<< HEAD
-          "org.jacoco" -> useVersion("0.8.11")
-=======
           "org.jacoco" -> useVersion(BuildConfigs.jacocoVersion)
->>>>>>> 5d72b3e8
         }
       }
-      force("com.google.guava:guava:32.1.2-android")
     }
   }
 
