import com.diffplug.gradle.spotless.SpotlessExtension
import org.jetbrains.dokka.base.DokkaBase
import org.jetbrains.dokka.base.DokkaBaseConfiguration


// Top-level build file where you can add configuration options common to all sub-projects/modules.
buildscript {
  dependencies {
    classpath(libs.kotlin.gradle.plugin)
<<<<<<< HEAD
    classpath(libs.kotlin.serialization)
   // classpath(libs.hilt.dagger.android.gradle.plugin)
    classpath(libs.navigation.safe.args.gradle.plugin)
    classpath(libs.spotless.plugin.gradle)
    classpath(libs.coveralls.gradle.plugin)
    classpath(libs.gradle)
    classpath(libs.dokka.base)
    classpath("com.google.gms:google-services:4.3.14")
=======
    classpath(libs.coveralls.gradle.plugin)
    classpath(libs.gradle)
    classpath(libs.dokka.base)
>>>>>>> 32f61ce1
  }
}

plugins {
  alias(libs.plugins.org.jetbrains.kotlin.jvm)
  alias(libs.plugins.kt3k.coveralls)
  alias(libs.plugins.kotlin.serialization)
  alias(libs.plugins.dagger.hilt.android) apply false
  alias(libs.plugins.androidx.navigation.safeargs) apply false
  alias(libs.plugins.org.jetbrains.dokka)
  alias(libs.plugins.org.owasp.dependencycheck)
<<<<<<< HEAD
  alias(libs.plugins.com.diffplug.spotless)
=======
  alias(libs.plugins.com.diffplug.spotless) apply false
>>>>>>> 32f61ce1
  alias(libs.plugins.android.junit5) apply false

}

tasks.dokkaHtmlMultiModule {
  moduleName.set("OpenSRP")
  moduleVersion.set(project.version.toString())
  outputDirectory.set(file(buildDir.resolve("dokka")))
  pluginConfiguration<DokkaBase, DokkaBaseConfiguration> {
    footerMessage = "(c) Ona Systems Inc"
  }
}

allprojects {
  repositories {
    gradlePluginPortal()
    mavenLocal()
    google()
    mavenCentral()
    maven(url = "https://oss.sonatype.org/content/repositories/snapshots")
    maven(url = "https://jcenter.bintray.com/")
    apply(plugin = "org.owasp.dependencycheck")
    tasks.dependencyCheckAggregate{
      dependencyCheck.formats.add("XML")
    }
  }
}

subprojects {
  apply {
    plugin("com.diffplug.spotless")
    plugin("org.jetbrains.dokka")
    plugin(  "jacoco")
  }

  configure<SpotlessExtension> {
    val lintVersion = "0.49.0"

    kotlin {
      target("**/*.kt")
      ktlint(lintVersion)
      ktfmt().googleStyle()
      licenseHeaderFile("${project.rootProject.projectDir}/license-header.txt")
    }

    kotlinGradle {
      target("*.gradle.kts")
      ktlint(lintVersion)
      ktfmt().googleStyle()
    }

    format("xml") {
      target("**/*.xml")
      indentWithSpaces()
      trimTrailingWhitespace()
      endWithNewline()
    }

    format("json") {
      target("**/*.json")
      indentWithSpaces(2)
      trimTrailingWhitespace()
    }
  }

  configurations.all {
    resolutionStrategy {
      eachDependency {
        when (requested.group) {
          "org.jacoco" -> useVersion("0.8.11")
        }
      }
      force("com.google.guava:guava:32.1.2-android")
    }
  }

 tasks.withType<Test> {
    configure<JacocoTaskExtension> {
      isIncludeNoLocationClasses = true
      excludes = listOf("jdk.internal.*", "**org.hl7*")
    }
  }
}<|MERGE_RESOLUTION|>--- conflicted
+++ resolved
@@ -7,20 +7,10 @@
 buildscript {
   dependencies {
     classpath(libs.kotlin.gradle.plugin)
-<<<<<<< HEAD
-    classpath(libs.kotlin.serialization)
-   // classpath(libs.hilt.dagger.android.gradle.plugin)
-    classpath(libs.navigation.safe.args.gradle.plugin)
-    classpath(libs.spotless.plugin.gradle)
     classpath(libs.coveralls.gradle.plugin)
     classpath(libs.gradle)
     classpath(libs.dokka.base)
     classpath("com.google.gms:google-services:4.3.14")
-=======
-    classpath(libs.coveralls.gradle.plugin)
-    classpath(libs.gradle)
-    classpath(libs.dokka.base)
->>>>>>> 32f61ce1
   }
 }
 
@@ -32,11 +22,7 @@
   alias(libs.plugins.androidx.navigation.safeargs) apply false
   alias(libs.plugins.org.jetbrains.dokka)
   alias(libs.plugins.org.owasp.dependencycheck)
-<<<<<<< HEAD
-  alias(libs.plugins.com.diffplug.spotless)
-=======
   alias(libs.plugins.com.diffplug.spotless) apply false
->>>>>>> 32f61ce1
   alias(libs.plugins.android.junit5) apply false
 
 }
