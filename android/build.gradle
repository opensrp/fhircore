--- conflicted
+++ resolved
@@ -48,13 +48,8 @@
             }
 
             credentials {
-<<<<<<< HEAD
-                username = System.getenv('FHIRCORE_USERNAME') ?: System.getenv('GITHUB_USER') ?: project.properties['GITHUB_USER']
-                password = System.getenv('FHIRCORE_ACCESS_TOKEN') ?: System.getenv('GITHUB_PERSONAL_ACCESS_TOKEN') ?: project.properties['GITHUB_PERSONAL_ACCESS_TOKEN']
-=======
                 username = githubUsername
                 password = githubPersonalAccessToken
->>>>>>> 3d80e0f1
             }
         }
     }
