--- conflicted
+++ resolved
@@ -13,11 +13,7 @@
         classpath deps.kotlin_coveralls_plugin
         classpath deps.junit5_plugin
         classpath deps.dokka_plugin
-<<<<<<< HEAD
-        classpath 'com.android.tools.build:gradle:7.0.4'
-=======
         classpath "com.android.tools.build:gradle:7.0.4"
->>>>>>> abe84989
     }
 }
 
@@ -34,9 +30,7 @@
 
     subprojects {
         apply plugin: 'com.diffplug.spotless'
-
         apply plugin: 'kotlin-kapt'
-
 
         spotless {
             kotlin {
