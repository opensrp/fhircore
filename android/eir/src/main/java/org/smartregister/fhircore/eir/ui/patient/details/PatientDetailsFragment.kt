/*
 * Copyright 2021 Ona Systems, Inc
 *
 * Licensed under the Apache License, Version 2.0 (the "License");
 * you may not use this file except in compliance with the License.
 * You may obtain a copy of the License at
 *
 *       http://www.apache.org/licenses/LICENSE-2.0
 *
 * Unless required by applicable law or agreed to in writing, software
 * distributed under the License is distributed on an "AS IS" BASIS,
 * WITHOUT WARRANTIES OR CONDITIONS OF ANY KIND, either express or implied.
 * See the License for the specific language governing permissions and
 * limitations under the License.
 */

package org.smartregister.fhircore.eir.ui.patient.details

import android.content.Intent
import android.os.Bundle
import android.view.LayoutInflater
import android.view.View
import android.view.ViewGroup
import androidx.core.content.ContextCompat
import androidx.fragment.app.Fragment
import androidx.lifecycle.ViewModelProvider
import androidx.recyclerview.widget.LinearLayoutManager
import com.google.android.fhir.FhirEngine
import kotlinx.android.synthetic.main.fragment_patient_details.immuneStatusImageView
import kotlinx.android.synthetic.main.fragment_patient_details.immuneTextView
import kotlinx.android.synthetic.main.fragment_patient_details.immunizationsListView
import kotlinx.android.synthetic.main.fragment_patient_details.noVaccinesTextView
import kotlinx.android.synthetic.main.fragment_patient_details.patientAgeTextView
import kotlinx.android.synthetic.main.fragment_patient_details.patientGenderTextView
import kotlinx.android.synthetic.main.fragment_patient_details.patientNameTextView
import kotlinx.android.synthetic.main.fragment_patient_details.recordVaccineButton
import kotlinx.android.synthetic.main.fragment_patient_details.reportAdverseEventButton
import kotlinx.android.synthetic.main.fragment_patient_details.showQRCodeButton
import org.hl7.fhir.r4.model.Immunization
import org.hl7.fhir.r4.model.Patient
import org.smartregister.fhircore.eir.EirApplication
import org.smartregister.fhircore.eir.R
<<<<<<< HEAD
import org.smartregister.fhircore.eir.form.config.QuestionnaireFormConfig
import org.smartregister.fhircore.eir.ui.adverseevent.AdverseEventActivity
=======
>>>>>>> 0ee53132
import org.smartregister.fhircore.eir.ui.vaccine.RecordVaccineActivity
import org.smartregister.fhircore.eir.util.RECORD_VACCINE_FORM
import org.smartregister.fhircore.engine.ui.questionnaire.QuestionnaireActivity
import org.smartregister.fhircore.engine.util.extension.createFactory
import org.smartregister.fhircore.engine.util.extension.extractAge
import org.smartregister.fhircore.engine.util.extension.extractGender
import org.smartregister.fhircore.engine.util.extension.extractName
import org.smartregister.fhircore.engine.util.extension.hide
import org.smartregister.fhircore.engine.util.extension.show

class PatientDetailsFragment private constructor() : Fragment() {

  private lateinit var fhirEngine: FhirEngine

  lateinit var patientDetailsViewModel: PatientDetailsViewModel

  private val patientImmunizationsAdapter = PatientImmunizationsAdapter()

  override fun onCreateView(
    inflater: LayoutInflater,
    container: ViewGroup?,
    savedInstanceState: Bundle?
  ): View = inflater.inflate(R.layout.fragment_patient_details, container, false)

  override fun onViewCreated(view: View, savedInstanceState: Bundle?) {
    super.onViewCreated(view, savedInstanceState)
    val patientId = arguments?.getString(QuestionnaireActivity.QUESTIONNAIRE_ARG_PATIENT_KEY) ?: ""

    setupViews(patientId)

    fhirEngine = EirApplication.getContext().fhirEngine

    patientDetailsViewModel =
      ViewModelProvider(
        this,
        PatientDetailsViewModel(fhirEngine = fhirEngine, patientId = patientId).createFactory()
      )[PatientDetailsViewModel::class.java]

    patientDetailsViewModel.patientDemographics.observe(
      viewLifecycleOwner,
      this::handlePatientDemographics
    )

    patientDetailsViewModel.patientImmunizations.observe(
      viewLifecycleOwner,
      this::handleImmunizations
    )
  }

  override fun onResume() {
    super.onResume()
    patientDetailsViewModel.run {
      fetchDemographics()
      fetchImmunizations()
    }
  }

  private fun setupViews(patientId: String) {
    immunizationsListView.apply {
      adapter = patientImmunizationsAdapter
      layoutManager = LinearLayoutManager(requireContext())
    }

    recordVaccineButton.setOnClickListener {
      startActivity(
        Intent(requireContext(), RecordVaccineActivity::class.java)
          .putExtras(
            QuestionnaireActivity.requiredIntentArgs(
              clientIdentifier = patientId,
              form = RECORD_VACCINE_FORM
            )
          )
      )
    }

    reportAdverseEventButton.setOnClickListener {
      startActivity(
        Intent(requireContext(), AdverseEventActivity::class.java)
          .putExtras(AdverseEventActivity.getExtraBundles(patientId = patientId))
      )
    }
  }

  private fun handlePatientDemographics(patient: Patient) {
    with(patient) {
      patientNameTextView.text = extractName()
      patientGenderTextView.text = extractGender(requireContext())
      patientAgeTextView.text = getString(R.string.age, extractAge())
    }
  }

  private fun handleImmunizations(immunizations: List<Immunization>) {
    when {
      immunizations.isEmpty() -> {
        toggleImmunizationStatus(fullyImmunized = false)
        noVaccinesTextView.show()
        immunizationsListView.hide()
        recordVaccineButton.show()
        showQRCodeButton.hide()
        reportAdverseEventButton.hide()
      }
      immunizations.size == 1 -> {
        toggleImmunizationStatus(fullyImmunized = false)
        populateImmunizationList(immunizations)
        recordVaccineButton.show()
        showQRCodeButton.hide()
        reportAdverseEventButton.show()
        noVaccinesTextView.hide()
      }
      else -> {
        toggleImmunizationStatus(fullyImmunized = true)
        populateImmunizationList(immunizations)
        noVaccinesTextView.hide()
        recordVaccineButton.hide()
        showQRCodeButton.show()
        reportAdverseEventButton.show()
      }
    }
  }

  private fun populateImmunizationList(immunizations: List<Immunization>) {
    immunizationsListView.show()
    patientImmunizationsAdapter.submitList(immunizations.toImmunizationItems(requireContext()))
  }

  private fun toggleImmunizationStatus(fullyImmunized: Boolean = false) {
    immuneStatusImageView.background =
      if (fullyImmunized) ContextCompat.getDrawable(requireContext(), R.drawable.ic_check)
      else ContextCompat.getDrawable(requireContext(), R.drawable.ic_close)

    immuneTextView.apply {
      text = if (fullyImmunized) getString(R.string.immune) else getString(R.string.not_immune)
      setTextColor(
        if (fullyImmunized) ContextCompat.getColor(requireContext(), R.color.immune)
        else ContextCompat.getColor(requireContext(), R.color.not_immune)
      )
    }
  }

  companion object {
    fun newInstance(bundle: Bundle = Bundle()) =
      PatientDetailsFragment().apply { arguments = bundle }
  }
}<|MERGE_RESOLUTION|>--- conflicted
+++ resolved
@@ -40,11 +40,8 @@
 import org.hl7.fhir.r4.model.Patient
 import org.smartregister.fhircore.eir.EirApplication
 import org.smartregister.fhircore.eir.R
-<<<<<<< HEAD
-import org.smartregister.fhircore.eir.form.config.QuestionnaireFormConfig
+import org.smartregister.fhircore.eir.util.ADVERSE_EVENT_FORM
 import org.smartregister.fhircore.eir.ui.adverseevent.AdverseEventActivity
-=======
->>>>>>> 0ee53132
 import org.smartregister.fhircore.eir.ui.vaccine.RecordVaccineActivity
 import org.smartregister.fhircore.eir.util.RECORD_VACCINE_FORM
 import org.smartregister.fhircore.engine.ui.questionnaire.QuestionnaireActivity
@@ -123,7 +120,11 @@
     reportAdverseEventButton.setOnClickListener {
       startActivity(
         Intent(requireContext(), AdverseEventActivity::class.java)
-          .putExtras(AdverseEventActivity.getExtraBundles(patientId = patientId))
+          .putExtras(QuestionnaireActivity.requiredIntentArgs(
+            clientIdentifier = patientId,
+            form = ADVERSE_EVENT_FORM
+          )
+          )
       )
     }
   }
