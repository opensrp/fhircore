/*
 * Copyright 2021 Ona Systems, Inc
 *
 * Licensed under the Apache License, Version 2.0 (the "License");
 * you may not use this file except in compliance with the License.
 * You may obtain a copy of the License at
 *
 *       http://www.apache.org/licenses/LICENSE-2.0
 *
 * Unless required by applicable law or agreed to in writing, software
 * distributed under the License is distributed on an "AS IS" BASIS,
 * WITHOUT WARRANTIES OR CONDITIONS OF ANY KIND, either express or implied.
 * See the License for the specific language governing permissions and
 * limitations under the License.
 */

package org.smartregister.fhircore.eir.ui.patient.details

import android.content.Context
import org.hl7.fhir.r4.model.Immunization
import org.hl7.fhir.r4.model.PositiveIntType
import org.smartregister.fhircore.eir.R
import org.smartregister.fhircore.engine.util.DateUtils

const val DAYS_IN_MONTH: Int = 28
const val OVERDUE_DAYS_IN_MONTH: Int = 14

data class ImmunizationItem(val vaccine: String, val doses: List<Pair<String, Int>>)

data class ImmunizationAdverseEventItem(
<<<<<<< HEAD
  val immunizationIds: List<String>,
  val vaccine: String,
  val dosesWithAdverseEvents: List<Pair<String, List<AdverseEventItem>>>
=======
  var immunizationIds: List<String>,
  var vaccine: String,
  var dosesWithAdverseEvents: List<Pair<String, List<AdverseEventItem>>>
>>>>>>> a6eb4fd8
)

data class AdverseEventItem(val date: String, val detail: String)

fun List<Immunization>.toImmunizationItems(context: Context): MutableList<ImmunizationItem> {
  if (this.isEmpty()) return mutableListOf()
  val immunizationItems = mutableListOf<ImmunizationItem>()
  val immunizationsMap = this.groupBy { it.vaccineCode.text }

  immunizationsMap.forEach { vaccine ->
    val doses: List<Pair<String, Int>> =
      vaccine.value.sortedBy { it.protocolApplied.first().doseNumberPositiveIntType.value }.map {
        it.getDoseLabel(context, this.size >= 2)
      }
    immunizationItems.add(ImmunizationItem(vaccine.key, doses = doses))
  }

  return immunizationItems
}

fun Immunization.getDoseLabel(context: Context, fullyImmunized: Boolean): Pair<String, Int> {
  val doseNumber = (this.protocolApplied[0].doseNumber as PositiveIntType).value
  if (fullyImmunized) {
    return Pair(
      context.getString(
        R.string.immunization_given,
        doseNumber.ordinalOf(),
        this.occurrenceDateTimeType.toHumanDisplay()
      ),
      R.color.black
    )
  } else {
    val isDue =
      DateUtils.hasPastDays(this.occurrenceDateTimeType, DAYS_IN_MONTH + OVERDUE_DAYS_IN_MONTH)

    val dueDate =
      DateUtils.addDays(
        this.occurrenceDateTimeType.toHumanDisplay(),
        DAYS_IN_MONTH,
        dateTimeFormat = "MMM d, yyyy h:mm:ss a"
      )
    val nextDoseNumber = doseNumber + 1
    val doseLabel =
      if (isDue) context.getString(R.string.immunization_due, nextDoseNumber.ordinalOf(), dueDate)
      else context.getString(R.string.immunization_overdue, nextDoseNumber.ordinalOf(), dueDate)

    return Pair(doseLabel, if (fullyImmunized) R.color.black else R.color.not_immune)
  }
}

fun List<Immunization>.toImmunizationAdverseEventItem(
  context: Context,
  immunizationAdverseEvents: List<Pair<String, List<AdverseEventItem>>>? = null
): MutableList<ImmunizationAdverseEventItem> {
  if (this.isEmpty()) return mutableListOf()
  val immunizationAdverseEventItems = mutableListOf<ImmunizationAdverseEventItem>()
  val immunizationsMap = this.groupBy { it.vaccineCode.text }

  immunizationsMap.forEach { vaccine ->
    val doses: List<Pair<String, List<AdverseEventItem>>> =
      vaccine.value.sortedBy { it.protocolApplied.first().doseNumberPositiveIntType.value }.map {
        immunization ->
        immunization.getDoseLabelWithAdverseEvent(
          context,
          this.isNotEmpty(),
          immunizationAdverseEvents?.filter { it.first == immunization.idElement.idPart }
        )
      }

    val immunizationIds: List<String> =
      vaccine.value.sortedBy { it.protocolApplied.first().doseNumberPositiveIntType.value }.map {
        it.idElement.idPart
      }

    immunizationAdverseEventItems.add(
      ImmunizationAdverseEventItem(immunizationIds, vaccine.key, doses)
    )
  }
  return immunizationAdverseEventItems
}

fun Immunization.getDoseLabelWithAdverseEvent(
  context: Context,
  receivedDoses: Boolean = true,
  immunizationAdverseEvents: List<Pair<String, List<AdverseEventItem>>>? = null
): Pair<String, List<AdverseEventItem>> {
  val doseNumber = (this.protocolApplied[0].doseNumber as PositiveIntType).value
  return if (receivedDoses) {
    Pair(
      context.getString(
        R.string.immunization_given,
        doseNumber.ordinalOf(),
        this.occurrenceDateTimeType.toHumanDisplay()
      ),
      when (immunizationAdverseEvents) {
        null -> listOf()
        else -> immunizationAdverseEvents.first().second
      }
    )
  } else {
    Pair("", listOf())
  }
}

fun Int.ordinalOf() =
  "$this" +
    if (this % 100 in 11..13) "th"
    else
      when (this % 10) {
        1 -> "st"
        2 -> "nd"
        3 -> "rd"
        else -> "th"
      }<|MERGE_RESOLUTION|>--- conflicted
+++ resolved
@@ -28,15 +28,9 @@
 data class ImmunizationItem(val vaccine: String, val doses: List<Pair<String, Int>>)
 
 data class ImmunizationAdverseEventItem(
-<<<<<<< HEAD
-  val immunizationIds: List<String>,
-  val vaccine: String,
-  val dosesWithAdverseEvents: List<Pair<String, List<AdverseEventItem>>>
-=======
   var immunizationIds: List<String>,
   var vaccine: String,
   var dosesWithAdverseEvents: List<Pair<String, List<AdverseEventItem>>>
->>>>>>> a6eb4fd8
 )
 
 data class AdverseEventItem(val date: String, val detail: String)
