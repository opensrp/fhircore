/*
 * Copyright 2021 Ona Systems, Inc
 *
 * Licensed under the Apache License, Version 2.0 (the "License");
 * you may not use this file except in compliance with the License.
 * You may obtain a copy of the License at
 *
 *       http://www.apache.org/licenses/LICENSE-2.0
 *
 * Unless required by applicable law or agreed to in writing, software
 * distributed under the License is distributed on an "AS IS" BASIS,
 * WITHOUT WARRANTIES OR CONDITIONS OF ANY KIND, either express or implied.
 * See the License for the specific language governing permissions and
 * limitations under the License.
 */

package org.smartregister.fhircore.eir

import android.app.Application
import com.google.android.fhir.FhirEngine
import com.google.android.fhir.FhirEngineProvider
import com.google.android.fhir.sync.Sync
import com.google.android.fhir.sync.SyncJob
import org.hl7.fhir.r4.model.ResourceType
import org.hl7.fhir.r4.utils.FHIRPathEngine
import org.smartregister.fhircore.engine.auth.AuthenticationService
import org.smartregister.fhircore.engine.configuration.app.ApplicationConfiguration
import org.smartregister.fhircore.engine.configuration.app.ConfigurableApplication
import org.smartregister.fhircore.engine.data.remote.model.response.UserInfo
import org.smartregister.fhircore.engine.util.SecureSharedPreference
import org.smartregister.fhircore.engine.util.SharedPreferencesHelper
import org.smartregister.fhircore.engine.util.USER_INFO_SHARED_PREFERENCE_KEY
import org.smartregister.fhircore.engine.util.extension.decodeJson
import org.smartregister.fhircore.engine.util.extension.runPeriodicSync
import timber.log.Timber

open class EirApplication : Application(), ConfigurableApplication {

  override lateinit var applicationConfiguration: ApplicationConfiguration

  override val authenticationService: AuthenticationService
    get() = EirAuthenticationService(applicationContext)

  override val fhirEngine: FhirEngine by lazy { FhirEngineProvider.getInstance(this) }

<<<<<<< HEAD
=======
  override val fhirPathEngine = FHIRPathEngine(workerContextProvider)

>>>>>>> 609a25d0
  override val authenticatedUserInfo: UserInfo?
    get() =
      SharedPreferencesHelper.read(USER_INFO_SHARED_PREFERENCE_KEY, null)?.decodeJson<UserInfo>()

  override val resourceSyncParams: Map<ResourceType, Map<String, String>>
    get() =
      mapOf(
        ResourceType.Patient to emptyMap(),
        ResourceType.Immunization to emptyMap(),
        ResourceType.Questionnaire to emptyMap(),
        ResourceType.StructureMap to mapOf(),
        ResourceType.RelatedPerson to mapOf()
      )

  override fun onCreate() {
    super.onCreate()
    SharedPreferencesHelper.init(this)
    eirApplication = this

    if (BuildConfig.DEBUG) {
      Timber.plant(Timber.DebugTree())
    }
  }

  companion object {

    private lateinit var eirApplication: EirApplication

    fun getContext() = eirApplication
  }

  override val syncJob: SyncJob
    get() = Sync.basicSyncJob(getContext())

  override fun schedulePeriodicSync() {
    this.runPeriodicSync<EirFhirSyncWorker>()
  }

  override val secureSharedPreference: SecureSharedPreference
    get() = SecureSharedPreference(applicationContext)

  override fun configureApplication(applicationConfiguration: ApplicationConfiguration) {
    this.applicationConfiguration = applicationConfiguration
    this.applicationConfiguration.apply {
      fhirServerBaseUrl = BuildConfig.FHIR_BASE_URL
      oauthServerBaseUrl = BuildConfig.OAUTH_BASE_URL
      clientId = BuildConfig.OAUTH_CIENT_ID
      clientSecret = BuildConfig.OAUTH_CLIENT_SECRET
    }
  }
}<|MERGE_RESOLUTION|>--- conflicted
+++ resolved
@@ -43,11 +43,8 @@
 
   override val fhirEngine: FhirEngine by lazy { FhirEngineProvider.getInstance(this) }
 
-<<<<<<< HEAD
-=======
   override val fhirPathEngine = FHIRPathEngine(workerContextProvider)
 
->>>>>>> 609a25d0
   override val authenticatedUserInfo: UserInfo?
     get() =
       SharedPreferencesHelper.read(USER_INFO_SHARED_PREFERENCE_KEY, null)?.decodeJson<UserInfo>()
