<?xml version="1.0" encoding="utf-8"?>
<manifest xmlns:android="http://schemas.android.com/apk/res/android"
    xmlns:tools="http://schemas.android.com/tools"
    package="org.smartregister.fhircore.eir">

    <application
        android:name=".EirApplication"
        android:allowBackup="true"
        android:icon="@mipmap/ic_launcher"
        android:label="@string/app_name"
        android:networkSecurityConfig="@xml/network_security_config"
        android:roundIcon="@mipmap/ic_launcher_round"
        android:supportsRtl="true"
        android:theme="@style/AppTheme">

        <activity
            android:name=".ui.adverseevent.AdverseEventActivity"
            android:exported="false"
            android:label=""
            android:parentActivityName=".ui.patient.details.PatientDetailsActivity"
            android:theme="@style/AppTheme.NoActionBar">
            <meta-data
                android:name="android.support.PARENT_ACTIVITY"
                android:value=".ui.patient.details.PatientDetailsActivity" />
        </activity>
        <activity
            android:name=".ui.patient.details.PatientDetailsActivity"
            android:exported="false"
            android:label=""
            android:parentActivityName=".ui.patient.register.PatientRegisterActivity"
            android:theme="@style/AppTheme.NoActionBar">
            <meta-data
                android:name="android.support.PARENT_ACTIVITY"
                android:value=".ui.patient.register.PatientRegisterActivity" />
        </activity>
        <activity
            android:name=".ui.vaccine.RecordVaccineActivity"
            android:exported="false" />
        <activity
            android:name=".ui.patient.register.PatientRegisterActivity"
            android:exported="false"
            android:theme="@style/AppTheme.NoActionBar"
            android:windowSoftInputMode="adjustPan" />
        <activity
<<<<<<< HEAD
            android:name="org.smartregister.fhircore.engine.ui.login.LoginActivity"
            android:exported="false"
            android:theme="@style/AppTheme.NoActionBar"
            android:windowSoftInputMode="adjustResize" />

        <activity
            android:name="androidx.test.core.app.InstrumentationActivityInvoker$BootstrapActivity"
            android:exported="false"
            tools:node="merge" />

        <activity
            android:name="androidx.test.core.app.InstrumentationActivityInvoker$EmptyActivity"
            android:exported="false"
            tools:node="merge" />

        <activity
            android:name="androidx.test.core.app.InstrumentationActivityInvoker$EmptyFloatingActivity"
            android:exported="false"
            tools:node="merge" />

        <activity
            android:name="org.smartregister.fhircore.engine.ui.questionnaire.QuestionnaireActivity"
            android:exported="false" />
        <activity
=======
>>>>>>> 219659ea
            android:name=".ui.adverseevent.AdverseEventQuestionnaireActivity"
            android:exported="false" />

        <service
            android:name="org.smartregister.fhircore.engine.auth.AuthAndroidService"
            android:exported="false">
            <intent-filter>
                <action android:name="android.accounts.AccountAuthenticator" />
            </intent-filter>
            <meta-data
                android:name="android.accounts.AccountAuthenticator"
                android:resource="@xml/authenticator" />
        </service>
    </application>

</manifest><|MERGE_RESOLUTION|>--- conflicted
+++ resolved
@@ -42,7 +42,6 @@
             android:theme="@style/AppTheme.NoActionBar"
             android:windowSoftInputMode="adjustPan" />
         <activity
-<<<<<<< HEAD
             android:name="org.smartregister.fhircore.engine.ui.login.LoginActivity"
             android:exported="false"
             android:theme="@style/AppTheme.NoActionBar"
@@ -67,8 +66,6 @@
             android:name="org.smartregister.fhircore.engine.ui.questionnaire.QuestionnaireActivity"
             android:exported="false" />
         <activity
-=======
->>>>>>> 219659ea
             android:name=".ui.adverseevent.AdverseEventQuestionnaireActivity"
             android:exported="false" />
 
