--- conflicted
+++ resolved
@@ -24,11 +24,7 @@
         </activity>
         <activity
             android:name=".ui.patient.details.PatientDetailsActivity"
-<<<<<<< HEAD
-
-=======
             android:exported="false"
->>>>>>> cad25be1
             android:label=""
             android:parentActivityName=".ui.patient.register.PatientRegisterActivity"
             android:theme="@style/AppTheme.NoActionBar">
@@ -36,52 +32,21 @@
                 android:name="android.support.PARENT_ACTIVITY"
                 android:value=".ui.patient.register.PatientRegisterActivity" />
         </activity>
-<<<<<<< HEAD
-        <activity android:name=".ui.vaccine.RecordVaccineActivity" />
-=======
-        <activity
-            android:name="org.smartregister.fhircore.engine.ui.appsetting.AppSettingActivity"
-            android:exported="true"
-            android:theme="@style/AppTheme.NoActionBar">
-            <intent-filter>
-                <action android:name="android.intent.action.MAIN" />
-
-                <category android:name="android.intent.category.LAUNCHER" />
-            </intent-filter>
-        </activity>
         <activity
             android:name=".ui.vaccine.RecordVaccineActivity"
             android:exported="false" />
->>>>>>> cad25be1
         <activity
             android:name=".ui.patient.register.PatientRegisterActivity"
             android:exported="false"
             android:theme="@style/AppTheme.NoActionBar"
             android:windowSoftInputMode="adjustPan" />
-<<<<<<< HEAD
-        <activity android:name=".ui.adverseevent.AdverseEventQuestionnaireActivity" />
-
-        <service
-            android:name="org.smartregister.fhircore.engine.auth.AuthAndroidService"
-            android:exported="false">
-=======
-        <activity
-            android:name="org.smartregister.fhircore.engine.ui.login.LoginActivity"
-            android:exported="false"
-            android:theme="@style/AppTheme.NoActionBar"
-            android:windowSoftInputMode="adjustResize" />
-
-        <activity
-            android:name="org.smartregister.fhircore.engine.ui.questionnaire.QuestionnaireActivity"
-            android:exported="false" />
         <activity
             android:name=".ui.adverseevent.AdverseEventQuestionnaireActivity"
             android:exported="false" />
 
         <service
             android:name="org.smartregister.fhircore.engine.auth.AuthAndroidService"
-            android:exported="true">
->>>>>>> cad25be1
+            android:exported="false">
             <intent-filter>
                 <action android:name="android.accounts.AccountAuthenticator" />
             </intent-filter>
