--- conflicted
+++ resolved
@@ -34,22 +34,16 @@
             </intent-filter>
         </activity>
         <activity android:name=".ui.vaccine.RecordVaccineActivity" />
-        <activity android:name="org.smartregister.fhircore.engine.ui.questionnaire.QuestionnaireActivity" />
         <activity
             android:name=".ui.patient.register.PatientRegisterActivity"
             android:theme="@style/AppTheme.NoActionBar"
             android:windowSoftInputMode="adjustPan" />
 
-<<<<<<< HEAD
         <activity
             android:name=".ui.questionnaire.QuestionnaireActivity"
             android:parentActivityName=".ui.patient.register.PatientRegisterActivity" />
         <activity android:name=".activity.AdverseEventActivity"/>
-        
-        <activity android:name=".activity.AdverseEventActivity"/>
 
-=======
->>>>>>> 59d9ddb0
         <service android:name=".EirAuthAndroidService">
             <intent-filter>
                 <action android:name="android.accounts.AccountAuthenticator" />
