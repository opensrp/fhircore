--- conflicted
+++ resolved
@@ -120,36 +120,6 @@
     androidTestImplementation deps.atsl.ext_junit
     androidTestImplementation deps.atsl.espresso
     testImplementation 'org.jetbrains.kotlinx:kotlinx-coroutines-test:1.4.2'
-
-<<<<<<< HEAD
-    implementation('com.google.android.fhir:datacapture:0.1.0.1-alpha03') {
-        transitive = true
-        exclude group: 'org.hamcrest', module: 'hamcrest-core'
-        exclude group: 'javax.xml.bind', module: 'jaxb-api'
-        exclude group: 'com.sun.xml.bind', module: 'jaxb-core'
-        exclude group: 'com.sun.activation', module: 'javax.activation'
-    }
-
-    implementation('com.google.android.fhir:engine:0.1.0-alpha03') {
-        transitive = true
-        exclude group: 'org.hamcrest', module: 'hamcrest-core'
-        exclude group: 'javax.xml.bind', module: 'jaxb-api'
-        exclude group: 'com.sun.xml.bind', module: 'jaxb-core'
-        exclude group: 'com.sun.activation', module: 'javax.activation'
-    }
-
-    implementation(group: 'ca.uhn.hapi.fhir', name: 'org.hl7.fhir.r4', version: '5.3.0') {
-        exclude group: 'org.slf4j', module: 'jcl-over-slf4j'
-    }
-    implementation(group: 'ca.uhn.hapi.fhir', name: 'hapi-fhir-base', version: '5.3.0') {
-        exclude group: 'org.slf4j', module: 'jcl-over-slf4j'
-    }
-    implementation(group: 'ca.uhn.hapi.fhir', name: 'hapi-fhir-structures-r4', version: '5.3.0') {
-        exclude group: 'org.slf4j', module: 'jcl-over-slf4j'
-    }
-
-=======
->>>>>>> 39abe722
     implementation deps.appcompat
     implementation deps.constraint_layout
     implementation deps.kotlin.stdlib
