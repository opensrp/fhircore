--- conflicted
+++ resolved
@@ -151,11 +151,7 @@
             applicationIdSuffix ".mwcore"
             versionNameSuffix "-mwcore"
             versionCode 15
-<<<<<<< HEAD
             versionName "0.1.5-tracing"
-=======
-            versionName "0.1.5"
->>>>>>> 33e23f8b
         }
         afyayangu {
             dimension "apps"
