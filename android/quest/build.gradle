--- conflicted
+++ resolved
@@ -1,14 +1,11 @@
 plugins {
     id 'com.android.application'
     id 'kotlin-android'
-<<<<<<< HEAD
-=======
     id 'kotlin-kapt'
     id 'de.mannodermaus.android-junit5'
     id 'kotlin-android-extensions'
     id 'org.jetbrains.dokka'
     id 'org.jetbrains.kotlin.plugin.serialization'
->>>>>>> bde56516
     id 'jacoco'
 }
 
@@ -90,27 +87,6 @@
         targetCompatibility JavaVersion.VERSION_1_8
     }
 
-<<<<<<< HEAD
-    testOptions {
-        execution 'ANDROIDX_TEST_ORCHESTRATOR'
-        animationsDisabled true
-        unitTests {
-            returnDefaultValues = true
-            includeAndroidResources = true
-        }
-        unitTests.all {
-            jacoco {
-                includeNoLocationClasses = true
-                excludes = ['jdk.internal.*']
-            }
-        }
-    }
-
-    kotlinOptions {
-        jvmTarget = '1.8'
-    }
-    compileSdkVersion 30
-=======
     kotlinOptions {
         jvmTarget = '1.8'
     }
@@ -137,7 +113,7 @@
         kotlinCompilerExtensionVersion '1.0.1'
     }
 
->>>>>>> bde56516
+    compileSdkVersion 30
 }
 
 dependencies {
