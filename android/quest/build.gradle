plugins {
    id 'com.android.application'
    id 'kotlin-android'
    id 'kotlin-kapt'
    id 'de.mannodermaus.android-junit5'
    id 'org.jetbrains.dokka'
    id 'org.jetbrains.kotlin.plugin.serialization'
    id 'jacoco'
    id 'dagger.hilt.android.plugin'
}

apply from: '../jacoco.gradle'
apply from: '../properties.gradle'

android {
<<<<<<< HEAD
    compileSdkVersion 31
    compileSdk 31
=======
    compileSdkVersion sdk_versions.compile_sdk
>>>>>>> f31fc43b

    dataBinding {
        enabled true
    }

    defaultConfig {
        applicationId "org.smartregister.fhircore"
        minSdkVersion sdk_versions.min_sdk
        targetSdkVersion sdk_versions.target_sdk
        versionCode 3
        versionName "0.0.3"
        multiDexEnabled true

        buildConfigField("boolean", 'SKIP_AUTH_CHECK', "false")
        buildConfigField("String", 'FHIR_BASE_URL', "\"${FHIR_BASE_URL}\"")
        buildConfigField("String", 'OAUTH_BASE_URL', "\"${OAUTH_BASE_URL}\"")
        buildConfigField("String", 'OAUTH_CIENT_ID', "\"${OAUTH_CIENT_ID}\"")
        buildConfigField("String", 'OAUTH_CLIENT_SECRET', "\"${OAUTH_CLIENT_SECRET}\"")
        buildConfigField("String", 'OAUTH_SCOPE', "\"${OAUTH_SCOPE}\"")

        testInstrumentationRunner "androidx.test.runner.AndroidJUnitRunner"
    }

    signingConfigs {
        release {

            v1SigningEnabled false
            v2SigningEnabled true

            keyAlias System.getenv("KEYSTORE_ALIAS")
            keyPassword System.getenv("KEY_PASSWORD")
            storePassword System.getenv("KEYSTORE_PASSWORD")
            storeFile file(System.getProperty("user.home") + "/fhircore.keystore.jks")
        }
    }

    buildTypes {
        debug {
            testCoverageEnabled true
        }
        release {
            minifyEnabled false
            proguardFiles getDefaultProguardFile('proguard-android-optimize.txt'), 'proguard-rules.pro'
            signingConfig signingConfigs.release
        }
    }

    packagingOptions {
        exclude 'META-INF/ASL-2.0.txt'
        exclude 'META-INF/LGPL-3.0.txt'
        exclude 'license.html'
        exclude 'readme.html'
        exclude 'META-INF/DEPENDENCIES'
        exclude 'META-INF/LICENSE'
        exclude 'META-INF/LICENSE.txt'
        exclude 'META-INF/license.txt'
        exclude 'META-INF/license.html'
        exclude 'META-INF/LICENSE.md'
        exclude 'META-INF/NOTICE'
        exclude 'META-INF/NOTICE.txt'
        exclude 'META-INF/NOTICE.md'
        exclude 'META-INF/notice.txt'
        exclude 'META-INF/ASL2.0'
        exclude 'META-INF/ASL-2.0.txt'
        exclude 'META-INF/LGPL-3.0.txt'
        exclude 'META-INF/sun-jaxb.episode'
        exclude("META-INF/*.kotlin_module")
        exclude("META-INF/AL2.0")
        exclude("META-INF/LGPL2.1")
    }

    compileOptions {
        sourceCompatibility JavaVersion.VERSION_11
        targetCompatibility JavaVersion.VERSION_11
    }

    kotlinOptions {
        jvmTarget = JavaVersion.VERSION_11.toString()
        freeCompilerArgs = ['-Xjvm-default=compatibility']
    }

    buildFeatures {
        compose true
        viewBinding true
    }

    composeOptions {
        kotlinCompilerExtensionVersion '1.1.1'
    }

    testOptions {
        execution 'ANDROIDX_TEST_ORCHESTRATOR'
        animationsDisabled true

        unitTests {
            includeAndroidResources = true
            returnDefaultValues = true
            all {
                beforeTest { testDescriptor ->
                    println "${testDescriptor.className} > ${testDescriptor.name} STARTED"
                }
            }
        }
    }

    lintOptions {
        abortOnError false
    }

    flavorDimensions "apps"

    productFlavors {
        quest {
            dimension "apps"
            applicationIdSuffix ".quest"
            versionNameSuffix "-quest"
            getIsDefault().set(true)
        }
        ecbis {
            dimension "apps"
            applicationIdSuffix ".ecbis"
            versionNameSuffix "-ecbis"
        }
        g6pd {
            dimension "apps"
            applicationIdSuffix ".g6pd"
            versionNameSuffix "-g6pd"
        }
        mwcore {
            dimension "apps"
            applicationIdSuffix ".mwcore"
            versionNameSuffix "-mwcore"
        }
    }
}

dependencies {
    coreLibraryDesugaring deps.desugar
    implementation(project(":engine"))
    implementation 'androidx.core:core-ktx:1.7.0'
    implementation 'androidx.appcompat:appcompat:1.4.1'
    implementation 'com.google.android.material:material:1.5.0'
    implementation 'androidx.work:work-runtime-ktx:2.7.1'
    implementation 'androidx.ui:ui-foundation:0.1.0-dev03'
    implementation deps.lifecycle.viewmodel
    implementation(project(":p2p-lib"))

    //Hilt - Dependency Injection
    implementation "com.google.dagger:hilt-android:$hiltVersion"
    kapt "com.google.dagger:hilt-compiler:$hiltVersion"

    testImplementation deps.junit5_api
    testRuntimeOnly deps.junit5_engine
    testRuntimeOnly deps.junit5_engine_vintage
    testImplementation deps.robolectric
    testImplementation deps.atsl.ext_junit
    testImplementation deps.atsl.ext_junit_ktx
    testImplementation deps.coroutines.test
    testImplementation deps.androidx.core_test
    debugImplementation deps.fragment_testing
    releaseImplementation deps.fragment_testing
    testImplementation deps.mockk
    testImplementation 'org.jetbrains.kotlinx:kotlinx-coroutines-test:1.6.0'

    // Hilt test dependencies
    testImplementation("com.google.dagger:hilt-android-testing:$hiltVersion")
    kaptTest("com.google.dagger:hilt-android-compiler:$hiltVersion")

    androidTestImplementation deps.atsl.ext_junit
    androidTestImplementation deps.atsl.espresso
    def composeVersion = "1.1.1"
    debugImplementation("androidx.compose.ui:ui-test-manifest:$composeVersion")
    testImplementation("androidx.compose.ui:ui-test-junit4:$composeVersion")
//     debugImplementation because LeakCanary should only run in debug builds.
//    debugImplementation 'com.squareup.leakcanary:leakcanary-android:2.7'

    testImplementation 'info.cqframework:cql-to-elm:1.5.0'
}<|MERGE_RESOLUTION|>--- conflicted
+++ resolved
@@ -13,12 +13,7 @@
 apply from: '../properties.gradle'
 
 android {
-<<<<<<< HEAD
-    compileSdkVersion 31
-    compileSdk 31
-=======
     compileSdkVersion sdk_versions.compile_sdk
->>>>>>> f31fc43b
 
     dataBinding {
         enabled true
