--- conflicted
+++ resolved
@@ -138,12 +138,8 @@
             applicationIdSuffix ".ecbis"
             versionNameSuffix "-ecbis"
             versionCode 4
-<<<<<<< HEAD
             versionName "0.1.6-rc1"
             buildConfigField "String[]", "SYNC_STRATEGIES", '{"Location", "Organization"}'
-=======
-            versionName "0.1.5-rc1"
->>>>>>> 7781e177
         }
 
         g6pd {
