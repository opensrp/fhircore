plugins {
    id 'com.android.application'
    id 'kotlin-android'
    id 'kotlin-kapt'
    id 'kotlin-parcelize'
    id 'de.mannodermaus.android-junit5'
    id 'org.jetbrains.kotlin.plugin.serialization'
    id 'jacoco'
    id 'dagger.hilt.android.plugin'
    id 'androidx.navigation.safeargs'
}

apply from: '../jacoco.gradle'
apply from: '../properties.gradle'

android {
    compileSdkVersion sdk_versions.compile_sdk

    dataBinding {
        enabled true
    }

    defaultConfig {
        applicationId "org.smartregister.fhircore"
        minSdkVersion sdk_versions.min_sdk
        targetSdkVersion sdk_versions.target_sdk
<<<<<<< HEAD
        versionCode 4
        versionName "0.2.1"
=======
        versionCode 1
        versionName "0.2.2"
>>>>>>> c6a8b273
        multiDexEnabled true

        buildConfigField("boolean", 'SKIP_AUTH_CHECK', "false")
        buildConfigField("String", 'FHIR_BASE_URL', "\"${FHIR_BASE_URL}\"")
        buildConfigField("String", 'OAUTH_BASE_URL', "\"${OAUTH_BASE_URL}\"")
        buildConfigField("String", 'OAUTH_CIENT_ID', "\"${OAUTH_CIENT_ID}\"")
        buildConfigField("String", 'OAUTH_CLIENT_SECRET', "\"${OAUTH_CLIENT_SECRET}\"")
        buildConfigField("String", 'OAUTH_SCOPE', "\"${OAUTH_SCOPE}\"")
        buildConfigField("boolean", 'GEOWIDGET_ENABLED', "$geowidgetEnabled")
        buildConfigField("String", "CONFIGURATION_SYNC_PAGE_SIZE", "\"100\"")

        testInstrumentationRunner "org.smartregister.fhircore.quest.QuestTestRunner"
    }

    signingConfigs {
        release {

            v1SigningEnabled false
            v2SigningEnabled true

            keyAlias System.getenv("KEYSTORE_ALIAS") ?: project.KEYSTORE_ALIAS
            keyPassword System.getenv("KEY_PASSWORD") ?: project.KEY_PASSWORD
            storePassword System.getenv("KEYSTORE_PASSWORD") ?: project.KEYSTORE_PASSWORD
            storeFile file(System.getProperty("user.home") + "/fhircore.keystore.jks")
        }
    }

    buildTypes {
        debug {
            testCoverageEnabled true
        }

        release {
            minifyEnabled false
            proguardFiles getDefaultProguardFile('proguard-android-optimize.txt'), 'proguard-rules.pro'
            signingConfig signingConfigs.release
        }
    }

    packagingOptions {
        exclude 'META-INF/ASL-2.0.txt'
        exclude 'META-INF/LGPL-3.0.txt'
        exclude 'license.html'
        exclude 'readme.html'
        exclude 'META-INF/DEPENDENCIES'
        exclude 'META-INF/LICENSE'
        exclude 'META-INF/LICENSE.txt'
        exclude 'META-INF/license.txt'
        exclude 'META-INF/license.html'
        exclude 'META-INF/LICENSE.md'
        exclude 'META-INF/NOTICE'
        exclude 'META-INF/NOTICE.txt'
        exclude 'META-INF/NOTICE.md'
        exclude 'META-INF/notice.txt'
        exclude 'META-INF/ASL2.0'
        exclude 'META-INF/ASL-2.0.txt'
        exclude 'META-INF/LGPL-3.0.txt'
        exclude 'META-INF/sun-jaxb.episode'
        exclude("META-INF/*.kotlin_module")
        exclude("META-INF/AL2.0")
        exclude("META-INF/LGPL2.1")
        exclude("META-INF/INDEX.LIST")
    }

    compileOptions {
        coreLibraryDesugaringEnabled true
        sourceCompatibility JavaVersion.VERSION_11
        targetCompatibility JavaVersion.VERSION_11
    }

    kotlinOptions {
        jvmTarget = JavaVersion.VERSION_11.toString()
        freeCompilerArgs = ['-Xjvm-default=all-compatibility', '-opt-in=kotlin.RequiresOptIn']
    }

    buildFeatures {
        compose true
        viewBinding true
    }

    composeOptions {
        kotlinCompilerExtensionVersion '1.3.0'
    }

    testOptions {
        animationsDisabled true

        unitTests {
            includeAndroidResources = true
            returnDefaultValues = true
        }
    }

    lintOptions {
        abortOnError false
    }

    flavorDimensions "apps"

    productFlavors {
        quest {
            dimension "apps"
            applicationIdSuffix ".quest"
            versionNameSuffix "-quest"
            getIsDefault().set(true)
        }

        ecbis {
            dimension "apps"
            applicationIdSuffix ".ecbis"
            versionNameSuffix "-ecbis"
        }

        g6pd {
            dimension "apps"
            applicationIdSuffix ".g6pd"
            versionNameSuffix "-g6pd"
        }

        mwcore {
            dimension "apps"
            applicationIdSuffix ".mwcore"
            versionNameSuffix "-mwcore"
        }

        afyayangu {
            dimension "apps"
            applicationIdSuffix ".afyayangu"
            versionNameSuffix "-afyayangu"
        }

        map {
            dimension "apps"
            applicationIdSuffix ".map"
            versionNameSuffix "-map"
        }

        echis {
            dimension "apps"
            applicationIdSuffix ".echis"
            versionNameSuffix "-echis"
        }

        bunda {
            dimension "apps"
            applicationIdSuffix ".bunda"
            versionNameSuffix "-bunda"
        }

        wdf {
            dimension "apps"
            applicationIdSuffix ".wdf"
            versionNameSuffix "-wdf"
        }

        zeir {
            dimension "apps"
            applicationIdSuffix ".zeir"
            versionNameSuffix "-zeir"
        }

        engage {
            dimension "apps"
            applicationIdSuffix ".engage"
            versionNameSuffix "-engage"

        }
    }
    sourceSets {
        main {
            assets {
                srcDirs 'src/main/assets'
            }
        }
        test {
            resources {
                srcDirs 'src/test/assets'
            }
        }
    }

    splits {

        abi {

            enable false

            reset()

            // A list of ABIs for Gradle to create APKs for.
            include "armeabi-v7a","x86","arm64-v8a","x86_64"

            universalApk false
        }
    }
}

ext.abiCodes = ['armeabi': 1, 'armeabi-v7a': 2, 'arm64-v8a': 3, mips: 4, 'x86': 5, 'x86_64': 6]

// For each APK output variant, override versionCode with a combination of
// ext.abiCodes * 10000 + variant.versionCode. In this example, variant.versionCode
// is equal to defaultConfig.versionCode. If you configure product flavors that
// define their own versionCode, variant.versionCode uses that value instead.
android.applicationVariants.all { variant ->

    variant.outputs.each { output ->

        // Stores the value of ext.abiCodes that is associated with the ABI for this variant.
        def baseAbiVersionCode =
                // Determines the ABI for this variant and returns the mapped value.
                project.ext.abiCodes.get(output.getFilter(com.android.build.OutputFile.ABI))

        // Because abiCodes.get() returns null for ABIs that are not mapped by ext.abiCodes,
        // the following code doesn't override the version code for universal APKs.
        // However, because you want universal APKs to have the lowest version code,
        // this outcome is desirable.
        if (baseAbiVersionCode != null) {

            // Assigns the new version code to versionCodeOverride, which changes the
            // version code for only the output APK, not for the variant itself. Skipping
            // this step causes Gradle to use the value of variant.versionCode for the APK.
            output.versionCodeOverride =
                    baseAbi
            VersionCode * 10000 + variant.versionCode
        }
    }
}

// Test Logging
tasks.withType(Test) {
    testLogging {
        events "failed"
    }
}

configurations {
    all*.exclude group: 'xpp3'
    all*.exclude group: 'commons-logging'
}

dependencies {
    coreLibraryDesugaring deps.desugar
    implementation(project(":engine"))
    implementation(project(":geowidget")) {
        transitive = true
    }
    implementation 'androidx.core:core-ktx:1.9.0'
    implementation 'androidx.appcompat:appcompat:1.5.1'
    implementation 'com.google.android.material:material:1.7.0'
    implementation 'androidx.work:work-runtime-ktx:2.7.1'
    implementation 'androidx.ui:ui-foundation:0.1.0-dev03'
    implementation deps.lifecycle.viewmodel
    implementation('org.smartregister:p2p-lib:0.6.5-SNAPSHOT')
    implementation 'org.smartregister:fhir-common-utils:0.0.2-SNAPSHOT'
    implementation ('org.opencds.cqf.cql:evaluator.measure:2.4.0'){
        exclude group: 'xpp3'
    }
    implementation 'com.github.bumptech.glide:glide:4.13.0'

    //Hilt - Dependency Injection
    implementation "com.google.dagger:hilt-android:$hiltVersion"
    implementation "androidx.hilt:hilt-work:$hiltWorkerVersion"
    kapt "androidx.hilt:hilt-compiler:$hiltWorkerVersion"
    kapt "com.google.dagger:hilt-compiler:$hiltVersion"

    implementation 'androidx.work:work-testing:2.7.1'

    testImplementation deps.junit5_api
    testRuntimeOnly deps.junit5_engine
    testRuntimeOnly deps.junit5_engine_vintage
    testImplementation deps.robolectric
    testImplementation deps.atsl.ext_junit
    testImplementation deps.atsl.ext_junit_ktx
    testImplementation deps.coroutines.test
    testImplementation deps.androidx.core_test
    debugImplementation deps.fragment_testing
    releaseImplementation deps.fragment_testing
    testImplementation deps.mockk
    testImplementation deps.kotlin.test
    testImplementation 'org.jetbrains.kotlinx:kotlinx-coroutines-test:1.6.4'

    // Hilt test dependencies
    testImplementation("com.google.dagger:hilt-android-testing:$hiltVersion")
    kaptTest("com.google.dagger:hilt-android-compiler:$hiltVersion")
    kapt "com.google.dagger:hilt-compiler:$hiltVersion"
    androidTestImplementation "com.google.dagger:hilt-android-testing:$hiltVersion"
    kaptAndroidTest "com.google.dagger:hilt-android-compiler:$hiltVersion"

    androidTestImplementation deps.atsl.ext_junit
    androidTestImplementation deps.atsl.espresso

    debugImplementation("androidx.compose.ui:ui-test-manifest:$composeVersion")
    testImplementation("androidx.navigation:navigation-testing:$navigationVersion")
    androidTestImplementation("androidx.compose.ui:ui-test-junit4:$composeVersion")
    androidTestUtil 'androidx.test:orchestrator:1.4.2'

    androidTestImplementation deps.mockk_android
    androidTestImplementation "androidx.test:core-ktx:$versions.atsl_core"

   // debugImplementation because LeakCanary should only run in debug builds.
   // debugImplementation 'com.squareup.leakcanary:leakcanary-android:2.10'

    testImplementation 'info.cqframework:cql-to-elm:2.4.0'
}<|MERGE_RESOLUTION|>--- conflicted
+++ resolved
@@ -24,13 +24,8 @@
         applicationId "org.smartregister.fhircore"
         minSdkVersion sdk_versions.min_sdk
         targetSdkVersion sdk_versions.target_sdk
-<<<<<<< HEAD
-        versionCode 4
-        versionName "0.2.1"
-=======
         versionCode 1
         versionName "0.2.2"
->>>>>>> c6a8b273
         multiDexEnabled true
 
         buildConfigField("boolean", 'SKIP_AUTH_CHECK', "false")
