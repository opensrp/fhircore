--- conflicted
+++ resolved
@@ -187,17 +187,11 @@
             versionNameSuffix "-zeir"
         }
 
-<<<<<<< HEAD
         engage {
             dimension "apps"
             applicationIdSuffix ".engage"
             versionNameSuffix "-engage"
-=======
-        colombia {
-            dimension "apps"
-            applicationIdSuffix ".colombia"
-            versionNameSuffix "-colombia"
->>>>>>> 5d94e800
+
         }
     }
     sourceSets {
