--- conflicted
+++ resolved
@@ -137,11 +137,6 @@
             dimension "apps"
             applicationIdSuffix ".ecbis"
             versionNameSuffix "-ecbis"
-<<<<<<< HEAD
-            versionCode 4
-            versionName "0.1.9-rc4"
-=======
->>>>>>> 6c718590
         }
 
         g6pd {
@@ -283,13 +278,7 @@
     implementation 'androidx.work:work-runtime-ktx:2.7.1'
     implementation 'androidx.ui:ui-foundation:0.1.0-dev03'
     implementation deps.lifecycle.viewmodel
-<<<<<<< HEAD
-    implementation('org.smartregister:p2p-lib:0.6.3-SNAPSHOT')
-    //implementation project(":p2p-lib")
-    implementation "androidx.room:room-runtime:2.5.0"
-=======
     implementation('org.smartregister:p2p-lib:0.6.5-SNAPSHOT')
->>>>>>> 6c718590
     implementation 'org.smartregister:fhir-common-utils:0.0.2-SNAPSHOT'
     implementation ('org.opencds.cqf.cql:evaluator.measure:2.4.0'){
         exclude group: 'xpp3'
