--- conflicted
+++ resolved
@@ -317,13 +317,8 @@
     androidTestImplementation deps.mockk_android
     androidTestImplementation "androidx.test:core-ktx:$versions.atsl_core"
 
-<<<<<<< HEAD
-//    debugImplementation because LeakCanary should only run in debug builds.
-    //debugImplementation 'com.squareup.leakcanary:leakcanary-android:2.10'
-=======
    // debugImplementation because LeakCanary should only run in debug builds.
    // debugImplementation 'com.squareup.leakcanary:leakcanary-android:2.10'
->>>>>>> 29135cc8
 
     testImplementation 'info.cqframework:cql-to-elm:2.4.0'
 }