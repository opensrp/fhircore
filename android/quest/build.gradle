plugins {
    id 'com.android.application'
    id 'kotlin-android'
    id 'kotlin-kapt'
    id 'de.mannodermaus.android-junit5'
    id 'kotlin-android-extensions'
    id 'org.jetbrains.dokka'
    id 'org.jetbrains.kotlin.plugin.serialization'
    id 'jacoco'
}

Properties props = new Properties()

def arr = ["FHIR_BASE_URL", "OAUTH_BASE_URL", "OAUTH_CIENT_ID", "OAUTH_CLIENT_SECRET", "OAUTH_SCOPE"]
if (rootProject.file("local.properties").exists()) {
    props.load(rootProject.file("local.properties").newDataInputStream())

    arr.each { prop ->
        project.ext.set(prop, props.getProperty(prop, (prop == "FHIR_BASE_URL") ? "https://sample.url/fhir/" : "sample"))
    }
} else {
    println("local.properties does not exist. The following values are required " + arr.join(", "))
    arr.each { prop ->
        project.ext.set(prop, props.getProperty(prop, (prop.contains("URL")) ? "https://sample.url/fhir/" : "sample_" + prop))
    }
}

android {
    compileSdk 30

    dataBinding {
        enabled true
    }

    defaultConfig {
        applicationId "org.smartregister.fhircore.quest"
        minSdk 21
        targetSdk 30
        versionCode 1
        versionName "0.0.1"
        multiDexEnabled true

        buildConfigField("boolean", 'SKIP_AUTH_CHECK', "false")
        buildConfigField("String", 'FHIR_BASE_URL', "\"${FHIR_BASE_URL}\"")
        buildConfigField("String", 'OAUTH_BASE_URL', "\"${OAUTH_BASE_URL}\"")
        buildConfigField("String", 'OAUTH_CIENT_ID', "\"${OAUTH_CIENT_ID}\"")
        buildConfigField("String", 'OAUTH_CLIENT_SECRET', "\"${OAUTH_CLIENT_SECRET}\"")
        buildConfigField("String", 'OAUTH_SCOPE', "\"${OAUTH_SCOPE}\"")

        testInstrumentationRunner "androidx.test.runner.AndroidJUnitRunner"
    }

    buildTypes {
        debug {
            testCoverageEnabled true
        }
        release {
            minifyEnabled false
            proguardFiles getDefaultProguardFile('proguard-android-optimize.txt'), 'proguard-rules.pro'
        }
    }

    packagingOptions {
        exclude 'META-INF/ASL-2.0.txt'
        exclude 'META-INF/LGPL-3.0.txt'
        exclude 'license.html'
        exclude 'readme.html'
        exclude 'META-INF/DEPENDENCIES'
        exclude 'META-INF/LICENSE'
        exclude 'META-INF/LICENSE.txt'
        exclude 'META-INF/license.txt'
        exclude 'META-INF/license.html'
        exclude 'META-INF/LICENSE.md'
        exclude 'META-INF/NOTICE'
        exclude 'META-INF/NOTICE.txt'
        exclude 'META-INF/NOTICE.md'
        exclude 'META-INF/notice.txt'
        exclude 'META-INF/ASL2.0'
        exclude 'META-INF/ASL-2.0.txt'
        exclude 'META-INF/LGPL-3.0.txt'
        exclude 'META-INF/sun-jaxb.episode'
        exclude("META-INF/*.kotlin_module")
        exclude("META-INF/AL2.0")
        exclude("META-INF/LGPL2.1")
    }

    compileOptions {
        sourceCompatibility JavaVersion.VERSION_1_8
        targetCompatibility JavaVersion.VERSION_1_8
    }

    kotlinOptions {
        jvmTarget = '1.8'
    }
<<<<<<< HEAD
=======

>>>>>>> bde56516
    buildFeatures {
        compose true
        viewBinding true
    }
<<<<<<< HEAD
    composeOptions {
        kotlinCompilerExtensionVersion '1.0.1'
    }
    testOptions {
        unitTests {
            includeAndroidResources = true
        }
    }

    testOptions {
        execution 'ANDROIDX_TEST_ORCHESTRATOR'
        animationsDisabled true
        unitTests {
            returnDefaultValues = true
            includeAndroidResources = true
        }
        unitTests.all {
            jacoco {
                includeNoLocationClasses = true
                excludes = ['jdk.internal.*']
            }
        }
    }
=======

    testOptions {
        unitTests {
            includeAndroidResources = true
            returnDefaultValues = true
            all {
                jacoco {
                    includeNoLocationClasses = true
                    excludes = ['jdk.internal.*']
                }
            }
        }
    }

    composeOptions {
        kotlinCompilerExtensionVersion '1.0.1'
    }

>>>>>>> bde56516
}

dependencies {

    implementation(project(":engine"))
    implementation 'androidx.core:core-ktx:1.6.0'
    implementation 'androidx.appcompat:appcompat:1.3.1'
    implementation 'com.google.android.material:material:1.4.0'
    implementation 'androidx.work:work-runtime-ktx:2.6.0'

    testImplementation deps.junit5_api
    testRuntimeOnly deps.junit5_engine
    testRuntimeOnly deps.junit5_engine_vintage
    testImplementation deps.robolectric
    testImplementation deps.atsl.ext_junit
    testImplementation deps.atsl.ext_junit_ktx
    testImplementation deps.coroutines.test
    testImplementation deps.androidx.core_test
    debugImplementation deps.fragment_testing
    releaseImplementation deps.fragment_testing
    testImplementation deps.mockk
    testImplementation 'org.jetbrains.kotlinx:kotlinx-coroutines-test:1.5.1'

    androidTestImplementation deps.atsl.ext_junit
    androidTestImplementation deps.atsl.espresso
}<|MERGE_RESOLUTION|>--- conflicted
+++ resolved
@@ -92,39 +92,11 @@
     kotlinOptions {
         jvmTarget = '1.8'
     }
-<<<<<<< HEAD
-=======
 
->>>>>>> bde56516
     buildFeatures {
         compose true
         viewBinding true
     }
-<<<<<<< HEAD
-    composeOptions {
-        kotlinCompilerExtensionVersion '1.0.1'
-    }
-    testOptions {
-        unitTests {
-            includeAndroidResources = true
-        }
-    }
-
-    testOptions {
-        execution 'ANDROIDX_TEST_ORCHESTRATOR'
-        animationsDisabled true
-        unitTests {
-            returnDefaultValues = true
-            includeAndroidResources = true
-        }
-        unitTests.all {
-            jacoco {
-                includeNoLocationClasses = true
-                excludes = ['jdk.internal.*']
-            }
-        }
-    }
-=======
 
     testOptions {
         unitTests {
@@ -143,7 +115,6 @@
         kotlinCompilerExtensionVersion '1.0.1'
     }
 
->>>>>>> bde56516
 }
 
 dependencies {
