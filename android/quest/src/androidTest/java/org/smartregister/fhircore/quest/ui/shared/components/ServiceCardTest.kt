/*
 * Copyright 2021-2023 Ona Systems, Inc
 *
 * Licensed under the Apache License, Version 2.0 (the "License");
 * you may not use this file except in compliance with the License.
 * You may obtain a copy of the License at
 *
 *       http://www.apache.org/licenses/LICENSE-2.0
 *
 * Unless required by applicable law or agreed to in writing, software
 * distributed under the License is distributed on an "AS IS" BASIS,
 * WITHOUT WARRANTIES OR CONDITIONS OF ANY KIND, either express or implied.
 * See the License for the specific language governing permissions and
 * limitations under the License.
 */

package org.smartregister.fhircore.quest.ui.shared.components

import androidx.compose.ui.test.assertIsDisplayed
import androidx.compose.ui.test.junit4.createComposeRule
import androidx.compose.ui.test.onNodeWithTag
import androidx.compose.ui.test.onNodeWithText
import androidx.navigation.NavController
import io.mockk.mockk
import org.hl7.fhir.r4.model.ResourceType
import org.junit.Rule
import org.junit.Test
import org.smartregister.fhircore.engine.configuration.view.ButtonProperties
import org.smartregister.fhircore.engine.configuration.view.CompoundTextProperties
import org.smartregister.fhircore.engine.configuration.view.ServiceCardProperties
import org.smartregister.fhircore.engine.domain.model.ResourceData
import org.smartregister.fhircore.engine.domain.model.ServiceStatus
import org.smartregister.fhircore.engine.domain.model.ViewType

class ServiceCardTest {

  private val navController = mockk<NavController>(relaxed = true, relaxUnitFun = true)
  private val resourceData = ResourceData("id", ResourceType.Patient, emptyMap())

  @get:Rule val composeRule = createComposeRule()

  @Test
  fun serviceActionButtonIsDisplayedCorrectly() {
    composeRule.setContent {
      ServiceCard(
        serviceCardProperties = initTestServiceCardProperties(),
        resourceData = resourceData,
        navController = navController
      )
    }
    composeRule
      .onNodeWithText("Next visit 09-10-2022", useUnmergedTree = true)
      .assertExists()
      .assertIsDisplayed()
  }
<<<<<<< HEAD

  @Test
  fun serviceActionButtonIsDisplayedCorrectlyWithButtonParams() {
    composeRule.setContent {
      ServiceCard(
        serviceCardProperties =
          initTestServiceCardProperties(serviceStatus = ServiceStatus.OVERDUE.name, text = "1"),
        resourceData = resourceData,
        navController = navController
      )
    }
    composeRule.onNodeWithText("1", useUnmergedTree = true).assertExists().assertIsDisplayed()
  }
=======
>>>>>>> b6b36951

  @Test
  fun serviceActionButtonIsDisplayedCorrectlyWithButtonParams() {
    composeRule.setContent {
      ServiceCard(
        serviceCardProperties =
          initTestServiceCardProperties(serviceStatus = ServiceStatus.OVERDUE.name, text = "1"),
        resourceData = resourceData,
        navController = navController
      )
    }
    composeRule.onNodeWithText("1", useUnmergedTree = true).assertExists().assertIsDisplayed()
  }

  @Test
  fun serviceActionButtonNotDisplayedWhenVisibleIsFalse() {
    composeRule.setContent {
      ServiceCard(
        serviceCardProperties = initTestServiceCardProperties(visible = "false"),
        resourceData = resourceData,
        navController = navController
      )
    }
    composeRule.onNodeWithText("Next visit 09-10-2022", useUnmergedTree = true).assertDoesNotExist()
  }

  @Test
  fun canShowVerticalDivider() {
    composeRule.setContent {
      ServiceCard(
        serviceCardProperties = initTestServiceCardProperties(showVerticalDivider = true),
        resourceData = resourceData,
        navController = navController
      )
    }
    composeRule.onNodeWithTag(DIVIDER_TEST_TAG).assertExists().assertIsDisplayed()
  }

  @Test
  fun serviceMemberIconsDisplayedWhenDividerIsNotShown() {
    composeRule.setContent {
      ServiceCard(
        serviceCardProperties = initTestServiceCardProperties(showVerticalDivider = false),
        resourceData = resourceData,
        navController = navController
      )
    }
    composeRule.onNodeWithTag(DIVIDER_TEST_TAG).assertDoesNotExist()
    // icons are displayed
    composeRule.onNodeWithText("+2").assertExists().assertIsDisplayed()
  }

  private fun initTestServiceCardProperties(
    showVerticalDivider: Boolean = false,
    serviceStatus: String = ServiceStatus.UPCOMING.name,
    text: String = "Next visit 09-10-2022",
    smallSized: Boolean = false,
    visible: String = "true"
  ): ServiceCardProperties {
    return ServiceCardProperties(
      viewType = ViewType.SERVICE_CARD,
      details =
        listOf(
          CompoundTextProperties(
            viewType = ViewType.COMPOUND_TEXT,
            primaryText = "Upcoming household service",
            primaryTextColor = "#000000",
          ),
          CompoundTextProperties(
            viewType = ViewType.COMPOUND_TEXT,
            primaryText = "Town/Village",
            primaryTextColor = "#5A5A5A",
            secondaryText = "HH No.",
            secondaryTextColor = "#555AAA"
          ),
          CompoundTextProperties(
            viewType = ViewType.COMPOUND_TEXT,
            primaryText = "Last visited yesterday",
            primaryTextColor = "#5A5A5A",
          )
        ),
      serviceMemberIcons = "CHILD,CHILD,CHILD,CHILD",
      showVerticalDivider = showVerticalDivider,
      serviceButton =
        ButtonProperties(
          visible = visible,
          status = serviceStatus,
          text = text,
          smallSized = smallSized
        )
    )
  }
}<|MERGE_RESOLUTION|>--- conflicted
+++ resolved
@@ -53,22 +53,6 @@
       .assertExists()
       .assertIsDisplayed()
   }
-<<<<<<< HEAD
-
-  @Test
-  fun serviceActionButtonIsDisplayedCorrectlyWithButtonParams() {
-    composeRule.setContent {
-      ServiceCard(
-        serviceCardProperties =
-          initTestServiceCardProperties(serviceStatus = ServiceStatus.OVERDUE.name, text = "1"),
-        resourceData = resourceData,
-        navController = navController
-      )
-    }
-    composeRule.onNodeWithText("1", useUnmergedTree = true).assertExists().assertIsDisplayed()
-  }
-=======
->>>>>>> b6b36951
 
   @Test
   fun serviceActionButtonIsDisplayedCorrectlyWithButtonParams() {
