--- conflicted
+++ resolved
@@ -39,11 +39,8 @@
 import com.google.android.fhir.sync.SyncJobStatus
 import com.google.android.fhir.sync.SyncOperation
 import dagger.hilt.android.testing.HiltAndroidTest
-<<<<<<< HEAD
-=======
 import io.mockk.every
 import io.mockk.mockk
->>>>>>> 53ca669b
 import java.time.OffsetDateTime
 import kotlinx.coroutines.flow.flowOf
 import org.hl7.fhir.r4.model.ResourceType
@@ -266,8 +263,6 @@
       )
     val searchText = mutableStateOf(SearchQuery.emptyText)
     val currentPage = mutableStateOf(0)
-<<<<<<< HEAD
-=======
     val pagingItems = mockk<LazyPagingItems<ResourceData>>().apply {}
     val combinedLoadState: CombinedLoadStates = mockk()
     val loadState: LoadState = mockk()
@@ -277,12 +272,8 @@
     every { combinedLoadState.append } returns loadState
     every { loadState.endOfPaginationReached } returns true
     every { pagingItems.loadState } returns combinedLoadState
->>>>>>> 53ca669b
-
-    composeTestRule.setContent {
-      val data = listOf(ResourceData("1", ResourceType.Patient, emptyMap()))
-      val pagingItems = flowOf(PagingData.from(data)).collectAsLazyPagingItems()
-
+
+    composeTestRule.setContent {
       RegisterScreen(
         modifier = Modifier,
         openDrawer = {},
