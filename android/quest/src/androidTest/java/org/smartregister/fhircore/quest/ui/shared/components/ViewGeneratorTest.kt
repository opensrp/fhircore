--- conflicted
+++ resolved
@@ -34,11 +34,6 @@
 import org.smartregister.fhircore.engine.configuration.view.CompoundTextProperties
 import org.smartregister.fhircore.engine.configuration.view.ServiceCardProperties
 import org.smartregister.fhircore.engine.configuration.view.SpacerProperties
-<<<<<<< HEAD
-=======
-import org.smartregister.fhircore.engine.configuration.view.TextFontWeight
-import org.smartregister.fhircore.engine.configuration.view.ViewAlignment
->>>>>>> dd399837
 import org.smartregister.fhircore.engine.configuration.workflow.ActionTrigger
 import org.smartregister.fhircore.engine.configuration.workflow.ApplicationWorkflow
 import org.smartregister.fhircore.engine.domain.model.ActionConfig
@@ -87,76 +82,6 @@
   }
 
   @Test
-<<<<<<< HEAD
-=======
-  fun testFullNameCompoundTextNoSecondaryTextIsRenderedCorrectly() {
-    composeRule.setContent {
-      GenerateView(
-        properties =
-          CompoundTextProperties(
-            primaryText = "Full Name, Age",
-            primaryTextColor = "#000000",
-            primaryTextFontWeight = TextFontWeight.SEMI_BOLD
-          ),
-        resourceData = ResourceData("id", ResourceType.Patient, emptyMap()),
-        navController = navController
-      )
-    }
-    composeRule.onNodeWithText("Full Name, Age").assertExists().assertIsDisplayed()
-  }
-
-  @Test
-  fun testSexCompoundTextNoSecondaryTextIsRenderedCorrectly() {
-    composeRule.setContent {
-      GenerateView(
-        properties =
-          CompoundTextProperties(
-            primaryText = "Sex",
-            primaryTextColor = "#5A5A5A",
-          ),
-        resourceData = ResourceData("id", ResourceType.Patient, emptyMap()),
-        navController = navController
-      )
-    }
-    composeRule.onNodeWithText("Sex").assertExists().assertIsDisplayed()
-  }
-
-  @Test
-  fun testFullNameCompoundTextWithSecondaryTextIsRenderedCorrectly() {
-    composeRule.setContent {
-      GenerateView(
-        properties =
-          CompoundTextProperties(primaryText = "Full Name, Sex, Age", primaryTextColor = "#000000"),
-        resourceData = ResourceData("id", ResourceType.Patient, emptyMap()),
-        navController = navController
-      )
-    }
-    composeRule.onNodeWithText("Full Name, Sex, Age").assertExists().assertIsDisplayed()
-  }
-
-  @Test
-  fun testLastVisitedCompoundTextWithSecondaryTextIsRenderedCorrectly() {
-    composeRule.setContent {
-      GenerateView(
-        properties =
-          CompoundTextProperties(
-            primaryText = "Last visited",
-            primaryTextColor = "#5A5A5A",
-            secondaryText = "Yesterday",
-            secondaryTextColor = "#FFFFFF",
-            separator = ".",
-            secondaryTextBackgroundColor = "#FFA500"
-          ),
-        resourceData = ResourceData("id", ResourceType.Patient, emptyMap()),
-        navController = navController
-      )
-    }
-    composeRule.onNodeWithText("Last visited").assertExists().assertIsDisplayed()
-    composeRule.onNodeWithText("Yesterday").assertExists().assertIsDisplayed()
-  }
-
-  @Test
->>>>>>> dd399837
   fun testGenerateViewRendersActionableButtonWhenViewTypeIsButton() {
     composeRule.setContent {
       GenerateView(
