/*
 * Copyright 2021 Ona Systems, Inc
 *
 * Licensed under the Apache License, Version 2.0 (the "License");
 * you may not use this file except in compliance with the License.
 * You may obtain a copy of the License at
 *
 *       http://www.apache.org/licenses/LICENSE-2.0
 *
 * Unless required by applicable law or agreed to in writing, software
 * distributed under the License is distributed on an "AS IS" BASIS,
 * WITHOUT WARRANTIES OR CONDITIONS OF ANY KIND, either express or implied.
 * See the License for the specific language governing permissions and
 * limitations under the License.
 */

package org.smartregister.fhircore.quest.ui.main

import android.app.Activity
import android.content.Context
import android.os.Bundle
import androidx.compose.material.ExperimentalMaterialApi
import androidx.navigation.NavController
import androidx.test.core.app.ApplicationProvider
import com.google.android.fhir.sync.Result
import com.google.android.fhir.sync.State
import com.google.gson.Gson
import dagger.hilt.android.testing.HiltAndroidRule
import dagger.hilt.android.testing.HiltAndroidTest
import io.mockk.every
import io.mockk.mockk
import io.mockk.mockkClass
import io.mockk.slot
import io.mockk.spyk
import io.mockk.verify
import java.time.OffsetDateTime
import javax.inject.Inject
import kotlinx.coroutines.runBlocking
import org.junit.Assert
import org.junit.Before
import org.junit.Ignore
import org.junit.Rule
import org.junit.Test
import org.robolectric.Robolectric
import org.smartregister.fhircore.engine.HiltActivityForTest
import org.smartregister.fhircore.engine.auth.AccountAuthenticator
import org.smartregister.fhircore.engine.configuration.ConfigurationRegistry
import org.smartregister.fhircore.engine.configuration.navigation.NavigationMenuConfig
import org.smartregister.fhircore.engine.configuration.workflow.ActionTrigger
import org.smartregister.fhircore.engine.configuration.workflow.ApplicationWorkflow
import org.smartregister.fhircore.engine.data.local.register.RegisterRepository
import org.smartregister.fhircore.engine.domain.model.ActionConfig
import org.smartregister.fhircore.engine.domain.model.Language
import org.smartregister.fhircore.engine.sync.SyncBroadcaster
import org.smartregister.fhircore.engine.ui.bottomsheet.RegisterBottomSheetFragment
import org.smartregister.fhircore.engine.util.SecureSharedPreference
import org.smartregister.fhircore.engine.util.SharedPreferenceKey
import org.smartregister.fhircore.engine.util.SharedPreferencesHelper
<<<<<<< HEAD
import org.smartregister.fhircore.quest.app.fakes.Faker
=======
import org.smartregister.fhircore.quest.navigation.MainNavigationScreen
import org.smartregister.fhircore.quest.navigation.NavigationArg
>>>>>>> c4a6a6e9
import org.smartregister.fhircore.quest.robolectric.RobolectricTest

@HiltAndroidTest
@OptIn(ExperimentalMaterialApi::class)
class AppMainViewModelTest : RobolectricTest() {

  @get:Rule(order = 0) val hiltRule = HiltAndroidRule(this)

<<<<<<< HEAD
  private lateinit var accountAuthenticator: AccountAuthenticator

  private lateinit var syncBroadcaster: SyncBroadcaster

  private lateinit var secureSharedPreference: SecureSharedPreference

  private lateinit var sharedPreferencesHelper: SharedPreferencesHelper

  private val configurationRegistry: ConfigurationRegistry = Faker.buildTestConfigurationRegistry()

  private lateinit var configService: ConfigService

  private lateinit var registerRepository: RegisterRepository

  private lateinit var dispatcherProvider: DefaultDispatcherProvider

  val application: Context = ApplicationProvider.getApplicationContext()
=======
  @Inject lateinit var configurationRegistry: ConfigurationRegistry
>>>>>>> c4a6a6e9

  @Inject lateinit var gson: Gson

  private val accountAuthenticator: AccountAuthenticator = mockk(relaxed = true)

  private val syncBroadcaster: SyncBroadcaster = mockk(relaxed = true)

  private val secureSharedPreference: SecureSharedPreference = mockk()

  private lateinit var sharedPreferencesHelper: SharedPreferencesHelper

  private val registerRepository: RegisterRepository = mockk()

  private val application: Context = ApplicationProvider.getApplicationContext()

  private lateinit var appMainViewModel: AppMainViewModel

  private val navController = mockk<NavController>(relaxUnitFun = true)

  @Before
  fun setUp() {
    hiltRule.inject()

    sharedPreferencesHelper = SharedPreferencesHelper(application, gson)

    every { secureSharedPreference.retrieveSessionUsername() } returns "demo"

    appMainViewModel =
      spyk(
        AppMainViewModel(
          accountAuthenticator = accountAuthenticator,
          syncBroadcaster = syncBroadcaster,
          secureSharedPreference = secureSharedPreference,
          sharedPreferencesHelper = sharedPreferencesHelper,
          configurationRegistry = configurationRegistry,
          registerRepository = registerRepository,
          dispatcherProvider = coroutineTestRule.testDispatcherProvider
        )
      )

    runBlocking { configurationRegistry.loadConfigurations("app/debug", application) }
  }

  @Test
  fun testOnEventLogout() {
    val appMainEvent = AppMainEvent.Logout

    appMainViewModel.onEvent(appMainEvent)

    verify { accountAuthenticator.logout() }
  }

  @Test
  fun testOnEventSwitchLanguage() {
    val appMainEvent =
      AppMainEvent.SwitchLanguage(
        Language("en", "English"),
        mockkClass(Activity::class, relaxed = true)
      )

    appMainViewModel.onEvent(appMainEvent)

    Assert.assertEquals("en", sharedPreferencesHelper.read(SharedPreferenceKey.LANG.name, ""))
  }

  @Ignore("Casting `hint` bug when retrieving languages")
  @Test
  fun testOnEventSyncData() {
    val appMainEvent = AppMainEvent.SyncData
<<<<<<< HEAD

    every { secureSharedPreference.retrieveSessionUsername() } returns "demo"

    runBlocking { appMainViewModel.onEvent(appMainEvent) }
=======
    appMainViewModel.onEvent(appMainEvent)
>>>>>>> c4a6a6e9

    verify { syncBroadcaster.runSync() }
    verify { appMainViewModel.retrieveAppMainUiState() }
  }

  @Test
  fun testOnEventUpdateSyncStates() {
    val stateInProgress = mockk<State.InProgress>()
    appMainViewModel.onEvent(AppMainEvent.UpdateSyncState(stateInProgress, "Some timestamp"))
    Assert.assertEquals("Some timestamp", appMainViewModel.appMainUiState.value.lastSyncTime)

    // Simulate sync state Finished
    val timestamp = OffsetDateTime.now()
    val success = spyk(Result.Success())
    every { success.timestamp } returns timestamp
    val stateFinished = mockk<State.Finished>()
    every { stateFinished.result } returns success

    appMainViewModel.onEvent(AppMainEvent.UpdateSyncState(stateFinished, "Some timestamp"))
    Assert.assertTrue(appMainViewModel.refreshDataState.value)
    Assert.assertEquals(
      appMainViewModel.formatLastSyncTimestamp(timestamp),
      sharedPreferencesHelper.read(SharedPreferenceKey.LAST_SYNC_TIMESTAMP.name, null)
    )
    verify { appMainViewModel.retrieveAppMainUiState() }
  }

  @Test
  fun testOnEventOpenProfile() {
    appMainViewModel.onEvent(
      AppMainEvent.OpenProfile(
        navController = navController,
        profileId = "profileId",
        resourceId = "resourceId"
      )
    )

    val intSlot = slot<Int>()
    val bundleSlot = slot<Bundle>()
    verify { navController.navigate(capture(intSlot), capture(bundleSlot)) }

    Assert.assertEquals(MainNavigationScreen.Profile.route, intSlot.captured)
    Assert.assertEquals(2, bundleSlot.captured.size())
    Assert.assertEquals("profileId", bundleSlot.captured.getString(NavigationArg.PROFILE_ID))
    Assert.assertEquals("resourceId", bundleSlot.captured.getString(NavigationArg.RESOURCE_ID))
  }

  @Test
  fun testOnEventTriggerWorkflow() {
    val action =
      spyk(
        listOf(
          ActionConfig(
            trigger = ActionTrigger.ON_CLICK,
            workflow = ApplicationWorkflow.LAUNCH_REPORT
          )
        )
      )
    val navMenu = spyk(NavigationMenuConfig(id = "menuId", display = "Menu Item", actions = action))
    appMainViewModel.onEvent(
      AppMainEvent.TriggerWorkflow(navController = navController, navMenu = navMenu)
    )
    // We have triggered workflow for launching report
    val intSlot = slot<Int>()
    verify { navController.navigate(capture(intSlot)) }
    Assert.assertEquals(MainNavigationScreen.Reports.route, intSlot.captured)
  }

  @Test
  fun testOnEventOpenRegistersBottomSheet() {
    val controller = Robolectric.buildActivity(HiltActivityForTest::class.java).create().resume()
    val activityForTest = controller.get()
    every { navController.context } returns activityForTest
    appMainViewModel.onEvent(
      AppMainEvent.OpenRegistersBottomSheet(
        navController = navController,
        registersList = emptyList()
      )
    )

    // Assert fragment that was launched is RegisterBottomSheetFragment
    activityForTest.supportFragmentManager.executePendingTransactions()
    val fragments = activityForTest.supportFragmentManager.fragments
    Assert.assertEquals(1, fragments.size)
    Assert.assertTrue(fragments.first() is RegisterBottomSheetFragment)
    // Destroy the activity
    controller.destroy()
  }
}<|MERGE_RESOLUTION|>--- conflicted
+++ resolved
@@ -38,7 +38,6 @@
 import kotlinx.coroutines.runBlocking
 import org.junit.Assert
 import org.junit.Before
-import org.junit.Ignore
 import org.junit.Rule
 import org.junit.Test
 import org.robolectric.Robolectric
@@ -56,12 +55,8 @@
 import org.smartregister.fhircore.engine.util.SecureSharedPreference
 import org.smartregister.fhircore.engine.util.SharedPreferenceKey
 import org.smartregister.fhircore.engine.util.SharedPreferencesHelper
-<<<<<<< HEAD
-import org.smartregister.fhircore.quest.app.fakes.Faker
-=======
 import org.smartregister.fhircore.quest.navigation.MainNavigationScreen
 import org.smartregister.fhircore.quest.navigation.NavigationArg
->>>>>>> c4a6a6e9
 import org.smartregister.fhircore.quest.robolectric.RobolectricTest
 
 @HiltAndroidTest
@@ -70,27 +65,7 @@
 
   @get:Rule(order = 0) val hiltRule = HiltAndroidRule(this)
 
-<<<<<<< HEAD
-  private lateinit var accountAuthenticator: AccountAuthenticator
-
-  private lateinit var syncBroadcaster: SyncBroadcaster
-
-  private lateinit var secureSharedPreference: SecureSharedPreference
-
-  private lateinit var sharedPreferencesHelper: SharedPreferencesHelper
-
-  private val configurationRegistry: ConfigurationRegistry = Faker.buildTestConfigurationRegistry()
-
-  private lateinit var configService: ConfigService
-
-  private lateinit var registerRepository: RegisterRepository
-
-  private lateinit var dispatcherProvider: DefaultDispatcherProvider
-
-  val application: Context = ApplicationProvider.getApplicationContext()
-=======
   @Inject lateinit var configurationRegistry: ConfigurationRegistry
->>>>>>> c4a6a6e9
 
   @Inject lateinit var gson: Gson
 
@@ -156,18 +131,10 @@
     Assert.assertEquals("en", sharedPreferencesHelper.read(SharedPreferenceKey.LANG.name, ""))
   }
 
-  @Ignore("Casting `hint` bug when retrieving languages")
   @Test
   fun testOnEventSyncData() {
     val appMainEvent = AppMainEvent.SyncData
-<<<<<<< HEAD
-
-    every { secureSharedPreference.retrieveSessionUsername() } returns "demo"
-
-    runBlocking { appMainViewModel.onEvent(appMainEvent) }
-=======
     appMainViewModel.onEvent(appMainEvent)
->>>>>>> c4a6a6e9
 
     verify { syncBroadcaster.runSync() }
     verify { appMainViewModel.retrieveAppMainUiState() }
