--- conflicted
+++ resolved
@@ -35,7 +35,6 @@
 import org.smartregister.fhircore.engine.configuration.profile.ProfileConfiguration
 import org.smartregister.fhircore.engine.data.local.register.RegisterRepository
 import org.smartregister.fhircore.engine.domain.model.ResourceData
-import org.smartregister.fhircore.engine.util.DefaultDispatcherProvider
 import org.smartregister.fhircore.quest.app.fakes.Faker
 import org.smartregister.fhircore.quest.coroutine.CoroutineTestRule
 import org.smartregister.fhircore.quest.robolectric.RobolectricTest
@@ -71,11 +70,7 @@
       ProfileViewModel(
         registerRepository = registerRepository,
         configurationRegistry = configurationRegistry,
-<<<<<<< HEAD
-        dispatcherProvider = DefaultDispatcherProvider()
-=======
         dispatcherProvider = coroutineRule.testDispatcherProvider
->>>>>>> dc87bfa8
       )
   }
 
