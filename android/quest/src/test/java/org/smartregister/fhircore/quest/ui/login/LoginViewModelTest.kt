--- conflicted
+++ resolved
@@ -38,11 +38,6 @@
 import kotlinx.coroutines.test.runTest
 import okhttp3.internal.http.RealResponseBody
 import org.hl7.fhir.r4.model.Bundle
-<<<<<<< HEAD
-import org.hl7.fhir.r4.model.Location
-import org.hl7.fhir.r4.model.Organization
-import org.hl7.fhir.r4.model.ResourceType
-=======
 import org.hl7.fhir.r4.model.CareTeam
 import org.hl7.fhir.r4.model.Group
 import org.hl7.fhir.r4.model.Identifier
@@ -51,7 +46,7 @@
 import org.hl7.fhir.r4.model.OrganizationAffiliation
 import org.hl7.fhir.r4.model.Practitioner
 import org.hl7.fhir.r4.model.PractitionerRole
->>>>>>> bbdffadb
+import org.hl7.fhir.r4.model.ResourceType
 import org.hl7.fhir.r4.model.StringType
 import org.junit.After
 import org.junit.Assert
@@ -243,7 +238,7 @@
       sharedPreferencesHelper.write(ResourceType.Location.name, listOf("test-location"))
       sharedPreferencesHelper.write(
         SharedPreferenceKey.PRACTITIONER_ID.name,
-        "nativeUser-practitioner-id"
+        "nativeUser-practitioner-id",
       )
 
       coEvery {
@@ -300,7 +295,7 @@
     sharedPreferencesHelper.write(ResourceType.Location.name, listOf("test-location"))
     sharedPreferencesHelper.write(
       SharedPreferenceKey.PRACTITIONER_ID.name,
-      "nativeUser-practitioner-id"
+      "nativeUser-practitioner-id",
     )
 
     coEvery {
@@ -635,40 +630,33 @@
   fun testSavePractitionerDetailsSupervisorRole() {
     coEvery { defaultRepository.createRemote(false, any()) } just runs
     loginViewModel.savePractitionerDetails(
-      Bundle()
-        .addEntry(
-          Bundle.BundleEntryComponent().apply {
-            resource =
-              practitionerDetails().apply {
-                fhirPractitionerDetails =
-                  FhirPractitionerDetails().apply {
-                    practitioners =
-                      listOf(
-                        Practitioner().apply {
-                          identifier.add(
-                            Identifier().apply {
-                              use = Identifier.IdentifierUse.SECONDARY
-                              value = "my-test-practitioner-id"
-                            },
-                          )
-                        },
-                      )
-                    careTeams = listOf(CareTeam().apply { id = "my-care-team-id" })
-                    organizations = listOf(Organization().apply { id = "my-organization-id" })
-                    locations = listOf(Location().apply { id = "my-organization-id" })
-                    locationHierarchyList =
-                      listOf(LocationHierarchy().apply { id = "my-location-hierarchy-id" })
-                    groups = listOf(Group().apply { id = "my-group-id" })
-                    practitionerRoles =
-                      listOf(PractitionerRole().apply { id = "my-practitioner-role-id" })
-                    organizationAffiliations =
-                      listOf(
-                        OrganizationAffiliation().apply { id = "my-organization-affiliation-id" },
-                      )
-                  }
-              }
-          },
-        ),
+      practitionerDetails().apply {
+        fhirPractitionerDetails =
+          FhirPractitionerDetails().apply {
+            practitioners =
+              listOf(
+                Practitioner().apply {
+                  identifier.add(
+                    Identifier().apply {
+                      use = Identifier.IdentifierUse.SECONDARY
+                      value = "my-test-practitioner-id"
+                    },
+                  )
+                },
+              )
+            careTeams = listOf(CareTeam().apply { id = "my-care-team-id" })
+            organizations = listOf(Organization().apply { id = "my-organization-id" })
+            locations = listOf(Location().apply { id = "my-organization-id" })
+            locationHierarchyList =
+              listOf(LocationHierarchy().apply { id = "my-location-hierarchy-id" })
+            groups = listOf(Group().apply { id = "my-group-id" })
+            practitionerRoles = listOf(PractitionerRole().apply { id = "my-practitioner-role-id" })
+            organizationAffiliations =
+              listOf(
+                OrganizationAffiliation().apply { id = "my-organization-affiliation-id" },
+              )
+          }
+      },
       UserInfo().apply { keycloakUuid = "my-test-practitioner-id" },
     ) {}
     Assert.assertNotNull(
