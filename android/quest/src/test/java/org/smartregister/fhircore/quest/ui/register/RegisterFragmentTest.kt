--- conflicted
+++ resolved
@@ -84,21 +84,7 @@
   @BindValue
   val configurationRegistry: ConfigurationRegistry = Faker.buildTestConfigurationRegistry()
 
-<<<<<<< HEAD
-  @BindValue
-  val registerViewModel =
-    spyk(
-      RegisterViewModel(
-        registerRepository = mockk(relaxed = true),
-        configurationRegistry = configurationRegistry,
-        preferencesDataStore = Faker.buildPreferencesDataStore(),
-        dispatcherProvider = this.coroutineTestRule.testDispatcherProvider,
-        resourceDataRulesExecutor = mockk(),
-      ),
-    )
-=======
   @BindValue lateinit var registerViewModel: RegisterViewModel
->>>>>>> c19744f8
 
   private lateinit var navController: TestNavHostController
   private lateinit var registerFragment: RegisterFragment
@@ -114,7 +100,7 @@
         RegisterViewModel(
           registerRepository = mockk(relaxed = true),
           configurationRegistry = configurationRegistry,
-          sharedPreferencesHelper = Faker.buildSharedPreferencesHelper(),
+          preferencesDataStore = Faker.buildPreferencesDataStore(),
           dispatcherProvider = dispatcherProvider,
           resourceDataRulesExecutor = mockk(),
         ),
