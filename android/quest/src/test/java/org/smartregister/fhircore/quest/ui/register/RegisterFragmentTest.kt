/*
 * Copyright 2021-2024 Ona Systems, Inc
 *
 * Licensed under the Apache License, Version 2.0 (the "License");
 * you may not use this file except in compliance with the License.
 * You may obtain a copy of the License at
 *
 *       http://www.apache.org/licenses/LICENSE-2.0
 *
 * Unless required by applicable law or agreed to in writing, software
 * distributed under the License is distributed on an "AS IS" BASIS,
 * WITHOUT WARRANTIES OR CONDITIONS OF ANY KIND, either express or implied.
 * See the License for the specific language governing permissions and
 * limitations under the License.
 */

package org.smartregister.fhircore.quest.ui.register

import androidx.compose.material.ExperimentalMaterialApi
import androidx.compose.material.SnackbarDuration
import androidx.core.os.bundleOf
import androidx.fragment.app.commitNow
import androidx.navigation.testing.TestNavHostController
import com.google.android.fhir.sync.CurrentSyncJobStatus
import dagger.hilt.android.testing.BindValue
import dagger.hilt.android.testing.HiltAndroidRule
import dagger.hilt.android.testing.HiltAndroidTest
import io.mockk.coEvery
import io.mockk.coVerify
import io.mockk.just
import io.mockk.mockk
import io.mockk.runs
import io.mockk.slot
import io.mockk.spyk
import io.mockk.verify
import java.time.OffsetDateTime
import javax.inject.Inject
import kotlinx.coroutines.runBlocking
import kotlinx.coroutines.test.runTest
import org.hl7.fhir.r4.model.QuestionnaireResponse
import org.hl7.fhir.r4.model.ResourceType
import org.junit.Assert
import org.junit.Before
import org.junit.Rule
import org.junit.Test
import org.robolectric.Robolectric
import org.smartregister.fhircore.engine.configuration.ConfigurationRegistry
import org.smartregister.fhircore.engine.configuration.QuestionnaireConfig
import org.smartregister.fhircore.engine.configuration.workflow.ActionTrigger
import org.smartregister.fhircore.engine.datastore.PreferenceDataStore
import org.smartregister.fhircore.engine.domain.model.ActionConfig
import org.smartregister.fhircore.engine.domain.model.ResourceData
import org.smartregister.fhircore.engine.domain.model.SnackBarMessageConfig
import org.smartregister.fhircore.engine.domain.model.ToolBarHomeNavigation
import org.smartregister.fhircore.quest.app.fakes.Faker
import org.smartregister.fhircore.quest.event.EventBus
import org.smartregister.fhircore.quest.navigation.NavigationArg
import org.smartregister.fhircore.quest.robolectric.RobolectricTest
import org.smartregister.fhircore.quest.ui.main.AppMainActivity
import org.smartregister.fhircore.quest.ui.shared.models.QuestionnaireSubmission
import org.smartregister.fhircore.quest.util.extensions.interpolateActionParamsValue

@OptIn(ExperimentalMaterialApi::class)
@HiltAndroidTest
class RegisterFragmentTest : RobolectricTest() {
  @get:Rule(order = 0) var hiltRule = HiltAndroidRule(this)

  @Inject lateinit var eventBus: EventBus

<<<<<<< HEAD
  @Inject lateinit var dispatcherProvider: DispatcherProvider

  @Inject lateinit var preferenceDataStore: PreferenceDataStore

=======
>>>>>>> 2998a846
  @BindValue
  val configurationRegistry: ConfigurationRegistry = Faker.buildTestConfigurationRegistry()

  @BindValue lateinit var registerViewModel: RegisterViewModel

  private lateinit var navController: TestNavHostController
  private lateinit var registerFragment: RegisterFragment
  private lateinit var mainActivity: AppMainActivity
  private lateinit var registerFragmentMock: RegisterFragment
  private val activityController = Robolectric.buildActivity(AppMainActivity::class.java)

  @Before
  fun setUp() {
    hiltRule.inject()
    registerViewModel =
      spyk(
        RegisterViewModel(
          registerRepository = mockk(relaxed = true),
          configurationRegistry = configurationRegistry,
          sharedPreferencesHelper = Faker.buildSharedPreferencesHelper(),
<<<<<<< HEAD
          preferenceDataStore = preferenceDataStore,
          dispatcherProvider = dispatcherProvider,
=======
>>>>>>> 2998a846
          resourceDataRulesExecutor = mockk(),
        ),
      )
    registerFragmentMock = mockk()
    registerFragment =
      RegisterFragment().apply {
        arguments =
          bundleOf(
            Pair(NavigationArg.REGISTER_ID, "householdRegister"),
            Pair(NavigationArg.SCREEN_TITLE, "All HouseHolds"),
            Pair(NavigationArg.TOOL_BAR_HOME_NAVIGATION, ToolBarHomeNavigation.NAVIGATE_BACK),
            Pair(
              NavigationArg.PARAMS,
              interpolateActionParamsValue(
                ActionConfig(trigger = ActionTrigger.ON_CLICK),
                ResourceData(
                  baseResourceId = "patient",
                  baseResourceType = ResourceType.Patient,
                  computedValuesMap = emptyMap(),
                ),
              ),
            ),
          )
      }

    activityController.create().resume()
    mainActivity = activityController.get()
    navController =
      TestNavHostController(mainActivity).apply {
        setGraph(org.smartregister.fhircore.quest.R.navigation.application_nav_graph)
      }
    mainActivity.supportFragmentManager.run {
      commitNow { add(registerFragment, RegisterFragment::class.java.simpleName) }
      executePendingTransactions()
    }
  }

  @Test
  fun testOnSyncState() {
    val syncJobStatus = CurrentSyncJobStatus.Succeeded(OffsetDateTime.now())
    coEvery { registerFragmentMock.onSync(syncJobStatus) } just runs
    registerFragmentMock.onSync(syncJobStatus = syncJobStatus)
    verify { registerFragmentMock.onSync(syncJobStatus) }
  }

  @Test
  fun `test On changed emits a snack bar message`() = runTest {
    val snackBarMessageConfig =
      SnackBarMessageConfig(
        message = "Household member has been added",
        actionLabel = "UNDO",
        duration = SnackbarDuration.Short,
        snackBarActions = emptyList(),
      )
    val registerViewModel = mockk<RegisterViewModel>(relaxUnitFun = true)
    registerViewModel.emitSnackBarState(snackBarMessageConfig = snackBarMessageConfig)
    coEvery {
      registerViewModel.emitSnackBarState(snackBarMessageConfig = snackBarMessageConfig)
    } just runs
    coVerify { registerViewModel.emitSnackBarState(snackBarMessageConfig = snackBarMessageConfig) }
  }

  @Test
  fun testHandleQuestionnaireSubmissionCallsRegisterViewModelPaginateRegisterDataAndEmitSnackBarState() {
    val snackBarMessageConfig = SnackBarMessageConfig(message = "Family member added")
    val questionnaireConfig =
      QuestionnaireConfig(id = "add-member", snackBarMessage = snackBarMessageConfig)
    val questionnaireResponse = QuestionnaireResponse().apply { id = "1234" }
    val questionnaireSubmission =
      QuestionnaireSubmission(
        questionnaireConfig = questionnaireConfig,
        questionnaireResponse = questionnaireResponse,
      )
    val registerFragmentSpy = spyk(registerFragment)

    coEvery { registerViewModel.emitSnackBarState(any()) } just runs
    runBlocking { registerFragmentSpy.handleQuestionnaireSubmission(questionnaireSubmission) }
    coVerify { registerFragmentSpy.refreshRegisterData() }
    coVerify { registerViewModel.emitSnackBarState(snackBarMessageConfig) }
  }

  @Test
  fun testHandleQuestionnaireSubmissionUpdatesFilterResourceConfig() {
    val questionnaireConfig =
      QuestionnaireConfig(id = "add-member", saveQuestionnaireResponse = false)
    val questionnaireResponse = QuestionnaireResponse().apply { id = "1234" }
    val questionnaireSubmission =
      QuestionnaireSubmission(
        questionnaireConfig = questionnaireConfig,
        questionnaireResponse = questionnaireResponse,
      )
    val registerFragmentSpy = spyk(registerFragment)

    runBlocking { registerFragmentSpy.handleQuestionnaireSubmission(questionnaireSubmission) }

    // Refresh data is called with QuestionnaireResponse param
    val submissionSlot = slot<QuestionnaireResponse>()
    coVerify { registerFragmentSpy.refreshRegisterData(capture(submissionSlot)) }
    Assert.assertEquals(questionnaireResponse.id, submissionSlot.captured.id)
  }

  @Test
  fun testOnSyncWithFailedJobStatusNonAuthErrorRendersSyncFailedMessage() {
    val syncJobStatus = CurrentSyncJobStatus.Failed(OffsetDateTime.now())
    val registerFragmentSpy = spyk(registerFragment)
    registerFragmentSpy.onSync(syncJobStatus = syncJobStatus)
    verify { registerFragmentSpy.onSync(syncJobStatus) }
    verify {
      registerFragmentSpy.getString(
        org.smartregister.fhircore.engine.R.string.sync_completed_with_errors,
      )
    }
  }

  @Test
  fun testOnSyncWithFailedJobStatusNonAuthErrorNullExceptionsRendersSyncFailedMessage() {
    val syncJobStatus: CurrentSyncJobStatus.Failed = mockk()

    val registerFragmentSpy = spyk(registerFragment)
    registerFragmentSpy.onSync(syncJobStatus = syncJobStatus)
    verify { registerFragmentSpy.onSync(syncJobStatus) }
    verify {
      registerFragmentSpy.getString(
        org.smartregister.fhircore.engine.R.string.sync_completed_with_errors,
      )
    }
  }
}<|MERGE_RESOLUTION|>--- conflicted
+++ resolved
@@ -67,13 +67,8 @@
 
   @Inject lateinit var eventBus: EventBus
 
-<<<<<<< HEAD
-  @Inject lateinit var dispatcherProvider: DispatcherProvider
-
   @Inject lateinit var preferenceDataStore: PreferenceDataStore
 
-=======
->>>>>>> 2998a846
   @BindValue
   val configurationRegistry: ConfigurationRegistry = Faker.buildTestConfigurationRegistry()
 
@@ -94,11 +89,7 @@
           registerRepository = mockk(relaxed = true),
           configurationRegistry = configurationRegistry,
           sharedPreferencesHelper = Faker.buildSharedPreferencesHelper(),
-<<<<<<< HEAD
           preferenceDataStore = preferenceDataStore,
-          dispatcherProvider = dispatcherProvider,
-=======
->>>>>>> 2998a846
           resourceDataRulesExecutor = mockk(),
         ),
       )
