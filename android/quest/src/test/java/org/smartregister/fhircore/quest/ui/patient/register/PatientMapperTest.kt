--- conflicted
+++ resolved
@@ -44,10 +44,6 @@
 
   @Test
   fun testMapToDomainModel() {
-<<<<<<< HEAD
-
-=======
->>>>>>> 989d5c08
     val dto = buildPatient("123456", "123456", "Doe", "John", 12, listOf("+12345678"))
     val patientItem = patientItemMapper.transformInputToOutputModel(dto)
     with(patientItem) {
