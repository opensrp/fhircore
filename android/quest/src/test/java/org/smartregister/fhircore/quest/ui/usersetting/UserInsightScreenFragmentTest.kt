--- conflicted
+++ resolved
@@ -31,19 +31,8 @@
 import org.junit.Test
 import org.robolectric.Robolectric
 import org.smartregister.fhircore.engine.R
-<<<<<<< HEAD
-import org.smartregister.fhircore.engine.configuration.app.ConfigService
-import org.smartregister.fhircore.engine.data.remote.fhir.resource.FhirResourceDataSource
-import org.smartregister.fhircore.engine.data.remote.fhir.resource.FhirResourceService
-import org.smartregister.fhircore.engine.datastore.PreferenceDataStore
-import org.smartregister.fhircore.engine.sync.SyncBroadcaster
-import org.smartregister.fhircore.engine.util.DispatcherProvider
-import org.smartregister.fhircore.engine.util.SecureSharedPreference
-import org.smartregister.fhircore.quest.app.AppConfigService
-=======
 import org.smartregister.fhircore.engine.configuration.ConfigurationRegistry
 import org.smartregister.fhircore.engine.util.test.HiltActivityForTest
->>>>>>> b13cff1f
 import org.smartregister.fhircore.quest.app.fakes.Faker
 import org.smartregister.fhircore.quest.robolectric.RobolectricTest
 
@@ -57,62 +46,13 @@
 
   @BindValue lateinit var userSettingViewModel: UserSettingViewModel
 
-<<<<<<< HEAD
-  @Inject lateinit var workManager: WorkManager
-
-  @Inject lateinit var preferenceDataStore: PreferenceDataStore
-  private val navController = TestNavHostController(ApplicationProvider.getApplicationContext())
-  private val context = ApplicationProvider.getApplicationContext<HiltTestApplication>()
-  private val resourceService: FhirResourceService = mockk()
-  private val application: Context = ApplicationProvider.getApplicationContext()
-  private var configService: ConfigService
-  private var fhirResourceDataSource: FhirResourceDataSource
-  private lateinit var syncBroadcaster: SyncBroadcaster
-  private lateinit var userSettingViewModel: UserSettingViewModel
-  private lateinit var accountAuthenticator: AccountAuthenticator
-  private lateinit var secureSharedPreference: SecureSharedPreference
-
-  init {
-    preferenceDataStore = PreferenceDataStore(context = context, dataStore = mockk())
-    configService = AppConfigService(context = context)
-    fhirResourceDataSource = spyk(FhirResourceDataSource(resourceService))
-  }
-=======
   private val activityController = Robolectric.buildActivity(HiltActivityForTest::class.java)
->>>>>>> b13cff1f
 
   @Before
   fun setUp() {
     hiltRule.inject()
-<<<<<<< HEAD
-    accountAuthenticator = mockk()
-    secureSharedPreference = mockk()
-    preferenceDataStore = mockk()
-    syncBroadcaster =
-      SyncBroadcaster(
-        configurationRegistry,
-        fhirEngine = mockk(),
-        dispatcherProvider = testDispatcherProvider,
-        syncListenerManager = mockk(relaxed = true),
-        workManager = workManager,
-        context = application,
-      )
-
-    userSettingViewModel =
-      UserSettingViewModel(
-        fhirEngine = mockk(),
-        syncBroadcaster = syncBroadcaster,
-        accountAuthenticator = accountAuthenticator,
-        secureSharedPreference = secureSharedPreference,
-        preferenceDataStore = preferenceDataStore,
-        configurationRegistry = configurationRegistry,
-        workManager = mockk(relaxed = true),
-        dispatcherProvider = testDispatcherProvider,
-      )
-=======
 
     userSettingViewModel = mockk(relaxed = true)
->>>>>>> b13cff1f
   }
 
   @Test
