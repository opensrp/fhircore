/*
 * Copyright 2021-2024 Ona Systems, Inc
 *
 * Licensed under the Apache License, Version 2.0 (the "License");
 * you may not use this file except in compliance with the License.
 * You may obtain a copy of the License at
 *
 *       http://www.apache.org/licenses/LICENSE-2.0
 *
 * Unless required by applicable law or agreed to in writing, software
 * distributed under the License is distributed on an "AS IS" BASIS,
 * WITHOUT WARRANTIES OR CONDITIONS OF ANY KIND, either express or implied.
 * See the License for the specific language governing permissions and
 * limitations under the License.
 */

package org.smartregister.fhircore.quest.util.extensions

import android.content.ClipboardManager
import android.content.Context
import android.content.Intent
import android.graphics.Bitmap
import android.net.Uri
import android.os.Bundle
import android.widget.Toast
import androidx.compose.runtime.mutableStateMapOf
import androidx.navigation.NavController
import androidx.navigation.NavDestination
import androidx.navigation.NavOptions
import ca.uhn.fhir.parser.IParser
import com.google.android.fhir.FhirEngine
import com.google.android.fhir.datacapture.extensions.logicalId
import dagger.hilt.android.testing.HiltAndroidRule
import dagger.hilt.android.testing.HiltAndroidTest
import io.mockk.every
import io.mockk.mockk
import io.mockk.slot
import io.mockk.verify
import javax.inject.Inject
import kotlinx.coroutines.Dispatchers
import kotlinx.coroutines.runBlocking
import kotlinx.coroutines.test.runTest
import kotlinx.coroutines.withContext
<<<<<<< HEAD
=======
import org.hl7.fhir.r4.model.Binary
>>>>>>> a6a62f12
import org.hl7.fhir.r4.model.ContactPoint
import org.hl7.fhir.r4.model.ResourceType
import org.junit.Assert
import org.junit.Before
import org.junit.Rule
import org.junit.Test
import org.smartregister.fhircore.engine.configuration.ConfigurationRegistry
import org.smartregister.fhircore.engine.configuration.QuestionnaireConfig
import org.smartregister.fhircore.engine.configuration.navigation.ICON_TYPE_REMOTE
import org.smartregister.fhircore.engine.configuration.navigation.ImageConfig
import org.smartregister.fhircore.engine.configuration.navigation.NavigationMenuConfig
import org.smartregister.fhircore.engine.configuration.profile.ProfileConfiguration
import org.smartregister.fhircore.engine.configuration.register.RegisterCardConfig
import org.smartregister.fhircore.engine.configuration.view.CardViewProperties
import org.smartregister.fhircore.engine.configuration.view.ColumnProperties
import org.smartregister.fhircore.engine.configuration.view.ImageProperties
import org.smartregister.fhircore.engine.configuration.view.ListProperties
import org.smartregister.fhircore.engine.configuration.view.RowProperties
import org.smartregister.fhircore.engine.configuration.workflow.ActionTrigger
import org.smartregister.fhircore.engine.configuration.workflow.ApplicationWorkflow
import org.smartregister.fhircore.engine.data.local.DefaultRepository
import org.smartregister.fhircore.engine.data.local.register.RegisterRepository
import org.smartregister.fhircore.engine.domain.model.ActionConfig
import org.smartregister.fhircore.engine.domain.model.ActionParameter
import org.smartregister.fhircore.engine.domain.model.ActionParameterType
import org.smartregister.fhircore.engine.domain.model.FhirResourceConfig
import org.smartregister.fhircore.engine.domain.model.OverflowMenuItemConfig
import org.smartregister.fhircore.engine.domain.model.ResourceConfig
import org.smartregister.fhircore.engine.domain.model.ResourceData
import org.smartregister.fhircore.engine.domain.model.ToolBarHomeNavigation
import org.smartregister.fhircore.engine.domain.model.ViewType
import org.smartregister.fhircore.engine.util.DispatcherProvider
import org.smartregister.fhircore.engine.util.extension.showToast
import org.smartregister.fhircore.quest.R
import org.smartregister.fhircore.quest.app.fakes.Faker
import org.smartregister.fhircore.quest.navigation.MainNavigationScreen
import org.smartregister.fhircore.quest.navigation.NavigationArg
import org.smartregister.fhircore.quest.robolectric.RobolectricTest
import org.smartregister.fhircore.quest.ui.shared.QuestionnaireHandler

@HiltAndroidTest
class ConfigExtensionsKtTest : RobolectricTest() {
  @get:Rule(order = 0) val hiltAndroidRule = HiltAndroidRule(this)

  @Inject lateinit var defaultRepository: DefaultRepository

  @Inject lateinit var registerRepository: RegisterRepository

  @Inject lateinit var configurationRegistry: ConfigurationRegistry

  @Inject lateinit var parser: IParser

  @Inject lateinit var fhirEngine: FhirEngine

  @Inject lateinit var dispatcherProvider: DispatcherProvider

  private val navController = mockk<NavController>(relaxUnitFun = true, relaxed = true)
  private val context = mockk<Context>(relaxUnitFun = true, relaxed = true)
  private val navigationMenuConfig by lazy {
    NavigationMenuConfig(
      id = "id",
      display = "menu",
      visible = true,
      menuIconConfig =
        ImageConfig(
          type = ICON_TYPE_REMOTE,
          reference = "d60ff460-7671-466a-93f4-c93a2ebf2077",
        ),
    )
  }
  private val overflowMenuItemConfig by lazy {
    OverflowMenuItemConfig(
      visible = "true",
      icon =
        ImageConfig(
          type = ICON_TYPE_REMOTE,
          reference = "d60ff460-7671-466a-93f4-c93a2ebf2077",
        ),
    )
  }
  private val imageProperties =
    ImageProperties(
      imageConfig =
        ImageConfig(
          type = ICON_TYPE_REMOTE,
          reference = "d60ff460-7671-466a-93f4-c93a2ebf2077",
        ),
    )

  private val profileConfiguration =
    ProfileConfiguration(
      id = "1",
      appId = "a",
      fhirResource =
        FhirResourceConfig(
          baseResource = ResourceConfig(resource = ResourceType.Patient),
          relatedResources =
            listOf(
              ResourceConfig(
                resource = ResourceType.Encounter,
              ),
              ResourceConfig(
                resource = ResourceType.Task,
              ),
            ),
        ),
      views =
        listOf(
          CardViewProperties(
            viewType = ViewType.CARD,
            content =
              listOf(
                ListProperties(
                  viewType = ViewType.LIST,
                  registerCard =
                    RegisterCardConfig(
                      views =
                        listOf(
                          ColumnProperties(
                            viewType = ViewType.COLUMN,
                            children =
                              listOf(
                                RowProperties(
                                  viewType = ViewType.ROW,
                                  children =
                                    listOf(
                                      imageProperties,
                                    ),
                                ),
                              ),
                          ),
                        ),
                    ),
                ),
              ),
          ),
        ),
    )

  private val binaryImage = Faker.buildBinaryResource()
  private val patient = Faker.buildPatient()
  private val resourceData by lazy {
    ResourceData(
      baseResourceId = patient.logicalId,
      baseResourceType = ResourceType.Patient,
      computedValuesMap = mapOf("logicalId" to patient.id, "name" to patient.name),
    )
  }

  @Before
  fun setUp() {
    hiltAndroidRule.inject()
    every { navController.context } returns context
  }

  @Test
  fun testLaunchProfileActionOnClick() {
    val resourceConfig = FhirResourceConfig(ResourceConfig(resource = ResourceType.Patient))
    val clickAction =
      ActionConfig(
        id = "profileId",
        trigger = ActionTrigger.ON_CLICK,
        workflow = ApplicationWorkflow.LAUNCH_PROFILE.name,
        resourceConfig = resourceConfig,
      )
    listOf(clickAction).handleClickEvent(navController = navController, resourceData = resourceData)
    val slotInt = slot<Int>()
    val slotBundle = slot<Bundle>()
    verify { navController.navigate(capture(slotInt), capture(slotBundle), null) }
    Assert.assertEquals(MainNavigationScreen.Profile.route, slotInt.captured)
    Assert.assertEquals(4, slotBundle.captured.size())
    Assert.assertEquals("profileId", slotBundle.captured.getString(NavigationArg.PROFILE_ID))
    Assert.assertEquals(patient.logicalId, slotBundle.captured.getString(NavigationArg.RESOURCE_ID))
    Assert.assertEquals(
      resourceConfig,
      slotBundle.captured.getParcelable(NavigationArg.RESOURCE_CONFIG),
    )
  }

  @Test
  fun testLaunchProfileActionOnClickWhenPopBackStackIsTrue() {
    val clickAction =
      ActionConfig(
        id = "profileId",
        trigger = ActionTrigger.ON_QUESTIONNAIRE_SUBMISSION,
        workflow = ApplicationWorkflow.LAUNCH_PROFILE.name,
        popNavigationBackStack = true,
      )
    every { navController.currentDestination } returns
      NavDestination(navigatorName = "navigating").apply { id = 2384 }
    listOf(clickAction).handleClickEvent(navController = navController, resourceData = resourceData)
    val slotInt = slot<Int>()
    val slotBundle = slot<Bundle>()
    val slotNavOptions = slot<NavOptions>()
    verify {
      navController.navigate(capture(slotInt), capture(slotBundle), capture(slotNavOptions))
    }
    Assert.assertEquals(MainNavigationScreen.Profile.route, slotInt.captured)
    Assert.assertTrue(slotNavOptions.captured.isPopUpToInclusive())
    Assert.assertEquals(4, slotBundle.captured.size())
    Assert.assertEquals("profileId", slotBundle.captured.getString(NavigationArg.PROFILE_ID))
  }

  @Test
  fun testLaunchProfileActionOnClickWhenPopBackStackIsFalse() {
    val clickAction =
      ActionConfig(
        id = "profileId",
        trigger = ActionTrigger.ON_QUESTIONNAIRE_SUBMISSION,
        workflow = ApplicationWorkflow.LAUNCH_PROFILE.name,
        popNavigationBackStack = false,
      )
    listOf(clickAction).handleClickEvent(navController = navController, resourceData = resourceData)
    val slotInt = slot<Int>()
    val slotBundle = slot<Bundle>()
    verify { navController.navigate(capture(slotInt), capture(slotBundle), null) }
    Assert.assertEquals(MainNavigationScreen.Profile.route, slotInt.captured)
    Assert.assertEquals(4, slotBundle.captured.size())
    Assert.assertEquals("profileId", slotBundle.captured.getString(NavigationArg.PROFILE_ID))
  }

  @Test
  fun testLaunchProfileActionOnClickWhenPopBackStackIsNull() {
    val clickAction =
      ActionConfig(
        id = "profileId",
        trigger = ActionTrigger.ON_QUESTIONNAIRE_SUBMISSION,
        workflow = ApplicationWorkflow.LAUNCH_PROFILE.name,
        popNavigationBackStack = null,
      )
    listOf(clickAction).handleClickEvent(navController = navController, resourceData = resourceData)
    val slotInt = slot<Int>()
    val slotBundle = slot<Bundle>()
    verify { navController.navigate(capture(slotInt), capture(slotBundle), null) }
    Assert.assertEquals(MainNavigationScreen.Profile.route, slotInt.captured)
    Assert.assertEquals(4, slotBundle.captured.size())
    Assert.assertEquals("profileId", slotBundle.captured.getString(NavigationArg.PROFILE_ID))
  }

  @Test
  fun testLaunchProfileWithConfiguredResourceIdActionOnClick() {
    val resourceConfig = FhirResourceConfig(ResourceConfig(resource = ResourceType.Patient))
    val params =
      listOf(
        ActionParameter(
          paramType = ActionParameterType.RESOURCE_ID,
          key = "patientId",
          value = "configured-patient-id",
        ),
      )
    val clickAction =
      ActionConfig(
        id = "profileId",
        trigger = ActionTrigger.ON_CLICK,
        workflow = ApplicationWorkflow.LAUNCH_PROFILE.name,
        resourceConfig = resourceConfig,
        params = params,
      )
    listOf(clickAction).handleClickEvent(navController = navController, resourceData = resourceData)
    val slotInt = slot<Int>()
    val slotBundle = slot<Bundle>()
    verify { navController.navigate(capture(slotInt), capture(slotBundle), null) }
    Assert.assertEquals(MainNavigationScreen.Profile.route, slotInt.captured)
    Assert.assertEquals(4, slotBundle.captured.size())
    Assert.assertEquals("profileId", slotBundle.captured.getString(NavigationArg.PROFILE_ID))
    Assert.assertEquals(
      "configured-patient-id",
      slotBundle.captured.getString(NavigationArg.RESOURCE_ID),
    )
    Assert.assertEquals(
      resourceConfig,
      slotBundle.captured.getParcelable(NavigationArg.RESOURCE_CONFIG),
    )
  }

  @Test
  fun testLaunchRegisterActionOnClick() {
    val clickAction =
      ActionConfig(
        id = "registerId",
        trigger = ActionTrigger.ON_CLICK,
        workflow = ApplicationWorkflow.LAUNCH_REGISTER.name,
        display = "menu",
        toolBarHomeNavigation = ToolBarHomeNavigation.NAVIGATE_BACK,
      )
    every { navController.currentDestination } returns NavDestination(navigatorName = "navigating")
    every { navController.previousBackStackEntry } returns null
    every { navController.currentBackStackEntry } returns null
    every { navController.graph.id } returns 1
    listOf(clickAction)
      .handleClickEvent(
        navController = navController,
        resourceData = resourceData,
        navMenu = navigationMenuConfig,
      )
    val slotInt = slot<Int>()
    val slotBundle = slot<Bundle>()
    val navOptions = slot<NavOptions>()
    verify { navController.navigate(capture(slotInt), capture(slotBundle), capture(navOptions)) }
    Assert.assertEquals(MainNavigationScreen.Home.route, slotInt.captured)
    Assert.assertNotNull(slotBundle.captured.size())
    Assert.assertEquals("registerId", slotBundle.captured.getString(NavigationArg.REGISTER_ID))
    Assert.assertEquals("menu", slotBundle.captured.getString(NavigationArg.SCREEN_TITLE))
    Assert.assertEquals(
      ToolBarHomeNavigation.NAVIGATE_BACK,
      slotBundle.captured.getSerializable(NavigationArg.TOOL_BAR_HOME_NAVIGATION),
    )
    Assert.assertTrue(navOptions.captured.isPopUpToInclusive())
    Assert.assertTrue(navOptions.captured.shouldLaunchSingleTop())
  }

  @Test
  fun testLaunchSettingsActionOnClick() {
    val clickAction =
      ActionConfig(
        trigger = ActionTrigger.ON_CLICK,
        workflow = ApplicationWorkflow.LAUNCH_SETTINGS.name,
      )
    listOf(clickAction).handleClickEvent(navController = navController, resourceData = resourceData)
    val slotInt = slot<Int>()
    verify { navController.navigate(capture(slotInt)) }
    Assert.assertEquals(MainNavigationScreen.Settings.route, slotInt.captured)
  }

  @Test
  fun testLaunchReportActionOnClick() {
    val clickAction =
      ActionConfig(
        id = "reportId",
        trigger = ActionTrigger.ON_CLICK,
        workflow = ApplicationWorkflow.LAUNCH_REPORT.name,
        params =
          listOf(
            ActionParameter(
              value = "practitioner_id",
              key = "practitionerId",
              paramType = ActionParameterType.RESOURCE_ID,
            ),
          ),
      )
    listOf(clickAction).handleClickEvent(navController = navController, resourceData = resourceData)
    val slotInt = slot<Int>()
    val slotBundle = slot<Bundle>()
    verify { navController.navigate(capture(slotInt), capture(slotBundle)) }
    Assert.assertEquals(MainNavigationScreen.Reports.route, slotInt.captured)
    Assert.assertEquals(2, slotBundle.captured.size())
    Assert.assertEquals("reportId", slotBundle.captured.getString(NavigationArg.REPORT_ID))
    Assert.assertEquals("practitioner_id", slotBundle.captured.getString(NavigationArg.RESOURCE_ID))
  }

  @Test
  fun testLaunchGeoWidgetMapActionOnClick() {
    val clickAction =
      ActionConfig(
        id = "geoWidgetId",
        trigger = ActionTrigger.ON_CLICK,
        workflow = ApplicationWorkflow.LAUNCH_MAP.name,
      )
    listOf(clickAction).handleClickEvent(navController = navController, resourceData = resourceData)
    val slotInt = slot<Int>()
    val slotBundle = slot<Bundle>()
    val slotNavOptions = slot<NavOptions>()
    verify {
      navController.navigate(capture(slotInt), capture(slotBundle), capture(slotNavOptions))
    }
    Assert.assertEquals(MainNavigationScreen.GeoWidgetLauncher.route, slotInt.captured)
    verify {
      navController.navigate(capture(slotInt), capture(slotBundle), capture(slotNavOptions))
    }
    Assert.assertEquals(1, slotBundle.captured.size())
    Assert.assertEquals("geoWidgetId", slotBundle.captured.getString(NavigationArg.GEO_WIDGET_ID))
  }

  @Test
  fun testLaunchDiallerOnClick() {
    val patientWithPhoneNumber = patient.copy()
    patientWithPhoneNumber.apply {
      addTelecom(
        ContactPoint().apply { this.value = "0700000000" },
      )
    }

    val computedValuesWithPhoneNumberMutable = resourceData.computedValuesMap.toMutableMap()
    computedValuesWithPhoneNumberMutable["patientPhoneNumber"] =
      patientWithPhoneNumber.telecom.first().value
    val computedValuesWithPhoneNumber = computedValuesWithPhoneNumberMutable.toMap()

    val resourceDataWithPhoneNumber =
      ResourceData(
        baseResourceId = patient.logicalId,
        baseResourceType = ResourceType.Patient,
        computedValuesMap = computedValuesWithPhoneNumber,
      )

    val clickAction =
      ActionConfig(
        id = "diallerId",
        trigger = ActionTrigger.ON_CLICK,
        workflow = ApplicationWorkflow.LAUNCH_DIALLER.name,
        params =
          listOf(
            ActionParameter(
              key = "patientPhoneNumber",
              value = "@{patientPhoneNumber}",
              paramType = ActionParameterType.PARAMDATA,
            ),
          ),
      )

    listOf(clickAction)
      .handleClickEvent(
        navController = navController,
        resourceData = resourceDataWithPhoneNumber,
      ) // make a clicking action

    // make sure no errors thrown when the new activity is started. should return nothing
    every { context.startActivity(any()) } returns Unit

    // make sure correct function with correct signature is called
    verify {
      context.startActivity(
        withArg {
          Assert.assertEquals(it.action, Intent.ACTION_DIAL)
          Assert.assertEquals(it.data, Uri.parse("tel:0700000000"))
        },
        null,
      )
    }
  }

  @Test
  fun testNavigateBackToHomeWhenCurrentAndPreviousDestinationIdsAreNull() {
    val clickAction =
      ActionConfig(
        id = null,
        trigger = ActionTrigger.ON_CLICK,
        workflow = ApplicationWorkflow.LAUNCH_REGISTER.name,
        display = null,
        toolBarHomeNavigation = ToolBarHomeNavigation.NAVIGATE_BACK,
      )
    val slotInt = slot<Int>()
    val slotBundle = slot<Bundle>()
    val navOptions = slot<NavOptions>()
    every { navController.currentDestination } returns null
    every { navController.previousBackStackEntry } returns null
    every { navController.currentBackStackEntry } returns null
    listOf(clickAction)
      .handleClickEvent(
        navController = navController,
        resourceData = resourceData,
        navMenu = navigationMenuConfig,
      )
    verify(exactly = 0) {
      navController.navigate(capture(slotInt), capture(slotBundle), capture(navOptions))
    }
  }

  @Test
  fun testDeviceToDeviceSyncActionOnClick() {
    val clickAction =
      ActionConfig(
        trigger = ActionTrigger.ON_CLICK,
        workflow = ApplicationWorkflow.DEVICE_TO_DEVICE_SYNC.name,
      )
    listOf(clickAction).handleClickEvent(navController, resourceData)
    verify { context.startActivity(any()) }
  }

  @Test
  fun testLaunchQuestionnaireActionOnClick() {
    val context =
      mockk<Context>(
        moreInterfaces = arrayOf(QuestionnaireHandler::class),
        relaxUnitFun = true,
        relaxed = true,
      )
    val navController = NavController(context)
    val clickAction =
      ActionConfig(
        trigger = ActionTrigger.ON_CLICK,
        workflow = ApplicationWorkflow.LAUNCH_QUESTIONNAIRE.name,
        questionnaire = QuestionnaireConfig(id = "qid", title = "Form"),
      )
    listOf(clickAction).handleClickEvent(navController, resourceData)
    verify {
      (navController.context as QuestionnaireHandler).launchQuestionnaire(
        context = any(),
        extraIntentBundle = any(),
        questionnaireConfig = any(),
        actionParams = emptyList(),
      )
    }
  }

  fun testInterpolateValueWithANonNullComputedValuesMapReturnsValues() {
    val actionConfig =
      ActionConfig(
        ActionTrigger.ON_CLICK,
        ApplicationWorkflow.LAUNCH_PROFILE.name,
        params =
          listOf(
            ActionParameter(
              key = "param1",
              value = "@{practitionerId-1}",
              paramType = ActionParameterType.PARAMDATA,
            ),
            ActionParameter(
              key = "param2",
              value = "@{practitionerId-2}",
              paramType = ActionParameterType.PARAMDATA,
            ),
            ActionParameter(
              key = "param3",
              value = "@{practitionerId-3}",
              paramType = ActionParameterType.PARAMDATA,
            ),
            ActionParameter(
              key = "param4",
              value = "@{practitionerId-4}",
              paramType = ActionParameterType.PARAMDATA,
            ),
          ),
      )
    val resourceData =
      ResourceData(
        baseResourceId = "testResourceId",
        ResourceType.CarePlan,
        computedValuesMap =
          mapOf(
            "practitionerId-1" to "1234",
            "practitionerId-2" to "1235",
            "practitionerId-3" to "1236",
            "practitionerId-4" to "1237",
          ),
      )
    val resultOfInterpolatedValues = interpolateActionParamsValue(actionConfig, resourceData)
    Assert.assertEquals(4, resultOfInterpolatedValues.size)
    Assert.assertEquals("param2", resultOfInterpolatedValues[1].key)
    Assert.assertEquals("1235", resultOfInterpolatedValues[1].value)
  }

  @Test
  fun testInterpolateValueWithNullComputedValuesMapReturnsEmptyArray() {
    val actionConfig =
      ActionConfig(
        ActionTrigger.ON_CLICK,
        ApplicationWorkflow.LAUNCH_PROFILE.name,
        params =
          listOf(
            ActionParameter(
              key = "param1",
              value = "@{practitionerId-1}",
              paramType = ActionParameterType.PARAMDATA,
            ),
            ActionParameter(
              key = "param2",
              value = "@{practitionerId-2}",
              paramType = ActionParameterType.PARAMDATA,
            ),
            ActionParameter(
              key = "param3",
              value = "@{practitionerId-3}",
              paramType = ActionParameterType.PARAMDATA,
            ),
            ActionParameter(
              key = "param4",
              value = "@{practitionerId-4}",
              paramType = ActionParameterType.PARAMDATA,
            ),
          ),
      )
    val resourceData =
      ResourceData(baseResourceId = "test", ResourceType.Task, computedValuesMap = emptyMap())
    val resultOfInterpolatedValues = interpolateActionParamsValue(actionConfig, resourceData)
    Assert.assertEquals("@{practitionerId-4}", resultOfInterpolatedValues[3].value)
  }

  fun testConvertActionParameterArrayToMapShouldReturnEmptyMapIfNoParamData() {
    val array = arrayOf(ActionParameter(key = "k", value = "v"))
    Assert.assertEquals(emptyMap<String, String>(), array.toParamDataMap())
  }

  @Test
  fun testConvertActionParameterArrayToMapShouldReturnEmtpyMapIfArrayIsEmpty() {
    val array = emptyArray<ActionParameter>()
    Assert.assertEquals(emptyMap<String, String>(), array.toParamDataMap())
  }

  @Test
  fun testConvertActionParameterArrayToMapShouldReturnEmtpyMapValue() {
    val array =
      arrayOf(ActionParameter(key = "k", value = "", paramType = ActionParameterType.PARAMDATA))
    Assert.assertEquals("", array.toParamDataMap()["k"])
  }

  @Test
  fun testConvertActionParameterArrayToMapShouldReturnMapIfParamData() {
    val array =
      arrayOf(ActionParameter(key = "k", value = "v", paramType = ActionParameterType.PARAMDATA))
    Assert.assertEquals(mapOf("k" to "v"), array.toParamDataMap())
  }

  @Test
  fun testShowToastWhenAnImageWithActionParamsIsPressed() {
    val context = mockk<Context>(relaxed = true)
    val navController = NavController(context)
    val mockClipboardManager = mockk<ClipboardManager>()
    val clickAction =
      ActionConfig(
        trigger = ActionTrigger.ON_CLICK,
        workflow = ApplicationWorkflow.COPY_TEXT.name,
        params =
          listOf(
            ActionParameter(
              key = "copyText",
              paramType = ActionParameterType.PARAMDATA,
              value = "https://my-url",
            ),
          ),
      )
    val text = "Link ${clickAction.params.first().value} copied successfully"
    every { context.getSystemService(Context.CLIPBOARD_SERVICE) } returns mockClipboardManager
    every {
      context.getString(R.string.copy_text_success_message, clickAction.params.first().value)
    } returns text
    every { mockClipboardManager.setPrimaryClip(any()) } returns Unit
    listOf(clickAction).handleClickEvent(navController, resourceData, context = context)
    verify { context.showToast(text, Toast.LENGTH_LONG) }
  }

  @Test
  fun decodeBinaryResourcesToBitmapOnNavigationMenuClientRegistersDoneCorrectly(): Unit =
    runBlocking {
      val navigationMenuConfigs =
        sequenceOf(navigationMenuConfig).mapNotNull { it.menuIconConfig?.reference }
      val decodedImageMap = mutableStateMapOf<String, Bitmap>()
      withContext(dispatcherProvider.io()) {
        defaultRepository.create(addResourceTags = true, binaryImage)
<<<<<<< HEAD
        navigationMenuConfigs.resourceReferenceToBitMap(
          fhirEngine = fhirEngine,
          decodedImageMap = decodedImageMap,
        )
=======
        navigationMenuConfigs.forEach {
          it.referenceToBitmap(
            fhirEngine = fhirEngine,
            decodedImageMap = decodedImageMap,
          )
        }
        Assert.assertTrue(decodedImageMap.isNotEmpty())
        Assert.assertTrue(decodedImageMap.containsKey("d60ff460-7671-466a-93f4-c93a2ebf2077"))
>>>>>>> a6a62f12
      }
    }

  @Test
  fun decodeBinaryResourcesToBitmapOnOverflowMenuConfigDoneCorrectly(): Unit = runTest {
    val navigationMenuConfigs = sequenceOf(overflowMenuItemConfig).mapNotNull { it.icon?.reference }
    val decodedImageMap = mutableStateMapOf<String, Bitmap>()
    withContext(Dispatchers.IO) {
      defaultRepository.create(addResourceTags = true, binaryImage)
<<<<<<< HEAD
      navigationMenuConfigs.resourceReferenceToBitMap(
        fhirEngine = fhirEngine,
        decodedImageMap = decodedImageMap,
      )
=======
      navigationMenuConfigs.forEach {
        it.referenceToBitmap(
          fhirEngine = fhirEngine,
          decodedImageMap = decodedImageMap,
        )
      }
>>>>>>> a6a62f12
    }
    Assert.assertTrue(decodedImageMap.isNotEmpty())
    Assert.assertTrue(decodedImageMap.containsKey("d60ff460-7671-466a-93f4-c93a2ebf2077"))
  }

  @Test
  fun testImageBitmapUpdatedCorrectlyGivenProfileConfiguration(): Unit = runTest {
    val decodedImageMap = mutableStateMapOf<String, Bitmap>()
    withContext(Dispatchers.IO) {
      fhirEngine.create(binaryImage)
      profileConfiguration.views.decodeImageResourcesToBitmap(fhirEngine, decodedImageMap)
    }

    Assert.assertTrue(decodedImageMap.isNotEmpty())
    Assert.assertTrue(decodedImageMap.containsKey("d60ff460-7671-466a-93f4-c93a2ebf2077"))
  }

  @Test
  fun testImageBitmapUpdatedCorrectlyGivenCardViewProperties(): Unit = runTest {
    val cardViewProperties = profileConfiguration.views[0] as CardViewProperties
    val decodedImageMap = mutableStateMapOf<String, Bitmap>()
    withContext(Dispatchers.IO) {
      defaultRepository.create(addResourceTags = true, binaryImage)
      listOf(cardViewProperties).decodeImageResourcesToBitmap(fhirEngine, decodedImageMap)
    }
    Assert.assertTrue(decodedImageMap.containsKey("d60ff460-7671-466a-93f4-c93a2ebf2077"))
    Assert.assertTrue(decodedImageMap.isNotEmpty())
  }

  @Test
  fun testImageBitmapUpdatedCorrectlyGivenListViewProperties(): Unit = runTest {
    val cardViewProperties = profileConfiguration.views[0] as CardViewProperties
    val decodedImageMap = mutableStateMapOf<String, Bitmap>()
    withContext(Dispatchers.IO) {
      defaultRepository.create(addResourceTags = true, binaryImage)
      listOf(cardViewProperties.content[0])
        .decodeImageResourcesToBitmap(fhirEngine, decodedImageMap)
    }
    Assert.assertTrue(decodedImageMap.containsKey("d60ff460-7671-466a-93f4-c93a2ebf2077"))
    Assert.assertTrue(decodedImageMap.isNotEmpty())
  }

  @Test
  fun testImageBitmapUpdatedCorrectlyGivenColumnProperties(): Unit = runTest {
    val cardViewProperties = profileConfiguration.views[0] as CardViewProperties
    val listViewProperties = cardViewProperties.content[0] as ListProperties
    val decodedImageMap = mutableStateMapOf<String, Bitmap>()
    withContext(Dispatchers.IO) {
      defaultRepository.create(addResourceTags = true, binaryImage)
      listOf(listViewProperties.registerCard.views[0])
        .decodeImageResourcesToBitmap(fhirEngine, decodedImageMap)
    }
    Assert.assertTrue(decodedImageMap.containsKey("d60ff460-7671-466a-93f4-c93a2ebf2077"))
    Assert.assertTrue(decodedImageMap.isNotEmpty())
  }

  @Test
  fun testImageBitmapUpdatedCorrectlyGivenRowProperties(): Unit = runTest {
    val cardViewProperties = profileConfiguration.views[0] as CardViewProperties
    val listViewProperties = cardViewProperties.content[0] as ListProperties
    val columnProperties = listViewProperties.registerCard.views[0] as ColumnProperties
    val decodedImageMap = mutableStateMapOf<String, Bitmap>()
    withContext(Dispatchers.IO) {
      defaultRepository.create(addResourceTags = true, binaryImage)
      listOf(columnProperties.children[0]).decodeImageResourcesToBitmap(fhirEngine, decodedImageMap)
    }
    Assert.assertTrue(decodedImageMap.containsKey("d60ff460-7671-466a-93f4-c93a2ebf2077"))
    Assert.assertTrue(decodedImageMap.isNotEmpty())
  }

  @Test
  fun testImageMapNotUpdatedWhenReferenceIsNull() = runTest {
    val cardViewProperties = profileConfiguration.views[0] as CardViewProperties
    val listViewProperties = cardViewProperties.content[0] as ListProperties
    val columnProperties = listViewProperties.registerCard.views[0] as ColumnProperties
    val rowProperties =
      (columnProperties.children[0] as RowProperties).copy(
        children =
          listOf(
            ImageProperties(
              imageConfig =
                ImageConfig(
                  type = ICON_TYPE_REMOTE,
                  reference = null,
                ),
            ),
          ),
      )
    val decodedImageMap = mutableStateMapOf<String, Bitmap>()
    withContext(Dispatchers.IO) {
      listOf(rowProperties).decodeImageResourcesToBitmap(fhirEngine, decodedImageMap)
    }
    Assert.assertTrue(decodedImageMap.isEmpty())
    Assert.assertTrue(!decodedImageMap.containsKey("d60ff460-7671-466a-93f4-c93a2ebf2077"))
  }
<<<<<<< HEAD
=======

  @Test
  fun testExceptionCaughtOnDecodingBitmap() = runTest {
    val cardViewProperties = profileConfiguration.views[0] as CardViewProperties
    val listViewProperties = cardViewProperties.content[0] as ListProperties
    val columnProperties = listViewProperties.registerCard.views[0] as ColumnProperties
    val rowProperties =
      (columnProperties.children[0] as RowProperties).copy(
        children =
          listOf(
            ImageProperties(
              imageConfig =
                ImageConfig(
                  type = ICON_TYPE_REMOTE,
                  reference = "null Reference",
                ),
            ),
          ),
      )
    val decodedImageMap = mutableStateMapOf<String, Bitmap>()

    coEvery { defaultRepository.loadResource<Binary>(anyString()) } returns
      Binary().apply {
        this.id = "null Reference"
        this.contentType = "image/jpeg"
        this.data = "gibberish value".toByteArray()
      }

    withContext(Dispatchers.IO) {
      listOf(rowProperties).decodeImageResourcesToBitmap(fhirEngine, decodedImageMap)
    }
    Assert.assertTrue(decodedImageMap.isEmpty())
    Assert.assertFalse(decodedImageMap.containsKey("null Reference"))
  }
>>>>>>> a6a62f12
}<|MERGE_RESOLUTION|>--- conflicted
+++ resolved
@@ -32,6 +32,7 @@
 import com.google.android.fhir.datacapture.extensions.logicalId
 import dagger.hilt.android.testing.HiltAndroidRule
 import dagger.hilt.android.testing.HiltAndroidTest
+import io.mockk.coEvery
 import io.mockk.every
 import io.mockk.mockk
 import io.mockk.slot
@@ -41,16 +42,14 @@
 import kotlinx.coroutines.runBlocking
 import kotlinx.coroutines.test.runTest
 import kotlinx.coroutines.withContext
-<<<<<<< HEAD
-=======
 import org.hl7.fhir.r4.model.Binary
->>>>>>> a6a62f12
 import org.hl7.fhir.r4.model.ContactPoint
 import org.hl7.fhir.r4.model.ResourceType
 import org.junit.Assert
 import org.junit.Before
 import org.junit.Rule
 import org.junit.Test
+import org.mockito.ArgumentMatchers.anyString
 import org.smartregister.fhircore.engine.configuration.ConfigurationRegistry
 import org.smartregister.fhircore.engine.configuration.QuestionnaireConfig
 import org.smartregister.fhircore.engine.configuration.navigation.ICON_TYPE_REMOTE
@@ -683,12 +682,6 @@
       val decodedImageMap = mutableStateMapOf<String, Bitmap>()
       withContext(dispatcherProvider.io()) {
         defaultRepository.create(addResourceTags = true, binaryImage)
-<<<<<<< HEAD
-        navigationMenuConfigs.resourceReferenceToBitMap(
-          fhirEngine = fhirEngine,
-          decodedImageMap = decodedImageMap,
-        )
-=======
         navigationMenuConfigs.forEach {
           it.referenceToBitmap(
             fhirEngine = fhirEngine,
@@ -697,7 +690,6 @@
         }
         Assert.assertTrue(decodedImageMap.isNotEmpty())
         Assert.assertTrue(decodedImageMap.containsKey("d60ff460-7671-466a-93f4-c93a2ebf2077"))
->>>>>>> a6a62f12
       }
     }
 
@@ -707,19 +699,12 @@
     val decodedImageMap = mutableStateMapOf<String, Bitmap>()
     withContext(Dispatchers.IO) {
       defaultRepository.create(addResourceTags = true, binaryImage)
-<<<<<<< HEAD
-      navigationMenuConfigs.resourceReferenceToBitMap(
-        fhirEngine = fhirEngine,
-        decodedImageMap = decodedImageMap,
-      )
-=======
       navigationMenuConfigs.forEach {
         it.referenceToBitmap(
           fhirEngine = fhirEngine,
           decodedImageMap = decodedImageMap,
         )
       }
->>>>>>> a6a62f12
     }
     Assert.assertTrue(decodedImageMap.isNotEmpty())
     Assert.assertTrue(decodedImageMap.containsKey("d60ff460-7671-466a-93f4-c93a2ebf2077"))
@@ -815,8 +800,6 @@
     Assert.assertTrue(decodedImageMap.isEmpty())
     Assert.assertTrue(!decodedImageMap.containsKey("d60ff460-7671-466a-93f4-c93a2ebf2077"))
   }
-<<<<<<< HEAD
-=======
 
   @Test
   fun testExceptionCaughtOnDecodingBitmap() = runTest {
@@ -851,5 +834,4 @@
     Assert.assertTrue(decodedImageMap.isEmpty())
     Assert.assertFalse(decodedImageMap.containsKey("null Reference"))
   }
->>>>>>> a6a62f12
 }