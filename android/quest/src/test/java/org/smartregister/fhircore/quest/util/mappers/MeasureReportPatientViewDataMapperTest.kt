--- conflicted
+++ resolved
@@ -56,21 +56,6 @@
       )
     val profileViewDataHiv = measureReportPatientViewDataMapper.transformInputToOutputModel(dto)
     with(profileViewDataHiv) {
-<<<<<<< HEAD
-      Assert.assertEquals("TEST_PATIENT", logicalId)
-      Assert.assertEquals("Bareera Hadi", name)
-      Assert.assertEquals("24y", age)
-      Assert.assertEquals(
-        "24y",
-        age
-      ) // Will fail annually - might need a better way to handle this check
-      Assert.assertEquals("Hadi Family", family)
-      Assert.assertEquals(
-        Enumerations.AdministrativeGender.FEMALE.toString().first().uppercase(),
-        gender
-      )
-    }
-=======
       // TODO Update expected values once refactors in
       //  MeasureReportPatientViewDataMapper#transformInputToOutputModel() are complete
       Assert.assertEquals("TEST_PATIENT", logicalId)
@@ -80,7 +65,6 @@
       Assert.assertEquals("", gender)
     }
     Assert.assertEquals("TEST_PATIENT", profileViewDataHiv.logicalId)
->>>>>>> 14a73159
   }
 
   private fun getTestPatientAge(): String {
