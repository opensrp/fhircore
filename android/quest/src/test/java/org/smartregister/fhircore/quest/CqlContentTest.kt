--- conflicted
+++ resolved
@@ -32,13 +32,7 @@
 import org.junit.Before
 import org.junit.Rule
 import org.junit.Test
-<<<<<<< HEAD
-=======
-import org.smartregister.fhircore.engine.configuration.app.ConfigService
-import org.smartregister.fhircore.engine.data.local.DefaultRepository
-import org.smartregister.fhircore.engine.rulesengine.ConfigRulesExecutor
 import org.smartregister.fhircore.engine.util.DispatcherProvider
->>>>>>> d35bd176
 import org.smartregister.fhircore.engine.util.extension.encodeResourceToString
 import org.smartregister.fhircore.engine.util.extension.valueToString
 import org.smartregister.fhircore.quest.robolectric.RobolectricTest
@@ -54,30 +48,13 @@
 
   @Inject lateinit var fhirOperator: FhirOperator
 
-<<<<<<< HEAD
   @Inject lateinit var fhirEngine: FhirEngine
-=======
+
   @Inject lateinit var dispatcherProvider: DispatcherProvider
->>>>>>> d35bd176
 
   @Before
   fun setUp() {
     hiltRule.inject()
-<<<<<<< HEAD
-=======
-    defaultRepository =
-      spyk(
-        DefaultRepository(
-          fhirEngine = fhirEngine,
-          dispatcherProvider = dispatcherProvider,
-          sharedPreferencesHelper = mockk(),
-          configurationRegistry = configurationRegistry,
-          configService = configService,
-          configRulesExecutor = configRulesExecutor,
-          fhirPathDataExtractor = fhirPathDataExtractor,
-        ),
-      )
->>>>>>> d35bd176
   }
 
   @Test
