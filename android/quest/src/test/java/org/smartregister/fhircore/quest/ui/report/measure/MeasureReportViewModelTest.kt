/*
 * Copyright 2021 Ona Systems, Inc
 *
 * Licensed under the Apache License, Version 2.0 (the "License");
 * you may not use this file except in compliance with the License.
 * You may obtain a copy of the License at
 *
 *       http://www.apache.org/licenses/LICENSE-2.0
 *
 * Unless required by applicable law or agreed to in writing, software
 * distributed under the License is distributed on an "AS IS" BASIS,
 * WITHOUT WARRANTIES OR CONDITIONS OF ANY KIND, either express or implied.
 * See the License for the specific language governing permissions and
 * limitations under the License.
 */

package org.smartregister.fhircore.quest.ui.report.measure

import android.content.Context
import androidx.compose.ui.text.input.TextFieldValue
import androidx.core.util.Pair
import androidx.navigation.NavController
import androidx.test.core.app.ApplicationProvider
import com.google.android.fhir.FhirEngine
import com.google.android.fhir.workflow.FhirOperator
import dagger.hilt.android.testing.BindValue
import dagger.hilt.android.testing.HiltAndroidRule
import dagger.hilt.android.testing.HiltAndroidTest
import io.mockk.coEvery
import io.mockk.mockk
import io.mockk.slot
import io.mockk.spyk
import io.mockk.verify
import java.time.LocalDateTime
import java.time.ZoneId
import java.time.format.DateTimeFormatter
import java.util.Calendar
import java.util.Locale
import javax.inject.Inject
import kotlin.test.assertEquals
import org.hl7.fhir.r4.model.CodeableConcept
import org.hl7.fhir.r4.model.Coding
import org.hl7.fhir.r4.model.MeasureReport
import org.hl7.fhir.r4.model.MeasureReport.MeasureReportType
import org.junit.Assert
import org.junit.Before
import org.junit.Rule
import org.junit.Test
import org.opencds.cqf.cql.evaluator.measure.common.MeasurePopulationType
import org.smartregister.fhircore.engine.configuration.report.measure.MeasureReportConfig
import org.smartregister.fhircore.engine.data.local.DefaultRepository
import org.smartregister.fhircore.engine.data.local.register.RegisterRepository
import org.smartregister.fhircore.engine.domain.model.ResourceData
import org.smartregister.fhircore.engine.util.SharedPreferencesHelper
import org.smartregister.fhircore.engine.util.extension.SDF_MMMM
import org.smartregister.fhircore.engine.util.extension.SDF_YYYY
import org.smartregister.fhircore.engine.util.extension.SDF_YYYY_MM_DD
import org.smartregister.fhircore.engine.util.extension.formatDate
import org.smartregister.fhircore.engine.util.extension.parseDate
import org.smartregister.fhircore.quest.app.fakes.Faker
import org.smartregister.fhircore.quest.coroutine.CoroutineTestRule
import org.smartregister.fhircore.quest.data.report.measure.MeasureReportRepository
import org.smartregister.fhircore.quest.navigation.MeasureReportNavigationScreen
import org.smartregister.fhircore.quest.robolectric.RobolectricTest
import org.smartregister.fhircore.quest.ui.shared.models.MeasureReportPatientViewData
import org.smartregister.fhircore.quest.util.mappers.MeasureReportPatientViewDataMapper

@HiltAndroidTest
class MeasureReportViewModelTest : RobolectricTest() {

  @get:Rule(order = 0) val hiltRule = HiltAndroidRule(this)

  @get:Rule(order = 1) val coroutinesTestRule = CoroutineTestRule()

  private val application: Context = ApplicationProvider.getApplicationContext()

  var fhirEngine: FhirEngine = mockk()

  var fhirOperator: FhirOperator = mockk()

  @Inject lateinit var measureReportPatientViewDataMapper: MeasureReportPatientViewDataMapper

  @Inject lateinit var registerRepository: RegisterRepository

  val sharedPreferencesHelper: SharedPreferencesHelper = mockk(relaxed = true)

  val measureReportRepository = mockk<MeasureReportRepository>()

  val defaultRepository = mockk<DefaultRepository>()

  private lateinit var measureReportViewModel: MeasureReportViewModel

  private val navController: NavController = mockk(relaxUnitFun = true)

  @BindValue val configurationRegistry = Faker.buildTestConfigurationRegistry()

  private val reportId = "defaultMeasureReport"

  @Before
  fun setUp() {
    hiltRule.inject()

    coEvery { measureReportRepository.retrievePatients(0) } returns
      listOf(ResourceData(Faker.buildPatient(), emptyMap(), emptyMap()))

    measureReportViewModel =
      spyk(
        MeasureReportViewModel(
          fhirEngine = fhirEngine,
          fhirOperator = fhirOperator,
          sharedPreferencesHelper = sharedPreferencesHelper,
          dispatcherProvider = mockk(),
          measureReportPatientViewDataMapper = measureReportPatientViewDataMapper,
          configurationRegistry = configurationRegistry,
          registerRepository = registerRepository,
<<<<<<< HEAD
          defaultRepository = defaultRepository
=======
>>>>>>> f8690f7f
        )
      )
  }

  @Test
  fun testDefaultDateRangeState() {
    Assert.assertNotNull(measureReportViewModel.defaultDateRangeState())
    Assert.assertNotNull(measureReportViewModel.defaultDateRangeState().first)
    Assert.assertNotNull(measureReportViewModel.defaultDateRangeState().second)
  }

  @Test
  fun testToggleProgressIndicatorVisibility() {
    measureReportViewModel.toggleProgressIndicatorVisibility(showProgressIndicator = false)
    Assert.assertFalse(measureReportViewModel.reportTypeSelectorUiState.value.showProgressIndicator)
  }

  @Test
  fun testResetState() {
    measureReportViewModel.resetState()
    Assert.assertFalse(measureReportViewModel.reportTypeSelectorUiState.value.showProgressIndicator)
    Assert.assertNotNull(measureReportViewModel.dateRange)
    Assert.assertEquals(MeasureReportType.SUMMARY, measureReportViewModel.reportTypeState.value)
    Assert.assertEquals(TextFieldValue(""), measureReportViewModel.searchTextState.value)
  }

  @Test
  fun testOnEventOnSelectMeasure() {
    val measureReportConfig =
      MeasureReportConfig(
        id = "measureId",
        title = "Measure 1",
        description = "Measure report for testing",
        url = "http://nourl.com",
        module = "Module1"
      )
    measureReportViewModel.onEvent(
      MeasureReportEvent.OnSelectMeasure(
        measureReportConfig = listOf(measureReportConfig),
        navController = navController
      )
    )
    val routeSlot = slot<String>()

    // config updated for the view model
    val viewModelConfig = measureReportViewModel.measureReportConfigList
    Assert.assertEquals(viewModelConfig.first().id, measureReportConfig.id)
    Assert.assertEquals(viewModelConfig.first().module, measureReportConfig.module)

    verify { navController.navigate(capture(routeSlot)) }

    Assert.assertEquals("reportTypeSelector?screenTitle=Module1", routeSlot.captured)
  }

  @Test
  fun testOnEventOnSelectGenerateReport() {
    val measureReportConfig =
      MeasureReportConfig(
        id = "measureId",
        title = "Measure 1",
        description = "Measure report for testing",
        url = "http://nourl.com",
        module = "Module1"
      )
    val dateRange =
      Pair(dateTimestamp("2020-01-01T14:34:18.000Z"), dateTimestamp("2020-12-31T14:34:18.000Z"))
    val samplePatientViewData =
      MeasureReportPatientViewData(
        logicalId = "member1",
        name = "Willy Mark",
        gender = "M",
        age = "28",
        family = "Orion"
      )

    measureReportViewModel.measureReportConfigList.add(measureReportConfig)
    measureReportViewModel.reportTypeSelectorUiState.value =
      ReportTypeSelectorUiState("21 Jan, 2022", "21 Feb, 2022", false, samplePatientViewData)

    measureReportViewModel.onEvent(
      MeasureReportEvent.GenerateReport(context = application, navController = navController),
      "2022-10-31".parseDate(SDF_YYYY_MM_DD)
    )

    verify { measureReportViewModel.evaluateMeasure(navController) }
  }

  @Test
  fun testOnEventOnDateRangeSelected() {
    val newDateRange =
      Pair(dateTimestamp("2020-01-01T14:34:18.000Z"), dateTimestamp("2020-12-31T14:34:18.000Z"))

    measureReportViewModel.onEvent(MeasureReportEvent.OnDateRangeSelected(newDateRange))
    Assert.assertEquals(measureReportViewModel.dateRange.value, newDateRange)
    val reportTypeSelectorUiState = measureReportViewModel.reportTypeSelectorUiState.value

    Assert.assertEquals("1 Jan, 2020", reportTypeSelectorUiState.startDate)
    Assert.assertEquals("31 Dec, 2020", reportTypeSelectorUiState.endDate)
  }

  private fun dateTimestamp(startTimeString: String) =
    LocalDateTime.parse(
        startTimeString,
        DateTimeFormatter.ofPattern("yyyy-MM-dd'T'HH:mm:ss.SSS'Z'", Locale.ENGLISH)
      )
      .atZone(ZoneId.systemDefault())
      .toInstant()
      .toEpochMilli()

  @Test
  fun testOnEventOnReportTypeChanged() {
    // Test with report type INDIVIDUAL
    measureReportViewModel.onEvent(
      MeasureReportEvent.OnReportTypeChanged(MeasureReportType.INDIVIDUAL, navController)
    )
    Assert.assertEquals(MeasureReportType.INDIVIDUAL, measureReportViewModel.reportTypeState.value)
    val routeSlot = slot<String>()
    verify { navController.navigate(capture(routeSlot)) }
    Assert.assertEquals(MeasureReportNavigationScreen.PatientsList.route, routeSlot.captured)

    // Test with report type other than INDIVIDUAL
    measureReportViewModel.onEvent(
      MeasureReportEvent.OnReportTypeChanged(MeasureReportType.SUMMARY, navController)
    )
    Assert.assertNull(measureReportViewModel.reportTypeSelectorUiState.value.patientViewData)
  }

  @Test
  fun testOnEventOnPatientSelected() {
    val samplePatientViewData =
      MeasureReportPatientViewData(
        logicalId = "member1",
        name = "Willy Mark",
        gender = "M",
        age = "28",
        family = "Orion"
      )
    measureReportViewModel.onEvent(MeasureReportEvent.OnPatientSelected(samplePatientViewData))
    val patientViewData = measureReportViewModel.reportTypeSelectorUiState.value.patientViewData
    Assert.assertNotNull(samplePatientViewData.logicalId, patientViewData?.logicalId)
    Assert.assertNotNull(samplePatientViewData.name, patientViewData?.name)
    Assert.assertNotNull(samplePatientViewData.gender, patientViewData?.gender)
    Assert.assertNotNull(samplePatientViewData.age, patientViewData?.age)
    Assert.assertNotNull(samplePatientViewData.family, patientViewData?.family)
  }

  @Test
  fun testOnEventOnSearchTextChanged() {
    measureReportViewModel.onEvent(
      MeasureReportEvent.OnSearchTextChanged(reportId = reportId, searchText = "Mandela")
    )
    Assert.assertNotNull(measureReportViewModel.patientsData.value)
  }

  @Test
  fun testFormatPopulationMeasureReport() {
    val result = measureReportViewModel.formatPopulationMeasureReport(measureReport)

    assertEquals(1, result.size)
    assertEquals("3/4", result.first().count)
    assertEquals("report group 1", result.first().title)

    val disaggregation = result.first().dataList
    assertEquals(1, result.first().dataList.size)
    assertEquals("1/3", disaggregation.first().count)
    assertEquals("Stratum #1", disaggregation.first().title)
    assertEquals("33", disaggregation.first().percentage)
  }

  private val measureReport =
    MeasureReport().apply {
      addGroup().apply {
        this.id = "report-group-1"
        this.addPopulation().apply {
          this.code.addCoding(
            MeasurePopulationType.NUMERATOR.let { Coding(it.system, it.toCode(), it.display) }
          )
          this.count = 3
        }

        this.addPopulation().apply {
          this.code.addCoding(
            MeasurePopulationType.DENOMINATOR.let { Coding(it.system, it.toCode(), it.display) }
          )
          this.count = 4
        }

        this.addStratifier().addStratum().apply {
          this.value = CodeableConcept().apply { text = "Stratum #1" }
          this.addPopulation().apply {
            this.code.addCoding(
              MeasurePopulationType.NUMERATOR.let { Coding(it.system, it.toCode(), it.display) }
            )
            this.count = 1
          }

          this.addPopulation().apply {
            this.code.addCoding(
              MeasurePopulationType.DENOMINATOR.let { Coding(it.system, it.toCode(), it.display) }
            )
            this.count = 2
          }
        }
      }
    }

  @Test
  fun testGetReportGenerationRange() {
    val result = measureReportViewModel.getReportGenerationRange("defaultMeasureReport")
    val currentMonth = Calendar.getInstance().time.formatDate(SDF_MMMM)
    val currentYear = Calendar.getInstance().time.formatDate(SDF_YYYY)
    assertEquals(currentYear, result.keys.first())
    assertEquals(currentMonth, result[result.keys.first()]?.get(0)?.month)
  }
}<|MERGE_RESOLUTION|>--- conflicted
+++ resolved
@@ -48,7 +48,6 @@
 import org.junit.Test
 import org.opencds.cqf.cql.evaluator.measure.common.MeasurePopulationType
 import org.smartregister.fhircore.engine.configuration.report.measure.MeasureReportConfig
-import org.smartregister.fhircore.engine.data.local.DefaultRepository
 import org.smartregister.fhircore.engine.data.local.register.RegisterRepository
 import org.smartregister.fhircore.engine.domain.model.ResourceData
 import org.smartregister.fhircore.engine.util.SharedPreferencesHelper
@@ -86,8 +85,6 @@
 
   val measureReportRepository = mockk<MeasureReportRepository>()
 
-  val defaultRepository = mockk<DefaultRepository>()
-
   private lateinit var measureReportViewModel: MeasureReportViewModel
 
   private val navController: NavController = mockk(relaxUnitFun = true)
@@ -113,10 +110,6 @@
           measureReportPatientViewDataMapper = measureReportPatientViewDataMapper,
           configurationRegistry = configurationRegistry,
           registerRepository = registerRepository,
-<<<<<<< HEAD
-          defaultRepository = defaultRepository
-=======
->>>>>>> f8690f7f
         )
       )
   }
