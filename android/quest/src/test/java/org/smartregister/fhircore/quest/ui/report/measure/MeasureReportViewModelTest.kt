/*
 * Copyright 2021 Ona Systems, Inc
 *
 * Licensed under the Apache License, Version 2.0 (the "License");
 * you may not use this file except in compliance with the License.
 * You may obtain a copy of the License at
 *
 *       http://www.apache.org/licenses/LICENSE-2.0
 *
 * Unless required by applicable law or agreed to in writing, software
 * distributed under the License is distributed on an "AS IS" BASIS,
 * WITHOUT WARRANTIES OR CONDITIONS OF ANY KIND, either express or implied.
 * See the License for the specific language governing permissions and
 * limitations under the License.
 */

package org.smartregister.fhircore.quest.ui.report.measure

import androidx.compose.ui.text.input.TextFieldValue
import androidx.core.util.Pair
import androidx.navigation.NavController
import com.google.android.fhir.FhirEngine
import com.google.android.fhir.workflow.FhirOperator
import dagger.hilt.android.testing.BindValue
import dagger.hilt.android.testing.HiltAndroidRule
import dagger.hilt.android.testing.HiltAndroidTest
import io.mockk.coEvery
import io.mockk.mockk
import io.mockk.slot
import io.mockk.spyk
import io.mockk.verify
import java.time.LocalDateTime
import java.time.ZoneId
import java.time.format.DateTimeFormatter
import java.util.Locale
import javax.inject.Inject
<<<<<<< HEAD
import kotlin.test.assertEquals
import org.hl7.fhir.r4.model.CodeableConcept
import org.hl7.fhir.r4.model.Coding
import org.hl7.fhir.r4.model.MeasureReport
=======
import org.hl7.fhir.r4.model.MeasureReport.MeasureReportType
>>>>>>> 0fc1ea4a
import org.junit.Assert
import org.junit.Before
import org.junit.Rule
import org.junit.Test
<<<<<<< HEAD
import org.opencds.cqf.cql.evaluator.measure.common.MeasurePopulationType
=======
import org.smartregister.fhircore.engine.configuration.report.measure.MeasureReportConfig
import org.smartregister.fhircore.engine.domain.model.ResourceData
>>>>>>> 0fc1ea4a
import org.smartregister.fhircore.engine.util.SharedPreferencesHelper
import org.smartregister.fhircore.quest.app.fakes.Faker
import org.smartregister.fhircore.quest.coroutine.CoroutineTestRule
import org.smartregister.fhircore.quest.data.report.measure.MeasureReportRepository
import org.smartregister.fhircore.quest.navigation.MeasureReportNavigationScreen
import org.smartregister.fhircore.quest.robolectric.RobolectricTest
import org.smartregister.fhircore.quest.ui.shared.models.MeasureReportPatientViewData
import org.smartregister.fhircore.quest.util.mappers.MeasureReportPatientViewDataMapper

@HiltAndroidTest
class MeasureReportViewModelTest : RobolectricTest() {

  @get:Rule(order = 0) val hiltRule = HiltAndroidRule(this)

  @get:Rule(order = 1) val coroutinesTestRule = CoroutineTestRule()

  @Inject lateinit var fhirEngine: FhirEngine

  @Inject lateinit var fhirOperator: FhirOperator

  @Inject lateinit var measureReportPatientViewDataMapper: MeasureReportPatientViewDataMapper

  @BindValue val sharedPreferencesHelper: SharedPreferencesHelper = mockk(relaxed = true)

  @BindValue val measureReportRepository = mockk<MeasureReportRepository>()

  private lateinit var measureReportViewModel: MeasureReportViewModel

  private val navController: NavController = mockk(relaxUnitFun = true)

  @Before
  fun setUp() {
    hiltRule.inject()

    coEvery { measureReportRepository.retrievePatients(0) } returns
      listOf(ResourceData(Faker.buildPatient(), emptyMap(), emptyMap()))

    measureReportViewModel =
      spyk(
        MeasureReportViewModel(
          fhirEngine = fhirEngine,
          fhirOperator = fhirOperator,
          sharedPreferencesHelper = sharedPreferencesHelper,
          dispatcherProvider = mockk(),
          measureReportRepository = measureReportRepository,
          measureReportPatientViewDataMapper = measureReportPatientViewDataMapper
        )
      )
  }

  @Test
  fun testDefaultDateRangeState() {
    Assert.assertNotNull(measureReportViewModel.defaultDateRangeState())
    Assert.assertNotNull(measureReportViewModel.defaultDateRangeState().first)
    Assert.assertNotNull(measureReportViewModel.defaultDateRangeState().second)
  }

  @Test
  fun testToggleProgressIndicatorVisibility() {
    measureReportViewModel.toggleProgressIndicatorVisibility(showProgressIndicator = false)
    Assert.assertFalse(measureReportViewModel.reportTypeSelectorUiState.value.showProgressIndicator)
  }

  @Test
  fun testResetState() {
    measureReportViewModel.resetState()
    Assert.assertFalse(measureReportViewModel.reportTypeSelectorUiState.value.showProgressIndicator)
    Assert.assertNotNull(measureReportViewModel.dateRange)
    Assert.assertEquals(MeasureReportType.SUMMARY, measureReportViewModel.reportTypeState.value)
    Assert.assertEquals(TextFieldValue(""), measureReportViewModel.searchTextState.value)
  }

  @Test
<<<<<<< HEAD
  fun testFormatPopulationMeasureReport() {
    val result = measureReportViewModel.formatPopulationMeasureReport(measureReport)

    assertEquals(1, result.size)
    assertEquals("3/4", result.first().count)
    assertEquals("report group 1", result.first().title)

    val disaggregation = result.first().dataList
    assertEquals(1, result.first().dataList.size)
    assertEquals("1/3", disaggregation.first().count)
    assertEquals("Stratum #1", disaggregation.first().title)
    assertEquals("33", disaggregation.first().percentage)
  }

  private val measureReport =
    MeasureReport().apply {
      addGroup().apply {
        this.id = "report-group-1"
        this.addPopulation().apply {
          this.code.addCoding(
            MeasurePopulationType.NUMERATOR.let { Coding(it.system, it.toCode(), it.display) }
          )
          this.count = 3
        }

        this.addPopulation().apply {
          this.code.addCoding(
            MeasurePopulationType.DENOMINATOR.let { Coding(it.system, it.toCode(), it.display) }
          )
          this.count = 4
        }

        this.addStratifier().addStratum().apply {
          this.value = CodeableConcept().apply { text = "Stratum #1" }
          this.addPopulation().apply {
            this.code.addCoding(
              MeasurePopulationType.NUMERATOR.let { Coding(it.system, it.toCode(), it.display) }
            )
            this.count = 1
          }

          this.addPopulation().apply {
            this.code.addCoding(
              MeasurePopulationType.DENOMINATOR.let { Coding(it.system, it.toCode(), it.display) }
            )
            this.count = 2
          }
        }
      }
    }
=======
  fun testOnEventOnSelectMeasure() {
    val measureReportConfig =
      MeasureReportConfig(
        id = "measureId",
        title = "Measure 1",
        description = "Measure report for testing",
        url = "http://nourl.com"
      )
    measureReportViewModel.onEvent(
      MeasureReportEvent.OnSelectMeasure(
        measureReportConfig = measureReportConfig,
        navController = navController
      )
    )
    val routeSlot = slot<String>()

    // config updated for the view model
    val viewModelConfig = measureReportViewModel.measureReportConfig.value
    Assert.assertEquals(viewModelConfig?.id, measureReportConfig.id)
    Assert.assertEquals(viewModelConfig?.title, measureReportConfig.title)

    verify { navController.navigate(capture(routeSlot)) }

    Assert.assertEquals("reportTypeSelector?screenTitle=Measure 1", routeSlot.captured)
  }

  @Test
  fun testOnEventOnDateRangeSelected() {
    val newDateRange =
      Pair(dateTimestamp("2020-01-01T14:34:18.000Z"), dateTimestamp("2020-12-31T14:34:18.000Z"))

    measureReportViewModel.onEvent(MeasureReportEvent.OnDateRangeSelected(newDateRange))
    Assert.assertEquals(measureReportViewModel.dateRange.value, newDateRange)
    val reportTypeSelectorUiState = measureReportViewModel.reportTypeSelectorUiState.value

    Assert.assertEquals("1 Jan, 2020", reportTypeSelectorUiState.startDate)
    Assert.assertEquals("31 Dec, 2020", reportTypeSelectorUiState.endDate)
  }

  private fun dateTimestamp(startTimeString: String) =
    LocalDateTime.parse(
        startTimeString,
        DateTimeFormatter.ofPattern("yyyy-MM-dd'T'HH:mm:ss.SSS'Z'", Locale.ENGLISH)
      )
      .atZone(ZoneId.systemDefault())
      .toInstant()
      .toEpochMilli()

  @Test
  fun testOnEventOnReportTypeChanged() {
    // Test with report type INDIVIDUAL
    measureReportViewModel.onEvent(
      MeasureReportEvent.OnReportTypeChanged(MeasureReportType.INDIVIDUAL, navController)
    )
    Assert.assertEquals(MeasureReportType.INDIVIDUAL, measureReportViewModel.reportTypeState.value)
    val routeSlot = slot<String>()
    verify { navController.navigate(capture(routeSlot)) }
    Assert.assertEquals(MeasureReportNavigationScreen.PatientsList.route, routeSlot.captured)

    // Test with report type other than INDIVIDUAL
    measureReportViewModel.onEvent(
      MeasureReportEvent.OnReportTypeChanged(MeasureReportType.SUMMARY, navController)
    )
    Assert.assertNull(measureReportViewModel.reportTypeSelectorUiState.value.patientViewData)
  }

  @Test
  fun testOnEventOnPatientSelected() {
    val samplePatientViewData =
      MeasureReportPatientViewData(
        logicalId = "member1",
        name = "Willy Mark",
        gender = "M",
        age = "28",
        family = "Orion"
      )
    measureReportViewModel.onEvent(MeasureReportEvent.OnPatientSelected(samplePatientViewData))
    val patientViewData = measureReportViewModel.reportTypeSelectorUiState.value.patientViewData
    Assert.assertNotNull(samplePatientViewData.logicalId, patientViewData?.logicalId)
    Assert.assertNotNull(samplePatientViewData.name, patientViewData?.name)
    Assert.assertNotNull(samplePatientViewData.gender, patientViewData?.gender)
    Assert.assertNotNull(samplePatientViewData.age, patientViewData?.age)
    Assert.assertNotNull(samplePatientViewData.family, patientViewData?.family)
  }

  @Test
  fun testOnEventOnSearchTextChanged() {
    measureReportViewModel.onEvent(MeasureReportEvent.OnSearchTextChanged("Mandela"))
    Assert.assertNotNull(measureReportViewModel.patientsData.value)
  }
>>>>>>> 0fc1ea4a
}<|MERGE_RESOLUTION|>--- conflicted
+++ resolved
@@ -34,24 +34,18 @@
 import java.time.format.DateTimeFormatter
 import java.util.Locale
 import javax.inject.Inject
-<<<<<<< HEAD
 import kotlin.test.assertEquals
 import org.hl7.fhir.r4.model.CodeableConcept
 import org.hl7.fhir.r4.model.Coding
 import org.hl7.fhir.r4.model.MeasureReport
-=======
 import org.hl7.fhir.r4.model.MeasureReport.MeasureReportType
->>>>>>> 0fc1ea4a
 import org.junit.Assert
 import org.junit.Before
 import org.junit.Rule
 import org.junit.Test
-<<<<<<< HEAD
 import org.opencds.cqf.cql.evaluator.measure.common.MeasurePopulationType
-=======
 import org.smartregister.fhircore.engine.configuration.report.measure.MeasureReportConfig
 import org.smartregister.fhircore.engine.domain.model.ResourceData
->>>>>>> 0fc1ea4a
 import org.smartregister.fhircore.engine.util.SharedPreferencesHelper
 import org.smartregister.fhircore.quest.app.fakes.Faker
 import org.smartregister.fhircore.quest.coroutine.CoroutineTestRule
@@ -125,7 +119,98 @@
   }
 
   @Test
-<<<<<<< HEAD
+  fun testOnEventOnSelectMeasure() {
+    val measureReportConfig =
+      MeasureReportConfig(
+        id = "measureId",
+        title = "Measure 1",
+        description = "Measure report for testing",
+        url = "http://nourl.com"
+      )
+    measureReportViewModel.onEvent(
+      MeasureReportEvent.OnSelectMeasure(
+        measureReportConfig = measureReportConfig,
+        navController = navController
+      )
+    )
+    val routeSlot = slot<String>()
+
+    // config updated for the view model
+    val viewModelConfig = measureReportViewModel.measureReportConfig.value
+    Assert.assertEquals(viewModelConfig?.id, measureReportConfig.id)
+    Assert.assertEquals(viewModelConfig?.title, measureReportConfig.title)
+
+    verify { navController.navigate(capture(routeSlot)) }
+
+    Assert.assertEquals("reportTypeSelector?screenTitle=Measure 1", routeSlot.captured)
+  }
+
+  @Test
+  fun testOnEventOnDateRangeSelected() {
+    val newDateRange =
+      Pair(dateTimestamp("2020-01-01T14:34:18.000Z"), dateTimestamp("2020-12-31T14:34:18.000Z"))
+
+    measureReportViewModel.onEvent(MeasureReportEvent.OnDateRangeSelected(newDateRange))
+    Assert.assertEquals(measureReportViewModel.dateRange.value, newDateRange)
+    val reportTypeSelectorUiState = measureReportViewModel.reportTypeSelectorUiState.value
+
+    Assert.assertEquals("1 Jan, 2020", reportTypeSelectorUiState.startDate)
+    Assert.assertEquals("31 Dec, 2020", reportTypeSelectorUiState.endDate)
+  }
+
+  private fun dateTimestamp(startTimeString: String) =
+    LocalDateTime.parse(
+        startTimeString,
+        DateTimeFormatter.ofPattern("yyyy-MM-dd'T'HH:mm:ss.SSS'Z'", Locale.ENGLISH)
+      )
+      .atZone(ZoneId.systemDefault())
+      .toInstant()
+      .toEpochMilli()
+
+  @Test
+  fun testOnEventOnReportTypeChanged() {
+    // Test with report type INDIVIDUAL
+    measureReportViewModel.onEvent(
+      MeasureReportEvent.OnReportTypeChanged(MeasureReportType.INDIVIDUAL, navController)
+    )
+    Assert.assertEquals(MeasureReportType.INDIVIDUAL, measureReportViewModel.reportTypeState.value)
+    val routeSlot = slot<String>()
+    verify { navController.navigate(capture(routeSlot)) }
+    Assert.assertEquals(MeasureReportNavigationScreen.PatientsList.route, routeSlot.captured)
+
+    // Test with report type other than INDIVIDUAL
+    measureReportViewModel.onEvent(
+      MeasureReportEvent.OnReportTypeChanged(MeasureReportType.SUMMARY, navController)
+    )
+    Assert.assertNull(measureReportViewModel.reportTypeSelectorUiState.value.patientViewData)
+  }
+
+  @Test
+  fun testOnEventOnPatientSelected() {
+    val samplePatientViewData =
+      MeasureReportPatientViewData(
+        logicalId = "member1",
+        name = "Willy Mark",
+        gender = "M",
+        age = "28",
+        family = "Orion"
+      )
+    measureReportViewModel.onEvent(MeasureReportEvent.OnPatientSelected(samplePatientViewData))
+    val patientViewData = measureReportViewModel.reportTypeSelectorUiState.value.patientViewData
+    Assert.assertNotNull(samplePatientViewData.logicalId, patientViewData?.logicalId)
+    Assert.assertNotNull(samplePatientViewData.name, patientViewData?.name)
+    Assert.assertNotNull(samplePatientViewData.gender, patientViewData?.gender)
+    Assert.assertNotNull(samplePatientViewData.age, patientViewData?.age)
+    Assert.assertNotNull(samplePatientViewData.family, patientViewData?.family)
+  }
+
+  @Test
+  fun testOnEventOnSearchTextChanged() {
+    measureReportViewModel.onEvent(MeasureReportEvent.OnSearchTextChanged("Mandela"))
+    Assert.assertNotNull(measureReportViewModel.patientsData.value)
+  }
+
+  @Test
   fun testFormatPopulationMeasureReport() {
     val result = measureReportViewModel.formatPopulationMeasureReport(measureReport)
 
@@ -176,96 +261,4 @@
         }
       }
     }
-=======
-  fun testOnEventOnSelectMeasure() {
-    val measureReportConfig =
-      MeasureReportConfig(
-        id = "measureId",
-        title = "Measure 1",
-        description = "Measure report for testing",
-        url = "http://nourl.com"
-      )
-    measureReportViewModel.onEvent(
-      MeasureReportEvent.OnSelectMeasure(
-        measureReportConfig = measureReportConfig,
-        navController = navController
-      )
-    )
-    val routeSlot = slot<String>()
-
-    // config updated for the view model
-    val viewModelConfig = measureReportViewModel.measureReportConfig.value
-    Assert.assertEquals(viewModelConfig?.id, measureReportConfig.id)
-    Assert.assertEquals(viewModelConfig?.title, measureReportConfig.title)
-
-    verify { navController.navigate(capture(routeSlot)) }
-
-    Assert.assertEquals("reportTypeSelector?screenTitle=Measure 1", routeSlot.captured)
-  }
-
-  @Test
-  fun testOnEventOnDateRangeSelected() {
-    val newDateRange =
-      Pair(dateTimestamp("2020-01-01T14:34:18.000Z"), dateTimestamp("2020-12-31T14:34:18.000Z"))
-
-    measureReportViewModel.onEvent(MeasureReportEvent.OnDateRangeSelected(newDateRange))
-    Assert.assertEquals(measureReportViewModel.dateRange.value, newDateRange)
-    val reportTypeSelectorUiState = measureReportViewModel.reportTypeSelectorUiState.value
-
-    Assert.assertEquals("1 Jan, 2020", reportTypeSelectorUiState.startDate)
-    Assert.assertEquals("31 Dec, 2020", reportTypeSelectorUiState.endDate)
-  }
-
-  private fun dateTimestamp(startTimeString: String) =
-    LocalDateTime.parse(
-        startTimeString,
-        DateTimeFormatter.ofPattern("yyyy-MM-dd'T'HH:mm:ss.SSS'Z'", Locale.ENGLISH)
-      )
-      .atZone(ZoneId.systemDefault())
-      .toInstant()
-      .toEpochMilli()
-
-  @Test
-  fun testOnEventOnReportTypeChanged() {
-    // Test with report type INDIVIDUAL
-    measureReportViewModel.onEvent(
-      MeasureReportEvent.OnReportTypeChanged(MeasureReportType.INDIVIDUAL, navController)
-    )
-    Assert.assertEquals(MeasureReportType.INDIVIDUAL, measureReportViewModel.reportTypeState.value)
-    val routeSlot = slot<String>()
-    verify { navController.navigate(capture(routeSlot)) }
-    Assert.assertEquals(MeasureReportNavigationScreen.PatientsList.route, routeSlot.captured)
-
-    // Test with report type other than INDIVIDUAL
-    measureReportViewModel.onEvent(
-      MeasureReportEvent.OnReportTypeChanged(MeasureReportType.SUMMARY, navController)
-    )
-    Assert.assertNull(measureReportViewModel.reportTypeSelectorUiState.value.patientViewData)
-  }
-
-  @Test
-  fun testOnEventOnPatientSelected() {
-    val samplePatientViewData =
-      MeasureReportPatientViewData(
-        logicalId = "member1",
-        name = "Willy Mark",
-        gender = "M",
-        age = "28",
-        family = "Orion"
-      )
-    measureReportViewModel.onEvent(MeasureReportEvent.OnPatientSelected(samplePatientViewData))
-    val patientViewData = measureReportViewModel.reportTypeSelectorUiState.value.patientViewData
-    Assert.assertNotNull(samplePatientViewData.logicalId, patientViewData?.logicalId)
-    Assert.assertNotNull(samplePatientViewData.name, patientViewData?.name)
-    Assert.assertNotNull(samplePatientViewData.gender, patientViewData?.gender)
-    Assert.assertNotNull(samplePatientViewData.age, patientViewData?.age)
-    Assert.assertNotNull(samplePatientViewData.family, patientViewData?.family)
-  }
-
-  @Test
-  fun testOnEventOnSearchTextChanged() {
-    measureReportViewModel.onEvent(MeasureReportEvent.OnSearchTextChanged("Mandela"))
-    Assert.assertNotNull(measureReportViewModel.patientsData.value)
-  }
->>>>>>> 0fc1ea4a
 }