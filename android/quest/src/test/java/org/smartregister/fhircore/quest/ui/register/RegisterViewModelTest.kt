--- conflicted
+++ resolved
@@ -87,11 +87,7 @@
           registerRepository = registerRepository,
           configurationRegistry = configurationRegistry,
           sharedPreferencesHelper = sharedPreferencesHelper,
-<<<<<<< HEAD
           preferenceDataStore = preferenceDataStore,
-          dispatcherProvider = dispatcherProvider,
-=======
->>>>>>> 2998a846
           resourceDataRulesExecutor = resourceDataRulesExecutor,
         ),
       )
