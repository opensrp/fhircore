/*
 * Copyright 2021-2024 Ona Systems, Inc
 *
 * Licensed under the Apache License, Version 2.0 (the "License");
 * you may not use this file except in compliance with the License.
 * You may obtain a copy of the License at
 *
 *       http://www.apache.org/licenses/LICENSE-2.0
 *
 * Unless required by applicable law or agreed to in writing, software
 * distributed under the License is distributed on an "AS IS" BASIS,
 * WITHOUT WARRANTIES OR CONDITIONS OF ANY KIND, either express or implied.
 * See the License for the specific language governing permissions and
 * limitations under the License.
 */

package org.smartregister.fhircore.quest.ui.pin

import android.app.Application
import android.content.Context
import androidx.lifecycle.Observer
import androidx.test.core.app.ApplicationProvider
import androidx.test.platform.app.InstrumentationRegistry
import dagger.hilt.android.testing.HiltAndroidRule
import dagger.hilt.android.testing.HiltAndroidTest
import io.mockk.Runs
import io.mockk.coEvery
import io.mockk.every
import io.mockk.just
import io.mockk.mockk
import io.mockk.mockkStatic
import io.mockk.slot
import io.mockk.unmockkStatic
import io.mockk.verify
import io.mockk.verifyOrder
import java.util.Base64
import javax.inject.Inject
import kotlinx.coroutines.ExperimentalCoroutinesApi
import kotlinx.coroutines.runBlocking
import kotlinx.coroutines.test.runTest
import org.junit.Assert
import org.junit.Before
import org.junit.Rule
import org.junit.Test
import org.robolectric.shadows.ShadowToast
import org.smartregister.fhircore.engine.R
import org.smartregister.fhircore.engine.configuration.ConfigType
import org.smartregister.fhircore.engine.util.DispatcherProvider
import org.smartregister.fhircore.engine.util.SecureSharedPreference
import org.smartregister.fhircore.engine.util.SharedPreferenceKey
import org.smartregister.fhircore.engine.util.SharedPreferencesHelper
import org.smartregister.fhircore.engine.util.extension.formatPhoneNumber
import org.smartregister.fhircore.engine.util.passwordHashString
import org.smartregister.fhircore.quest.app.fakes.Faker
import org.smartregister.fhircore.quest.robolectric.RobolectricTest

@HiltAndroidTest
class PinViewModelTest : RobolectricTest() {

  @get:Rule(order = 0) val hiltAndroidRule = HiltAndroidRule(this)

  @Inject lateinit var dispatcherProvider: DispatcherProvider

  private val sharedPreferenceHelper: SharedPreferencesHelper = mockk(relaxUnitFun = true)
  private var secureSharedPreference: SecureSharedPreference = mockk(relaxUnitFun = true)
  private val configurationRegistry = Faker.buildTestConfigurationRegistry()
  private lateinit var pinViewModel: PinViewModel

  @Before
  fun setUp() {
    hiltAndroidRule.inject()
    pinViewModel =
      PinViewModel(
        secureSharedPreference = secureSharedPreference,
        sharedPreferences = sharedPreferenceHelper,
        configurationRegistry = configurationRegistry,
        dispatcherProvider = dispatcherProvider,
      )
  }

  @Test
  fun testSetPinUiState() {
    val context = ApplicationProvider.getApplicationContext<Application>()
    every { secureSharedPreference.retrieveSessionUsername() } returns "demo"
    every { secureSharedPreference.retrieveLoggedInUsernames() } returns setOf("demo")
    pinViewModel.setPinUiState(true, context)
    val pinUiState = pinViewModel.pinUiState.value
    Assert.assertEquals(
      context.getString(org.smartregister.fhircore.engine.R.string.set_pin_message),
      pinUiState.message,
    )
    Assert.assertEquals(true, pinUiState.setupPin)
    Assert.assertTrue(pinUiState.setupPin)
  }

  @Test
  fun testSetPinUiStateDisplaysConfiguredPinLoginMessage() {
    val context = ApplicationProvider.getApplicationContext<Application>()
    every { secureSharedPreference.retrieveSessionPin() } returns null
    every { secureSharedPreference.retrieveSessionUsername() } returns null
    every { secureSharedPreference.retrieveLoggedInUsernames() } returns setOf("null")
    configurationRegistry.configsJsonMap[ConfigType.Application.name] =
      "{\"appId\":\"app\",\"configType\":\"application\",\"loginConfig\":{\"showLogo\":true,\"enablePin\":true,\"pinLoginMessage\":\"Test Message\"}}"
    pinViewModel.setPinUiState(true, context)
    val pinUiState = pinViewModel.pinUiState.value
    Assert.assertEquals("Test Message", pinUiState.message)
  }

  @Test
  fun testSetPinUiStateDisplaysDefaultMessageWhenPinLoginMessageIsNotDefined() {
    val context = ApplicationProvider.getApplicationContext<Application>()
    configurationRegistry.configsJsonMap[ConfigType.Application.name] =
      "{\"appId\":\"app\",\"configType\":\"application\",\"loginConfig\":{\"showLogo\":true,\"enablePin\":true}}"
    every { secureSharedPreference.retrieveSessionPin() } returns null
    every { secureSharedPreference.retrieveSessionUsername() } returns null
    every { secureSharedPreference.retrieveLoggedInUsernames() } returns setOf("null")
    pinViewModel.setPinUiState(true, context)
    val pinUiState = pinViewModel.pinUiState.value
    Assert.assertEquals("CHA will use this PIN to login", pinUiState.message)
  }

  @Test
  fun testOnPinVerified() {
    pinViewModel.onPinVerified(true)

    Assert.assertEquals(true, pinViewModel.navigateToHome.value)
  }

  @Test
<<<<<<< HEAD
  fun testOnSetPin() {
    every { secureSharedPreference.retrieveSessionUsername() } returns "demo"
    pinViewModel.onSetPin("1990".toCharArray())

    val newPinSlot = slot<CharArray>()
    verify { secureSharedPreference.saveSessionPin("demo", capture(newPinSlot)) }
=======
  fun testOnSetPin() = runBlocking {
    val newPinSlot = slot<CharArray>()
    val onSavedPinLambdaSlot = slot<() -> Unit>()

    coEvery { secureSharedPreference.saveSessionPin(capture(newPinSlot), captureLambda()) } just
      Runs

    pinViewModel.onSetPin("1990".toCharArray())
>>>>>>> 662acfd5

    Assert.assertEquals("1990", newPinSlot.captured.concatToString())

    onSavedPinLambdaSlot.captured.invoke()
    Assert.assertEquals(true, pinViewModel.navigateToHome.value)
  }

  @Test
  fun testOnMenuItemClickedWithLaunchAppSettingScreenSetTrue() {
    pinViewModel.onMenuItemClicked(true)

    // Session token pin and credentials reset
    verifyOrder {
      secureSharedPreference.deleteSessionPin()
      secureSharedPreference.deleteCredentials()
    }
    verify { sharedPreferenceHelper.remove(SharedPreferenceKey.APP_ID.name) }
    Assert.assertEquals(true, pinViewModel.navigateToSettings.value)
  }

  @Test
  fun testOnMenuItemClickedWithLaunchAppSettingScreenSetFalse() {
    pinViewModel.onMenuItemClicked(false)

    // Session token pin and credentials reset
    verify { secureSharedPreference.deleteSessionPin() }
    Assert.assertEquals(true, pinViewModel.navigateToLogin.value)
  }

  @Test
  fun testForgotPinLaunchesDialer() {
    configurationRegistry.configsJsonMap[ConfigType.Application.name] =
      "{\"appId\":\"app\",\"configType\":\"application\",\"loginConfig\":{\"supervisorContactNumber\":\"1234567890\"}}"

    val context = InstrumentationRegistry.getInstrumentation().targetContext

    val expectedFormattedNumber = "1234567890".formatPhoneNumber(context)

    val launchDialPadObserver =
      Observer<String?> { dialPadUri ->
        if (dialPadUri != null) {
          Assert.assertEquals(expectedFormattedNumber, dialPadUri)
        }
      }

    try {
      pinViewModel.launchDialPad.observeForever(launchDialPadObserver)
      pinViewModel.forgotPin(context)
    } finally {
      pinViewModel.launchDialPad.removeObserver(launchDialPadObserver)
    }
  }

  @Test
  fun testForgotPinDisplaysToastWhenNoContactNumber() {
    configurationRegistry.configsJsonMap[ConfigType.Application.name] =
      "{\"appId\":\"app\",\"configType\":\"application\",\"loginConfig\":{}}"
    val context = ApplicationProvider.getApplicationContext<Context>()
    val expectedToastMessage = context.getString(R.string.missing_supervisor_contact)
    pinViewModel.forgotPin(context)
    Assert.assertEquals(expectedToastMessage, ShadowToast.getTextOfLatestToast())
  }

  @Test
  fun testOnShowPinError() {
    pinViewModel.onShowPinError(false)
    Assert.assertEquals(false, pinViewModel.showError.value)
  }

  @OptIn(ExperimentalCoroutinesApi::class)
  @Test
  fun testPinLogin() {
    val context = ApplicationProvider.getApplicationContext<Application>()
    mockkStatic(::passwordHashString)

    coEvery { passwordHashString(any(), any()) } returns "currentStoredPinHash"
    coEvery { secureSharedPreference.retrieveSessionUsername() } returns "demo"

    val loginPin = charArrayOf('1', '2', '1', '3', '1', '4')
    coEvery { secureSharedPreference.retrieveSessionUserPin(eq("demo")) } returns
      "currentStoredPinHash"
    coEvery { secureSharedPreference.retrieveSessionUserSalt(eq("demo")) } returns
      Base64.getEncoder().encodeToString("currentStoredSalt".toByteArray())

    var pinIsValid = false
    val callback = { valid: Boolean -> pinIsValid = valid }
    pinViewModel.selectUser("demo", context)
    runTest { pinViewModel.pinLogin(loginPin, callback) }
    // Verify the credentials are fetched from the secure shared prefs helper
    verify { secureSharedPreference.retrieveSessionUserPin(eq("demo")) }
    verify { secureSharedPreference.retrieveSessionUserSalt(eq("demo")) }

    // Verify callback is invoked with result after PIN validation
    Assert.assertTrue(pinIsValid)

    // Verify pin char array is overwritten in memory for valid pin
    Assert.assertEquals("******", loginPin.concatToString())

    unmockkStatic(::passwordHashString)
  }
}<|MERGE_RESOLUTION|>--- conflicted
+++ resolved
@@ -127,23 +127,18 @@
   }
 
   @Test
-<<<<<<< HEAD
-  fun testOnSetPin() {
+  fun testOnSetPin() = runBlocking {
     every { secureSharedPreference.retrieveSessionUsername() } returns "demo"
     pinViewModel.onSetPin("1990".toCharArray())
 
     val newPinSlot = slot<CharArray>()
-    verify { secureSharedPreference.saveSessionPin("demo", capture(newPinSlot)) }
-=======
-  fun testOnSetPin() = runBlocking {
-    val newPinSlot = slot<CharArray>()
     val onSavedPinLambdaSlot = slot<() -> Unit>()
 
-    coEvery { secureSharedPreference.saveSessionPin(capture(newPinSlot), captureLambda()) } just
-      Runs
+    coEvery {
+      secureSharedPreference.saveSessionPin("demo", capture(newPinSlot), captureLambda())
+    } just Runs
 
     pinViewModel.onSetPin("1990".toCharArray())
->>>>>>> 662acfd5
 
     Assert.assertEquals("1990", newPinSlot.captured.concatToString())
 
