--- conflicted
+++ resolved
@@ -125,19 +125,12 @@
   }
 
   @Test
-<<<<<<< HEAD
   fun testThatActivityFinishesWhenQuestionnaireIsNull() {
     val toast = mockk<Toast>()
     every { toast.show() } just runs
     mockkStatic(Toast::class)
     every { Toast.makeText(any(), any<String>(), Toast.LENGTH_LONG) } returns toast
-=======
-  fun testThatActivityFinishesWhenQuestionnaireIsNull(){
-    val toast = mockk<Toast>()
-    every { toast.show() } just runs
-    mockkStatic(Toast::class)
-    every { Toast.makeText(any(), any<String>(), Toast.LENGTH_LONG)} returns toast
->>>>>>> ad2dce81
+
     setupActivity()
 
     verify { Toast.makeText(any(), eq(context.getString(R.string.questionnaire_not_found)), any()) }
@@ -175,11 +168,8 @@
     }
 
   @Test
-<<<<<<< HEAD
   fun testThatOnBackPressShowsConfirmationAlertDialog() = runTest {
-=======
-  fun testThatOnBackPressShowsConfirmationAlertDialog() = runTest{
->>>>>>> ad2dce81
+
     setupActivity()
     questionnaireActivity.onBackPressedDispatcher.onBackPressed()
     val dialog = Shadows.shadowOf(ShadowAlertDialog.getLatestAlertDialog())
