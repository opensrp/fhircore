/*
 * Copyright 2021-2023 Ona Systems, Inc
 *
 * Licensed under the Apache License, Version 2.0 (the "License");
 * you may not use this file except in compliance with the License.
 * You may obtain a copy of the License at
 *
 *       http://www.apache.org/licenses/LICENSE-2.0
 *
 * Unless required by applicable law or agreed to in writing, software
 * distributed under the License is distributed on an "AS IS" BASIS,
 * WITHOUT WARRANTIES OR CONDITIONS OF ANY KIND, either express or implied.
 * See the License for the specific language governing permissions and
 * limitations under the License.
 */

package org.smartregister.fhircore.quest.ui.questionnaire

import android.app.Activity
import android.app.AlertDialog
import android.content.Context
import android.content.Intent
import android.os.Bundle
import android.view.MenuItem
import android.widget.TextView
import androidx.core.os.bundleOf
import androidx.fragment.app.commitNow
import androidx.fragment.app.setFragmentResult
import androidx.test.core.app.ApplicationProvider
import ca.uhn.fhir.context.FhirContext
import ca.uhn.fhir.context.FhirVersionEnum
import ca.uhn.fhir.parser.IParser
import com.google.android.fhir.datacapture.QuestionnaireFragment
import dagger.hilt.android.testing.BindValue
import dagger.hilt.android.testing.HiltAndroidRule
import dagger.hilt.android.testing.HiltAndroidTest
import io.mockk.coEvery
import io.mockk.every
import io.mockk.just
import io.mockk.mockk
import io.mockk.runs
import io.mockk.spyk
import io.mockk.unmockkObject
import io.mockk.verify
import javax.inject.Inject
import kotlinx.coroutines.test.runBlockingTest
import org.hl7.fhir.r4.model.BooleanType
import org.hl7.fhir.r4.model.Extension
import org.hl7.fhir.r4.model.Patient
import org.hl7.fhir.r4.model.Questionnaire
import org.hl7.fhir.r4.model.QuestionnaireResponse
import org.hl7.fhir.r4.model.Resource
import org.hl7.fhir.r4.model.StringType
import org.junit.After
import org.junit.Assert
import org.junit.Before
import org.junit.Rule
import org.junit.Test
import org.robolectric.Robolectric
import org.robolectric.Shadows.shadowOf
import org.robolectric.shadows.ShadowAlertDialog
import org.robolectric.util.ReflectionHelpers
import org.smartregister.fhircore.engine.R
import org.smartregister.fhircore.engine.configuration.QuestionnaireConfig
import org.smartregister.fhircore.engine.domain.model.ActionParameter
import org.smartregister.fhircore.engine.domain.model.ActionParameterType
import org.smartregister.fhircore.engine.domain.model.DataType
import org.smartregister.fhircore.engine.domain.model.QuestionnaireType
import org.smartregister.fhircore.engine.task.FhirCarePlanGenerator
import org.smartregister.fhircore.engine.util.DefaultDispatcherProvider
import org.smartregister.fhircore.engine.util.DispatcherProvider
import org.smartregister.fhircore.engine.util.SharedPreferencesHelper
import org.smartregister.fhircore.engine.util.extension.encodeResourceToString
import org.smartregister.fhircore.quest.coroutine.CoroutineTestRule
import org.smartregister.fhircore.quest.robolectric.ActivityRobolectricTest
import org.smartregister.fhircore.quest.ui.questionnaire.QuestionnaireActivity.Companion.QUESTIONNAIRE_FRAGMENT_TAG

@HiltAndroidTest
class QuestionnaireActivityTest : ActivityRobolectricTest() {

  @get:Rule(order = 0) var hiltRule = HiltAndroidRule(this)

  @get:Rule(order = 1) var coroutinesTestRule = CoroutineTestRule()

  @Inject lateinit var fhirCarePlanGenerator: FhirCarePlanGenerator

  @Inject lateinit var jsonParser: IParser

  private lateinit var questionnaireActivity: QuestionnaireActivity
  private lateinit var questionnaireFragment: QuestQuestionnaireFragment

  private lateinit var intent: Intent

  val dispatcherProvider: DispatcherProvider = spyk(DefaultDispatcherProvider())

  private lateinit var questionnaireConfig: QuestionnaireConfig

  @BindValue
  val questionnaireViewModel: QuestionnaireViewModel =
    spyk(
      QuestionnaireViewModel(
        defaultRepository = mockk(),
        configurationRegistry = mockk(),
        transformSupportServices = mockk(),
        dispatcherProvider = dispatcherProvider,
        sharedPreferencesHelper = mockk(),
        libraryEvaluator = mockk(),
        fhirCarePlanGenerator = mockk(),
        jsonParser = mockk()
      )
    )

  @Before
  fun setUp() {
    // TODO Proper set up
    hiltRule.inject()
    ApplicationProvider.getApplicationContext<Context>().apply { setTheme(R.style.AppTheme) }
    questionnaireConfig =
      QuestionnaireConfig(
        id = "patient-registration",
        title = "Patient registration",
        "form",
        resourceIdentifier = "@{familyLogicalId}",
      )
    val actionParams =
      listOf(
        ActionParameter(
          paramType = ActionParameterType.PREPOPULATE,
          linkId = "25cc8d26-ac42-475f-be79-6f1d62a44881",
          dataType = DataType.INTEGER,
          key = "maleCondomPreviousBalance",
          value = "100"
        )
      )
    intent =
      Intent()
        .putExtras(
          bundleOf(
            Pair(QuestionnaireActivity.QUESTIONNAIRE_CONFIG, questionnaireConfig),
            Pair(QuestionnaireActivity.QUESTIONNAIRE_ACTION_PARAMETERS, actionParams)
          )
        )

    coEvery { questionnaireViewModel.libraryEvaluator.initialize() } just runs
    coEvery { questionnaireViewModel.loadQuestionnaire(any(), any()) } returns
      Questionnaire().apply { id = "12345" }
    coEvery { questionnaireViewModel.generateQuestionnaireResponse(any(), any(), any()) } returns
      QuestionnaireResponse()

    questionnaireFragment = spyk()

    questionnaireFragment.apply {
      arguments =
        bundleOf(
          Pair(
            QuestionnaireFragment.EXTRA_QUESTIONNAIRE_JSON_STRING,
            buildQuestionnaireWithConstraints().encodeResourceToString()
          )
        )
    }

    val controller = Robolectric.buildActivity(QuestionnaireActivity::class.java, intent)
    questionnaireActivity = controller.create().resume().get()
    questionnaireActivity.supportFragmentManager.executePendingTransactions()
    questionnaireActivity.supportFragmentManager.commitNow {
      add(questionnaireFragment, QUESTIONNAIRE_FRAGMENT_TAG)
    }
    ReflectionHelpers.setField(questionnaireActivity, "questionnaireConfig", questionnaireConfig)
  }

  @After
  fun cleanup() {
    unmockkObject(SharedPreferencesHelper)
  }

  @Test
  fun testActivityShouldNotNull() {
    Assert.assertNotNull(questionnaireActivity)
  }

  @Test
  fun testIntentArgsShouldInsertValues() {
    val questionnaireResponse = QuestionnaireResponse()
    val patient = Patient().apply { id = "my-patient-id" }
    val populationResources = ArrayList<Resource>()
    populationResources.add(patient)
    val result =
      QuestionnaireActivity.intentArgs(
        questionnaireResponse = questionnaireResponse,
        populationResources = populationResources,
        questionnaireConfig =
          QuestionnaireConfig(
            id = "my-form",
            resourceIdentifier = "1234",
            type = QuestionnaireType.READ_ONLY
          ),
        actionParams =
          listOf(
            ActionParameter(
              paramType = ActionParameterType.PREPOPULATE,
              linkId = "my-param",
              dataType = DataType.INTEGER,
              key = "my-key",
              value = "100"
            )
          )
      )

    val actualQuestionnaireConfig =
      result.getSerializable(QuestionnaireActivity.QUESTIONNAIRE_CONFIG) as QuestionnaireConfig
    val actualActionParams =
      result.getSerializable(QuestionnaireActivity.QUESTIONNAIRE_ACTION_PARAMETERS) as
        List<ActionParameter>
    Assert.assertEquals("my-form", actualQuestionnaireConfig.id)
    Assert.assertEquals("1234", actualQuestionnaireConfig.resourceIdentifier)
    Assert.assertEquals(1, actualActionParams.size)
    Assert.assertEquals("my-param", actualActionParams[0].linkId)
    Assert.assertEquals(QuestionnaireType.READ_ONLY.name, actualQuestionnaireConfig.type.name)
    Assert.assertEquals(
      FhirContext.forCached(FhirVersionEnum.R4)
        .newJsonParser()
        .encodeResourceToString(questionnaireResponse),
      result.getString(QuestionnaireActivity.QUESTIONNAIRE_RESPONSE)
    )
    Assert.assertEquals(
      FhirContext.forCached(FhirVersionEnum.R4).newJsonParser().encodeResourceToString(patient),
      result.getStringArrayList(QuestionnaireActivity.QUESTIONNAIRE_POPULATION_RESOURCES)?.get(0)
    )
    Assert.assertEquals(1, actualActionParams.size)
    Assert.assertEquals("my-param", actualActionParams[0].linkId)
  }

  @Test
  fun testReadOnlyIntentShouldBeReadToReadOnlyFlag() {
    Assert.assertFalse(questionnaireConfig.type.isReadOnly())
    val expectedQuestionnaireConfig =
      QuestionnaireConfig(
        id = "patient-registration",
        title = "Patient registration",
        type = QuestionnaireType.READ_ONLY
      )
    val actionParams =
      listOf(
        ActionParameter(
          paramType = ActionParameterType.PREPOPULATE,
          linkId = "my-param",
          dataType = DataType.INTEGER,
          key = "my-key",
          value = "100"
        )
      )
    intent =
      Intent()
        .putExtras(
          bundleOf(
            Pair(QuestionnaireActivity.QUESTIONNAIRE_CONFIG, expectedQuestionnaireConfig),
            Pair(QuestionnaireActivity.QUESTIONNAIRE_ACTION_PARAMETERS, actionParams)
          )
        )

    val questionnaireFragment = spyk<QuestionnaireFragment>()
    every { questionnaireFragment.getQuestionnaireResponse() } returns QuestionnaireResponse()

    val controller = Robolectric.buildActivity(QuestionnaireActivity::class.java, intent)
    questionnaireActivity = controller.create().resume().get()

    val updatedQuestionnaireConfig =
      ReflectionHelpers.getField<QuestionnaireConfig>(questionnaireActivity, "questionnaireConfig")
    Assert.assertTrue(updatedQuestionnaireConfig.type.isReadOnly())
  }

  @Test
  fun testPrePopulationParamsFiltersEmptyAndNonInterpolatedValues() {
<<<<<<< HEAD
    Assert.assertFalse(questionnaireConfig.type.isReadOnly())
=======
>>>>>>> cfa99b2e
    val expectedQuestionnaireConfig =
      QuestionnaireConfig(
        id = "patient-registration",
        title = "Patient registration",
<<<<<<< HEAD
        type = QuestionnaireType.READ_ONLY
=======
        type = QuestionnaireType.DEFAULT
>>>>>>> cfa99b2e
      )
    val actionParams =
      listOf(
        ActionParameter(
          paramType = ActionParameterType.PREPOPULATE,
          linkId = "my-param1",
          dataType = DataType.INTEGER,
          key = "my-key",
          value = "100"
        ),
        ActionParameter(
          paramType = ActionParameterType.PREPOPULATE,
          linkId = "my-param2",
          dataType = DataType.STRING,
          key = "my-key",
          value = "@{value}"
        ),
        ActionParameter(
          paramType = ActionParameterType.PREPOPULATE,
          linkId = "my-param2",
          dataType = DataType.STRING,
          key = "my-key",
          value = ""
        ),
        ActionParameter(key = "patientId", value = "patient-id")
      )
    intent =
      Intent()
        .putExtras(
          bundleOf(
            Pair(QuestionnaireActivity.QUESTIONNAIRE_CONFIG, expectedQuestionnaireConfig),
            Pair(QuestionnaireActivity.QUESTIONNAIRE_ACTION_PARAMETERS, actionParams)
          )
        )

    val questionnaireFragment = spyk<QuestionnaireFragment>()
    every { questionnaireFragment.getQuestionnaireResponse() } returns QuestionnaireResponse()

    val controller = Robolectric.buildActivity(QuestionnaireActivity::class.java, intent)
    questionnaireActivity = controller.create().resume().get()

    val updatedActionParams =
      ReflectionHelpers.getField<List<ActionParameter>>(questionnaireActivity, "actionParams")
    val prePopulationParams =
      ReflectionHelpers.getField<List<ActionParameter>>(
        questionnaireActivity,
        "prePopulationParams"
      )
    Assert.assertEquals(4, updatedActionParams.size)
    Assert.assertEquals(1, prePopulationParams.size)
    Assert.assertEquals("my-param1", prePopulationParams[0].linkId)
  }

  @Test
  fun testGetQuestionnaireResponseShouldHaveSubjectAndDate() {
    val questionnaire = Questionnaire().apply { id = "12345" }
    ReflectionHelpers.setField(questionnaireActivity, "questionnaire", questionnaire)
    var questionnaireResponse = QuestionnaireResponse()

    Assert.assertNull(questionnaireResponse.id)
    Assert.assertNull(questionnaireResponse.authored)

    questionnaireResponse = questionnaireActivity.getQuestionnaireResponse()

    Assert.assertNotNull(questionnaireResponse.id)
    Assert.assertNotNull(questionnaireResponse.authored)
    Assert.assertEquals(
      "Patient/${questionnaireConfig.resourceIdentifier}",
      questionnaireResponse.subject.reference
    )
    Assert.assertEquals("Questionnaire/12345", questionnaireResponse.questionnaire)
  }

  @Test
  fun testOnBackPressedShouldShowConfirmAlert() {
    questionnaireActivity.onBackPressed()

    val dialog = shadowOf(ShadowAlertDialog.getLatestDialog())
    val alertDialog = ReflectionHelpers.getField<AlertDialog>(dialog, "realDialog")

    Assert.assertEquals(
      getString(R.string.questionnaire_alert_back_pressed_message),
      alertDialog.findViewById<TextView>(R.id.tv_alert_message)!!.text
    )
    Assert.assertEquals(
      getString(R.string.questionnaire_alert_back_pressed_button_title),
      alertDialog.getButton(AlertDialog.BUTTON_POSITIVE).text
    )
  }

  @Test
  fun testOnBackPressedWithSaveDraftEnabledShouldShowCancelAlert() {
    questionnaireConfig = questionnaireConfig.copy(saveDraft = true)
    ReflectionHelpers.setField(questionnaireActivity, "questionnaireConfig", questionnaireConfig)
    questionnaireActivity.onBackPressed()

    val dialog = shadowOf(ShadowAlertDialog.getLatestDialog())
    val alertDialog = ReflectionHelpers.getField<AlertDialog>(dialog, "realDialog")

    Assert.assertEquals(
      getString(R.string.questionnaire_in_progress_alert_back_pressed_message),
      alertDialog.findViewById<TextView>(R.id.tv_alert_message)!!.text
    )
    Assert.assertEquals(
      getString(R.string.questionnaire_alert_back_pressed_save_draft_button_title),
      alertDialog.getButton(AlertDialog.BUTTON_POSITIVE).text
    )
  }

  @Test
  fun testHandleSaveDraftQuestionnaireShowsProgressAlertAndCallsHandlePartialResponse() {
    questionnaireConfig = questionnaireConfig.copy(saveDraft = true)
    ReflectionHelpers.setField(questionnaireActivity, "questionnaire", Questionnaire())
    ReflectionHelpers.setField(questionnaireActivity, "questionnaireConfig", questionnaireConfig)

    every { questionnaireFragment.getQuestionnaireResponse() } returns QuestionnaireResponse()
    every { questionnaireViewModel.partialQuestionnaireResponseHasValues(any()) } returns true
    questionnaireActivity.handleSaveDraftQuestionnaire()

    val dialog = shadowOf(ShadowAlertDialog.getLatestDialog())
    val alertDialog = ReflectionHelpers.getField<AlertDialog>(dialog, "realDialog")

    Assert.assertEquals(
      getString(R.string.form_progress_message),
      alertDialog.findViewById<TextView>(R.id.tv_alert_message)!!.text
    )

    verify(timeout = 2000) { questionnaireActivity.handlePartialQuestionnaireResponse(any()) }
  }

  @Test
  fun testHandlePartialQuestionnaireResponseCallsSavePartialResponse() {
    ReflectionHelpers.setField(questionnaireActivity, "questionnaire", Questionnaire())
    questionnaireActivity.handlePartialQuestionnaireResponse(QuestionnaireResponse())
    verify { questionnaireViewModel.savePartialQuestionnaireResponse(any(), any()) }
  }

  @Test
  fun testOnBackPressedShouldCallFinishWhenInReadOnlyMode() {
    val qActivity = spyk(questionnaireActivity)
    questionnaireConfig = questionnaireConfig.copy(type = QuestionnaireType.READ_ONLY)
    ReflectionHelpers.setField(qActivity, "questionnaireConfig", questionnaireConfig)
    qActivity.onBackPressed()

    verify { qActivity.finish() }
  }

  @Test
  fun testHandleQuestionnaireResponseShouldCallExtractAndSaveResources() {
    ReflectionHelpers.setField(questionnaireActivity, "questionnaire", Questionnaire())

    questionnaireActivity.handleQuestionnaireResponse(QuestionnaireResponse())

    verify {
      questionnaireViewModel.extractAndSaveResources(
        any(),
        any(),
        any(),
        any(),
      )
    }
  }

  @Test
  fun testHandleQuestionnaireSubmitShouldShowProgressAndCallExtractAndSaveResources() {
    ReflectionHelpers.setField(questionnaireActivity, "questionnaire", Questionnaire())
    ReflectionHelpers.setField(questionnaireActivity, "questionnaireConfig", questionnaireConfig)

    every { questionnaireFragment.getQuestionnaireResponse() } returns QuestionnaireResponse()

    questionnaireActivity.handleQuestionnaireSubmit()

    val dialog = shadowOf(ShadowAlertDialog.getLatestDialog())
    val alertDialog = ReflectionHelpers.getField<AlertDialog>(dialog, "realDialog")

    Assert.assertEquals(
      getString(R.string.form_progress_message),
      alertDialog.findViewById<TextView>(R.id.tv_alert_message)!!.text
    )

    verify(timeout = 2000) {
      questionnaireViewModel.extractAndSaveResources(any(), any(), any(), any())
    }
  }

  @Test
  fun testHandleQuestionnaireSubmitShouldShowErrorAlertOnInvalidData() {
    val questionnaire = buildQuestionnaireWithConstraints()

    coEvery { questionnaireViewModel.defaultRepository.addOrUpdate(resource = any()) } just runs
    every { questionnaireFragment.getQuestionnaireResponse() } returns
      QuestionnaireResponse().apply {
        addItem().apply { linkId = "1" }
        addItem().apply { linkId = "2" }
      }

    ReflectionHelpers.setField(questionnaireActivity, "questionnaire", questionnaire)
    questionnaireActivity.handleQuestionnaireSubmit()

    val dialog = shadowOf(ShadowAlertDialog.getLatestDialog())
    val alertDialog = ReflectionHelpers.getField<AlertDialog>(dialog, "realDialog")

    Assert.assertEquals(
      getString(R.string.questionnaire_alert_invalid_message),
      alertDialog.findViewById<TextView>(R.id.tv_alert_message)!!.text
    )

    verify(inverse = true) {
      questionnaireViewModel.extractAndSaveResources(any(), any(), any(), any())
    }
  }

  @Test
  fun testOnClickEditButtonShouldSetEditModeToTrue() = runBlockingTest {
    val questionnaire = Questionnaire().apply { experimental = false }
    ReflectionHelpers.setField(questionnaireActivity, "questionnaire", questionnaire)
    Assert.assertFalse(questionnaireConfig.type.isEditMode())

    questionnaireActivity.onClick(questionnaireActivity.findViewById(R.id.btn_edit_qr))

    val updatedQuestionnaireConfig =
      ReflectionHelpers.getField<QuestionnaireConfig>(questionnaireActivity, "questionnaireConfig")
    Assert.assertTrue(updatedQuestionnaireConfig.type.isEditMode())
  }

  @Test
  fun testValidQuestionnaireResponseShouldReturnTrueForValidData() {
    val questionnaire = buildQuestionnaireWithConstraints()

    val questionnaireResponse = QuestionnaireResponse()
    questionnaireResponse.apply {
      addItem().apply {
        addAnswer().apply { this.value = StringType("v1") }
        linkId = "1"
      }
      addItem().apply {
        addAnswer().apply { this.value = StringType("") }
        linkId = "3"
      }
    }

    ReflectionHelpers.setField(questionnaireActivity, "questionnaire", questionnaire)

    val result = questionnaireActivity.validQuestionnaireResponse(questionnaireResponse)

    Assert.assertTrue(result)
  }

  @Test
  fun testValidQuestionnaireResponseShouldReturnFalseForInvalidData() {
    val questionnaire = buildQuestionnaireWithConstraints()

    val questionnaireResponse = QuestionnaireResponse()
    questionnaireResponse.apply { addItem().apply { linkId = "1" } }

    ReflectionHelpers.setField(questionnaireActivity, "questionnaire", questionnaire)

    val result = questionnaireActivity.validQuestionnaireResponse(questionnaireResponse)

    Assert.assertFalse(result)
  }

  @Test
  fun testValidQuestionnaireResponseShouldReturnFalseForInvalidDataWhenHiddenIsFalse() {
    val questionnaire = buildQuestionnaireWithConstraints()
    questionnaire.apply {
      addItem().apply {
        required = true
        linkId = "4"
        type = Questionnaire.QuestionnaireItemType.STRING
        addExtension(
          Extension(
            "http://hl7.org/fhir/StructureDefinition/questionnaire-hidden",
            BooleanType(false)
          )
        )
      }
    }

    val questionnaireResponse = QuestionnaireResponse()
    questionnaireResponse.apply {
      addItem().apply {
        addAnswer().apply { this.value = StringType("v1") }
        linkId = "1"
      }
      addItem().apply {
        addAnswer().apply { this.value = StringType("") }
        linkId = "4"
      }
    }

    ReflectionHelpers.setField(questionnaireActivity, "questionnaire", questionnaire)

    val result = questionnaireActivity.validQuestionnaireResponse(questionnaireResponse)

    Assert.assertFalse(result)
  }

  @Test
  fun testPostSaveSuccessfulShouldFinishActivity() {
    val questionnaire = buildQuestionnaireWithConstraints()
    ReflectionHelpers.setField(questionnaireActivity, "questionnaire", questionnaire)
    questionnaireActivity.postSaveSuccessful(QuestionnaireResponse())

    Assert.assertTrue(questionnaireActivity.isFinishing)
  }

  @Test
  fun testPostSaveSuccessfulWithExtractionMessageShouldShowAlert() {
    questionnaireActivity.questionnaireViewModel.extractionProgressMessage.postValue("ABC")
    questionnaireActivity.postSaveSuccessful(QuestionnaireResponse())

    val dialog = shadowOf(ShadowAlertDialog.getLatestDialog())
    val alertDialog = ReflectionHelpers.getField<AlertDialog>(dialog, "realDialog")

    Assert.assertEquals("ABC", alertDialog.findViewById<TextView>(R.id.tv_alert_message)!!.text)
  }

  @Test
  fun onOptionsItemSelectedShouldCallOnBackPressedWhenHomeIsPressed() {
    val spiedActivity = spyk(questionnaireActivity)
    val menuItem = mockk<MenuItem>()
    every { menuItem.itemId } returns android.R.id.home
    every { spiedActivity.onBackPressed() } just runs

    Assert.assertTrue(spiedActivity.onOptionsItemSelected(menuItem))

    verify { spiedActivity.onBackPressed() }
  }

  @Test
  fun onPostSaveShouldCallPostSaveSuccessfulWhenResultIsTrue() {
    val spiedActivity = spyk(questionnaireActivity)
    val qr = mockk<QuestionnaireResponse>()
    every { qr.copy() } returns qr
    every { spiedActivity.postSaveSuccessful(qr) } just runs

    spiedActivity.onPostSave(true, qr)

    verify { spiedActivity.postSaveSuccessful(qr) }
    verify { spiedActivity.dismissSaveProcessing() }
  }

  @Test
  fun testQuestionnaireTypeEditShouldAppendEditPrefixInActionBarTitle() {
    with(questionnaireActivity) {
      val questionnaireConfig =
        QuestionnaireConfig("form", "title", "form-id", type = QuestionnaireType.EDIT)
      ReflectionHelpers.setField(this, "questionnaireConfig", questionnaireConfig)

      updateViews()

      Assert.assertEquals("${getString(R.string.edit)} title", supportActionBar?.title)
    }
  }

  @Test
  fun testQuestionnaireTypeDefaultShouldHasNormalActionBarTitle() {
    with(questionnaireActivity) {
      questionnaireConfig.copy(type = QuestionnaireType.DEFAULT)
      val questionnaireConfig = QuestionnaireConfig("form", "title", "form-id")
      ReflectionHelpers.setField(this, "questionnaireConfig", questionnaireConfig)

      updateViews()

      Assert.assertEquals("title", supportActionBar?.title)
    }
  }

  @Test
  fun testQuestionnaireTypeReadOnlyShouldHasNormalActionBarTitle() {
    with(questionnaireActivity) {
      questionnaireConfig.copy(type = QuestionnaireType.READ_ONLY)
      val questionnaireConfig = QuestionnaireConfig("form", "title", "form-id")
      ReflectionHelpers.setField(this, "questionnaireConfig", questionnaireConfig)

      updateViews()

      Assert.assertEquals("title", questionnaireActivity.supportActionBar?.title)
    }
  }

  private fun buildQuestionnaireWithConstraints(): Questionnaire {
    return Questionnaire().apply {
      addItem().apply {
        required = true
        linkId = "1"
        type = Questionnaire.QuestionnaireItemType.STRING
      }
      addItem().apply {
        maxLength = 4
        linkId = "2"
        type = Questionnaire.QuestionnaireItemType.STRING
      }
      addItem().apply {
        required = true
        linkId = "3"
        type = Questionnaire.QuestionnaireItemType.STRING
        addExtension(
          Extension(
            "http://hl7.org/fhir/StructureDefinition/questionnaire-hidden",
            BooleanType(true)
          )
        )
      }
    }
  }

  @Test
  fun testFragmentQuestionnaireSubmitHandlesQuestionnaireSubmit() {

    every { questionnaireFragment.getQuestionnaireActivity() } returns questionnaireActivity
    every { questionnaireFragment.getQuestionnaireActivity().getQuestionnaireConfig() } returns
      QuestionnaireConfig(id = "123")
    every { questionnaireFragment.getQuestionnaireActivity().getQuestionnaireObject() } returns
      Questionnaire()
    every { questionnaireFragment.getQuestionnaireResponse() } returns QuestionnaireResponse()
    every { questionnaireFragment.getQuestionnaireActivity().finish() } just runs
    every { questionnaireFragment.getQuestionnaireActivity().handleQuestionnaireSubmit() } just runs

    questionnaireFragment.setFragmentResult(QuestionnaireFragment.SUBMIT_REQUEST_KEY, Bundle.EMPTY)

    verify { questionnaireFragment.getQuestionnaireActivity().handleQuestionnaireSubmit() }
  }

  @Test
  fun testFragmentQuestionnaireSubmitWithReadOnlyModeFinishesActivity() {
    every { questionnaireFragment.getQuestionnaireResponse() } returns QuestionnaireResponse()
    every { questionnaireFragment.getQuestionnaireActivity().finish() } just runs
    every {
      questionnaireFragment.getQuestionnaireActivity().getQuestionnaireConfig().type.isReadOnly()
    } returns true

    questionnaireFragment.setFragmentResult(QuestionnaireFragment.SUBMIT_REQUEST_KEY, Bundle.EMPTY)

    verify { questionnaireFragment.getQuestionnaireActivity().finish() }
  }
  @Test
  fun testFragmentQuestionnaireSubmitWithExperimentalModeFinishesActivity() {
    every { questionnaireFragment.getQuestionnaireResponse() } returns QuestionnaireResponse()
    every { questionnaireFragment.getQuestionnaireActivity().finish() } just runs
    every {
      questionnaireFragment.getQuestionnaireActivity().getQuestionnaireObject().experimental
    } returns true
    every { questionnaireFragment.getQuestionnaireActivity().getQuestionnaireConfig() } returns
      QuestionnaireConfig(id = "123")

    questionnaireFragment.setFragmentResult(QuestionnaireFragment.SUBMIT_REQUEST_KEY, Bundle.EMPTY)

    verify { questionnaireFragment.getQuestionnaireActivity().finish() }
  }

  override fun getActivity(): Activity {
    return questionnaireActivity
  }
}<|MERGE_RESOLUTION|>--- conflicted
+++ resolved
@@ -271,19 +271,12 @@
 
   @Test
   fun testPrePopulationParamsFiltersEmptyAndNonInterpolatedValues() {
-<<<<<<< HEAD
     Assert.assertFalse(questionnaireConfig.type.isReadOnly())
-=======
->>>>>>> cfa99b2e
     val expectedQuestionnaireConfig =
       QuestionnaireConfig(
         id = "patient-registration",
         title = "Patient registration",
-<<<<<<< HEAD
         type = QuestionnaireType.READ_ONLY
-=======
-        type = QuestionnaireType.DEFAULT
->>>>>>> cfa99b2e
       )
     val actionParams =
       listOf(
