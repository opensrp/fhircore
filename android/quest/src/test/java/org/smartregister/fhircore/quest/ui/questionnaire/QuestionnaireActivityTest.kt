--- conflicted
+++ resolved
@@ -708,7 +708,6 @@
   }
 
   @Test
-<<<<<<< HEAD
   fun `Bundle#attachQuestionnaireResponse() should throw exception when QR not available and QuestionnaireConfig is readOnly`() {
     questionnaireConfig.type = QuestionnaireType.READ_ONLY
 
@@ -777,7 +776,9 @@
       Intent().apply { putExtra("questionnaire-population-resources", arrayListOf(patientString)) }
 
     assertTrue { questionnaireActivity.intentHasPopulationResources(intent) }
-=======
+  }
+  
+  @Test
   fun testFragmentQuestionnaireSubmitHandlesQuestionnaireSubmit() {
 
     every { questionnaireFragment.getQuestionnaireActivity() } returns questionnaireActivity
@@ -819,7 +820,6 @@
     questionnaireFragment.setFragmentResult(QuestionnaireFragment.SUBMIT_REQUEST_KEY, Bundle.EMPTY)
 
     verify { questionnaireFragment.getQuestionnaireActivity().finish() }
->>>>>>> 734f1b59
   }
 
   override fun getActivity(): Activity {
