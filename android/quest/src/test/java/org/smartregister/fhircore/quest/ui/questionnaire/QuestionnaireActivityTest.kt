/*
 * Copyright 2021-2024 Ona Systems, Inc
 *
 * Licensed under the Apache License, Version 2.0 (the "License");
 * you may not use this file except in compliance with the License.
 * You may obtain a copy of the License at
 *
 *       http://www.apache.org/licenses/LICENSE-2.0
 *
 * Unless required by applicable law or agreed to in writing, software
 * distributed under the License is distributed on an "AS IS" BASIS,
 * WITHOUT WARRANTIES OR CONDITIONS OF ANY KIND, either express or implied.
 * See the License for the specific language governing permissions and
 * limitations under the License.
 */

package org.smartregister.fhircore.quest.ui.questionnaire

import android.app.Application
import android.content.Context
import android.content.Intent
import android.widget.Toast
import androidx.test.core.app.ApplicationProvider
import com.google.android.fhir.FhirEngine
import com.google.android.fhir.datacapture.QuestionnaireFragment
import com.google.android.fhir.db.ResourceNotFoundException
import com.google.android.fhir.get
import dagger.hilt.android.testing.BindValue
import dagger.hilt.android.testing.HiltAndroidRule
import dagger.hilt.android.testing.HiltAndroidTest
import io.mockk.coEvery
import io.mockk.every
import io.mockk.just
import io.mockk.mockk
import io.mockk.mockkStatic
import io.mockk.runs
import io.mockk.spyk
import io.mockk.unmockkStatic
import io.mockk.verify
import javax.inject.Inject
import kotlin.time.Duration.Companion.seconds
import kotlinx.coroutines.ExperimentalCoroutinesApi
import kotlinx.coroutines.test.advanceUntilIdle
import kotlinx.coroutines.test.runTest
import org.hl7.fhir.r4.model.Enumerations
import org.hl7.fhir.r4.model.Questionnaire
import org.hl7.fhir.r4.model.ResourceType
import org.junit.After
import org.junit.Assert
import org.junit.Before
import org.junit.Rule
import org.junit.Test
import org.robolectric.Robolectric
import org.robolectric.Shadows
import org.robolectric.android.controller.ActivityController
import org.robolectric.shadows.ShadowAlertDialog
import org.robolectric.shadows.ShadowToast
import org.smartregister.fhircore.engine.configuration.QuestionnaireConfig
import org.smartregister.fhircore.engine.data.local.DefaultRepository
import org.smartregister.fhircore.engine.domain.model.ActionParameter
import org.smartregister.fhircore.engine.domain.model.ActionParameterType
import org.smartregister.fhircore.engine.domain.model.RuleConfig
import org.smartregister.fhircore.engine.util.DispatcherProvider
import org.smartregister.fhircore.engine.util.extension.decodeResourceFromString
import org.smartregister.fhircore.quest.R
import org.smartregister.fhircore.quest.robolectric.RobolectricTest

@OptIn(ExperimentalCoroutinesApi::class)
@HiltAndroidTest
class QuestionnaireActivityTest : RobolectricTest() {

  @get:Rule(order = 0) var hiltRule = HiltAndroidRule(this)

  @Inject lateinit var fhirEngine: FhirEngine
  private val context: Application = ApplicationProvider.getApplicationContext()
  private lateinit var questionnaireConfig: QuestionnaireConfig
  private lateinit var questionnaireJson: String
  private lateinit var questionnaire: Questionnaire
  private lateinit var questionnaireActivityController: ActivityController<QuestionnaireActivity>
  private lateinit var questionnaireActivity: QuestionnaireActivity

  @Inject lateinit var testDispatcherProvider: DispatcherProvider

  @BindValue lateinit var defaultRepository: DefaultRepository

  @Before
  fun setUp() {
    hiltRule.inject()
<<<<<<< HEAD
    ApplicationProvider.getApplicationContext<Context>().apply {
      setTheme(org.smartregister.fhircore.engine.R.style.AppTheme)
    }
=======
    defaultRepository =
      mockk(relaxUnitFun = true) {
        every { dispatcherProvider } returns testDispatcherProvider
        every { fhirEngine } returns spyk(this@QuestionnaireActivityTest.fhirEngine)
      }
    ApplicationProvider.getApplicationContext<Context>().apply { setTheme(R.style.AppTheme) }
>>>>>>> d35bd176
    questionnaireConfig =
      QuestionnaireConfig(
        id = "754", // Same as ID in sample_patient_registration.json
        title = "Patient registration",
        type = "DEFAULT",
        extraParams =
          listOf(
            ActionParameter(
              paramType = ActionParameterType.PREPOPULATE,
              linkId = "household.id",
              dataType = Enumerations.DataType.INTEGER,
              key = "opensrpId",
              value = "@{humanReadableId}",
            ),
          ),
        configRules =
          listOf(
            RuleConfig(
              name = "humanReadableId",
              description = "Generate OpenSRP ID",
              condition = "true",
              actions =
                listOf(
                  "data.put('humanReadableId', service.generateRandomSixDigitInt())",
                ),
            ),
          ),
      )
    questionnaireJson =
      context.assets.open("sample_patient_registration.json").bufferedReader().use { it.readText() }
    questionnaire = questionnaireJson.decodeResourceFromString()
  }

  @After
  override fun tearDown() {
    super.tearDown()
    if (this::questionnaireActivityController.isInitialized) {
      questionnaireActivityController.destroy()
    }
  }

  @Test
  fun testThatActivityIsFinishedIfQuestionnaireConfigIsMissing() = runTest {
    questionnaireActivityController = Robolectric.buildActivity(QuestionnaireActivity::class.java)
    questionnaireActivity = questionnaireActivityController.create().resume().get()
    Assert.assertEquals(
      "QuestionnaireConfig is required but missing.",
      ShadowToast.getTextOfLatestToast(),
    )
  }

  @Test
  fun testThatActivityFinishesWhenQuestionnaireIsNull() = runTest {
    coEvery { defaultRepository.fhirEngine.get(any<ResourceType>(), any<String>()) } answers
      {
        throw ResourceNotFoundException(firstArg<ResourceType>().name, secondArg())
      }
    mockkStatic(Toast::class)
    every { Toast.makeText(any(), any<String>(), Toast.LENGTH_LONG) } returns
      mockk<Toast>() { every { show() } just runs }
    setupActivity()
    advanceUntilIdle()
    verify { Toast.makeText(any(), eq(context.getString(R.string.questionnaire_not_found)), any()) }
    unmockkStatic(Toast::class)
  }

  @Test
  fun testThatActivityRendersConfiguredQuestionnaire() =
    runTest(timeout = 90.seconds) {
      // TODO verify that this test executes as expected

      // Questionnaire will be retrieved from the database
      fhirEngine.create(questionnaire.apply { id = questionnaireConfig.id })

      setupActivity()
      Assert.assertTrue(questionnaireActivity.supportFragmentManager.fragments.isNotEmpty())
      val firstFragment = questionnaireActivity.supportFragmentManager.fragments.firstOrNull()
      Assert.assertTrue(firstFragment is QuestionnaireFragment)

      // Questionnaire should be the same
      val fragmentQuestionnaire =
        questionnaireActivity.supportFragmentManager.fragments
          .firstOrNull()
          ?.arguments
          ?.getString("questionnaire")
          ?.decodeResourceFromString<Questionnaire>()

      Assert.assertEquals(questionnaire.id, fragmentQuestionnaire?.id)
      val sortedQuestionnaireItemLinkIds =
        questionnaire.item.map { it.linkId }.sorted().joinToString(",")
      val sortedFragmentQuestionnaireItemLinkIds =
        fragmentQuestionnaire?.item?.map { it.linkId }?.sorted()?.joinToString(",")

      Assert.assertEquals(sortedQuestionnaireItemLinkIds, sortedFragmentQuestionnaireItemLinkIds)
    }

  @Test
  fun testThatOnBackPressShowsConfirmationAlertDialog() = runTest {
    setupActivity()
    questionnaireActivity.onBackPressedDispatcher.onBackPressed()
    val dialog = Shadows.shadowOf(ShadowAlertDialog.getLatestAlertDialog())
    Assert.assertNotNull(dialog)
  }

  private fun setupActivity() {
    val bundle = QuestionnaireActivity.intentBundle(questionnaireConfig, emptyList())
    questionnaireActivityController =
      Robolectric.buildActivity(
        QuestionnaireActivity::class.java,
        Intent().apply { putExtras(bundle) },
      )
    questionnaireActivity = questionnaireActivityController.create().resume().get()
  }
}<|MERGE_RESOLUTION|>--- conflicted
+++ resolved
@@ -24,7 +24,6 @@
 import com.google.android.fhir.FhirEngine
 import com.google.android.fhir.datacapture.QuestionnaireFragment
 import com.google.android.fhir.db.ResourceNotFoundException
-import com.google.android.fhir.get
 import dagger.hilt.android.testing.BindValue
 import dagger.hilt.android.testing.HiltAndroidRule
 import dagger.hilt.android.testing.HiltAndroidTest
@@ -86,18 +85,14 @@
   @Before
   fun setUp() {
     hiltRule.inject()
-<<<<<<< HEAD
     ApplicationProvider.getApplicationContext<Context>().apply {
       setTheme(org.smartregister.fhircore.engine.R.style.AppTheme)
     }
-=======
     defaultRepository =
       mockk(relaxUnitFun = true) {
         every { dispatcherProvider } returns testDispatcherProvider
         every { fhirEngine } returns spyk(this@QuestionnaireActivityTest.fhirEngine)
       }
-    ApplicationProvider.getApplicationContext<Context>().apply { setTheme(R.style.AppTheme) }
->>>>>>> d35bd176
     questionnaireConfig =
       QuestionnaireConfig(
         id = "754", // Same as ID in sample_patient_registration.json
