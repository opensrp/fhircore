--- conflicted
+++ resolved
@@ -256,13 +256,8 @@
 
     verify { questPatientDetailViewModel.onTestResultItemClickListener(any()) }
 
-<<<<<<< HEAD
-    assertEquals("Sample Order", resultItemClicks[0].rowData[0][0].value)
-    assertEquals("Sample Test", resultItemClicks[1].rowData[0][0].value)
-=======
     assertEquals("Sample Order", resultItemClicks[0].data[0][0].value)
     assertEquals("Sample Test", resultItemClicks[1].data[0][0].value)
->>>>>>> 042589cd
   }
 
   @Test
