--- conflicted
+++ resolved
@@ -151,171 +151,6 @@
       coVerify { appSettingViewModel.defaultRepository.createRemote(any(), any()) }
     }
 
-<<<<<<< HEAD
-  @Test
-  fun `fetchConfigurations() should call configurationRegistry#processResultBundleBinaries with correct values`() =
-    runTest {
-      coEvery {
-        appSettingViewModel.configurationRegistry.fetchRemoteImplementationGuideByAppId(
-          any(),
-          any(),
-        )
-      } returns null
-
-      coEvery {
-        appSettingViewModel.configurationRegistry.fetchRemoteCompositionByAppId(any())
-      } returns
-        Composition().apply {
-          addSection().apply {
-            this.focus =
-              Reference().apply {
-                reference = "Binary/123"
-                identifier = Identifier().apply { value = "register-test" }
-              }
-          }
-        }
-
-      val expectedBundle =
-        Bundle().apply {
-          addEntry().resource =
-            Binary().apply {
-              id = "binary-id-1"
-              data =
-                Base64.getEncoder()
-                  .encode(
-                    JsonUtil.serialize(
-                        RegisterConfiguration(
-                          id = "1",
-                          appId = "a",
-                          fhirResource =
-                            FhirResourceConfig(
-                              baseResource =
-                                ResourceConfig(
-                                  resource = ResourceType.Patient,
-                                ),
-                              relatedResources =
-                                listOf(
-                                  ResourceConfig(
-                                    resource = ResourceType.Encounter,
-                                  ),
-                                  ResourceConfig(
-                                    resource = ResourceType.Task,
-                                  ),
-                                ),
-                            ),
-                        ),
-                      )
-                      .encodeToByteArray(),
-                  )
-            }
-        }
-      coEvery { fhirResourceDataSource.post(any(), any()) } returns expectedBundle
-
-      coEvery { defaultRepository.createRemote(any(), any()) } just runs
-      coEvery { appSettingViewModel.configurationRegistry.saveSyncSharedPreferences(any()) } just
-        runs
-      coEvery { appSettingViewModel.loadConfigurations(any()) } just runs
-      coEvery { appSettingViewModel.isNonProxy() } returns false
-      coEvery {
-        appSettingViewModel.configurationRegistry.processResultBundleBinaries(any(), any())
-      } just runs
-
-      appSettingViewModel.run {
-        onApplicationIdChanged("app")
-        fetchConfigurations(context)
-      }
-
-      val binarySlot = slot<Binary>()
-
-      coVerify { appSettingViewModel.configurationRegistry.fetchRemoteCompositionByAppId(any()) }
-      coVerify { fhirResourceDataSource.post(any(), any()) }
-      coVerify { defaultRepository.createRemote(any(), any()) }
-      coVerify {
-        appSettingViewModel.configurationRegistry.processResultBundleBinaries(
-          capture(binarySlot),
-          any(),
-        )
-      }
-
-      assertEquals(expectedBundle.entry[0].resource.id, binarySlot.captured.id)
-      assertEquals((expectedBundle.entry[0].resource as Binary).data, binarySlot.captured.data)
-    }
-
-  @Test
-  fun `fetchConfigurations() should decode profile configuration`() =
-    runTest(timeout = 90.seconds) {
-      fhirEngine.create(
-        Composition().apply { id = "sampleComposition" },
-      ) // Create sample Composition
-
-      coEvery { appSettingViewModel.fetchComposition(any(), any()) } returns
-        Composition().apply {
-          addSection().apply {
-            this.focus =
-              Reference().apply {
-                reference = "Binary/123"
-                identifier = Identifier().apply { value = "register-test" }
-              }
-          }
-        }
-      coEvery { fhirResourceDataSource.post(any(), any()) } returns
-        Bundle().apply {
-          addEntry().resource =
-            Binary().apply {
-              data =
-                Base64.getEncoder()
-                  .encode(
-                    JsonUtil.serialize(
-                        ProfileConfiguration(
-                          id = "1",
-                          appId = "a",
-                          fhirResource =
-                            FhirResourceConfig(
-                              baseResource = ResourceConfig(resource = ResourceType.Patient),
-                              relatedResources =
-                                listOf(
-                                  ResourceConfig(
-                                    resource = ResourceType.Encounter,
-                                  ),
-                                  ResourceConfig(
-                                    resource = ResourceType.Task,
-                                  ),
-                                ),
-                            ),
-                          profileParams = listOf("1"),
-                        ),
-                      )
-                      .encodeToByteArray(),
-                  )
-            }
-        }
-      coEvery { defaultRepository.createRemote(any(), any()) } just runs
-      coEvery { appSettingViewModel.configurationRegistry.saveSyncSharedPreferences(any()) } just
-        runs
-      coEvery { appSettingViewModel.isNonProxy() } returns false
-
-      appSettingViewModel.run {
-        onApplicationIdChanged("app")
-        fetchConfigurations(context)
-      }
-
-      val slot = slot<List<ResourceType>>()
-
-      coVerify { appSettingViewModel.fetchComposition(any(), any()) }
-      coVerify { fhirResourceDataSource.post(any(), any()) }
-      coVerify { defaultRepository.createRemote(any(), any()) }
-      coVerify {
-        appSettingViewModel.configurationRegistry.saveSyncSharedPreferences(capture(slot))
-      }
-
-      Assert.assertEquals(
-        listOf(ResourceType.Patient, ResourceType.Encounter, ResourceType.Task),
-        slot.captured,
-      )
-    }
-
-=======
->>>>>>> c1864688
   @Test(expected = HttpException::class)
   fun testFetchConfigurationsThrowsHttpExceptionWithStatusCodeBetween400And503() = runTest {
     val appId = "app_id"
@@ -479,17 +314,6 @@
     coEvery { appSettingViewModel.loadConfigurations(any()) } just runs
     coEvery { appSettingViewModel.isNonProxy() } returns false
     coEvery { appSettingViewModel.appId } returns MutableLiveData(appId)
-<<<<<<< HEAD
-    coEvery {
-      appSettingViewModel.configurationRegistry.fetchRemoteImplementationGuideByAppId(any(), any())
-    } returns null
-    coEvery {
-      appSettingViewModel.configurationRegistry.fetchRemoteCompositionByAppId(appId)
-    } returns composition
-    coEvery { appSettingViewModel.defaultRepository.createRemote(any(), any()) } just runs
-    coEvery { appSettingViewModel.configurationRegistry.saveSyncSharedPreferences(any()) } just runs
-=======
->>>>>>> c1864688
     coEvery {
       appSettingViewModel.configurationRegistry.fetchRemoteImplementationGuideByAppId(any(), any())
     } returns null
@@ -608,74 +432,5 @@
       appSettingViewModel.fetchConfigurations(context)
       coVerify { appSettingViewModel.configurationRegistry.fetchRemoteCompositionByAppId(any()) }
     }
-<<<<<<< HEAD
-
-  @Test
-  fun `fetchConfigurations() with an ImplementationGuide should call fetchRemoteCompositionById()`() {
-    runBlocking {
-      appSettingViewModel.run {
-        onApplicationIdChanged("app")
-        fetchConfigurations(context)
-      }
-      val implementationGuide =
-        ImplementationGuide().apply {
-          url = "ImplementationGuide/1"
-          name = "testImplementationGuide"
-          definition =
-            ImplementationGuide.ImplementationGuideDefinitionComponent().apply {
-              resource =
-                mutableListOf(
-                  ImplementationGuide.ImplementationGuideDefinitionResourceComponent(
-                    Reference().apply { reference = "Composition/_history/1" },
-                  ),
-                )
-            }
-        }
-      val composition = Composition().apply { id = "1" }
-      coEvery {
-        appSettingViewModel.configurationRegistry.fetchRemoteImplementationGuideByAppId(
-          any(),
-          any(),
-        )
-      } returns implementationGuide
-      coEvery { appSettingViewModel.configurationRegistry.addOrUpdate(any()) } just runs
-      coEvery {
-        appSettingViewModel.configurationRegistry.fetchRemoteCompositionById(any(), any())
-      } returns composition
-      coEvery { appSettingViewModel.configurationRegistry.saveSyncSharedPreferences(any()) } just
-        runs
-      coEvery { appSettingViewModel.defaultRepository.createRemote(any(), any()) } just runs
-      appSettingViewModel.fetchConfigurations(context)
-      coVerify {
-        appSettingViewModel.configurationRegistry.fetchRemoteCompositionById(any(), any())
-      }
-    }
-  }
-
-  @Test
-  fun `fetchConfigurations() without ImplementationGuide should call fetchRemoteCompositionByAppId()`() {
-    runBlocking {
-      appSettingViewModel.run {
-        onApplicationIdChanged("app")
-        fetchConfigurations(context)
-      }
-      val composition = Composition().apply { id = "123" }
-      coEvery {
-        appSettingViewModel.configurationRegistry.fetchRemoteImplementationGuideByAppId(
-          any(),
-          any(),
-        )
-      } returns null
-      coEvery {
-        appSettingViewModel.configurationRegistry.fetchRemoteCompositionByAppId(any())
-      } returns composition
-      coEvery { appSettingViewModel.configurationRegistry.saveSyncSharedPreferences(any()) } just
-        runs
-      coEvery { appSettingViewModel.defaultRepository.createRemote(any(), any()) } just runs
-      appSettingViewModel.fetchConfigurations(context)
-      coVerify { appSettingViewModel.configurationRegistry.fetchRemoteCompositionByAppId(any()) }
-    }
-=======
->>>>>>> c1864688
   }
 }