--- conflicted
+++ resolved
@@ -216,7 +216,6 @@
           fhirOperator = fhirOperator,
           fhirPathDataExtractor = fhirPathDataExtractor,
           configurationRegistry = configurationRegistry,
-          knowledgeManager = knowledgeManager,
         ),
       )
 
@@ -676,7 +675,6 @@
         fhirValidatorProvider = fhirValidatorProvider,
         fhirPathDataExtractor = fhirPathDataExtractor,
         configurationRegistry = configurationRegistry,
-        knowledgeManager = knowledgeManager,
       )
     val patientAgeLinkId = "patient-age"
     val newQuestionnaireConfig =
@@ -1086,7 +1084,6 @@
           )
         }
 
-<<<<<<< HEAD
       coEvery { fhirOperator.evaluateLibrary(any(), any(), any(), any()) } returns Parameters()
 
       val cqlLibrary =
@@ -1108,40 +1105,6 @@
         File.createTempFile(cqlLibrary.name, ".json").apply {
           this.writeText(cqlLibrary.encodeResourceToString())
         },
-=======
-    val cqlLibrary =
-      Library().apply {
-        id = "Library/123"
-        url = "http://smartreg.org/Library/123"
-        name = "123"
-        version = "1.0.0"
-        status = Enumerations.PublicationStatus.ACTIVE
-        addContent(
-          Attachment().apply {
-            contentType = "text/cql"
-            data = "someCQL".toByteArray()
-          },
-        )
-      }
-
-    knowledgeManager.install(
-      File.createTempFile(cqlLibrary.name, ".json").apply {
-        this.writeText(cqlLibrary.encodeResourceToString())
-      },
-    )
-
-    fhirEngine.create(patient)
-
-    questionnaireViewModel.executeCql(patient, bundle, questionnaire)
-
-    coVerify {
-      fhirOperator.evaluateLibrary(
-        "http://smartreg.org/Library/123",
-        patient.asReference().reference,
-        null,
-        bundle,
-        null,
->>>>>>> a6a62f12
       )
 
       fhirEngine.create(patient)
@@ -1892,7 +1855,6 @@
           fhirValidatorProvider = fhirValidatorProvider,
           fhirPathDataExtractor = fhirPathDataExtractor,
           configurationRegistry = configurationRegistry,
-          knowledgeManager = knowledgeManager,
         )
       val questionnaireWithDefaultDate =
         Questionnaire().apply {
@@ -1955,7 +1917,6 @@
           fhirValidatorProvider = fhirValidatorProvider,
           fhirPathDataExtractor = fhirPathDataExtractor,
           configurationRegistry = configurationRegistry,
-          knowledgeManager = knowledgeManager,
         )
       val questionnaireWithDefaultDate =
         Questionnaire().apply {
@@ -2031,7 +1992,6 @@
         fhirValidatorProvider = fhirValidatorProvider,
         fhirPathDataExtractor = fhirPathDataExtractor,
         configurationRegistry = configurationRegistry,
-        knowledgeManager = knowledgeManager,
       )
     val questionnaireConfig1 =
       questionnaireConfig.copy(
