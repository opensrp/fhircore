/*
 * Copyright 2021 Ona Systems, Inc
 *
 * Licensed under the Apache License, Version 2.0 (the "License");
 * you may not use this file except in compliance with the License.
 * You may obtain a copy of the License at
 *
 *       http://www.apache.org/licenses/LICENSE-2.0
 *
 * Unless required by applicable law or agreed to in writing, software
 * distributed under the License is distributed on an "AS IS" BASIS,
 * WITHOUT WARRANTIES OR CONDITIONS OF ANY KIND, either express or implied.
 * See the License for the specific language governing permissions and
 * limitations under the License.
 */

package org.smartregister.fhircore.quest.ui.questionnaire

import android.app.Application
import android.content.Intent
import android.os.Looper
import androidx.test.core.app.ApplicationProvider
import ca.uhn.fhir.context.FhirContext
import ca.uhn.fhir.parser.IParser
import com.google.android.fhir.FhirEngine
import com.google.android.fhir.datacapture.mapping.ResourceMapper
import com.google.android.fhir.get
import com.google.android.fhir.logicalId
import dagger.hilt.android.testing.HiltAndroidRule
import dagger.hilt.android.testing.HiltAndroidTest
import io.mockk.coEvery
import io.mockk.coVerify
import io.mockk.coVerifyOrder
import io.mockk.just
import io.mockk.mockk
import io.mockk.mockkObject
import io.mockk.runs
import io.mockk.slot
import io.mockk.spyk
import io.mockk.unmockkObject
import io.mockk.verify
import java.util.Calendar
import java.util.Date
import javax.inject.Inject
import kotlinx.coroutines.runBlocking
import kotlinx.coroutines.test.runBlockingTest
import org.hl7.fhir.r4.context.SimpleWorkerContext
import org.hl7.fhir.r4.model.Bundle
import org.hl7.fhir.r4.model.CanonicalType
import org.hl7.fhir.r4.model.CodeableConcept
import org.hl7.fhir.r4.model.Coding
import org.hl7.fhir.r4.model.DecimalType
import org.hl7.fhir.r4.model.Encounter
import org.hl7.fhir.r4.model.Expression
import org.hl7.fhir.r4.model.Extension
import org.hl7.fhir.r4.model.Group
import org.hl7.fhir.r4.model.HumanName
import org.hl7.fhir.r4.model.Patient
import org.hl7.fhir.r4.model.Questionnaire
import org.hl7.fhir.r4.model.QuestionnaireResponse
import org.hl7.fhir.r4.model.Reference
import org.hl7.fhir.r4.model.RelatedPerson
import org.hl7.fhir.r4.model.Resource
import org.hl7.fhir.r4.model.ResourceType
import org.hl7.fhir.r4.model.StringType
import org.hl7.fhir.r4.model.StructureMap
import org.junit.Assert
import org.junit.Before
import org.junit.Ignore
import org.junit.Rule
import org.junit.Test
import org.robolectric.Shadows
import org.robolectric.util.ReflectionHelpers
import org.smartregister.fhircore.engine.configuration.ConfigurationRegistry
import org.smartregister.fhircore.engine.configuration.QuestionnaireConfig
import org.smartregister.fhircore.engine.configuration.app.ConfigService
import org.smartregister.fhircore.engine.cql.LibraryEvaluator
import org.smartregister.fhircore.engine.data.local.DefaultRepository
import org.smartregister.fhircore.engine.domain.model.QuestionnaireType
import org.smartregister.fhircore.engine.task.FhirCarePlanGenerator
import org.smartregister.fhircore.engine.util.SharedPreferenceKey
import org.smartregister.fhircore.engine.util.SharedPreferencesHelper
import org.smartregister.fhircore.engine.util.extension.retainMetadata
import org.smartregister.fhircore.engine.util.extension.valueToString
import org.smartregister.fhircore.quest.coroutine.CoroutineTestRule
import org.smartregister.fhircore.quest.robolectric.RobolectricTest
import org.smartregister.model.practitioner.FhirPractitionerDetails
import org.smartregister.model.practitioner.KeycloakUserDetails
import org.smartregister.model.practitioner.PractitionerDetails

@HiltAndroidTest
class QuestionnaireViewModelTest : RobolectricTest() {

  @get:Rule(order = 0) val hiltRule = HiltAndroidRule(this)

  @get:Rule(order = 1) var coroutineRule = CoroutineTestRule()

  @Inject lateinit var sharedPreferencesHelper: SharedPreferencesHelper

  @Inject lateinit var fhirCarePlanGenerator: FhirCarePlanGenerator

  @Inject lateinit var jsonParser: IParser

  @Inject lateinit var configService: ConfigService

  private val fhirEngine: FhirEngine = mockk()

  private val context: Application = ApplicationProvider.getApplicationContext()

  private lateinit var questionnaireViewModel: QuestionnaireViewModel

  private lateinit var defaultRepo: DefaultRepository

  private val libraryEvaluator: LibraryEvaluator = mockk()

  private lateinit var samplePatientRegisterQuestionnaire: Questionnaire

  private lateinit var questionnaireConfig: QuestionnaireConfig

  private val configurationRegistry: ConfigurationRegistry = mockk()

  @Before
  fun setUp() {
    hiltRule.inject()

<<<<<<< HEAD
    every {
      sharedPreferencesHelper.read<PractitionerDetails>(ResourceType.Practitioner.name)
    } returns practitionerDetails()

    every { sharedPreferencesHelper.read<List<String>>(ResourceType.Organization.name) } returns
      listOf("105")
=======
    // Write practitioner and organization to shared preferences
    sharedPreferencesHelper.write(
      SharedPreferenceKey.PRACTITIONER_ID.name,
      practitionerDetails().fhirPractitionerDetails.practitionerId.valueToString()
    )

    sharedPreferencesHelper.write(
      SharedPreferenceKey.PRACTITIONER_DETAILS_ORGANIZATION_IDS.name,
      listOf("105")
    )
>>>>>>> 820e07e6

    defaultRepo =
      spyk(
        DefaultRepository(
          fhirEngine,
          coroutineRule.testDispatcherProvider,
          sharedPreferencesHelper,
          configurationRegistry,
          configService
        )
      )

    val configurationRegistry = mockk<ConfigurationRegistry>()

    questionnaireConfig =
      QuestionnaireConfig(
        id = "patient-registration",
        title = "Patient registration",
        type = QuestionnaireType.READ_ONLY,
        setPractitionerDetails = false,
        setOrganizationDetails = false,
        resourceIdentifier = "2"
      )

    questionnaireViewModel =
      spyk(
        QuestionnaireViewModel(
          defaultRepository = defaultRepo,
          configurationRegistry = configurationRegistry,
          transformSupportServices = mockk(),
          dispatcherProvider = defaultRepo.dispatcherProvider,
          sharedPreferencesHelper = sharedPreferencesHelper,
          libraryEvaluator = libraryEvaluator,
          fhirCarePlanGenerator = fhirCarePlanGenerator,
          jsonParser = jsonParser
        )
      )

    coEvery { fhirEngine.create(any()) } answers { listOf() }
    coEvery { fhirEngine.update(any()) } answers {}

    coEvery { defaultRepo.create(any()) } returns emptyList()
    coEvery { defaultRepo.addOrUpdate(any()) } just runs

    // Setup sample resources
    val iParser: IParser = FhirContext.forR4Cached().newJsonParser()
    val qJson =
      context.assets.open("sample_patient_registration.json").bufferedReader().use { it.readText() }

    samplePatientRegisterQuestionnaire = iParser.parseResource(qJson) as Questionnaire
  }

  @Test
  fun testLoadQuestionnaireShouldCallDefaultRepoLoadResource() {
    coEvery { fhirEngine.get(ResourceType.Questionnaire, "12345") } returns
      Questionnaire().apply { id = "12345" }

    val result = runBlocking {
      questionnaireViewModel.loadQuestionnaire("12345", QuestionnaireType.DEFAULT)
    }

    coVerify { fhirEngine.get(ResourceType.Questionnaire, "12345") }
    Assert.assertEquals("12345", result!!.logicalId)
  }

  @Test
  fun testLoadQuestionnaireShouldSetQuestionnaireQuestionsToReadOnly() {
    val questionnaire =
      Questionnaire().apply {
        id = "12345"
        item =
          listOf(
            Questionnaire.QuestionnaireItemComponent().apply {
              type = Questionnaire.QuestionnaireItemType.GROUP
              linkId = "q1-grp"
              item =
                listOf(
                  Questionnaire.QuestionnaireItemComponent().apply {
                    type = Questionnaire.QuestionnaireItemType.TEXT
                    linkId = "q1-name"
                  }
                )
            },
            Questionnaire.QuestionnaireItemComponent().apply {
              type = Questionnaire.QuestionnaireItemType.CHOICE
              linkId = "q2-gender"
            },
            Questionnaire.QuestionnaireItemComponent().apply {
              type = Questionnaire.QuestionnaireItemType.DATE
              linkId = "q3-date"
            }
          )
      }
    coEvery { fhirEngine.get(ResourceType.Questionnaire, "12345") } returns questionnaire

    ReflectionHelpers.setField(questionnaireViewModel, "defaultRepository", defaultRepo)

    val result = runBlocking {
      questionnaireViewModel.loadQuestionnaire("12345", QuestionnaireType.READ_ONLY)
    }

    Assert.assertTrue(result!!.item[0].item[0].readOnly)
    Assert.assertEquals("q1-name", result.item[0].item[0].linkId)
    Assert.assertTrue(result.item[1].readOnly)
    Assert.assertEquals("q2-gender", result.item[1].linkId)
    Assert.assertTrue(result.item[2].readOnly)
    Assert.assertEquals("q3-date", result.item[2].linkId)
  }

  @Test
  fun testLoadQuestionnaireShouldMakeQuestionsReadOnlyAndAddInitialExpressionExtension() {
    val questionnaire =
      Questionnaire().apply {
        id = "12345"
        item =
          listOf(
            Questionnaire.QuestionnaireItemComponent().apply {
              linkId = "patient-first-name"
              type = Questionnaire.QuestionnaireItemType.TEXT
              item =
                listOf(
                  Questionnaire.QuestionnaireItemComponent().apply {
                    linkId = "patient-last-name"
                    type = Questionnaire.QuestionnaireItemType.TEXT
                  }
                )
            },
            Questionnaire.QuestionnaireItemComponent().apply {
              linkId = "patient-age"
              type = Questionnaire.QuestionnaireItemType.INTEGER
            },
            Questionnaire.QuestionnaireItemComponent().apply {
              linkId = "patient-contact"
              type = Questionnaire.QuestionnaireItemType.GROUP
              item =
                listOf(
                  Questionnaire.QuestionnaireItemComponent().apply {
                    linkId = "patient-dob"
                    type = Questionnaire.QuestionnaireItemType.DATE
                  },
                  Questionnaire.QuestionnaireItemComponent().apply {
                    linkId = "patient-related-person"
                    type = Questionnaire.QuestionnaireItemType.GROUP
                    item =
                      listOf(
                        Questionnaire.QuestionnaireItemComponent().apply {
                          linkId = "rp-name"
                          type = Questionnaire.QuestionnaireItemType.TEXT
                        }
                      )
                  }
                )
            }
          )
      }

    coEvery { fhirEngine.get(ResourceType.Questionnaire, "12345") } returns questionnaire

    val result = runBlocking {
      questionnaireViewModel.loadQuestionnaire("12345", QuestionnaireType.READ_ONLY)
    }

    Assert.assertEquals("12345", result!!.logicalId)
    Assert.assertTrue(result!!.item[0].readOnly)
    Assert.assertEquals("patient-first-name", result!!.item[0].linkId)
    Assert.assertEquals("patient-last-name", result!!.item[0].item[0].linkId)
    Assert.assertTrue(result!!.item[1].readOnly)
    Assert.assertFalse(result!!.item[2].readOnly)
    Assert.assertEquals(0, result!!.item[2].extension.size)
    Assert.assertTrue(result!!.item[2].item[0].readOnly)
    Assert.assertFalse(result!!.item[2].item[1].readOnly)
    Assert.assertTrue(result!!.item[2].item[1].item[0].readOnly)
  }

  @Test
  fun testLoadQuestionnaireShouldMakeQuestionsEditableAndAddInitialExpressionExtension() {
    val questionnaire =
      Questionnaire().apply {
        id = "12345"
        item =
          listOf(
            Questionnaire.QuestionnaireItemComponent().apply {
              linkId = "patient-first-name"
              type = Questionnaire.QuestionnaireItemType.TEXT
              item =
                listOf(
                  Questionnaire.QuestionnaireItemComponent().apply {
                    linkId = "patient-last-name"
                    type = Questionnaire.QuestionnaireItemType.TEXT
                  }
                )
            },
            Questionnaire.QuestionnaireItemComponent().apply {
              linkId = "patient-age"
              type = Questionnaire.QuestionnaireItemType.INTEGER
            },
            Questionnaire.QuestionnaireItemComponent().apply {
              linkId = "patient-contact"
              type = Questionnaire.QuestionnaireItemType.GROUP
              item =
                listOf(
                  Questionnaire.QuestionnaireItemComponent().apply {
                    linkId = "patient-dob"
                    type = Questionnaire.QuestionnaireItemType.DATE
                  },
                  Questionnaire.QuestionnaireItemComponent().apply {
                    linkId = "patient-related-person"
                    type = Questionnaire.QuestionnaireItemType.GROUP
                    item =
                      listOf(
                        Questionnaire.QuestionnaireItemComponent().apply {
                          linkId = "rp-name"
                          type = Questionnaire.QuestionnaireItemType.TEXT
                        }
                      )
                  }
                )
            }
          )
      }

    coEvery { fhirEngine.get(ResourceType.Questionnaire, "12345") } returns questionnaire

    val result = runBlocking {
      questionnaireViewModel.loadQuestionnaire("12345", QuestionnaireType.EDIT)
    }

    Assert.assertEquals("12345", result!!.logicalId)
    Assert.assertFalse(result.item[0].readOnly)
    Assert.assertEquals("patient-first-name", result.item[0].linkId)
    Assert.assertEquals("patient-last-name", result.item[0].item[0].linkId)
    Assert.assertFalse(result.item[1].readOnly)
    Assert.assertFalse(result.item[2].readOnly)
    Assert.assertEquals(0, result.item[2].extension.size)
    Assert.assertFalse(result.item[2].item[0].readOnly)
    Assert.assertFalse(result.item[2].item[1].readOnly)
    Assert.assertFalse(result.item[2].item[1].item[0].readOnly)
  }

  @Test
  fun testExtractAndSaveResourcesWithTargetStructureMapShouldCallExtractionService() {
    mockkObject(ResourceMapper)
    val patient = samplePatient()

    coEvery { fhirEngine.get(ResourceType.Patient, any()) } returns Patient()
    coEvery { fhirEngine.get(ResourceType.StructureMap, any()) } returns StructureMap()
    coEvery { fhirEngine.get(ResourceType.Group, any()) } returns Group()
    coEvery { ResourceMapper.extract(any(), any(), any()) } returns
      Bundle().apply { addEntry().apply { this.resource = patient } }

    val questionnaire =
      Questionnaire().apply {
        addUseContext().apply {
          code = Coding().apply { code = "focus" }
          value = CodeableConcept().apply { addCoding().apply { code = "1234567" } }
        }
        addExtension(
          "http://hl7.org/fhir/uv/sdc/StructureDefinition/sdc-questionnaire-targetStructureMap",
          CanonicalType("1234")
        )
      }

    Shadows.shadowOf(Looper.getMainLooper()).idle()

    coroutineRule.runBlockingTest {
      val questionnaireResponse = QuestionnaireResponse()

      questionnaireViewModel.extractAndSaveResources(
        context = context,
        questionnaireResponse = questionnaireResponse,
        questionnaire = questionnaire,
        questionnaireConfig = questionnaireConfig
      )

      coVerify { defaultRepo.addOrUpdate(patient) }
      coVerify { defaultRepo.addOrUpdate(questionnaireResponse) }
      coVerify(timeout = 10000) { ResourceMapper.extract(any(), any(), any()) }
    }
    unmockkObject(ResourceMapper)
  }

  @Test
  @Ignore("Fix java.lang.NullPointerException")
  fun testExtractAndSaveResourcesWithExtractionExtensionAndNullResourceShouldAssignTags() {
    val questionnaire =
      Questionnaire().apply {
        addUseContext().apply {
          code = Coding().apply { code = "focus" }
          value = CodeableConcept().apply { addCoding().apply { code = "1234567" } }
        }
        addExtension(
          Extension(
            "http://hl7.org/fhir/uv/sdc/StructureDefinition/sdc-questionnaire-itemExtractionContext",
            Expression().apply {
              language = "application/x-fhir-query"
              expression = "Patient"
              name = "Patient"
            }
          )
        )
      }

    val questionnaireResponse = QuestionnaireResponse().apply { subject = Reference("12345") }

    questionnaireViewModel.extractAndSaveResources(
      context = context,
      questionnaireResponse = questionnaireResponse,
      questionnaire = questionnaire,
      questionnaireConfig = questionnaireConfig
    )

    coVerify { defaultRepo.addOrUpdate(any()) }

    unmockkObject(ResourceMapper)
  }

  @Test
  fun testExtractAndSaveResourcesWithResourceIdShouldSaveQuestionnaireResponse() {
    coEvery { fhirEngine.get(ResourceType.Patient, "2") } returns samplePatient()

    val questionnaireResponseSlot = slot<QuestionnaireResponse>()
    val questionnaire =
      Questionnaire().apply {
        addUseContext().apply {
          code = Coding().apply { code = "focus" }
          value = CodeableConcept().apply { addCoding().apply { code = "1234567" } }
        }
      }

    questionnaireViewModel.extractAndSaveResources(
      context = context,
      questionnaireResponse = QuestionnaireResponse(),
      questionnaire = questionnaire,
      questionnaireConfig = questionnaireConfig
    )

    coVerify(timeout = 2000) { defaultRepo.addOrUpdate(capture(questionnaireResponseSlot)) }

    Assert.assertEquals(
      "2",
      questionnaireResponseSlot.captured.subject.reference.replace("Patient/", "")
    )
    Assert.assertEquals("1234567", questionnaireResponseSlot.captured.meta.tagFirstRep.code)
  }

  @Test
  fun testExtractAndSaveResourcesWithEditModeShouldSaveQuestionnaireResponse() {
    mockkObject(ResourceMapper)

    coEvery { ResourceMapper.extract(any(), any(), any()) } returns
      Bundle().apply { addEntry().resource = samplePatient() }
    coEvery { fhirEngine.get(ResourceType.Patient, "12345") } returns samplePatient()
    coEvery { defaultRepo.addOrUpdate(any()) } just runs

    val questionnaireResponseSlot = slot<QuestionnaireResponse>()
    val patientSlot = slot<Resource>()
    val questionnaire =
      Questionnaire().apply {
        addUseContext().apply {
          code = Coding().apply { code = "focus" }
          value = CodeableConcept().apply { addCoding().apply { code = "1234567" } }
        }
        addExtension().url = "sdc-questionnaire-itemExtractionContext"
      }

    questionnaireConfig = questionnaireConfig.copy(type = QuestionnaireType.EDIT)

    questionnaireViewModel.extractAndSaveResources(
      context = context,
      questionnaireResponse = QuestionnaireResponse(),
      questionnaire = questionnaire,
      questionnaireConfig = questionnaireConfig
    )

    coVerifyOrder {
      defaultRepo.addOrUpdate(capture(patientSlot))
      defaultRepo.addOrUpdate(capture(questionnaireResponseSlot))
    }

    Assert.assertEquals(
      "2",
      questionnaireResponseSlot.captured.subject.reference.replace("Patient/", "")
    )
    Assert.assertEquals("2", patientSlot.captured.id)

    unmockkObject(ResourceMapper)
  }

  @Test
  fun testLoadPatientShouldReturnPatientResource() {
    val patient =
      Patient().apply {
        name =
          listOf(
            HumanName().apply {
              given = listOf(StringType("John"))
              family = "Doe"
            }
          )
      }

    coEvery { fhirEngine.get(ResourceType.Patient, "1") } returns patient

    runBlocking {
      val loadedPatient = questionnaireViewModel.loadPatient("1")

      Assert.assertEquals(
        patient.name.first().given.first().value,
        loadedPatient?.name?.first()?.given?.first()?.value
      )
      Assert.assertEquals(patient.name.first().family, loadedPatient?.name?.first()?.family)
    }
  }

  @Test
  fun testLoadRelatedPersonShouldReturnOnlyOneItemList() {
    val relatedPerson =
      RelatedPerson().apply {
        name =
          listOf(
            HumanName().apply {
              given = listOf(StringType("John"))
              family = "Doe"
            }
          )
      }

    coEvery { fhirEngine.search<RelatedPerson>(any()) } returns listOf(relatedPerson)

    runBlocking {
      val list = questionnaireViewModel.loadRelatedPerson("1")
      Assert.assertEquals(1, list.size)
      val result = list.first()
      Assert.assertEquals(
        relatedPerson.name.first().given.first().value,
        result.name?.first()?.given?.first()?.value
      )
      Assert.assertEquals(relatedPerson.name.first().family, result.name?.first()?.family)
    }
  }

  @Test
  fun testSaveResourceShouldVerifyResourceSaveMethodCall() {
    coEvery { defaultRepo.create(any()) } returns emptyList()
    questionnaireViewModel.saveResource(mockk())
    coVerify(exactly = 1) { defaultRepo.create(any()) }
  }

  @Test
  fun testGetPopulationResourcesShouldReturnListOfResources() {

    coEvery { questionnaireViewModel.loadPatient("2") } returns Patient().apply { id = "2" }
    coEvery { fhirEngine.search<RelatedPerson>(any()) } returns
      listOf(RelatedPerson().apply { id = "2" })

    val intent = Intent()
    intent.putStringArrayListExtra(
      QuestionnaireActivity.QUESTIONNAIRE_POPULATION_RESOURCES,
      arrayListOf(
        "{\"resourceType\":\"Patient\",\"id\":\"1\",\"text\":{\"status\":\"generated\",\"div\":\"\"}}"
      )
    )

    val expectedQuestionnaireConfig =
      QuestionnaireConfig(
        id = "patient-registration",
        title = "Patient registration",
        type = QuestionnaireType.READ_ONLY,
        resourceIdentifier = "2"
      )
    intent.putExtra(QuestionnaireActivity.QUESTIONNAIRE_CONFIG_KEY, expectedQuestionnaireConfig)

    runBlocking {
      val resourceList = questionnaireViewModel.getPopulationResources(intent, questionnaireConfig)
      Assert.assertEquals(3, resourceList.size)
    }
  }

  @Test
  fun testSaveQuestionnaireResponseShouldCallAddOrUpdateWhenResourceIdIsNotBlank() {

    val questionnaire = Questionnaire().apply { id = "qId" }
    val questionnaireResponse = QuestionnaireResponse().apply { subject = Reference("12345") }
    coEvery { defaultRepo.addOrUpdate(any()) } returns Unit

    runBlocking {
      questionnaireViewModel.saveQuestionnaireResponse(questionnaire, questionnaireResponse)
    }

    coVerify { defaultRepo.addOrUpdate(questionnaireResponse) }
  }

  @Test
  fun testSaveQuestionnaireResponseWithExperimentalQuestionnaireShouldNotSave() {

    val questionnaire = Questionnaire().apply { experimental = true }
    val questionnaireResponse = QuestionnaireResponse()

    runBlocking {
      questionnaireViewModel.saveQuestionnaireResponse(questionnaire, questionnaireResponse)
    }

    coVerify(inverse = true) { defaultRepo.addOrUpdate(questionnaireResponse) }
  }

  @Test
  fun testExtractAndSaveResourcesWithExperimentalQuestionnaireShouldNotSave() {
    mockkObject(ResourceMapper)

    coEvery { ResourceMapper.extract(any(), any(), any()) } returns
      Bundle().apply { addEntry().apply { resource = Patient() } }

    val questionnaire =
      Questionnaire().apply {
        experimental = true
        addExtension().url = "sdc-questionnaire-itemExtractionContext"
      }
    val questionnaireResponse = QuestionnaireResponse()

    runBlocking {
      questionnaireViewModel.extractAndSaveResources(
        context = ApplicationProvider.getApplicationContext(),
        questionnaireResponse = questionnaireResponse,
        questionnaire = questionnaire,
        questionnaireConfig = questionnaireConfig
      )
    }

    coVerify { ResourceMapper.extract(any(), any(), any()) }
    coVerify(inverse = true) { defaultRepo.addOrUpdate(questionnaireResponse) }

    unmockkObject(ResourceMapper)
  }

  @Test
  fun testExtractQuestionnaireResponseShouldAddIdAndAuthoredWhenQuestionnaireResponseDoesNotHaveId() {

    val questionnaire = Questionnaire().apply { id = "qId" }
    val questionnaireResponse = QuestionnaireResponse().apply { subject = Reference("12345") }
    coEvery { defaultRepo.addOrUpdate(any()) } returns Unit

    Assert.assertNull(questionnaireResponse.id)
    Assert.assertNull(questionnaireResponse.authored)

    runBlocking {
      questionnaireViewModel.extractAndSaveResources(
        context = context,
        questionnaireResponse = questionnaireResponse,
        questionnaire = questionnaire,
        questionnaireConfig = questionnaireConfig
      )
    }

    Assert.assertNotNull(questionnaireResponse.id)
    Assert.assertNotNull(questionnaireResponse.authored)
  }

  @Test
  fun testExtractQuestionnaireResponseShouldRetainIdAndAuthoredWhenQuestionnaireResponseHasId() {

    val authoredDate = Date()
    val questionnaire = Questionnaire().apply { id = "qId" }
    val questionnaireResponse =
      QuestionnaireResponse().apply {
        id = "qrId"
        authored = authoredDate
        subject = Reference("12345")
      }
    coEvery { defaultRepo.addOrUpdate(any()) } returns Unit

    runBlocking {
      questionnaireViewModel.extractAndSaveResources(
        context,
        questionnaireResponse,
        questionnaire,
        questionnaireConfig
      )
    }

    Assert.assertEquals("qrId", questionnaireResponse.id)
    Assert.assertEquals(authoredDate, questionnaireResponse.authored)
  }

  @Test
  fun testExtractAndSaveResourcesShouldCallDeleteRelatedResourcesWhenEditModeIsTrue() {
    mockkObject(ResourceMapper)
    val id = "qrId"
    val authoredDate = Date()
    val versionId = "5"
    val author = Reference()
    val patient = samplePatient()

    coEvery { fhirEngine.get(ResourceType.Patient, any()) } returns Patient()
    coEvery { fhirEngine.get(ResourceType.StructureMap, any()) } returns StructureMap()
    coEvery { ResourceMapper.extract(any(), any(), any()) } returns
      Bundle().apply { addEntry().apply { this.resource = patient } }

    val questionnaire =
      spyk(
        Questionnaire().apply {
          addUseContext().apply {
            code = Coding().apply { code = "focus" }
            value = CodeableConcept().apply { addCoding().apply { code = "1234567" } }
          }
          addExtension(
            "http://hl7.org/fhir/uv/sdc/StructureDefinition/sdc-questionnaire-targetStructureMap",
            CanonicalType("1234")
          )
        }
      )

    val oldQuestionnaireResponse =
      QuestionnaireResponse().apply {
        setId(id)
        authored = authoredDate
        setAuthor(author)
        meta.apply { setVersionId(versionId) }
      }
    val questionnaireResponse = spyk(QuestionnaireResponse())

    questionnaireViewModel.editQuestionnaireResponse = oldQuestionnaireResponse
    questionnaireViewModel.extractAndSaveResources(
      context = context,
      questionnaireResponse = questionnaireResponse,
      questionnaire = questionnaire,
      questionnaireConfig = questionnaireConfig.copy(type = QuestionnaireType.EDIT)
    )

    verify { questionnaireResponse.retainMetadata(oldQuestionnaireResponse) }

    unmockkObject(ResourceMapper)
  }

  @Test
  fun testCalculateDobFromAge() {
    val expectedBirthDate = Calendar.getInstance()
    val ageInput = expectedBirthDate.get(Calendar.YEAR) - 2010
    expectedBirthDate.set(Calendar.YEAR, 2010)
    expectedBirthDate.set(Calendar.MONTH, 1)
    expectedBirthDate.set(Calendar.DAY_OF_YEAR, 1)
    val resultBirthDate = Calendar.getInstance()
    resultBirthDate.time = questionnaireViewModel.calculateDobFromAge(ageInput)
    Assert.assertEquals(expectedBirthDate.get(Calendar.YEAR), resultBirthDate.get(Calendar.YEAR))
  }

  @Test
  fun testGetAgeInputFromQuestionnaire() {
    val expectedAge = 25
    val questionnaireResponse =
      QuestionnaireResponse().apply {
        id = "12345"
        item =
          listOf(
            QuestionnaireResponse.QuestionnaireResponseItemComponent().apply {
              linkId = "q1-grp"
              item =
                listOf(
                  QuestionnaireResponse.QuestionnaireResponseItemComponent().apply {
                    linkId =
                      org.smartregister.fhircore.quest.ui.questionnaire.QuestionnaireActivity
                        .QUESTIONNAIRE_AGE
                    answer =
                      listOf(
                        QuestionnaireResponse.QuestionnaireResponseItemAnswerComponent().apply {
                          value = DecimalType(25)
                        }
                      )
                  }
                )
            }
          )
      }
    Assert.assertEquals(expectedAge, questionnaireViewModel.getAgeInput(questionnaireResponse))
  }

  @Test
  fun `saveBundleResources() should call saveResources()`() {
    val bundle = Bundle()
    val size = 1

    for (i in 1..size) {
      val bundleEntry = Bundle.BundleEntryComponent()
      bundleEntry.resource =
        Patient().apply {
          name =
            listOf(
              HumanName().apply {
                family = "Doe"
                given = listOf(StringType("John"))
              }
            )
        }
      bundle.addEntry(bundleEntry)
    }
    bundle.total = size

    // call the method under test
    runBlocking { questionnaireViewModel.saveBundleResources(bundle) }

    coVerify(exactly = size) { defaultRepo.addOrUpdate(any()) }
  }

  @Test
  fun `saveBundleResources() should call saveResources and inject resourceId()`() {
    val bundle = Bundle()
    val size = 5
    val resource = slot<Resource>()

    val bundleEntry = Bundle.BundleEntryComponent()
    bundleEntry.resource =
      Patient().apply {
        name =
          listOf(
            HumanName().apply {
              family = "Doe"
              given = listOf(StringType("John"))
            }
          )
      }
    bundle.addEntry(bundleEntry)
    bundle.total = size

    // call the method under test
    runBlocking { questionnaireViewModel.saveBundleResources(bundle) }

    coVerify(exactly = 1) { defaultRepo.addOrUpdate(capture(resource)) }
  }

  @Test
  fun `fetchStructureMap() should call fhirEngine load and parse out the resourceId`() {
    val structureMap = StructureMap()
    val structureMapIdSlot = slot<String>()

    coEvery { fhirEngine.get(ResourceType.StructureMap, any()) } returns structureMap

    runBlocking {
      questionnaireViewModel.fetchStructureMap("https://someorg.org/StructureMap/678934")
    }

    coVerify(exactly = 1) { fhirEngine.get(ResourceType.StructureMap, capture(structureMapIdSlot)) }

    Assert.assertEquals("678934", structureMapIdSlot.captured)
  }

  @Test
  fun `extractAndSaveResources() should call saveBundleResources when Questionnaire uses Definition-based extraction`() {
    coEvery { fhirEngine.get(ResourceType.Questionnaire, any()) } returns
      samplePatientRegisterQuestionnaire
    coEvery { fhirEngine.get(ResourceType.Group, any()) } returns Group()

    val questionnaire = Questionnaire()
    questionnaire.extension.add(
      Extension(
        "http://hl7.org/fhir/uv/sdc/StructureDefinition/sdc-questionnaire-itemExtractionContext",
        Expression().apply {
          language = "application/x-fhir-query"
          expression = "Patient"
        }
      )
    )
    questionnaire.addSubjectType("Patient")
    val questionnaireResponse = QuestionnaireResponse()

    coEvery { questionnaireViewModel.saveBundleResources(any()) } just runs
    coEvery { questionnaireViewModel.performExtraction(any(), any(), any()) } returns
      Bundle().apply { addEntry().resource = samplePatient() }

    coEvery { questionnaireViewModel.saveQuestionnaireResponse(any(), any()) } just runs

    questionnaireViewModel.extractAndSaveResources(
      context = context,
      questionnaireResponse = questionnaireResponse,
      questionnaire = questionnaire,
      questionnaireConfig = questionnaireConfig
    )

    coVerify(exactly = 1, timeout = 2000) { questionnaireViewModel.saveBundleResources(any()) }
    coVerify(exactly = 1, timeout = 2000) {
      questionnaireViewModel.saveQuestionnaireResponse(questionnaire, questionnaireResponse)
    }
  }

  @Test
  fun `extractAndSaveResources() should call runCqlFor when Questionnaire uses cqf-library extenion`() {
    coEvery { fhirEngine.get(ResourceType.Questionnaire, any()) } returns
      samplePatientRegisterQuestionnaire
    coEvery { fhirEngine.get(ResourceType.Group, any()) } returns Group()

    val questionnaire = Questionnaire()
    questionnaire.extension.add(
      Extension(
        "http://hl7.org/fhir/uv/sdc/StructureDefinition/sdc-questionnaire-itemExtractionContext",
        Expression().apply {
          language = "application/x-fhir-query"
          expression = "Patient"
        }
      )
    )
    questionnaire.extension.add(
      Extension(
        "http://hl7.org/fhir/uv/sdc/StructureDefinition/cqf-library",
        CanonicalType("Library/123")
      )
    )

    questionnaire.addSubjectType("Patient")
    val questionnaireResponse = QuestionnaireResponse()

    coEvery { questionnaireViewModel.loadPatient(any()) } returns samplePatient()
    coEvery { questionnaireViewModel.saveBundleResources(any()) } just runs
    coEvery { questionnaireViewModel.performExtraction(any(), any(), any()) } returns
      Bundle().apply { addEntry().resource = samplePatient() }

    coEvery { questionnaireViewModel.saveQuestionnaireResponse(any(), any()) } just runs
    coEvery { libraryEvaluator.runCqlLibrary(any(), any(), any(), any()) } returns listOf()

    questionnaireViewModel.extractAndSaveResources(
      context = context,
      questionnaireResponse = questionnaireResponse,
      questionnaire = questionnaire,
      questionnaireConfig = questionnaireConfig
    )

    coVerify(exactly = 1, timeout = 2000) { questionnaireViewModel.saveBundleResources(any()) }
    coVerify(exactly = 1, timeout = 2000) {
      questionnaireViewModel.saveQuestionnaireResponse(questionnaire, questionnaireResponse)
    }
    coVerify { libraryEvaluator.runCqlLibrary("123", any(), any(), any()) }
  }

  @Test
  fun testSaveResourceShouldCallDefaultRepositorySave() {
    val sourcePatient = Patient().apply { id = "test_patient_1_id" }
    questionnaireViewModel.saveResource(sourcePatient)

    coVerify { defaultRepo.create(sourcePatient) }
  }

  @Test
  fun `getStructureMapProvider() should return valid provider`() {
    Assert.assertNull(questionnaireViewModel.structureMapProvider)

    Assert.assertNotNull(questionnaireViewModel.retrieveStructureMapProvider())
  }

  @Test
  fun `structureMapProvider should call fetchStructureMap()`() {
    val resourceUrl = "https://fhir.org/StructureMap/89"
    val structureMapProvider = questionnaireViewModel.retrieveStructureMapProvider()

    coEvery { questionnaireViewModel.fetchStructureMap(any()) } returns StructureMap()

    runBlocking { structureMapProvider.invoke(resourceUrl, SimpleWorkerContext()) }

    coVerify { questionnaireViewModel.fetchStructureMap(resourceUrl) }
  }

  fun testHandlePatientSubjectShouldReturnSetCorrectReference() {
    val questionnaire = Questionnaire().apply { addSubjectType("Patient") }
    val questionnaireResponse = QuestionnaireResponse()

    Assert.assertFalse(questionnaireResponse.hasSubject())

    questionnaireViewModel.handleQuestionnaireResponseSubject(
      "123",
      questionnaire,
      questionnaireResponse
    )

    Assert.assertEquals("Patient/123", questionnaireResponse.subject.reference)
  }

  @Test
  fun testHandleOrganizationSubjectShouldReturnSetCorrectReference() {
    val questionnaire = Questionnaire().apply { addSubjectType("Organization") }
    val questionnaireResponse = QuestionnaireResponse()

    Assert.assertFalse(questionnaireResponse.hasSubject())

    questionnaireViewModel.handleQuestionnaireResponseSubject(
      "123",
      questionnaire,
      questionnaireResponse
    )

    Assert.assertEquals("Organization/105", questionnaireResponse.subject.reference)
  }

  private fun practitionerDetails(): PractitionerDetails {
    return PractitionerDetails().apply {
      userDetail = KeycloakUserDetails().apply { id = "12345" }
      fhirPractitionerDetails =
        FhirPractitionerDetails().apply {
          id = "12345"
          practitionerId = StringType("12345")
        }
    }
  }

  private fun samplePatient() =
    Patient().apply {
      Patient@ this.id = "123456"
      this.birthDate = questionnaireViewModel.calculateDobFromAge(25)
    }

  @Test
  fun testAddPractitionerInfoShouldSetGeneralPractitionerReferenceToPatientResource() {
    val patient = samplePatient()

    questionnaireViewModel.appendPractitionerInfo(patient)

    Assert.assertEquals("Practitioner/12345", patient.generalPractitioner.first().reference)
  }

  @Test
  fun testAddOrganizationInfoShouldSetOrganizationToQuestionnaireResponse() {
    // For patient
    val patient = samplePatient()
    questionnaireViewModel.appendOrganizationInfo(patient)
    Assert.assertNotNull("Organization/105", patient.managingOrganization.reference)

    // For group
    val group = Group().apply { id = "123" }
    questionnaireViewModel.appendOrganizationInfo(group)
    Assert.assertEquals("Organization/105", group.managingEntity.reference)
  }

  @Test
  fun testAddPractitionerInfoShouldSetIndividualPractitionerReferenceToEncounterResource() {
    val encounter = Encounter().apply { this.id = "123456" }
    questionnaireViewModel.appendPractitionerInfo(encounter)
    Assert.assertEquals("Practitioner/12345", encounter.participant.first().individual.reference)
  }

  @Test
  fun testAppendPatientsAndRelatedPersonsToGroupsShouldAddMembersToGroup() {
    coroutineRule.runBlockingTest {
      val patient = samplePatient()
      val familyGroup =
        Group().apply {
          id = "grp1"
          name = "Mandela Family"
        }
      coEvery { fhirEngine.get<Group>(familyGroup.id) } returns familyGroup
      questionnaireViewModel.addGroupMember(patient, familyGroup.id)
      Assert.assertEquals(1, familyGroup.member.size)

      val familyGroup2 = Group().apply { id = "grp2" }
      coEvery { fhirEngine.get<Group>(familyGroup2.id) } returns familyGroup2
      // Sets the managing entity
      questionnaireViewModel.addGroupMember(RelatedPerson().apply { id = "rel1" }, familyGroup2.id)
      Assert.assertNotNull(familyGroup2.managingEntity)
    }
  }

  @Test
  fun testRemoveGroupCallsDefaultRepositoryRemoveGroup() {
    val groupId = "group-1"
    var deactivateMembers = false
    Assert.assertFalse(questionnaireViewModel.removeOperation.value!!)
    questionnaireViewModel.removeGroup(
      groupId = groupId,
      removeGroup = true,
      deactivateMembers = deactivateMembers
    )

    coVerify { defaultRepo.removeGroup(groupId, deactivateMembers) }
    Assert.assertTrue(questionnaireViewModel.removeOperation.value!!)
  }

  @Test
  fun testRemoveGroupMemberCallsDefaultRepositoryRemoveGroupMember() {

    val memberId = "member-id"
    val groupIdentifier = "group_id"
    val memberResourceType = "Patient"
    val removeMember = true
    Assert.assertFalse(questionnaireViewModel.removeOperation.value!!)
    questionnaireViewModel.removeGroupMember(
      memberId = memberId,
      groupIdentifier = groupIdentifier,
      memberResourceType = memberResourceType,
      removeMember = removeMember
    )

    coVerify {
      defaultRepo.removeGroupMember(
        memberId = memberId,
        groupId = groupIdentifier,
        groupMemberResourceType = memberResourceType
      )
    }
    Assert.assertTrue(questionnaireViewModel.removeOperation.value!!)
  }

  @Test
  fun testDeleteResourceCallsDefaultRepositoryDelete() {
    val resourceType = "Patient"
    val resourceIdentifier = "rdsfjkdfh-dfdf-dfsd"
    questionnaireViewModel.deleteResource(
      resourceType = resourceType,
      resourceIdentifier = resourceIdentifier
    )

    coVerify { defaultRepo.delete(resourceType = resourceType, resourceId = resourceIdentifier) }
  }
}<|MERGE_RESOLUTION|>--- conflicted
+++ resolved
@@ -73,7 +73,6 @@
 import org.robolectric.util.ReflectionHelpers
 import org.smartregister.fhircore.engine.configuration.ConfigurationRegistry
 import org.smartregister.fhircore.engine.configuration.QuestionnaireConfig
-import org.smartregister.fhircore.engine.configuration.app.ConfigService
 import org.smartregister.fhircore.engine.cql.LibraryEvaluator
 import org.smartregister.fhircore.engine.data.local.DefaultRepository
 import org.smartregister.fhircore.engine.domain.model.QuestionnaireType
@@ -101,8 +100,6 @@
 
   @Inject lateinit var jsonParser: IParser
 
-  @Inject lateinit var configService: ConfigService
-
   private val fhirEngine: FhirEngine = mockk()
 
   private val context: Application = ApplicationProvider.getApplicationContext()
@@ -116,21 +113,11 @@
   private lateinit var samplePatientRegisterQuestionnaire: Questionnaire
 
   private lateinit var questionnaireConfig: QuestionnaireConfig
-
-  private val configurationRegistry: ConfigurationRegistry = mockk()
 
   @Before
   fun setUp() {
     hiltRule.inject()
 
-<<<<<<< HEAD
-    every {
-      sharedPreferencesHelper.read<PractitionerDetails>(ResourceType.Practitioner.name)
-    } returns practitionerDetails()
-
-    every { sharedPreferencesHelper.read<List<String>>(ResourceType.Organization.name) } returns
-      listOf("105")
-=======
     // Write practitioner and organization to shared preferences
     sharedPreferencesHelper.write(
       SharedPreferenceKey.PRACTITIONER_ID.name,
@@ -141,18 +128,8 @@
       SharedPreferenceKey.PRACTITIONER_DETAILS_ORGANIZATION_IDS.name,
       listOf("105")
     )
->>>>>>> 820e07e6
-
-    defaultRepo =
-      spyk(
-        DefaultRepository(
-          fhirEngine,
-          coroutineRule.testDispatcherProvider,
-          sharedPreferencesHelper,
-          configurationRegistry,
-          configService
-        )
-      )
+
+    defaultRepo = spyk(DefaultRepository(fhirEngine, coroutineRule.testDispatcherProvider))
 
     val configurationRegistry = mockk<ConfigurationRegistry>()
 
@@ -183,7 +160,7 @@
     coEvery { fhirEngine.create(any()) } answers { listOf() }
     coEvery { fhirEngine.update(any()) } answers {}
 
-    coEvery { defaultRepo.create(any()) } returns emptyList()
+    coEvery { defaultRepo.save(any()) } returns Unit
     coEvery { defaultRepo.addOrUpdate(any()) } just runs
 
     // Setup sample resources
@@ -585,9 +562,9 @@
 
   @Test
   fun testSaveResourceShouldVerifyResourceSaveMethodCall() {
-    coEvery { defaultRepo.create(any()) } returns emptyList()
+    coEvery { defaultRepo.save(any()) } returns Unit
     questionnaireViewModel.saveResource(mockk())
-    coVerify(exactly = 1) { defaultRepo.create(any()) }
+    coVerify(exactly = 1) { defaultRepo.save(any()) }
   }
 
   @Test
@@ -977,7 +954,7 @@
     val sourcePatient = Patient().apply { id = "test_patient_1_id" }
     questionnaireViewModel.saveResource(sourcePatient)
 
-    coVerify { defaultRepo.create(sourcePatient) }
+    coVerify { defaultRepo.save(sourcePatient) }
   }
 
   @Test
