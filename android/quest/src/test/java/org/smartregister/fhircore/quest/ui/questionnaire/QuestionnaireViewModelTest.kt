--- conflicted
+++ resolved
@@ -187,15 +187,11 @@
         QuestionnaireViewModel(
           defaultRepository = defaultRepository,
           dispatcherProvider = defaultRepository.dispatcherProvider,
-<<<<<<< HEAD
           preferencesDataStore = preferencesDataStore,
           practitionerDataStore = practitionerDataStore,
-=======
->>>>>>> 57ef2752
           fhirCarePlanGenerator = fhirCarePlanGenerator,
           resourceDataRulesExecutor = resourceDataRulesExecutor,
           transformSupportServices = mockk(),
-          sharedPreferencesHelper = sharedPreferencesHelper,
           fhirOperator = fhirOperator,
           fhirPathDataExtractor = fhirPathDataExtractor,
         ),
