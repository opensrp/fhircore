--- conflicted
+++ resolved
@@ -125,11 +125,9 @@
 
   @Inject lateinit var sharedPreferencesHelper: SharedPreferencesHelper
 
-<<<<<<< HEAD
+  @Inject lateinit var fhirValidatorProvider: Provider<FhirValidator>
+
   @Inject lateinit var preferenceDataStore: PreferenceDataStore
-=======
-  @Inject lateinit var fhirValidatorProvider: Provider<FhirValidator>
->>>>>>> 115c4f46
 
   @Inject lateinit var configService: ConfigService
 
@@ -209,12 +207,9 @@
           fhirCarePlanGenerator = fhirCarePlanGenerator,
           resourceDataRulesExecutor = resourceDataRulesExecutor,
           transformSupportServices = mockk(),
-<<<<<<< HEAD
-          preferenceDataStore = preferenceDataStore,
-=======
           sharedPreferencesHelper = sharedPreferencesHelper,
           fhirValidatorProvider = fhirValidatorProvider,
->>>>>>> 115c4f46
+          preferenceDataStore = preferenceDataStore,
           fhirOperator = fhirOperator,
           fhirPathDataExtractor = fhirPathDataExtractor,
           configurationRegistry = configurationRegistry,
