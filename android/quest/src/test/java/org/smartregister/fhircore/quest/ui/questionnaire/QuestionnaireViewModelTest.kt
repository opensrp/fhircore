/*
 * Copyright 2021-2024 Ona Systems, Inc
 *
 * Licensed under the Apache License, Version 2.0 (the "License");
 * you may not use this file except in compliance with the License.
 * You may obtain a copy of the License at
 *
 *       http://www.apache.org/licenses/LICENSE-2.0
 *
 * Unless required by applicable law or agreed to in writing, software
 * distributed under the License is distributed on an "AS IS" BASIS,
 * WITHOUT WARRANTIES OR CONDITIONS OF ANY KIND, either express or implied.
 * See the License for the specific language governing permissions and
 * limitations under the License.
 */

package org.smartregister.fhircore.quest.ui.questionnaire

import android.app.Application
import androidx.test.core.app.ApplicationProvider
import ca.uhn.fhir.parser.IParser
import com.google.android.fhir.FhirEngine
import com.google.android.fhir.SearchResult
import com.google.android.fhir.datacapture.mapping.ResourceMapper
import com.google.android.fhir.db.ResourceNotFoundException
import com.google.android.fhir.get
import com.google.android.fhir.logicalId
import com.google.android.fhir.search.Search
import com.google.android.fhir.workflow.FhirOperator
import dagger.hilt.android.testing.HiltAndroidRule
import dagger.hilt.android.testing.HiltAndroidTest
import io.mockk.coEvery
import io.mockk.coVerify
import io.mockk.coVerifyOrder
import io.mockk.just
import io.mockk.mockk
import io.mockk.mockkObject
import io.mockk.runs
import io.mockk.slot
import io.mockk.spyk
import io.mockk.unmockkObject
import java.util.Date
import java.util.UUID
import javax.inject.Inject
import kotlin.test.assertEquals
import kotlin.time.Duration.Companion.seconds
import kotlinx.coroutines.ExperimentalCoroutinesApi
import kotlinx.coroutines.runBlocking
import kotlinx.coroutines.test.runTest
import org.hl7.fhir.r4.model.Address
import org.hl7.fhir.r4.model.Basic
import org.hl7.fhir.r4.model.BooleanType
import org.hl7.fhir.r4.model.Bundle
import org.hl7.fhir.r4.model.CodeableConcept
import org.hl7.fhir.r4.model.Coding
import org.hl7.fhir.r4.model.DateType
import org.hl7.fhir.r4.model.Encounter
import org.hl7.fhir.r4.model.Enumerations
import org.hl7.fhir.r4.model.Expression
import org.hl7.fhir.r4.model.Extension
import org.hl7.fhir.r4.model.Flag
import org.hl7.fhir.r4.model.Group
import org.hl7.fhir.r4.model.IdType
import org.hl7.fhir.r4.model.IntegerType
import org.hl7.fhir.r4.model.ListResource
import org.hl7.fhir.r4.model.Location
import org.hl7.fhir.r4.model.Observation
import org.hl7.fhir.r4.model.Parameters
import org.hl7.fhir.r4.model.Patient
import org.hl7.fhir.r4.model.Questionnaire
import org.hl7.fhir.r4.model.QuestionnaireResponse
import org.hl7.fhir.r4.model.Resource
import org.hl7.fhir.r4.model.ResourceType
import org.hl7.fhir.r4.model.StringType
import org.hl7.fhir.r4.model.Type
import org.junit.Assert
import org.junit.Before
import org.junit.Rule
import org.junit.Test
import org.smartregister.fhircore.engine.configuration.ExtractedResourceUniquePropertyExpression
import org.smartregister.fhircore.engine.configuration.GroupResourceConfig
import org.smartregister.fhircore.engine.configuration.LinkIdConfig
import org.smartregister.fhircore.engine.configuration.LinkIdType
import org.smartregister.fhircore.engine.configuration.QuestionnaireConfig
import org.smartregister.fhircore.engine.configuration.UniqueIdAssignmentConfig
import org.smartregister.fhircore.engine.configuration.app.ConfigService
import org.smartregister.fhircore.engine.data.local.DefaultRepository
import org.smartregister.fhircore.engine.domain.model.ActionParameter
import org.smartregister.fhircore.engine.domain.model.ActionParameterType
import org.smartregister.fhircore.engine.domain.model.QuestionnaireType
import org.smartregister.fhircore.engine.domain.model.RuleConfig
import org.smartregister.fhircore.engine.rulesengine.ConfigRulesExecutor
import org.smartregister.fhircore.engine.rulesengine.ResourceDataRulesExecutor
import org.smartregister.fhircore.engine.task.FhirCarePlanGenerator
import org.smartregister.fhircore.engine.util.DispatcherProvider
import org.smartregister.fhircore.engine.util.SharedPreferenceKey
import org.smartregister.fhircore.engine.util.SharedPreferencesHelper
import org.smartregister.fhircore.engine.util.extension.appendPractitionerInfo
import org.smartregister.fhircore.engine.util.extension.asReference
import org.smartregister.fhircore.engine.util.extension.decodeResourceFromString
import org.smartregister.fhircore.engine.util.extension.extractLogicalIdUuid
import org.smartregister.fhircore.engine.util.extension.find
import org.smartregister.fhircore.engine.util.extension.isToday
import org.smartregister.fhircore.engine.util.extension.valueToString
import org.smartregister.fhircore.engine.util.extension.yesterday
import org.smartregister.fhircore.engine.util.fhirpath.FhirPathDataExtractor
import org.smartregister.fhircore.quest.app.fakes.Faker
import org.smartregister.fhircore.quest.robolectric.RobolectricTest
import org.smartregister.fhircore.quest.ui.questionnaire.QuestionnaireViewModel.Companion.CONTAINED_LIST_TITLE
import org.smartregister.model.practitioner.FhirPractitionerDetails
import org.smartregister.model.practitioner.PractitionerDetails

@HiltAndroidTest
class QuestionnaireViewModelTest : RobolectricTest() {

  @get:Rule(order = 0) val hiltRule = HiltAndroidRule(this)

  @Inject lateinit var sharedPreferencesHelper: SharedPreferencesHelper

  @Inject lateinit var configService: ConfigService

  @Inject lateinit var resourceDataRulesExecutor: ResourceDataRulesExecutor

  @Inject lateinit var fhirPathDataExtractor: FhirPathDataExtractor

  @Inject lateinit var fhirEngine: FhirEngine

  @Inject lateinit var dispatcherProvider: DispatcherProvider

  @Inject lateinit var parser: IParser

  private lateinit var samplePatientRegisterQuestionnaire: Questionnaire
  private lateinit var questionnaireConfig: QuestionnaireConfig
  private lateinit var questionnaireViewModel: QuestionnaireViewModel
  private lateinit var defaultRepository: DefaultRepository
  private val configurationRegistry = Faker.buildTestConfigurationRegistry()
  private val context: Application = ApplicationProvider.getApplicationContext()
  private val fhirOperator: FhirOperator = mockk()
  private val configRulesExecutor: ConfigRulesExecutor = mockk()
  private val patient =
    Faker.buildPatient().apply {
      address =
        listOf(
          Address().apply {
            city = "Mombasa"
            country = "Kenya"
          },
        )
    }
  private val fhirCarePlanGenerator: FhirCarePlanGenerator =
    mockk(relaxUnitFun = true, relaxed = true)

  @Before
  @ExperimentalCoroutinesApi
  fun setUp() {
    hiltRule.inject()

    // Write practitioner and organization to shared preferences
    sharedPreferencesHelper.write(
      SharedPreferenceKey.PRACTITIONER_ID.name,
      practitionerDetails().fhirPractitionerDetails.practitionerId.valueToString(),
    )

    sharedPreferencesHelper.write(ResourceType.Organization.name, listOf("105"))

    defaultRepository =
      spyk(
        DefaultRepository(
          fhirEngine = fhirEngine,
          dispatcherProvider = dispatcherProvider,
          sharedPreferencesHelper = sharedPreferencesHelper,
          configurationRegistry = configurationRegistry,
          configService = configService,
          configRulesExecutor = configRulesExecutor,
          fhirPathDataExtractor = fhirPathDataExtractor,
          parser = parser,
        ),
      )

    questionnaireConfig =
      QuestionnaireConfig(
        id = "754", // Same as ID in sample_patient_registration.json
        title = "Patient registration",
        type = "DEFAULT",
      )

    questionnaireViewModel =
      spyk(
        QuestionnaireViewModel(
          defaultRepository = defaultRepository,
          dispatcherProvider = defaultRepository.dispatcherProvider,
          fhirCarePlanGenerator = fhirCarePlanGenerator,
          resourceDataRulesExecutor = resourceDataRulesExecutor,
          transformSupportServices = mockk(),
          sharedPreferencesHelper = sharedPreferencesHelper,
          fhirOperator = fhirOperator,
          fhirPathDataExtractor = fhirPathDataExtractor,
          configurationRegistry = configurationRegistry,
        ),
      )

    // Sample questionnaire
    val questionnaireJson =
      context.assets.open("sample_patient_registration.json").bufferedReader().use { it.readText() }

    samplePatientRegisterQuestionnaire = questionnaireJson.decodeResourceFromString()
  }

  private fun practitionerDetails(): PractitionerDetails {
    return PractitionerDetails().apply {
      fhirPractitionerDetails =
        FhirPractitionerDetails().apply {
          id = "12345"
          practitionerId = StringType("12345")
        }
    }
  }

  // TODO Write integration test for QuestionnaireActivity to compliment this unit test;
  @Test
  fun testHandleQuestionnaireSubmission() = runTest {
    mockkObject(ResourceMapper)
    val questionnaire =
      extractionQuestionnaire().apply {
        // Use StructureMap for extraction
        extension = samplePatientRegisterQuestionnaire.extension
      }
    val theLinkId = "someLinkId"
    val relatedEntityLocationCode = "awesome-location-uuid"
    val questionnaireResponse =
      extractionQuestionnaireResponse().apply {
        addItem(
          QuestionnaireResponse.QuestionnaireResponseItemComponent(StringType(theLinkId)).apply {
            addAnswer(
              QuestionnaireResponse.QuestionnaireResponseItemAnswerComponent().apply {
                setValue(StringType(relatedEntityLocationCode))
              },
            )
          },
        )
      }
    val updatedQuestionnaireConfig =
      questionnaireConfig.copy(
        linkIds = listOf(LinkIdConfig(linkId = theLinkId, LinkIdType.LOCATION)),
      )
    val actionParameters = emptyList<ActionParameter>()
    val onSuccessfulSubmission: (List<IdType>, QuestionnaireResponse) -> Unit = spyk()

    // Throw ResourceNotFoundException existing QuestionnaireResponse
    coEvery { fhirEngine.get(ResourceType.Patient, patient.logicalId) } returns patient
    coEvery { fhirEngine.get(ResourceType.QuestionnaireResponse, any()) } throws
      ResourceNotFoundException("QuestionnaireResponse", "")
    coEvery { fhirEngine.create(resource = anyVararg()) } returns listOf(patient.logicalId)
    coEvery { fhirEngine.update(resource = anyVararg()) } just runs

    // Mock returned bundle after extraction refer to FhirExtractionTest.kt for extraction test
    coEvery {
      ResourceMapper.extract(
        questionnaire = questionnaire,
        questionnaireResponse = questionnaireResponse,
        structureMapExtractionContext = any(),
      )
    } returns
      Bundle().apply {
        addEntry(
          Bundle.BundleEntryComponent().apply { resource = patient },
        )
      }

    questionnaireViewModel.handleQuestionnaireSubmission(
      questionnaire = questionnaire,
      currentQuestionnaireResponse = questionnaireResponse,
      actionParameters = actionParameters,
      context = context,
      questionnaireConfig = updatedQuestionnaireConfig,
      onSuccessfulSubmission = onSuccessfulSubmission,
    )

    // Verify QuestionnaireResponse was validated
    coVerify {
      questionnaireViewModel.validateQuestionnaireResponse(
        questionnaire = questionnaire,
        questionnaireResponse = questionnaireResponse,
        context = context,
      )
    }

    // Assert that the QuestionnaireResponse metadata were set
    Assert.assertEquals(
      QuestionnaireResponse.QuestionnaireResponseStatus.COMPLETED,
      questionnaireResponse.status,
    )
    Assert.assertTrue(questionnaireResponse.authored.isToday())
    Assert.assertEquals(
      "${questionnaire.resourceType}/${questionnaire.logicalId}",
      questionnaireResponse.questionnaire,
    )
    Assert.assertNotNull(questionnaireResponse.id)
    Assert.assertNotNull(questionnaireResponse.meta.lastUpdated)

    // Verify perform extraction was invoked
    coVerify {
      questionnaireViewModel.performExtraction(
        extractByStructureMap = true,
        questionnaire = questionnaire,
        questionnaireResponse = questionnaireResponse,
        context = context,
      )
    }

    // Verify that the questionnaire response and extracted resources were saved
    val bundleSlot = slot<Bundle>()
    // https://github.com/mockk/mockk/issues/352#issuecomment-592426549
    coVerify {
      questionnaireViewModel.saveExtractedResources(
        bundle = capture(bundleSlot),
        questionnaire = questionnaire,
        questionnaireConfig = updatedQuestionnaireConfig,
        questionnaireResponse = questionnaireResponse,
        context = context,
      )
    }

    val bundle = bundleSlot.captured
    Assert.assertNotNull(bundle)
    Assert.assertTrue(bundle.entryFirstRep?.resource is Patient)
    Assert.assertEquals(patient.id, bundle.entryFirstRep?.resource?.id)
    bundle.entry.forEach {
      // Every extracted resource saved and optionally added to configured group
      val resource = it.resource
      Assert.assertNotNull(resource.id)
      Assert.assertNotNull(resource.meta.lastUpdated)

      // Assert every resource contains Related Entity Location meta tag as configured
      val relatedEntityLocationCodingSystem =
        context.getString(
          org.smartregister.fhircore.engine.R.string.sync_strategy_related_entity_location_system,
        )

      val relatedEntityLocationMetaTag =
        resource.meta.tag.findLast { coding ->
          coding.system == relatedEntityLocationCodingSystem &&
            coding.code == relatedEntityLocationCode
        }
      Assert.assertNotNull(relatedEntityLocationMetaTag)

      coVerify { defaultRepository.addOrUpdate(addMandatoryTags = true, resource = resource) }
    }
    // QuestionnaireResponse should have, subject and contained properties set then it's saved
    Assert.assertEquals("Patient/" + patient.logicalId, questionnaireResponse.subject.reference)
    coVerify {
      defaultRepository.addOrUpdate(addMandatoryTags = true, resource = questionnaireResponse)
    }
    Assert.assertEquals(1, questionnaireResponse.contained.size)
    Assert.assertTrue(questionnaireResponse.contained.firstOrNull() is ListResource)
    val listResource = questionnaireResponse.contained.firstOrNull() as ListResource
    Assert.assertEquals(ListResource.ListStatus.CURRENT, listResource.status)
    Assert.assertEquals(ListResource.ListMode.WORKING, listResource.mode)
    Assert.assertEquals(CONTAINED_LIST_TITLE, listResource.title)
    Assert.assertTrue(listResource.date.isToday())

    val subjectSlot = slot<Resource>()
    val idsTypesSlot = slot<List<IdType>>()

    // Mock result for subject (Patient) that is reloaded via loadResource function
    coEvery {
      questionnaireViewModel.loadResource(
        ResourceType.Patient,
        patient.logicalId,
      )
    } returns patient

    // Verify other function calls in order of execution after saving resources
    coVerifyOrder {
      questionnaireViewModel.updateResourcesLastUpdatedProperty(actionParameters)

      questionnaireViewModel.generateCarePlan(
        subject = capture(subjectSlot),
        bundle = capture(bundleSlot),
        questionnaireConfig = updatedQuestionnaireConfig,
      )

      questionnaireViewModel.executeCql(
        subject = capture(subjectSlot),
        bundle = capture(bundleSlot),
        questionnaire = questionnaire,
        questionnaireConfig = updatedQuestionnaireConfig,
      )

      fhirCarePlanGenerator.conditionallyUpdateResourceStatus(
        questionnaireConfig = updatedQuestionnaireConfig,
        subject = capture(subjectSlot),
        bundle = capture(bundleSlot),
      )

      questionnaireViewModel.softDeleteResources(updatedQuestionnaireConfig)

      onSuccessfulSubmission(capture(idsTypesSlot), questionnaireResponse)
    }

    // Captured bundle slot should contain QuestionnaireResponse
    Assert.assertTrue(
      bundleSlot.captured.entry.any {
        it.resource.resourceType == ResourceType.QuestionnaireResponse
      },
    )

    // ID of extracted resources passed to the onSuccessfulSubmission callback
    Assert.assertEquals(idsTypesSlot.captured.firstOrNull()?.idPart, patient.logicalId)

    unmockkObject(ResourceMapper)
  }

  @Test
  fun testPerformExtractionWithStructureMap() = runTest {
    mockkObject(ResourceMapper)
    val questionnaire = extractionQuestionnaire()
    val theQuestionnaireResponse = extractionQuestionnaireResponse()

    coEvery {
      ResourceMapper.extract(
        questionnaire = questionnaire,
        questionnaireResponse = theQuestionnaireResponse,
        structureMapExtractionContext = any(),
      )
    } returns
      Bundle().apply {
        addEntry(
          Bundle.BundleEntryComponent().apply { resource = patient },
        )
      }
    val bundle =
      questionnaireViewModel.performExtraction(
        extractByStructureMap = true,
        questionnaire = questionnaire,
        questionnaireResponse = theQuestionnaireResponse,
        context = context,
      )
    Assert.assertNotNull(bundle)
    Assert.assertTrue(bundle.entryFirstRep?.resource is Patient)
    Assert.assertEquals(patient.id, bundle.entryFirstRep?.resource?.id)
    unmockkObject(ResourceMapper)
  }

  @Test
  fun testPerformExtractionWithDefinitionBasedExtraction() = runTest {
    mockkObject(ResourceMapper)
    val questionnaire = extractionQuestionnaire()
    val theQuestionnaireResponse = extractionQuestionnaireResponse()

    coEvery { ResourceMapper.extract(questionnaire, theQuestionnaireResponse) } returns
      Bundle().apply {
        addEntry(
          Bundle.BundleEntryComponent().apply { resource = patient },
        )
      }
    val bundle =
      questionnaireViewModel.performExtraction(
        extractByStructureMap = false,
        questionnaire = questionnaire,
        questionnaireResponse = theQuestionnaireResponse,
        context = context,
      )
    Assert.assertNotNull(bundle)
    Assert.assertTrue(bundle.entryFirstRep?.resource is Patient)
    Assert.assertEquals(patient.id, bundle.entryFirstRep?.resource?.id)
    unmockkObject(ResourceMapper)
  }

  private fun extractionQuestionnaireResponse() =
    QuestionnaireResponse().apply {
      addItem(
        QuestionnaireResponse.QuestionnaireResponseItemComponent().apply {
          linkId = "patient-name"
          addAnswer(
            QuestionnaireResponse.QuestionnaireResponseItemAnswerComponent()
              .setValue(StringType("Nelson Mandela")),
          )
        },
      )
      addItem(
        QuestionnaireResponse.QuestionnaireResponseItemComponent().apply {
          linkId = "patient-address"
          addAnswer(
            QuestionnaireResponse.QuestionnaireResponseItemAnswerComponent()
              .setValue(StringType("Mombasa")),
          )
        },
      )
      addItem(
        QuestionnaireResponse.QuestionnaireResponseItemComponent().apply {
          linkId = "country-of-residence"
          addAnswer(
            QuestionnaireResponse.QuestionnaireResponseItemAnswerComponent()
              .setValue(StringType("Kenya")),
          )
        },
      )
    }

  private fun extractionQuestionnaire() =
    Questionnaire().apply {
      id = questionnaireConfig.id
      name = questionnaireConfig.title
      addSubjectType("Patient")
      addItem(
        Questionnaire.QuestionnaireItemComponent().apply {
          linkId = "patient-name"
          type = Questionnaire.QuestionnaireItemType.STRING
        },
      )
      addItem(
        Questionnaire.QuestionnaireItemComponent().apply {
          linkId = "patient-address"
          type = Questionnaire.QuestionnaireItemType.STRING
        },
      )
      addItem(
        Questionnaire.QuestionnaireItemComponent().apply {
          linkId = "country-of-residence"
          type = Questionnaire.QuestionnaireItemType.STRING
        },
      )
    }

  @Test
  fun testRetrieveQuestionnaireShouldReturnValidQuestionnaire() = runTest {
    coEvery { fhirEngine.get(ResourceType.Questionnaire, questionnaireConfig.id) } returns
      samplePatientRegisterQuestionnaire

    val questionnaire =
      questionnaireViewModel.retrieveQuestionnaire(
        questionnaireConfig = questionnaireConfig,
        actionParameters = emptyList(),
      )

    Assert.assertNotNull(questionnaire)
    Assert.assertEquals(questionnaireConfig.id, questionnaire?.id?.extractLogicalIdUuid())
  }

  @Test
  fun testRetrieveQuestionnaireShouldReturnPrePopulatedQuestionnaire() = runTest {
    val patientAgeLinkId = "patient-age"
    val newQuestionnaireConfig =
      questionnaireConfig.copy(
        resourceIdentifier = patient.id,
        resourceType = patient.resourceType,
        barcodeLinkId = "patient-barcode",
        configRules =
          listOf(
            RuleConfig(
              name = "rule1",
              actions = listOf("data.put('rule1', 'Sample Rule')"),
            ),
          ),
        extraParams =
          listOf(
            ActionParameter(
              key = "rule1",
              value = "@{rule1}",
              paramType = ActionParameterType.PARAMDATA,
            ),
          ),
      )
    coEvery { fhirEngine.get(ResourceType.Questionnaire, newQuestionnaireConfig.id) } returns
      samplePatientRegisterQuestionnaire.apply {
        addItem(
          Questionnaire.QuestionnaireItemComponent().apply {
            linkId = patientAgeLinkId
            type = Questionnaire.QuestionnaireItemType.INTEGER
            readOnly = true
          },
        )
      }
    val actionParameter =
      listOf(
        ActionParameter(
          paramType = ActionParameterType.PREPOPULATE,
          linkId = patientAgeLinkId,
          dataType = Enumerations.DataType.INTEGER,
          key = patientAgeLinkId,
          value = "20",
        ),
      )

    val questionnaire =
      questionnaireViewModel.retrieveQuestionnaire(
        questionnaireConfig = newQuestionnaireConfig,
        actionParameters = actionParameter,
      )
    Assert.assertNotNull(questionnaire)

    // Questionnaire.item pre-populated
    val questionnairePatientAgeItem = questionnaire?.find(patientAgeLinkId)
    val itemValue: Type? = questionnairePatientAgeItem?.initial?.firstOrNull()?.value
    Assert.assertTrue(itemValue is IntegerType)
    Assert.assertEquals(20, itemValue?.primitiveValue()?.toInt())

    // Barcode linkId updated
    val questionnaireBarcodeItem =
      newQuestionnaireConfig.barcodeLinkId?.let { questionnaire?.find(it) }
    val barCodeItemValue: Type? = questionnaireBarcodeItem?.initial?.firstOrNull()?.value
    Assert.assertTrue(barCodeItemValue is StringType)
    Assert.assertEquals(
      newQuestionnaireConfig.resourceIdentifier,
      barCodeItemValue?.primitiveValue(),
    )
  }

  @Test
  fun testSaveDraftQuestionnaireShouldUpdateStatusToInProgress() = runTest {
    val questionnaireResponse =
      QuestionnaireResponse().apply {
        addItem(
          QuestionnaireResponse.QuestionnaireResponseItemComponent().apply {
            addAnswer(
              QuestionnaireResponse.QuestionnaireResponseItemAnswerComponent()
                .setValue(StringType("Sky is the limit")),
            )
          },
        )
      }
    questionnaireViewModel.saveDraftQuestionnaire(questionnaireResponse)
    Assert.assertEquals(
      QuestionnaireResponse.QuestionnaireResponseStatus.INPROGRESS,
      questionnaireResponse.status,
    )
    coVerify { defaultRepository.addOrUpdate(resource = questionnaireResponse) }
  }

  @Test
  fun testUpdateResourcesLastUpdatedProperty() = runTest {
    val yesterday = yesterday()
    val thisPatient = Faker.buildPatient(id = "someId").apply { meta.lastUpdated = yesterday }
    val actionParameters =
      listOf(
        ActionParameter(
          paramType = ActionParameterType.UPDATE_DATE_ON_EDIT,
          resourceType = ResourceType.Patient,
          value = thisPatient.id,
          key = "patientId",
        ),
      )

    coEvery { fhirEngine.update(any()) } just runs
    coEvery { fhirEngine.create(thisPatient) } returns listOf(thisPatient.logicalId)
    coEvery { fhirEngine.get(ResourceType.Patient, thisPatient.id) } returns thisPatient

    questionnaireViewModel.updateResourcesLastUpdatedProperty(actionParameters)
    Assert.assertTrue(thisPatient.meta.lastUpdated.after(yesterday))

    val otherActionParameters =
      listOf(
        ActionParameter(
          paramType = ActionParameterType.UPDATE_DATE_ON_EDIT,
          value = "Patient/${thisPatient.id}",
          key = "patientId",
        ),
      )
    questionnaireViewModel.updateResourcesLastUpdatedProperty(otherActionParameters)
    Assert.assertTrue(thisPatient.meta.lastUpdated.after(yesterday))
  }

  @Test
  fun testValidateQuestionnaireResponse() {
    val questionnaire =
      Questionnaire().apply {
        addItem(
          Questionnaire.QuestionnaireItemComponent().apply {
            linkId = "linkId"
            type = Questionnaire.QuestionnaireItemType.INTEGER
            required = true
          },
        )
      }

    val questionnaireResponse =
      QuestionnaireResponse().apply {
        addItem(
          QuestionnaireResponse.QuestionnaireResponseItemComponent().apply { linkId = "linkId" },
        )
      }

    runBlocking {
      // No answer provided
      Assert.assertFalse(
        questionnaireViewModel.validateQuestionnaireResponse(
          questionnaire,
          questionnaireResponse,
          context,
        ),
      )

      // With an answer provided
      Assert.assertTrue(
        questionnaireViewModel.validateQuestionnaireResponse(
          questionnaire,
          questionnaireResponse.apply {
            itemFirstRep.answer =
              listOf(
                QuestionnaireResponse.QuestionnaireResponseItemAnswerComponent()
                  .setValue(StringType("Answer")),
              )
          },
          context,
        ),
      )
    }
  }

  @Test
  fun testExecuteCqlShouldInvokeRunCqlLibrary() = runTest {
    val bundle =
      Bundle().apply { addEntry(Bundle.BundleEntryComponent().apply { resource = patient }) }

    val questionnaire =
      samplePatientRegisterQuestionnaire.copy().apply {
        addExtension(
          Extension().apply {
            url = "https://sample.cqf-library.url"
            setValue(StringType("http://smartreg.org/Library/123"))
          },
        )
      }

    coEvery { fhirOperator.evaluateLibrary(any(), any(), any(), any()) } returns Parameters()

    questionnaireViewModel.executeCql(patient, bundle, questionnaire)
    fhirEngine.create(patient)

    coVerify {
      fhirOperator.evaluateLibrary(
        "http://smartreg.org/Library/123",
        patient.asReference().reference,
        null,
        expressions = setOf(),
      )
    }
  }

  @Test
  fun testGenerateCarePlan() = runTest {
    val bundle =
      Bundle().apply { addEntry(Bundle.BundleEntryComponent().apply { resource = patient }) }

    val questionnaireConfig = questionnaireConfig.copy(planDefinitions = listOf("planDefId"))
    questionnaireViewModel.generateCarePlan(patient, bundle, questionnaireConfig)
    coVerify {
      fhirCarePlanGenerator.generateOrUpdateCarePlan(
        planDefinitionId = "planDefId",
        subject = patient,
        data = bundle,
      )
    }
  }

  @Test
  fun testAddResourceToConfiguredGroup() = runTest {
    val group =
      Group().apply {
        id = "testGroupId"
        active = true
      }

    questionnaireConfig =
      questionnaireConfig.copy(
        groupResource =
          GroupResourceConfig(
            groupIdentifier = group.logicalId,
            memberResourceType = ResourceType.Patient,
          ),
      )

    coEvery { fhirEngine.get(ResourceType.Group, group.logicalId) } returns group
    coEvery { fhirEngine.update(any()) } just runs

    // Attempting to add Group as member of itself should fail
    questionnaireViewModel.addMemberToGroup(
      resource = group,
      memberResourceType = questionnaireConfig.groupResource?.memberResourceType,
      groupIdentifier = group.logicalId,
    )
    coVerify(exactly = 0) { defaultRepository.addOrUpdate(resource = group) }

    // Should add member to existing group
    questionnaireViewModel.addMemberToGroup(
      resource = patient,
      memberResourceType = questionnaireConfig.groupResource?.memberResourceType,
      groupIdentifier = group.logicalId,
    )

    Assert.assertFalse(group.member.isNullOrEmpty())
    coVerify { defaultRepository.addOrUpdate(resource = group) }

    // Attempting to add existing member to a Group should fail
    val anotherGroup =
      Group()
        .apply {
          id = "anotherGroup"
          active = true
        }
        .apply { addMember(Group.GroupMemberComponent(patient.asReference())) }
    coEvery { fhirEngine.get(ResourceType.Group, anotherGroup.logicalId) } returns anotherGroup
    questionnaireViewModel.addMemberToGroup(
      resource = patient,
      memberResourceType = questionnaireConfig.groupResource?.memberResourceType,
      groupIdentifier = group.logicalId,
    )
    coVerify(exactly = 0) { defaultRepository.addOrUpdate(resource = anotherGroup) }

    questionnaireViewModel.addMemberToGroup(
      resource = Location().apply { id = "some-loc-id" },
      memberResourceType = questionnaireConfig.groupResource?.memberResourceType,
      groupIdentifier = group.logicalId,
    )
    coVerify(exactly = 0) { defaultRepository.addOrUpdate(resource = anotherGroup) }
  }

  @Test
  fun testSoftDeleteShouldTriggerDefaultRepositoryRemoveGroupFunction() = runTest {
    val theQuestionnaireConfig =
      QuestionnaireConfig(
        id = samplePatientRegisterQuestionnaire.id,
        groupResource =
          GroupResourceConfig(
            groupIdentifier = "sampleGroupId",
            removeGroup = true,
            memberResourceType = ResourceType.Patient,
          ),
      )

    questionnaireViewModel.softDeleteResources(theQuestionnaireConfig)

    coVerify {
      defaultRepository.removeGroup(
        groupId = theQuestionnaireConfig.groupResource?.groupIdentifier!!,
        isDeactivateMembers = true,
        configComputedRuleValues = emptyMap(),
      )
    }
  }

  @Test
  fun testSoftDeleteShouldTriggerDefaultRepositoryRemoveGroupMemberFunction() = runTest {
    val theQuestionnaireConfig =
      QuestionnaireConfig(
        id = samplePatientRegisterQuestionnaire.id,
        resourceIdentifier = patient.logicalId,
        groupResource =
          GroupResourceConfig(
            groupIdentifier = "sampleGroupId",
            removeGroup = true,
            memberResourceType = ResourceType.Patient,
            removeMember = true,
          ),
      )

    questionnaireViewModel.softDeleteResources(theQuestionnaireConfig)

    coVerify {
      defaultRepository.removeGroupMember(
        memberId = patient.logicalId,
        groupId = theQuestionnaireConfig.groupResource?.groupIdentifier!!,
        groupMemberResourceType = ResourceType.Patient,
        configComputedRuleValues = emptyMap(),
      )
    }
  }

  @Test
  fun testSoftDeleteShouldTriggerDefaultRepositoryUpdateResourceFunction() = runTest {
    val patient = Faker.buildPatient()
    val theQuestionnaireConfig =
      QuestionnaireConfig(
        id = "the-questionnaire-id",
        resourceIdentifier = patient.id,
        resourceType = ResourceType.Patient,
        removeResource = true,
      )
    coEvery { fhirEngine.get(ResourceType.Patient, patient.id) } returns patient
    questionnaireViewModel.softDeleteResources(theQuestionnaireConfig)

    // Soft delete sets Patient.active to false
    Assert.assertFalse(patient.active)
    coVerify { defaultRepository.addOrUpdate(true, patient) }
  }

  @Test
  fun testSearchLatestQuestionnaireResponseShouldReturnLatestQuestionnaireResponse() =
    runTest(timeout = 90.seconds) {
      Assert.assertNull(
        questionnaireViewModel.searchLatestQuestionnaireResponse(
          resourceId = patient.logicalId,
          resourceType = ResourceType.Patient,
          questionnaireId = questionnaireConfig.id,
        ),
      )

      val questionnaireResponses =
        listOf(
          QuestionnaireResponse().apply {
            id = "qr1"
            meta.lastUpdated = Date()
            subject = patient.asReference()
            questionnaire = samplePatientRegisterQuestionnaire.asReference().reference
          },
          QuestionnaireResponse().apply {
            id = "qr2"
            meta.lastUpdated = yesterday()
            subject = patient.asReference()
            questionnaire = samplePatientRegisterQuestionnaire.asReference().reference
          },
        )

      // Add QuestionnaireResponse to database
      fhirEngine.create(
        patient,
        samplePatientRegisterQuestionnaire,
        *questionnaireResponses.toTypedArray(),
      )

      val latestQuestionnaireResponse =
        questionnaireViewModel.searchLatestQuestionnaireResponse(
          resourceId = patient.logicalId,
          resourceType = ResourceType.Patient,
          questionnaireId = questionnaireConfig.id,
        )
      Assert.assertNotNull(latestQuestionnaireResponse)
      Assert.assertEquals("qr1", latestQuestionnaireResponse?.id)
    }

  @Test
  fun testRetrievePopulationResourcesReturnsListOfResourcesOrEmptyList() = runTest {
    val specimenId = "specimenId"
    val actionParameters =
      listOf(
        ActionParameter(
          paramType = ActionParameterType.QUESTIONNAIRE_RESPONSE_POPULATION_RESOURCE,
          resourceType = ResourceType.Patient,
          value = patient.id,
          key = "patientId",
        ),
        ActionParameter(
          paramType = ActionParameterType.QUESTIONNAIRE_RESPONSE_POPULATION_RESOURCE,
          resourceType = ResourceType.Specimen,
          value = specimenId,
          key = specimenId,
        ),
      )

    // No resources found, empty list returned
    coEvery { fhirEngine.get(ResourceType.Patient, patient.id) } throws
      (ResourceNotFoundException("Patient", patient.id))
    coEvery { fhirEngine.get(ResourceType.Specimen, specimenId) } throws
      (ResourceNotFoundException("Specimen", specimenId))
    Assert.assertTrue(
      questionnaireViewModel.retrievePopulationResources(actionParameters).isEmpty(),
    )

    // Provide only Patient resource
    coEvery { fhirEngine.get(ResourceType.Patient, patient.id) } returns patient
    coEvery { fhirEngine.get(ResourceType.Specimen, specimenId) } throws
      (ResourceNotFoundException("Specimen", specimenId))
    val resources = questionnaireViewModel.retrievePopulationResources(actionParameters)
    Assert.assertEquals(1, resources.size)
    Assert.assertEquals(patient.id, resources.firstOrNull()?.id)
  }

  @Test
  fun testLoadResourceShouldReturnResourceOrNullIfNotFound() = runTest {
    coEvery { fhirEngine.get(ResourceType.Patient, patient.id) } throws
      (ResourceNotFoundException("Patient", patient.id))
    Assert.assertNull(questionnaireViewModel.loadResource(ResourceType.Patient, patient.id))

    coEvery { fhirEngine.get(ResourceType.Patient, patient.id) } returns patient
    Assert.assertNotNull(questionnaireViewModel.loadResource(ResourceType.Patient, patient.id))
  }

  @Test
  fun testSetProgressStateShouldUpdateLiveData() {
    val questionnaireState = QuestionnaireProgressState.QuestionnaireLaunch(true)
    questionnaireViewModel.setProgressState(questionnaireState)
    Assert.assertEquals(
      questionnaireState,
      questionnaireViewModel.questionnaireProgressStateLiveData.value,
    )
  }

  @Test
  fun testAddPractitionerInfoAppendedCorrectlyOnEncounterResource() {
    val encounter = Encounter().apply { this.id = "123456" }
    encounter.appendPractitionerInfo("12345")
    Assert.assertEquals(
      "Practitioner/12345",
      encounter.participant.first().individual.reference,
    )
  }

  @Test
  fun testAddPractitionerInfoAppendedCorrectlyOnObservationResource() {
    val observation = Observation().apply { this.id = "123456" }
    observation.appendPractitionerInfo("12345")
    Assert.assertEquals("Practitioner/12345", observation.performer.first().reference)
  }

  @Test
  fun testAddPractitionerInfoAppendedCorrectlyOnQuestionnaireResponse() {
    val questionnaireResponse = QuestionnaireResponse().apply { this.id = "123456" }
    questionnaireResponse.appendPractitionerInfo("12345")
    Assert.assertEquals("Practitioner/12345", questionnaireResponse.author.reference)
  }

  @Test
  fun testAddPractitionerInfoAppendedCorrectlyOnPatientResource() {
    val patient = Patient().apply { this.id = "123456" }
    patient.appendPractitionerInfo("12345")
    Assert.assertEquals("Practitioner/12345", patient.generalPractitioner.first().reference)
  }

  @Test
  fun testAddPractitionerInfoAppendedCorrectlyOnFlag() {
    val flag = Flag().apply { this.id = "123456" }
    flag.appendPractitionerInfo("12345")
    Assert.assertEquals("Practitioner/12345", flag.author.reference)
  }

  @Test
  fun testSaveExtractedResourcesForEditedQuestionnaire() = runTest {
    val questionnaire = extractionQuestionnaire()
    val questionnaireResponse =
      extractionQuestionnaireResponse().apply { subject = patient.asReference() }

    val questionnaireConfig =
      questionnaireConfig.copy(
        resourceIdentifier = patient.logicalId,
        saveQuestionnaireResponse = false,
        type = "EDIT",
        extractedResourceUniquePropertyExpressions =
          listOf(
            ExtractedResourceUniquePropertyExpression(
              ResourceType.Observation,
              "Observation.code.where(coding.code='obs1').coding.code",
            ),
          ),
      )
    val previousObs =
      Observation().apply {
        id = "previousObs1"
        code = (CodeableConcept(Coding("http://obsys", "obs1", "Obs 1")))
      }
    val newObservation =
      Observation().apply {
        id = UUID.randomUUID().toString()
        code = (CodeableConcept(Coding("http://obsys", "obs1", "Obs 1")))
      }

    // The last extraction generated an Obs and referenced it in the QuestionnaireResponse.contained
    val previousQuestionnaireResponse =
      extractionQuestionnaireResponse().apply {
        val extractionDate = Date()
        subject = patient.asReference()
        val listResource =
          ListResource().apply {
            id = UUID.randomUUID().toString()
            status = ListResource.ListStatus.CURRENT
            mode = ListResource.ListMode.WORKING
            title = CONTAINED_LIST_TITLE
            date = extractionDate
          }
        val listEntryComponent =
          ListResource.ListEntryComponent().apply {
            deleted = false
            date = extractionDate
            item = previousObs.asReference()
          }
        listResource.addEntry(listEntryComponent)
        addContained(listResource)
      }

    coEvery {
      questionnaireViewModel.searchLatestQuestionnaireResponse(
        patient.logicalId,
        ResourceType.Patient,
        questionnaireConfig.id,
      )
    } returns previousQuestionnaireResponse

    val extractedBundle =
      Bundle().apply {
        addEntry(Bundle.BundleEntryComponent().apply { resource = newObservation })
        addEntry(Bundle.BundleEntryComponent().apply { resource = patient })
      }

    coEvery { fhirEngine.get(ResourceType.Patient, patient.logicalId) } returns patient
    coEvery {
      fhirEngine.get(
        ResourceType.Observation,
        previousObs.logicalId,
      )
    } returns previousObs
    coEvery { fhirEngine.get(ResourceType.Observation, newObservation.logicalId) } returns
      newObservation
    coEvery { fhirEngine.update(resource = anyVararg()) } just runs

    questionnaireViewModel.saveExtractedResources(
      bundle = extractedBundle,
      questionnaire = questionnaire,
      questionnaireConfig = questionnaireConfig,
      questionnaireResponse = questionnaireResponse,
      context = context,
    )

    // The Observation ID for the extracted Obs should be the same as previousObs'Id
    Assert.assertTrue(questionnaireResponse.contained.firstOrNull() is ListResource)
    val listResource = questionnaireResponse.contained.firstOrNull() as ListResource
    val observationReference =
      listResource.entry
        .find { it.item.reference.equals(previousObs.asReference().reference, true) }
        ?.item
        ?.reference

    Assert.assertNotNull(observationReference)
    Assert.assertEquals(
      previousObs.logicalId.asReference(ResourceType.Observation).reference,
      observationReference,
    )

    // Save QuestionnaireResponse never called because the config is set to false
    coVerify(exactly = 0) {
      defaultRepository.addOrUpdate(addMandatoryTags = true, resource = questionnaireResponse)
    }
  }

  @Test
  fun testLoadCqlInputResourcesFromQuestionnaireConfig() = runBlocking {
    val bundle = Bundle()

    // Define the expected CQL input resources
    val expectedCqlInputResources = listOf("basic-resource-id")

    val questionnaireConfigCqlInputResources =
      questionnaireConfig.copy(cqlInputResources = listOf("basic-resource-id"))

    // Create a sample questionnaire with a CQL library extension
    val questionnaire =
      samplePatientRegisterQuestionnaire.copy().apply {
        addExtension(
          Extension().apply {
            url = "https://sample.cqf-library.url"
            setValue(StringType("http://smartreg.org/Library/123"))
          },
        )
      }

    // Mock the retrieval of a Basic resource with the specified ID
    val resource1 = Faker.buildBasicResource("basic-resource-id")
    coEvery { fhirEngine.get<Basic>(any()) } answers { resource1 }
    coEvery { fhirOperator.evaluateLibrary(any(), any(), any(), any()) } returns Parameters()

    // Load the CQL input resources from the questionnaireConfig
    val loadedCqlInputResources = questionnaireConfigCqlInputResources.cqlInputResources

    // Verify that the loadedCqlInputResources match the expected list
    Assert.assertEquals(expectedCqlInputResources, loadedCqlInputResources)

    // Execute CQL by invoking the questionnaireViewModel.executeCql method
    questionnaireViewModel.executeCql(
      patient,
      bundle,
      questionnaire,
      questionnaireConfigCqlInputResources,
    )

    // Verify that the bundle contains the expected Basic resource with ID "basic-resource-id"
    Assert.assertTrue(
      bundle.entry.any { it.resource is Basic && it.resource.id == "basic-resource-id" },
    )
  }

  @Test
  fun testSaveExtractedResourcesAddsRelatedEntityLocationMetaTagToExtractedResource() =
    runBlocking {
      val bundleSlot = slot<Bundle>()
      val bundle = bundleSlot.captured
      val linkId = "linkId"
      val metaTagId = "UUId123"
      val questionnaire = extractionQuestionnaire()
      val questionnaireConfig =
        questionnaireConfig.copy(
          resourceIdentifier = "resourceId",
          resourceType = ResourceType.Location,
          saveQuestionnaireResponse = false,
          type = "EDIT",
          linkIds = listOf(LinkIdConfig(linkId = linkId, LinkIdType.LOCATION)),
          extractedResourceUniquePropertyExpressions =
            listOf(
              ExtractedResourceUniquePropertyExpression(
                ResourceType.Location,
                "Observation.code.where(coding.code='obs1').coding.code",
              ),
            ),
        )
      val previousObs =
        Observation().apply {
          id = "previousObs1"
          code = (CodeableConcept(Coding("http://obsys", "obs1", "Obs 1")))
        }

      val questionnaireResponse =
        extractionQuestionnaireResponse().apply {
          val extractionDate = Date()
          subject = patient.asReference()
          val listResource =
            ListResource().apply {
              id = metaTagId
              status = ListResource.ListStatus.CURRENT
              mode = ListResource.ListMode.WORKING
              title = CONTAINED_LIST_TITLE
              date = extractionDate
            }
          val listEntryComponent =
            ListResource.ListEntryComponent().apply {
              deleted = false
              date = extractionDate
              item = previousObs.asReference()
            }
          listResource.addEntry(listEntryComponent)
          addContained(listResource)
        }

      questionnaireViewModel.saveExtractedResources(
        bundle = bundle,
        questionnaire = questionnaire,
        questionnaireConfig = questionnaireConfig,
        questionnaireResponse = questionnaireResponse,
        context = context,
      )

      // Extract tags manually
      val listResource = questionnaireResponse.contained.firstOrNull() as ListResource
      val resource = listResource.entry.firstOrNull()?.item?.resource

      // Assert
      Assert.assertNotNull(listResource)
      Assert.assertNotNull(resource)

      // Check if the meta tag id exists
      var metaTagIdExists = false
      resource?.meta?.tag?.forEach { tag ->
        if (tag.code == metaTagId) {
          metaTagIdExists = true
          return@forEach
        }
      }
      Assert.assertTrue(metaTagIdExists)

      // Check if the related entity location meta tag exists
      var relatedEntityLocationMetaTagExists = false
      resource?.meta?.tag?.forEach { tag ->
        if (tag.system == "https://smartregister.org/related-entity-location-tag-id") {
          relatedEntityLocationMetaTagExists = true
          return@forEach
        }
      }
      Assert.assertTrue(relatedEntityLocationMetaTagExists)

      // Assert that the listResource id matches the linkId
      assertEquals(linkId, listResource.id)
    }

  @Test
<<<<<<< HEAD
  fun testRetireUsedQuestionnaireUniqueIdShouldUpdateGroupResourceWhenIDIsUsed() = runTest {
    val linkId = "phn"
    val uniqueIdAssignmentConfig =
      UniqueIdAssignmentConfig(
        linkId = linkId,
        idFhirPathExpression = "",
        resource = ResourceType.Group,
      )
    val questionnaireConfig =
      QuestionnaireConfig(
        id = "sample_config_123",
        uniqueIdAssignment = uniqueIdAssignmentConfig,
      )
    val group =
      Group().apply {
        id = "grp1"
        addCharacteristic(
          Group.GroupCharacteristicComponent(
            CodeableConcept(Coding()).setText("phn"),
            CodeableConcept(Coding()).setText("1234"),
            BooleanType(false),
          ),
        )
        addCharacteristic(
          Group.GroupCharacteristicComponent(
            CodeableConcept(Coding()).setText("phn"),
            CodeableConcept(Coding()).setText("12345"),
            BooleanType(false),
          ),
        )
      }

    val questionnaireResponse =
      extractionQuestionnaireResponse().apply {
        addItem(
          QuestionnaireResponse.QuestionnaireResponseItemComponent(StringType(linkId)).apply {
            addAnswer(
              QuestionnaireResponse.QuestionnaireResponseItemAnswerComponent().apply {
                setValue(StringType("1234"))
              },
            )
          },
        )
      }
    questionnaireViewModel.uniqueIdResource = group
    coEvery { defaultRepository.addOrUpdate(resource = group) } just runs
    questionnaireViewModel.retireUsedQuestionnaireUniqueId(
      questionnaireConfig,
      questionnaireResponse,
    )

    coVerify(exactly = 1) { defaultRepository.addOrUpdate(resource = group) }
    Assert.assertTrue(group.characteristic.first().exclude)
    Assert.assertFalse(group.characteristic.last().exclude)
    Assert.assertTrue(group.active)
  }

  @Test
  fun testRetireUsedQuestionnaireUniqueIdShouldDeactivateGroupResourceWhenAllIDsAreUsed() =
    runTest {
      val linkId = "phn"
      val uniqueIdAssignmentConfig =
        UniqueIdAssignmentConfig(
          linkId = linkId,
          idFhirPathExpression = "",
          resource = ResourceType.Group,
        )
      val questionnaireConfig =
        QuestionnaireConfig(
          id = "sample_config_123",
          uniqueIdAssignment = uniqueIdAssignmentConfig,
        )
      val group =
        Group().apply {
          id = "grp2"
          addCharacteristic(
            Group.GroupCharacteristicComponent(
              CodeableConcept(Coding()).setText("phn"),
              CodeableConcept(Coding()).setText("1234"),
              BooleanType(true),
            ),
          )
          addCharacteristic(
            Group.GroupCharacteristicComponent(
              CodeableConcept(Coding()).setText("phn"),
              CodeableConcept(Coding()).setText("1235"),
              BooleanType(false),
            ),
          )
          this.quantity = 1
        }

      val questionnaireResponse =
        extractionQuestionnaireResponse().apply {
          addItem(
            QuestionnaireResponse.QuestionnaireResponseItemComponent(StringType(linkId)).apply {
              addAnswer(
                QuestionnaireResponse.QuestionnaireResponseItemAnswerComponent().apply {
                  setValue(StringType("1235"))
                },
              )
            },
          )
        }

      questionnaireViewModel.uniqueIdResource = group
      coEvery { defaultRepository.addOrUpdate(resource = group) } just runs
      questionnaireViewModel.retireUsedQuestionnaireUniqueId(
        questionnaireConfig,
        questionnaireResponse,
      )

      coVerify(exactly = 1) { defaultRepository.addOrUpdate(resource = group) }
      Assert.assertTrue(group.characteristic.first().exclude)
      Assert.assertTrue(group.characteristic.last().exclude)
      Assert.assertFalse(group.active)
    }

  @Test
  fun testGroupResourceShouldNotBeUpdatedWhenCustomUniqueIDsAreUsed() = runTest {
    val linkId = "phn"
    val uniqueIdAssignmentConfig =
      UniqueIdAssignmentConfig(
        linkId = linkId,
        idFhirPathExpression = "",
        resource = ResourceType.Group,
      )
    val questionnaireConfig =
      QuestionnaireConfig(
        id = "sample_config_123",
        uniqueIdAssignment = uniqueIdAssignmentConfig,
      )
    val group =
      Group().apply {
        id = "grp2"
        addCharacteristic(
          Group.GroupCharacteristicComponent(
            CodeableConcept(Coding()).setText("phn"),
            CodeableConcept(Coding()).setText("1234"),
            BooleanType(true),
          ),
        )
        addCharacteristic(
          Group.GroupCharacteristicComponent(
            CodeableConcept(Coding()).setText("phn"),
            CodeableConcept(Coding()).setText("1235"),
            BooleanType(false),
          ),
        )
        this.quantity = 1
      }

    val questionnaireResponse =
      extractionQuestionnaireResponse().apply {
        addItem(
          QuestionnaireResponse.QuestionnaireResponseItemComponent(StringType(linkId)).apply {
            addAnswer(
              QuestionnaireResponse.QuestionnaireResponseItemAnswerComponent().apply {
                setValue(StringType("CUSTID123456"))
              },
            )
          },
        )
      }

    questionnaireViewModel.uniqueIdResource = group
    questionnaireViewModel.retireUsedQuestionnaireUniqueId(
      questionnaireConfig,
      questionnaireResponse,
    )

    coVerify(exactly = 0) { defaultRepository.addOrUpdate(resource = group) }
    Assert.assertTrue(group.characteristic.first().exclude)
    Assert.assertFalse(group.characteristic.last().exclude)
    Assert.assertFalse(group.active)
=======
  fun testThatPopulateQuestionnaireSetInitialDefaultValueForQuestionnaireInitialExpression() =
    runTest {
      val questionnaireWithDefaultDate =
        Questionnaire().apply {
          id = questionnaireConfig.id
          addItem(
            Questionnaire.QuestionnaireItemComponent().apply {
              linkId = "defaultedDate"
              type = Questionnaire.QuestionnaireItemType.DATE
              addExtension(
                Extension(
                  "http://hl7.org/fhir/uv/sdc/StructureDefinition/sdc-questionnaire-initialExpression",
                  Expression().apply {
                    language = "text/fhirpath"
                    expression = "today()"
                  },
                ),
              )
            },
          )
        }
      coEvery { fhirEngine.get(ResourceType.Questionnaire, questionnaireConfig.id) } returns
        questionnaireWithDefaultDate

      questionnaireViewModel.populateQuestionnaire(
        questionnaireWithDefaultDate,
        questionnaireConfig,
        emptyList(),
      )
      val initialValueDate =
        questionnaireWithDefaultDate.item
          .first { it.linkId == "defaultedDate" }
          .initial
          .first()
          .value as DateType
      Assert.assertTrue(initialValueDate.isToday)
    }

  @Test
  fun testThatPopulateQuestionnaireReturnsQuestionnaireResponseWithUnAnsweredRemoved() = runTest {
    val questionnaireConfig1 =
      questionnaireConfig.copy(
        resourceType = ResourceType.Patient,
        resourceIdentifier = patient.logicalId,
        type = QuestionnaireType.EDIT.name,
      )

    val questionnaireWithInitialValue =
      Questionnaire().apply {
        id = questionnaireConfig1.id
        addItem(
          Questionnaire.QuestionnaireItemComponent().apply {
            linkId = "group-1"
            type = Questionnaire.QuestionnaireItemType.GROUP
            addItem(
              Questionnaire.QuestionnaireItemComponent().apply {
                linkId = "linkid-1"
                type = Questionnaire.QuestionnaireItemType.STRING
                addInitial(Questionnaire.QuestionnaireItemInitialComponent(StringType("---")))
              },
            )

            addItem(
              Questionnaire.QuestionnaireItemComponent().apply {
                linkId = "linkid-1.1"
                type = Questionnaire.QuestionnaireItemType.STRING
                addInitial(Questionnaire.QuestionnaireItemInitialComponent(StringType("---")))
              },
            )
          },
        )

        addItem(
          Questionnaire.QuestionnaireItemComponent().apply {
            linkId = "linkid-2"
            type = Questionnaire.QuestionnaireItemType.STRING
          },
        )
      }
    val questionnaireResponse =
      QuestionnaireResponse().apply {
        addItem(
          QuestionnaireResponse.QuestionnaireResponseItemComponent().apply {
            linkId = "group-1"
            addItem(
              QuestionnaireResponse.QuestionnaireResponseItemComponent().apply {
                linkId = "linkid-1"
              },
            )
            addItem(
              QuestionnaireResponse.QuestionnaireResponseItemComponent().apply {
                linkId = "linkid-1.1"
                addAnswer(
                  QuestionnaireResponse.QuestionnaireResponseItemAnswerComponent().apply {
                    value = StringType("World")
                  },
                )
              },
            )
          },
        )

        addItem(
          QuestionnaireResponse.QuestionnaireResponseItemComponent().apply {
            linkId = "linkid-2"
            addAnswer(
              QuestionnaireResponse.QuestionnaireResponseItemAnswerComponent().apply {
                value = StringType("45678")
              },
            )
          },
        )
      }
    coEvery {
      fhirEngine.get(questionnaireConfig1.resourceType!!, questionnaireConfig1.resourceIdentifier!!)
    } returns patient

    coEvery { fhirEngine.search<QuestionnaireResponse>(any<Search>()) } returns
      listOf(
        SearchResult(questionnaireResponse, included = null, revIncluded = null),
      )

    Assert.assertNotNull(questionnaireResponse.find("linkid-1"))
    val result =
      questionnaireViewModel.populateQuestionnaire(
        questionnaireWithInitialValue,
        questionnaireConfig1,
        emptyList(),
      )
    Assert.assertNotNull(result.first)
    Assert.assertTrue(result.first!!.find("linkid-1") == null)
>>>>>>> ab3170fc
  }
}<|MERGE_RESOLUTION|>--- conflicted
+++ resolved
@@ -1269,7 +1269,6 @@
     }
 
   @Test
-<<<<<<< HEAD
   fun testRetireUsedQuestionnaireUniqueIdShouldUpdateGroupResourceWhenIDIsUsed() = runTest {
     val linkId = "phn"
     val uniqueIdAssignmentConfig =
@@ -1445,7 +1444,10 @@
     Assert.assertTrue(group.characteristic.first().exclude)
     Assert.assertFalse(group.characteristic.last().exclude)
     Assert.assertFalse(group.active)
-=======
+  }
+
+
+  @Test
   fun testThatPopulateQuestionnaireSetInitialDefaultValueForQuestionnaireInitialExpression() =
     runTest {
       val questionnaireWithDefaultDate =
@@ -1577,6 +1579,5 @@
       )
     Assert.assertNotNull(result.first)
     Assert.assertTrue(result.first!!.find("linkid-1") == null)
->>>>>>> ab3170fc
   }
 }