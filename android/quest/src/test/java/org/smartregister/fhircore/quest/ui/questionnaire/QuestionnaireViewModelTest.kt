/*
 * Copyright 2021-2024 Ona Systems, Inc
 *
 * Licensed under the Apache License, Version 2.0 (the "License");
 * you may not use this file except in compliance with the License.
 * You may obtain a copy of the License at
 *
 *       http://www.apache.org/licenses/LICENSE-2.0
 *
 * Unless required by applicable law or agreed to in writing, software
 * distributed under the License is distributed on an "AS IS" BASIS,
 * WITHOUT WARRANTIES OR CONDITIONS OF ANY KIND, either express or implied.
 * See the License for the specific language governing permissions and
 * limitations under the License.
 */

package org.smartregister.fhircore.quest.ui.questionnaire

import android.app.Application
import androidx.test.core.app.ApplicationProvider
import ca.uhn.fhir.parser.IParser
import ca.uhn.fhir.validation.FhirValidator
import com.google.android.fhir.FhirEngine
import com.google.android.fhir.SearchResult
import com.google.android.fhir.datacapture.extensions.logicalId
import com.google.android.fhir.datacapture.mapping.ResourceMapper
import com.google.android.fhir.db.ResourceNotFoundException
import com.google.android.fhir.get
import com.google.android.fhir.knowledge.KnowledgeManager
import com.google.android.fhir.search.Search
import com.google.android.fhir.workflow.FhirOperator
import dagger.hilt.android.testing.HiltAndroidRule
import dagger.hilt.android.testing.HiltAndroidTest
import io.mockk.coEvery
import io.mockk.coVerify
import io.mockk.coVerifyOrder
import io.mockk.just
import io.mockk.mockk
import io.mockk.mockkObject
import io.mockk.runs
import io.mockk.slot
import io.mockk.spyk
import io.mockk.unmockkObject
import io.mockk.verify
import java.io.File
import java.util.Date
import java.util.UUID
import javax.inject.Inject
import javax.inject.Provider
import kotlin.test.assertEquals
import kotlin.time.Duration.Companion.seconds
import kotlinx.coroutines.ExperimentalCoroutinesApi
import kotlinx.coroutines.runBlocking
import kotlinx.coroutines.test.UnconfinedTestDispatcher
import kotlinx.coroutines.test.runTest
import org.hl7.fhir.r4.model.Address
import org.hl7.fhir.r4.model.Attachment
import org.hl7.fhir.r4.model.Basic
import org.hl7.fhir.r4.model.BooleanType
import org.hl7.fhir.r4.model.Bundle
import org.hl7.fhir.r4.model.CodeableConcept
import org.hl7.fhir.r4.model.Coding
import org.hl7.fhir.r4.model.Consent
import org.hl7.fhir.r4.model.DateType
import org.hl7.fhir.r4.model.Encounter
import org.hl7.fhir.r4.model.Enumerations
import org.hl7.fhir.r4.model.Expression
import org.hl7.fhir.r4.model.Extension
import org.hl7.fhir.r4.model.Flag
import org.hl7.fhir.r4.model.Group
import org.hl7.fhir.r4.model.IdType
import org.hl7.fhir.r4.model.IntegerType
import org.hl7.fhir.r4.model.Library
import org.hl7.fhir.r4.model.ListResource
import org.hl7.fhir.r4.model.Location
import org.hl7.fhir.r4.model.Observation
import org.hl7.fhir.r4.model.Parameters
import org.hl7.fhir.r4.model.Patient
import org.hl7.fhir.r4.model.Questionnaire
import org.hl7.fhir.r4.model.QuestionnaireResponse
import org.hl7.fhir.r4.model.Reference
import org.hl7.fhir.r4.model.Resource
import org.hl7.fhir.r4.model.ResourceType
import org.hl7.fhir.r4.model.StringType
import org.hl7.fhir.r4.model.Type
import org.junit.Assert
import org.junit.Before
import org.junit.Rule
import org.junit.Test
import org.smartregister.fhircore.engine.configuration.ExtractedResourceUniquePropertyExpression
import org.smartregister.fhircore.engine.configuration.GroupResourceConfig
import org.smartregister.fhircore.engine.configuration.LinkIdConfig
import org.smartregister.fhircore.engine.configuration.LinkIdType
import org.smartregister.fhircore.engine.configuration.QuestionnaireConfig
import org.smartregister.fhircore.engine.configuration.UniqueIdAssignmentConfig
import org.smartregister.fhircore.engine.configuration.app.ConfigService
import org.smartregister.fhircore.engine.data.local.DefaultRepository
import org.smartregister.fhircore.engine.domain.model.ActionParameter
import org.smartregister.fhircore.engine.domain.model.ActionParameterType
import org.smartregister.fhircore.engine.domain.model.QuestionnaireType
import org.smartregister.fhircore.engine.domain.model.RuleConfig
import org.smartregister.fhircore.engine.rulesengine.ConfigRulesExecutor
import org.smartregister.fhircore.engine.rulesengine.ResourceDataRulesExecutor
import org.smartregister.fhircore.engine.task.FhirCarePlanGenerator
import org.smartregister.fhircore.engine.util.DispatcherProvider
import org.smartregister.fhircore.engine.util.SharedPreferenceKey
import org.smartregister.fhircore.engine.util.SharedPreferencesHelper
import org.smartregister.fhircore.engine.util.extension.appendPractitionerInfo
import org.smartregister.fhircore.engine.util.extension.asReference
import org.smartregister.fhircore.engine.util.extension.decodeResourceFromString
import org.smartregister.fhircore.engine.util.extension.encodeResourceToString
import org.smartregister.fhircore.engine.util.extension.extractLogicalIdUuid
import org.smartregister.fhircore.engine.util.extension.find
import org.smartregister.fhircore.engine.util.extension.isToday
import org.smartregister.fhircore.engine.util.extension.valueToString
import org.smartregister.fhircore.engine.util.extension.yesterday
import org.smartregister.fhircore.engine.util.fhirpath.FhirPathDataExtractor
import org.smartregister.fhircore.quest.app.fakes.Faker
import org.smartregister.fhircore.quest.assertResourceEquals
import org.smartregister.fhircore.quest.robolectric.RobolectricTest
import org.smartregister.fhircore.quest.ui.questionnaire.QuestionnaireViewModel.Companion.CONTAINED_LIST_TITLE
import org.smartregister.model.practitioner.FhirPractitionerDetails
import org.smartregister.model.practitioner.PractitionerDetails
import timber.log.Timber

@HiltAndroidTest
class QuestionnaireViewModelTest : RobolectricTest() {

  @get:Rule(order = 0) val hiltRule = HiltAndroidRule(this)

  @Inject lateinit var sharedPreferencesHelper: SharedPreferencesHelper

  @Inject lateinit var fhirValidatorProvider: Provider<FhirValidator>

  @Inject lateinit var configService: ConfigService

  @Inject lateinit var resourceDataRulesExecutor: ResourceDataRulesExecutor

  @Inject lateinit var fhirPathDataExtractor: FhirPathDataExtractor

  @Inject lateinit var fhirEngine: FhirEngine

  @Inject lateinit var dispatcherProvider: DispatcherProvider

  @Inject lateinit var parser: IParser

  @Inject lateinit var knowledgeManager: KnowledgeManager

  private lateinit var samplePatientRegisterQuestionnaire: Questionnaire
  private lateinit var questionnaireConfig: QuestionnaireConfig
  private lateinit var questionnaireViewModel: QuestionnaireViewModel
  private lateinit var defaultRepository: DefaultRepository
  private val configurationRegistry = Faker.buildTestConfigurationRegistry()
  private val context: Application = ApplicationProvider.getApplicationContext()
  private val fhirOperator: FhirOperator = mockk()
  private val configRulesExecutor: ConfigRulesExecutor = mockk()
  private val patient =
    Faker.buildPatient().apply {
      address =
        listOf(
          Address().apply {
            city = "Mombasa"
            country = "Kenya"
          },
        )
    }
  private val fhirCarePlanGenerator: FhirCarePlanGenerator =
    mockk(relaxUnitFun = true, relaxed = true)

  @Before
  @ExperimentalCoroutinesApi
  fun setUp() {
    hiltRule.inject()
    // Write practitioner and organization to shared preferences
    sharedPreferencesHelper.write(
      SharedPreferenceKey.PRACTITIONER_ID.name,
      practitionerDetails().fhirPractitionerDetails.practitionerId.valueToString(),
    )

    sharedPreferencesHelper.write(ResourceType.Organization.name, listOf("105"))

    defaultRepository =
      spyk(
        DefaultRepository(
          fhirEngine = fhirEngine,
          sharedPreferencesHelper = sharedPreferencesHelper,
          configurationRegistry = configurationRegistry,
          configService = configService,
          configRulesExecutor = configRulesExecutor,
          fhirPathDataExtractor = fhirPathDataExtractor,
          parser = parser,
          context = context,
        ),
      )

    questionnaireConfig =
      QuestionnaireConfig(
        id = "e5155788-8831-4916-a3f5-486915ce34b211", // Same as ID in
        // sample_patient_registration.json
        title = "Patient registration",
        type = "DEFAULT",
      )

    questionnaireViewModel =
      spyk(
        QuestionnaireViewModel(
          defaultRepository = defaultRepository,
          dispatcherProvider = dispatcherProvider,
          fhirCarePlanGenerator = fhirCarePlanGenerator,
          resourceDataRulesExecutor = resourceDataRulesExecutor,
          transformSupportServices = mockk(),
          sharedPreferencesHelper = sharedPreferencesHelper,
          fhirValidatorProvider = fhirValidatorProvider,
          fhirOperator = fhirOperator,
          fhirPathDataExtractor = fhirPathDataExtractor,
          configurationRegistry = configurationRegistry,
          knowledgeManager = knowledgeManager,
        ),
      )

    // Sample questionnaire
    val questionnaireJson =
      context.assets.open("resources/sample_patient_registration.json").bufferedReader().use {
        it.readText()
      }

    samplePatientRegisterQuestionnaire = questionnaireJson.decodeResourceFromString()
  }

  private fun practitionerDetails(): PractitionerDetails {
    return PractitionerDetails().apply {
      fhirPractitionerDetails =
        FhirPractitionerDetails().apply {
          id = "12345"
          practitionerId = StringType("12345")
        }
    }
  }

  @Test
  fun testHandleQuestionnaireSubmissionHasValidationErrorsExtractedResourcesContainingInvalidWhenInDebug() =
    runTest {
      mockkObject(ResourceMapper)
      val questionnaire =
        extractionQuestionnaire().apply { extension = samplePatientRegisterQuestionnaire.extension }
      val questionnaireResponse = extractionQuestionnaireResponse()
      val actionParameters = emptyList<ActionParameter>()
      val onSuccessfulSubmission =
        spyk({ idsTypes: List<IdType>, _: QuestionnaireResponse -> Timber.i(idsTypes.toString()) })
      coEvery {
        ResourceMapper.extract(
          questionnaire = questionnaire,
          questionnaireResponse = questionnaireResponse,
          structureMapExtractionContext = any(),
        )
      } returns
        Bundle().apply {
          addEntry(
            Bundle.BundleEntryComponent().apply {
              resource =
                patient.apply {
                  addLink().apply {
                    other = Reference("Group/1234")
                    type = Patient.LinkType.REFER
                  }
                }
            },
          )
        }
      coEvery { defaultRepository.addOrUpdate(any(Boolean::class), any<Resource>()) } just runs
      coEvery { defaultRepository.loadResource(any<String>(), ResourceType.Patient) } returns
        Patient()

      questionnaireViewModel.handleQuestionnaireSubmission(
        questionnaire = questionnaire,
        currentQuestionnaireResponse = questionnaireResponse,
        actionParameters = actionParameters,
        context = context,
        questionnaireConfig = questionnaireConfig,
        onSuccessfulSubmission = onSuccessfulSubmission,
      )

      // Verify QuestionnaireResponse was validated
      coVerify {
        questionnaireViewModel.validateQuestionnaireResponse(
          questionnaire,
          questionnaireResponse,
          context,
        )
      }
      // Verify perform extraction was invoked
      coVerify {
        questionnaireViewModel.performExtraction(
          extractByStructureMap = true,
          questionnaire = questionnaire,
          questionnaireResponse = questionnaireResponse,
          context = context,
        )
      }

      verify { onSuccessfulSubmission(any(), any()) }
      coVerify { questionnaireViewModel.validateWithFhirValidator(*anyVararg()) }
      coVerify {
        questionnaireViewModel.saveExtractedResources(
          bundle = any<Bundle>(),
          questionnaire = questionnaire,
          questionnaireConfig = questionnaireConfig,
          questionnaireResponse = questionnaireResponse,
          context = context,
        )
      }
      coVerify {
        questionnaireViewModel.updateResourcesLastUpdatedProperty(
          actionParameters,
        )
      }

      coVerify { onSuccessfulSubmission(any(), questionnaireResponse) }
      unmockkObject(ResourceMapper)
    }

  // TODO Write integration test for QuestionnaireActivity to compliment this unit test;
  @Test
  fun testHandleQuestionnaireSubmission() {
    mockkObject(ResourceMapper)
    val questionnaire =
      extractionQuestionnaire().apply {
        // Use StructureMap for extraction
        extension = samplePatientRegisterQuestionnaire.extension
      }
    val theLinkId = "someLinkId"
    val relatedEntityLocationCode = "awesome-location-uuid"
    val questionnaireResponse =
      extractionQuestionnaireResponse().apply {
        addItem(
          QuestionnaireResponse.QuestionnaireResponseItemComponent(StringType(theLinkId)).apply {
            addAnswer(
              QuestionnaireResponse.QuestionnaireResponseItemAnswerComponent().apply {
                setValue(StringType(relatedEntityLocationCode))
              },
            )
          },
        )
      }
    val updatedQuestionnaireConfig =
      questionnaireConfig.copy(
        linkIds = listOf(LinkIdConfig(linkId = theLinkId, LinkIdType.LOCATION)),
      )
    val actionParameters = emptyList<ActionParameter>()
    val onSuccessfulSubmission: (List<IdType>, QuestionnaireResponse) -> Unit = spyk()

    // Throw ResourceNotFoundException existing QuestionnaireResponse
    coEvery { fhirEngine.get(ResourceType.Patient, patient.logicalId) } returns patient
    coEvery { fhirEngine.get(ResourceType.QuestionnaireResponse, any()) } throws
      ResourceNotFoundException("QuestionnaireResponse", "")
    coEvery { fhirEngine.create(resource = anyVararg()) } returns listOf(patient.logicalId)
    coEvery { fhirEngine.update(resource = anyVararg()) } just runs

    // Mock returned bundle after extraction refer to FhirExtractionTest.kt for extraction test
    coEvery {
      ResourceMapper.extract(
        questionnaire = questionnaire,
        questionnaireResponse = questionnaireResponse,
        structureMapExtractionContext = any(),
      )
    } returns
      Bundle().apply {
        addEntry(
          Bundle.BundleEntryComponent().apply { resource = patient },
        )
      }

    questionnaireViewModel.handleQuestionnaireSubmission(
      questionnaire = questionnaire,
      currentQuestionnaireResponse = questionnaireResponse,
      actionParameters = actionParameters,
      context = context,
      questionnaireConfig = updatedQuestionnaireConfig,
      onSuccessfulSubmission = onSuccessfulSubmission,
    )

    // Verify QuestionnaireResponse was validated
    coVerify {
      questionnaireViewModel.validateQuestionnaireResponse(
        questionnaire = questionnaire,
        questionnaireResponse = questionnaireResponse,
        context = context,
      )
    }

    // Assert that the QuestionnaireResponse metadata were set
    Assert.assertEquals(
      QuestionnaireResponse.QuestionnaireResponseStatus.COMPLETED,
      questionnaireResponse.status,
    )
    Assert.assertTrue(questionnaireResponse.authored.isToday())
    Assert.assertEquals(
      "${questionnaire.resourceType}/${questionnaire.logicalId}",
      questionnaireResponse.questionnaire,
    )
    Assert.assertNotNull(questionnaireResponse.id)
    Assert.assertNotNull(questionnaireResponse.meta.lastUpdated)

    // Verify perform extraction was invoked
    coVerify {
      questionnaireViewModel.performExtraction(
        extractByStructureMap = true,
        questionnaire = questionnaire,
        questionnaireResponse = questionnaireResponse,
        context = context,
      )
    }

    // Verify that the questionnaire response and extracted resources were saved
    val bundleSlot = slot<Bundle>()
    // https://github.com/mockk/mockk/issues/352#issuecomment-592426549
    coVerify {
      questionnaireViewModel.saveExtractedResources(
        bundle = capture(bundleSlot),
        questionnaire = questionnaire,
        questionnaireConfig = updatedQuestionnaireConfig,
        questionnaireResponse = questionnaireResponse,
        context = context,
      )
    }

    val bundle = bundleSlot.captured
    Assert.assertNotNull(bundle)
    Assert.assertTrue(bundle.entryFirstRep?.resource is Patient)
    Assert.assertEquals(patient.id, bundle.entryFirstRep?.resource?.id)
    bundle.entry.forEach {
      // Every extracted resource saved and optionally added to configured group
      val resource = it.resource
      Assert.assertNotNull(resource.id)
      Assert.assertNotNull(resource.meta.lastUpdated)

      // Assert every resource contains Related Entity Location meta tag as configured
      val relatedEntityLocationCodingSystem =
        context.getString(
          org.smartregister.fhircore.engine.R.string.sync_strategy_related_entity_location_system,
        )

      val relatedEntityLocationMetaTag =
        resource.meta.tag.findLast { coding ->
          coding.system == relatedEntityLocationCodingSystem &&
            coding.code == relatedEntityLocationCode
        }
      Assert.assertNotNull(relatedEntityLocationMetaTag)

      coVerify { defaultRepository.addOrUpdate(addMandatoryTags = true, resource = resource) }
    }
    // QuestionnaireResponse should have, subject and contained properties set then it's saved
    Assert.assertEquals("Patient/" + patient.logicalId, questionnaireResponse.subject.reference)
    coVerify {
      defaultRepository.addOrUpdate(addMandatoryTags = true, resource = questionnaireResponse)
    }
    Assert.assertEquals(1, questionnaireResponse.contained.size)
    Assert.assertTrue(questionnaireResponse.contained.firstOrNull() is ListResource)
    val listResource = questionnaireResponse.contained.firstOrNull() as ListResource
    Assert.assertEquals(ListResource.ListStatus.CURRENT, listResource.status)
    Assert.assertEquals(ListResource.ListMode.WORKING, listResource.mode)
    Assert.assertEquals(CONTAINED_LIST_TITLE, listResource.title)
    Assert.assertTrue(listResource.date.isToday())

    val subjectSlot = slot<Resource>()
    val idsTypesSlot = slot<List<IdType>>()

    // Mock result for subject (Patient) that is reloaded via loadResource function
    coEvery {
      questionnaireViewModel.loadResource(
        ResourceType.Patient,
        patient.logicalId,
      )
    } returns patient

    // Verify other function calls in order of execution after saving resources
    coVerifyOrder {
      questionnaireViewModel.updateResourcesLastUpdatedProperty(actionParameters)

      questionnaireViewModel.generateCarePlan(
        subject = capture(subjectSlot),
        bundle = capture(bundleSlot),
        questionnaireConfig = updatedQuestionnaireConfig,
      )

      questionnaireViewModel.executeCql(
        subject = capture(subjectSlot),
        bundle = capture(bundleSlot),
        questionnaire = questionnaire,
        questionnaireConfig = updatedQuestionnaireConfig,
      )

      fhirCarePlanGenerator.conditionallyUpdateResourceStatus(
        questionnaireConfig = updatedQuestionnaireConfig,
        subject = capture(subjectSlot),
        bundle = capture(bundleSlot),
      )

      questionnaireViewModel.softDeleteResources(updatedQuestionnaireConfig)

      onSuccessfulSubmission(capture(idsTypesSlot), questionnaireResponse)
    }

    // Captured bundle slot should contain QuestionnaireResponse
    Assert.assertTrue(
      bundleSlot.captured.entry.any {
        it.resource.resourceType == ResourceType.QuestionnaireResponse
      },
    )

    // ID of extracted resources passed to the onSuccessfulSubmission callback
    Assert.assertEquals(idsTypesSlot.captured.firstOrNull()?.idPart, patient.logicalId)

    unmockkObject(ResourceMapper)
  }

  @Test
  fun testPerformExtractionWithStructureMap() = runTest {
    mockkObject(ResourceMapper)
    val questionnaire = extractionQuestionnaire()
    val theQuestionnaireResponse = extractionQuestionnaireResponse()

    coEvery {
      ResourceMapper.extract(
        questionnaire = questionnaire,
        questionnaireResponse = theQuestionnaireResponse,
        structureMapExtractionContext = any(),
      )
    } returns
      Bundle().apply {
        addEntry(
          Bundle.BundleEntryComponent().apply { resource = patient },
        )
      }
    val bundle =
      questionnaireViewModel.performExtraction(
        extractByStructureMap = true,
        questionnaire = questionnaire,
        questionnaireResponse = theQuestionnaireResponse,
        context = context,
      )
    Assert.assertNotNull(bundle)
    Assert.assertTrue(bundle.entryFirstRep?.resource is Patient)
    Assert.assertEquals(patient.id, bundle.entryFirstRep?.resource?.id)
    unmockkObject(ResourceMapper)
  }

  @Test
  fun testPerformExtractionWithDefinitionBasedExtraction() = runTest {
    mockkObject(ResourceMapper)
    val questionnaire = extractionQuestionnaire()
    val theQuestionnaireResponse = extractionQuestionnaireResponse()

    coEvery { ResourceMapper.extract(questionnaire, theQuestionnaireResponse) } returns
      Bundle().apply {
        addEntry(
          Bundle.BundleEntryComponent().apply { resource = patient },
        )
      }
    val bundle =
      questionnaireViewModel.performExtraction(
        extractByStructureMap = false,
        questionnaire = questionnaire,
        questionnaireResponse = theQuestionnaireResponse,
        context = context,
      )
    Assert.assertNotNull(bundle)
    Assert.assertTrue(bundle.entryFirstRep?.resource is Patient)
    Assert.assertEquals(patient.id, bundle.entryFirstRep?.resource?.id)
    unmockkObject(ResourceMapper)
  }

  private fun extractionQuestionnaireResponse() =
    QuestionnaireResponse().apply {
      addItem(
        QuestionnaireResponse.QuestionnaireResponseItemComponent().apply {
          linkId = "patient-name"
          addAnswer(
            QuestionnaireResponse.QuestionnaireResponseItemAnswerComponent()
              .setValue(StringType("Nelson Mandela")),
          )
        },
      )
      addItem(
        QuestionnaireResponse.QuestionnaireResponseItemComponent().apply {
          linkId = "patient-address"
          addAnswer(
            QuestionnaireResponse.QuestionnaireResponseItemAnswerComponent()
              .setValue(StringType("Mombasa")),
          )
        },
      )
      addItem(
        QuestionnaireResponse.QuestionnaireResponseItemComponent().apply {
          linkId = "country-of-residence"
          addAnswer(
            QuestionnaireResponse.QuestionnaireResponseItemAnswerComponent()
              .setValue(StringType("Kenya")),
          )
        },
      )
    }

  private fun extractionQuestionnaire() =
    Questionnaire().apply {
      id = questionnaireConfig.id
      name = questionnaireConfig.title
      addSubjectType("Patient")
      addItem(
        Questionnaire.QuestionnaireItemComponent().apply {
          linkId = "patient-name"
          type = Questionnaire.QuestionnaireItemType.STRING
        },
      )
      addItem(
        Questionnaire.QuestionnaireItemComponent().apply {
          linkId = "patient-address"
          type = Questionnaire.QuestionnaireItemType.STRING
        },
      )
      addItem(
        Questionnaire.QuestionnaireItemComponent().apply {
          linkId = "country-of-residence"
          type = Questionnaire.QuestionnaireItemType.STRING
        },
      )
    }

  @Test
  fun testRetrieveQuestionnaireShouldReturnValidQuestionnaire() = runTest {
    coEvery { fhirEngine.get(ResourceType.Questionnaire, questionnaireConfig.id) } returns
      samplePatientRegisterQuestionnaire

    val questionnaire =
      questionnaireViewModel.retrieveQuestionnaire(
        questionnaireConfig = questionnaireConfig,
      )

    Assert.assertNotNull(questionnaire)
    Assert.assertEquals(questionnaireConfig.id, questionnaire?.id?.extractLogicalIdUuid())
  }

  @Test
  fun testRetrieveQuestionnaireShouldReturnValidQuestionnaireFromCache() = runBlocking {
    coEvery { fhirEngine.get(ResourceType.Questionnaire, questionnaireConfig.id) } returns
      samplePatientRegisterQuestionnaire

    ContentCache.saveResource(questionnaireConfig.id, samplePatientRegisterQuestionnaire)

    val questionnaire =
      questionnaireViewModel.retrieveQuestionnaire(
        questionnaireConfig = questionnaireConfig,
      )

    Assert.assertEquals(
      samplePatientRegisterQuestionnaire,
      ContentCache.getResource(ResourceType.Questionnaire.name + "/" + questionnaireConfig.id),
    )
    Assert.assertNotNull(questionnaire)
    Assert.assertEquals(questionnaireConfig.id, questionnaire?.id?.extractLogicalIdUuid())
  }

  @Test
  fun testPopulateQuestionnaireShouldPrePopulatedQuestionnaireWithComputedValues() = runTest {
    val questionnaireViewModelInstance =
      QuestionnaireViewModel(
        defaultRepository = defaultRepository,
        dispatcherProvider = dispatcherProvider,
        fhirCarePlanGenerator = fhirCarePlanGenerator,
        resourceDataRulesExecutor = resourceDataRulesExecutor,
        transformSupportServices = mockk(),
        sharedPreferencesHelper = sharedPreferencesHelper,
        fhirOperator = fhirOperator,
        fhirValidatorProvider = fhirValidatorProvider,
        fhirPathDataExtractor = fhirPathDataExtractor,
        configurationRegistry = configurationRegistry,
        knowledgeManager = knowledgeManager,
      )
    val patientAgeLinkId = "patient-age"
    val newQuestionnaireConfig =
      questionnaireConfig.copy(
        resourceIdentifier = patient.id,
        resourceType = patient.resourceType,
        barcodeLinkId = "patient-barcode",
        configRules =
          listOf(
            RuleConfig(
              name = "rule1",
              actions = listOf("data.put('rule1', 'Sample Rule')"),
            ),
          ),
        extraParams =
          listOf(
            ActionParameter(
              key = "rule1",
              value = "@{rule1}",
              paramType = ActionParameterType.PARAMDATA,
            ),
          ),
      )
    coEvery { fhirEngine.get(ResourceType.Questionnaire, newQuestionnaireConfig.id) } returns
      samplePatientRegisterQuestionnaire.apply {
        addItem(
          Questionnaire.QuestionnaireItemComponent().apply {
            linkId = patientAgeLinkId
            type = Questionnaire.QuestionnaireItemType.INTEGER
            readOnly = true
          },
        )
      }
    val actionParameter =
      listOf(
        ActionParameter(
          paramType = ActionParameterType.PREPOPULATE,
          linkId = patientAgeLinkId,
          dataType = Enumerations.DataType.INTEGER,
          key = patientAgeLinkId,
          value = "20",
        ),
      )
    val questionnaire = questionnaireViewModelInstance.retrieveQuestionnaire(newQuestionnaireConfig)
    Assert.assertNotNull(questionnaire)
    questionnaireViewModelInstance.populateQuestionnaire(
      questionnaire!!,
      newQuestionnaireConfig,
      actionParameter,
    )

    // Questionnaire.item pre-populated
    val questionnairePatientAgeItem = questionnaire.find(patientAgeLinkId)
    val itemValue: Type? = questionnairePatientAgeItem?.initial?.firstOrNull()?.value
    Assert.assertTrue(itemValue is IntegerType)
    Assert.assertEquals(20, itemValue?.primitiveValue()?.toInt())

    // Barcode linkId updated
    val questionnaireBarcodeItem =
      newQuestionnaireConfig.barcodeLinkId?.let { questionnaire.find(it) }
    val barCodeItemValue: Type? = questionnaireBarcodeItem?.initial?.firstOrNull()?.value
    Assert.assertFalse(barCodeItemValue is StringType)
    Assert.assertNull(
      newQuestionnaireConfig.resourceIdentifier,
      barCodeItemValue?.primitiveValue(),
    )
  }

  @Test
  fun testSaveDraftQuestionnaireShouldUpdateStatusToInProgress() = runTest {
    val questionnaireResponse =
      QuestionnaireResponse().apply {
        addItem(
          QuestionnaireResponse.QuestionnaireResponseItemComponent().apply {
            addAnswer(
              QuestionnaireResponse.QuestionnaireResponseItemAnswerComponent()
                .setValue(StringType("Sky is the limit")),
            )
          },
        )
      }
    questionnaireViewModel.saveDraftQuestionnaire(questionnaireResponse)
    Assert.assertEquals(
      QuestionnaireResponse.QuestionnaireResponseStatus.INPROGRESS,
      questionnaireResponse.status,
    )
    coVerify { defaultRepository.addOrUpdate(resource = questionnaireResponse) }
  }

  @Test
  fun testUpdateResourcesLastUpdatedProperty() = runTest {
    val yesterday = yesterday()
    val thisPatient = Faker.buildPatient(id = "someId").apply { meta.lastUpdated = yesterday }
    val actionParameters =
      listOf(
        ActionParameter(
          paramType = ActionParameterType.UPDATE_DATE_ON_EDIT,
          resourceType = ResourceType.Patient,
          value = thisPatient.id,
          key = "patientId",
        ),
      )

    coEvery { fhirEngine.update(any()) } just runs
    coEvery { fhirEngine.create(thisPatient) } returns listOf(thisPatient.logicalId)
    coEvery { fhirEngine.get(ResourceType.Patient, thisPatient.id) } returns thisPatient

    questionnaireViewModel.updateResourcesLastUpdatedProperty(actionParameters)
    Assert.assertTrue(thisPatient.meta.lastUpdated.after(yesterday))

    val otherActionParameters =
      listOf(
        ActionParameter(
          paramType = ActionParameterType.UPDATE_DATE_ON_EDIT,
          value = "Patient/${thisPatient.id}",
          key = "patientId",
        ),
      )
    questionnaireViewModel.updateResourcesLastUpdatedProperty(otherActionParameters)
    Assert.assertTrue(thisPatient.meta.lastUpdated.after(yesterday))
  }

  @Test
  fun testValidateQuestionnaireResponse() {
    val questionnaire =
      Questionnaire().apply {
        addItem(
          Questionnaire.QuestionnaireItemComponent().apply {
            linkId = "linkId"
            type = Questionnaire.QuestionnaireItemType.INTEGER
            required = true
          },
        )
      }

    val questionnaireResponse =
      QuestionnaireResponse().apply {
        addItem(
          QuestionnaireResponse.QuestionnaireResponseItemComponent().apply { linkId = "linkId" },
        )
      }

    runBlocking {
      // No answer provided
      Assert.assertFalse(
        questionnaireViewModel.validateQuestionnaireResponse(
          questionnaire,
          questionnaireResponse,
          context,
        ),
      )

      // With an answer provided
      Assert.assertTrue(
        questionnaireViewModel.validateQuestionnaireResponse(
          questionnaire,
          questionnaireResponse.apply {
            itemFirstRep.answer =
              listOf(
                QuestionnaireResponse.QuestionnaireResponseItemAnswerComponent()
                  .setValue(StringType("Answer")),
              )
          },
          context,
        ),
      )
    }
  }

  @Test
  fun testValidateQuestionnaireResponseWithRepeatedGroup() = runTest {
    val questionnaireString =
      """
      {
        "resourceType": "Questionnaire",
        "item": [
              {
                "linkId": "systolic-bp",
                "type": "integer",
                "required": true
              },
              {
                "linkId": "blood-pressure-repeating-group",
                "type": "group",
                "required": false,
                "repeats": true,
                "item": [
                  {
                    "linkId": "systolic-bp",
                    "type": "integer",
                    "required": true
                  }
                ]
              }
            ]
      }
        """
        .trimIndent()
    val questionnaireResponseString =
      """
      {
        "resourceType": "QuestionnaireResponse",
        "item": [
              {
                "linkId": "systolic-bp",
                "answer": [
                  {
                    "valueInteger": 123
                  }
                ]
              },
              {
                "linkId": "blood-pressure-repeating-group",
                "item": [
                  {
                    "linkId": "systolic-bp",
                    "answer": [
                      {
                        "valueInteger": 124
                      }
                    ]
                  }
                ]
              },
              {
                "linkId": "blood-pressure-repeating-group",
                "item": [
                  {
                    "linkId": "systolic-bp",
                    "answer": [
                      {
                        "valueInteger": 125
                      }
                    ]
                  }
                ]
              },
              {
                "linkId": "blood-pressure-repeating-group",
                "item": [
                  {
                    "linkId": "systolic-bp",
                    "answer": [
                      {
                        "valueInteger": 126
                      }
                    ]
                  }
                ]
              }
            ]
      }
        """
        .trimIndent()
    val questionnaire = parser.parseResource(questionnaireString) as Questionnaire
    val questionnaireResponse =
      parser.parseResource(questionnaireResponseString) as QuestionnaireResponse
    val result =
      questionnaireViewModel.validateQuestionnaireResponse(
        questionnaire,
        questionnaireResponse,
        context,
      )
    Assert.assertTrue(result)
  }

  @Test
  fun testValidateQuestionnaireResponseWithNestedRepeatedGroupShouldNotUpdateTheOriginalQuestionnaireResponse() =
    runTest {
      val questionnaireString =
        """
      {
        "resourceType": "Questionnaire",
        "item": [
          {
            "extension": [
              {
                "url": "http://hl7.org/fhir/StructureDefinition/questionnaire-itemControl",
                "valueCodeableConcept": {
                  "coding": [
                    {
                      "system": "http://hl7.org/fhir/questionnaire-item-control",
                      "code": "page",
                      "display": "Page 1"
                    }
                  ],
                  "text": "Page 1"
                }
              }
            ],
            "linkId": "page-1",
            "type": "group",
            "item": [
              {
                "linkId": "systolic-bp",
                "type": "integer",
                "required": true
              },
              {
                "linkId": "blood-pressure-repeating-group",
                "type": "group",
                "required": false,
                "repeats": true,
                "item": [
                  {
                    "linkId": "systolic-bp",
                    "type": "integer",
                    "required": true
                  }
                ]
              }
            ]
          }
        ]
      }
        """
          .trimIndent()
      val questionnaireResponseString =
        """
      {
        "resourceType": "QuestionnaireResponse",
        "item": [
          {
            "linkId": "page-1",
            "item": [
              {
                "linkId": "systolic-bp",
                "answer": [
                  {
                    "valueInteger": 123
                  }
                ]
              },
              {
                "linkId": "blood-pressure-repeating-group",
                "item": [
                  {
                    "linkId": "systolic-bp",
                    "answer": [
                      {
                        "valueInteger": 124
                      }
                    ]
                  }
                ]
              },
              {
                "linkId": "blood-pressure-repeating-group",
                "item": [
                  {
                    "linkId": "systolic-bp",
                    "answer": [
                      {
                        "valueInteger": 125
                      }
                    ]
                  }
                ]
              },
              {
                "linkId": "blood-pressure-repeating-group",
                "item": [
                  {
                    "linkId": "systolic-bp",
                    "answer": [
                      {
                        "valueInteger": 126
                      }
                    ]
                  }
                ]
              }
            ]
          }
        ]
      }
        """
          .trimIndent()
      val questionnaire = parser.parseResource(questionnaireString) as Questionnaire
      val actualQuestionnaireResponse =
        parser.parseResource(questionnaireResponseString) as QuestionnaireResponse
      val result =
        questionnaireViewModel.validateQuestionnaireResponse(
          questionnaire,
          actualQuestionnaireResponse,
          context,
        )
      val expectedQuestionnaireResponse =
        parser.parseResource(questionnaireResponseString) as QuestionnaireResponse
      Assert.assertTrue(result)
      assertResourceEquals(expectedQuestionnaireResponse, actualQuestionnaireResponse)
    }

  @Test
  fun testExecuteCqlShouldInvokeRunCqlLibrary() =
    runTest(UnconfinedTestDispatcher()) {
      val bundle =
        Bundle().apply { addEntry(Bundle.BundleEntryComponent().apply { resource = patient }) }

      val questionnaire =
        samplePatientRegisterQuestionnaire.copy().apply {
          addExtension(
            Extension().apply {
              url = "https://sample.cqf-library.url"
              setValue(StringType("http://smartreg.org/Library/123"))
            },
          )
        }

      coEvery { fhirOperator.evaluateLibrary(any(), any(), any(), any()) } returns Parameters()

      val cqlLibrary =
        Library().apply {
          id = "Library/123"
          url = "http://smartreg.org/Library/123"
          name = "123"
          version = "1.0.0"
          status = Enumerations.PublicationStatus.ACTIVE
          addContent(
            Attachment().apply {
              contentType = "text/cql"
              data = "someCQL".toByteArray()
            },
          )
        }

<<<<<<< HEAD
      knowledgeManager.index(
=======
      knowledgeManager.install(
>>>>>>> 7f4da95a
        File.createTempFile(cqlLibrary.name, ".json").apply {
          this.writeText(cqlLibrary.encodeResourceToString())
        },
      )

      fhirEngine.create(patient)

      questionnaireViewModel.executeCql(patient, bundle, questionnaire)

      coVerify {
        fhirOperator.evaluateLibrary(
          "http://smartreg.org/Library/123",
          patient.asReference().reference,
          null,
          bundle,
          null,
        )
      }
    }

  @Test
  fun testGenerateCarePlan() = runTest {
    val bundle =
      Bundle().apply { addEntry(Bundle.BundleEntryComponent().apply { resource = patient }) }

    val questionnaireConfig = questionnaireConfig.copy(planDefinitions = listOf("planDefId"))
    questionnaireViewModel.generateCarePlan(patient, bundle, questionnaireConfig)
    coVerify {
      fhirCarePlanGenerator.generateOrUpdateCarePlan(
        planDefinitionId = "planDefId",
        subject = patient,
        data = bundle,
      )
    }
  }

  @Test
  fun testAddResourceToConfiguredGroup() = runTest {
    val group =
      Group().apply {
        id = "testGroupId"
        active = true
      }

    questionnaireConfig =
      questionnaireConfig.copy(
        groupResource =
          GroupResourceConfig(
            groupIdentifier = group.logicalId,
            memberResourceType = ResourceType.Patient,
          ),
      )

    coEvery { fhirEngine.get(ResourceType.Group, group.logicalId) } returns group
    coEvery { fhirEngine.update(any()) } just runs

    // Attempting to add Group as member of itself should fail
    questionnaireViewModel.addMemberToGroup(
      resource = group,
      memberResourceType = questionnaireConfig.groupResource?.memberResourceType,
      groupIdentifier = group.logicalId,
    )
    coVerify(exactly = 0) { defaultRepository.addOrUpdate(resource = group) }

    // Should add member to existing group
    questionnaireViewModel.addMemberToGroup(
      resource = patient,
      memberResourceType = questionnaireConfig.groupResource?.memberResourceType,
      groupIdentifier = group.logicalId,
    )

    Assert.assertFalse(group.member.isNullOrEmpty())
    coVerify { defaultRepository.addOrUpdate(resource = group) }

    // Attempting to add existing member to a Group should fail
    val anotherGroup =
      Group()
        .apply {
          id = "anotherGroup"
          active = true
        }
        .apply { addMember(Group.GroupMemberComponent(patient.asReference())) }
    coEvery { fhirEngine.get(ResourceType.Group, anotherGroup.logicalId) } returns anotherGroup
    questionnaireViewModel.addMemberToGroup(
      resource = patient,
      memberResourceType = questionnaireConfig.groupResource?.memberResourceType,
      groupIdentifier = group.logicalId,
    )
    coVerify(exactly = 0) { defaultRepository.addOrUpdate(resource = anotherGroup) }

    questionnaireViewModel.addMemberToGroup(
      resource = Location().apply { id = "some-loc-id" },
      memberResourceType = questionnaireConfig.groupResource?.memberResourceType,
      groupIdentifier = group.logicalId,
    )
    coVerify(exactly = 0) { defaultRepository.addOrUpdate(resource = anotherGroup) }
  }

  @Test
  fun testSoftDeleteShouldTriggerDefaultRepositoryRemoveGroupFunction() = runTest {
    val theQuestionnaireConfig =
      QuestionnaireConfig(
        id = samplePatientRegisterQuestionnaire.id,
        groupResource =
          GroupResourceConfig(
            groupIdentifier = "sampleGroupId",
            removeGroup = true,
            memberResourceType = ResourceType.Patient,
          ),
      )

    questionnaireViewModel.softDeleteResources(theQuestionnaireConfig)

    coVerify {
      defaultRepository.removeGroup(
        groupId = theQuestionnaireConfig.groupResource?.groupIdentifier!!,
        isDeactivateMembers = true,
        configComputedRuleValues = emptyMap(),
      )
    }
  }

  @Test
  fun testSoftDeleteShouldTriggerDefaultRepositoryRemoveGroupMemberFunction() = runTest {
    val theQuestionnaireConfig =
      QuestionnaireConfig(
        id = samplePatientRegisterQuestionnaire.id,
        resourceIdentifier = patient.logicalId,
        groupResource =
          GroupResourceConfig(
            groupIdentifier = "sampleGroupId",
            removeGroup = true,
            memberResourceType = ResourceType.Patient,
            removeMember = true,
          ),
      )

    questionnaireViewModel.softDeleteResources(theQuestionnaireConfig)

    coVerify {
      defaultRepository.removeGroupMember(
        memberId = patient.logicalId,
        groupId = theQuestionnaireConfig.groupResource?.groupIdentifier!!,
        groupMemberResourceType = ResourceType.Patient,
        configComputedRuleValues = emptyMap(),
      )
    }
  }

  @Test
  fun testSoftDeleteShouldTriggerDefaultRepositoryUpdateResourceFunction() = runTest {
    val patient = Faker.buildPatient()
    val theQuestionnaireConfig =
      QuestionnaireConfig(
        id = "the-questionnaire-id",
        resourceIdentifier = patient.id,
        resourceType = ResourceType.Patient,
        removeResource = true,
      )
    coEvery { fhirEngine.get(ResourceType.Patient, patient.id) } returns patient
    questionnaireViewModel.softDeleteResources(theQuestionnaireConfig)

    // Soft delete sets Patient.active to false
    Assert.assertFalse(patient.active)
    coVerify { defaultRepository.addOrUpdate(true, patient) }
  }

  @Test
  fun testSearchLatestQuestionnaireResponseShouldReturnLatestQuestionnaireResponse() =
    runTest(timeout = 90.seconds) {
      Assert.assertNull(
        questionnaireViewModel.searchQuestionnaireResponse(
          resourceId = patient.logicalId,
          resourceType = ResourceType.Patient,
          questionnaireId = questionnaireConfig.id,
          encounterId = null,
        ),
      )

      val questionnaireResponses =
        listOf(
          QuestionnaireResponse().apply {
            id = "qr1"
            meta.lastUpdated = Date()
            subject = patient.asReference()
            questionnaire = samplePatientRegisterQuestionnaire.asReference().reference
          },
          QuestionnaireResponse().apply {
            id = "qr2"
            meta.lastUpdated = yesterday()
            subject = patient.asReference()
            questionnaire = samplePatientRegisterQuestionnaire.asReference().reference
          },
        )

      // Add QuestionnaireResponse to database
      fhirEngine.create(
        patient,
        samplePatientRegisterQuestionnaire,
        *questionnaireResponses.toTypedArray(),
      )

      val latestQuestionnaireResponse =
        questionnaireViewModel.searchQuestionnaireResponse(
          resourceId = patient.logicalId,
          resourceType = ResourceType.Patient,
          questionnaireId = questionnaireConfig.id,
          encounterId = null,
        )
      Assert.assertNotNull(latestQuestionnaireResponse)
      Assert.assertEquals("QuestionnaireResponse/qr1", latestQuestionnaireResponse?.id)
    }

  @Test
  fun testRetrievePopulationResourcesReturnsListOfResourcesOrEmptyList() = runTest {
    val specimenId = "specimenId"
    val actionParameters =
      listOf(
        ActionParameter(
          paramType = ActionParameterType.QUESTIONNAIRE_RESPONSE_POPULATION_RESOURCE,
          resourceType = ResourceType.Patient,
          value = patient.id,
          key = "patientId",
        ),
        ActionParameter(
          paramType = ActionParameterType.QUESTIONNAIRE_RESPONSE_POPULATION_RESOURCE,
          resourceType = ResourceType.Specimen,
          value = specimenId,
          key = specimenId,
        ),
      )

    // No resources found, empty list returned
    coEvery { fhirEngine.get(ResourceType.Patient, patient.id) } throws
      (ResourceNotFoundException("Patient", patient.id))
    coEvery { fhirEngine.get(ResourceType.Specimen, specimenId) } throws
      (ResourceNotFoundException("Specimen", specimenId))
    Assert.assertTrue(
      questionnaireViewModel.retrievePopulationResources(actionParameters).isEmpty(),
    )

    // Provide only Patient resource
    coEvery { fhirEngine.get(ResourceType.Patient, patient.id) } returns patient
    coEvery { fhirEngine.get(ResourceType.Specimen, specimenId) } throws
      (ResourceNotFoundException("Specimen", specimenId))
    val resources = questionnaireViewModel.retrievePopulationResources(actionParameters)
    Assert.assertEquals(1, resources.size)
    Assert.assertEquals(patient.id, resources.firstOrNull()?.id)
  }

  @Test
  fun testLoadResourceShouldReturnResourceOrNullIfNotFound() = runTest {
    coEvery { fhirEngine.get(ResourceType.Patient, patient.id) } throws
      (ResourceNotFoundException("Patient", patient.id))
    Assert.assertNull(questionnaireViewModel.loadResource(ResourceType.Patient, patient.id))

    coEvery { fhirEngine.get(ResourceType.Patient, patient.id) } returns patient
    Assert.assertNotNull(questionnaireViewModel.loadResource(ResourceType.Patient, patient.id))
  }

  @Test
  fun testSetProgressStateShouldUpdateLiveData() {
    val questionnaireState = QuestionnaireProgressState.QuestionnaireLaunch(true)
    questionnaireViewModel.setProgressState(questionnaireState)
    Assert.assertEquals(
      questionnaireState,
      questionnaireViewModel.questionnaireProgressStateLiveData.value,
    )
  }

  @Test
  fun testAddPractitionerInfoAppendedCorrectlyOnEncounterResource() {
    val encounter = Encounter().apply { this.id = "123456" }
    encounter.appendPractitionerInfo("12345")
    Assert.assertEquals(
      "Practitioner/12345",
      encounter.participant.first().individual.reference,
    )
  }

  @Test
  fun testAddPractitionerInfoAppendedCorrectlyOnObservationResource() {
    val observation = Observation().apply { this.id = "123456" }
    observation.appendPractitionerInfo("12345")
    Assert.assertEquals("Practitioner/12345", observation.performer.first().reference)
  }

  @Test
  fun testAddPractitionerInfoAppendedCorrectlyOnQuestionnaireResponse() {
    val questionnaireResponse = QuestionnaireResponse().apply { this.id = "123456" }
    questionnaireResponse.appendPractitionerInfo("12345")
    Assert.assertEquals("Practitioner/12345", questionnaireResponse.author.reference)
  }

  @Test
  fun testAddPractitionerInfoAppendedCorrectlyOnPatientResource() {
    val patient = Patient().apply { this.id = "123456" }
    patient.appendPractitionerInfo("12345")
    Assert.assertEquals("Practitioner/12345", patient.generalPractitioner.first().reference)
  }

  @Test
  fun testAddPractitionerInfoAppendedCorrectlyOnFlag() {
    val flag = Flag().apply { this.id = "123456" }
    flag.appendPractitionerInfo("12345")
    Assert.assertEquals("Practitioner/12345", flag.author.reference)
  }

  @Test
  fun testAddPractitionerInfoAppendedCorrectlyOnConsentResource() {
    val consent = Consent().apply { this.id = "123456" }
    consent.appendPractitionerInfo("12345")
    Assert.assertEquals("Practitioner/12345", consent.performer.first().reference)
  }

  @Test
  fun testSaveExtractedResourcesForEditedQuestionnaire() = runTest {
    val questionnaire = extractionQuestionnaire()
    val questionnaireResponse =
      extractionQuestionnaireResponse().apply { subject = patient.asReference() }

    val questionnaireConfig =
      questionnaireConfig.copy(
        resourceIdentifier = patient.logicalId,
        saveQuestionnaireResponse = false,
        type = "EDIT",
        extractedResourceUniquePropertyExpressions =
          listOf(
            ExtractedResourceUniquePropertyExpression(
              ResourceType.Observation,
              "Observation.code.where(coding.code='obs1').coding.code",
            ),
          ),
      )
    val previousObs =
      Observation().apply {
        id = "previousObs1"
        code = (CodeableConcept(Coding("http://obsys", "obs1", "Obs 1")))
      }
    val newObservation =
      Observation().apply {
        id = UUID.randomUUID().toString()
        code = (CodeableConcept(Coding("http://obsys", "obs1", "Obs 1")))
      }

    // The last extraction generated an Obs and referenced it in the QuestionnaireResponse.contained
    val previousQuestionnaireResponse =
      extractionQuestionnaireResponse().apply {
        val extractionDate = Date()
        subject = patient.asReference()
        val listResource =
          ListResource().apply {
            id = UUID.randomUUID().toString()
            status = ListResource.ListStatus.CURRENT
            mode = ListResource.ListMode.WORKING
            title = CONTAINED_LIST_TITLE
            date = extractionDate
          }
        val listEntryComponent =
          ListResource.ListEntryComponent().apply {
            deleted = false
            date = extractionDate
            item = previousObs.asReference()
          }
        listResource.addEntry(listEntryComponent)
        addContained(listResource)
      }

    coEvery {
      questionnaireViewModel.searchQuestionnaireResponse(
        resourceId = patient.logicalId,
        resourceType = ResourceType.Patient,
        questionnaireId = questionnaireConfig.id,
        encounterId = null,
      )
    } returns previousQuestionnaireResponse

    val extractedBundle =
      Bundle().apply {
        addEntry(Bundle.BundleEntryComponent().apply { resource = newObservation })
        addEntry(Bundle.BundleEntryComponent().apply { resource = patient })
      }

    coEvery { fhirEngine.get(ResourceType.Patient, patient.logicalId) } returns patient
    coEvery {
      fhirEngine.get(
        ResourceType.Observation,
        previousObs.logicalId,
      )
    } returns previousObs
    coEvery { fhirEngine.get(ResourceType.Observation, newObservation.logicalId) } returns
      newObservation
    coEvery { fhirEngine.update(resource = anyVararg()) } just runs

    questionnaireViewModel.saveExtractedResources(
      bundle = extractedBundle,
      questionnaire = questionnaire,
      questionnaireConfig = questionnaireConfig,
      questionnaireResponse = questionnaireResponse,
      context = context,
    )

    // The Observation ID for the extracted Obs should be the same as previous Obs Id
    Assert.assertTrue(questionnaireResponse.contained.firstOrNull() is ListResource)
    val listResource = questionnaireResponse.contained.firstOrNull() as ListResource
    val observationReference =
      listResource.entry
        .find { it.item.reference.equals(previousObs.asReference().reference, true) }
        ?.item
        ?.reference

    Assert.assertNotNull(observationReference)
    Assert.assertEquals(
      previousObs.logicalId.asReference(ResourceType.Observation).reference,
      observationReference,
    )

    // Save QuestionnaireResponse never called because the config is set to false
    coVerify(exactly = 0) {
      defaultRepository.addOrUpdate(addMandatoryTags = true, resource = questionnaireResponse)
    }
  }

  @Test
  fun testLoadCqlInputResourcesFromQuestionnaireConfig() = runTest {
    val bundle = Bundle()

    // Define the expected CQL input resources
    val expectedCqlInputResources = listOf("basic-resource-id")

    val questionnaireConfigCqlInputResources =
      questionnaireConfig.copy(cqlInputResources = listOf("basic-resource-id"))

    // Create a sample questionnaire with a CQL library extension
    val questionnaire =
      samplePatientRegisterQuestionnaire.copy().apply {
        addExtension(
          Extension().apply {
            url = "https://sample.cqf-library.url"
            setValue(StringType("http://smartreg.org/Library/123"))
          },
        )
      }

    // Mock the retrieval of a Basic resource with the specified ID
    val resource1 = Faker.buildBasicResource("basic-resource-id")
    coEvery { fhirEngine.get<Basic>(any()) } answers { resource1 }
    coEvery { fhirOperator.evaluateLibrary(any(), any(), any(), any()) } returns Parameters()

    // Load the CQL input resources from the questionnaireConfig
    val loadedCqlInputResources = questionnaireConfigCqlInputResources.cqlInputResources

    // Verify that the loadedCqlInputResources match the expected list
    Assert.assertEquals(expectedCqlInputResources, loadedCqlInputResources)

    // Execute CQL by invoking the questionnaireViewModel.executeCql method
    questionnaireViewModel.executeCql(
      patient,
      bundle,
      questionnaire,
      questionnaireConfigCqlInputResources,
    )

    // Verify that the bundle contains the expected Basic resource with ID "basic-resource-id"
    Assert.assertTrue(
      bundle.entry.any { it.resource is Basic && it.resource.id == "basic-resource-id" },
    )
  }

  @Test
  fun testSaveExtractedResourcesAddsRelatedEntityLocationMetaTagToExtractedResource() =
    runBlocking {
      val bundleSlot = slot<Bundle>()
      val bundle = bundleSlot.captured
      val linkId = "linkId"
      val metaTagId = "UUId123"
      val questionnaire = extractionQuestionnaire()
      val questionnaireConfig =
        questionnaireConfig.copy(
          resourceIdentifier = "resourceId",
          resourceType = ResourceType.Location,
          saveQuestionnaireResponse = false,
          type = "EDIT",
          linkIds = listOf(LinkIdConfig(linkId = linkId, LinkIdType.LOCATION)),
          extractedResourceUniquePropertyExpressions =
            listOf(
              ExtractedResourceUniquePropertyExpression(
                ResourceType.Location,
                "Observation.code.where(coding.code='obs1').coding.code",
              ),
            ),
        )
      val previousObs =
        Observation().apply {
          id = "previousObs1"
          code = (CodeableConcept(Coding("http://obsys", "obs1", "Obs 1")))
        }

      val questionnaireResponse =
        extractionQuestionnaireResponse().apply {
          val extractionDate = Date()
          subject = patient.asReference()
          val listResource =
            ListResource().apply {
              id = metaTagId
              status = ListResource.ListStatus.CURRENT
              mode = ListResource.ListMode.WORKING
              title = CONTAINED_LIST_TITLE
              date = extractionDate
            }
          val listEntryComponent =
            ListResource.ListEntryComponent().apply {
              deleted = false
              date = extractionDate
              item = previousObs.asReference()
            }
          listResource.addEntry(listEntryComponent)
          addContained(listResource)
        }

      questionnaireViewModel.saveExtractedResources(
        bundle = bundle,
        questionnaire = questionnaire,
        questionnaireConfig = questionnaireConfig,
        questionnaireResponse = questionnaireResponse,
        context = context,
      )

      // Extract tags manually
      val listResource = questionnaireResponse.contained.firstOrNull() as ListResource
      val resource = listResource.entry.firstOrNull()?.item?.resource

      // Assert
      Assert.assertNotNull(listResource)
      Assert.assertNotNull(resource)

      // Check if the meta tag id exists
      var metaTagIdExists = false
      resource?.meta?.tag?.forEach { tag ->
        if (tag.code == metaTagId) {
          metaTagIdExists = true
          return@forEach
        }
      }
      Assert.assertTrue(metaTagIdExists)

      // Check if the related entity location meta tag exists
      var relatedEntityLocationMetaTagExists = false
      resource?.meta?.tag?.forEach { tag ->
        if (tag.system == "https://smartregister.org/related-entity-location-tag-id") {
          relatedEntityLocationMetaTagExists = true
          return@forEach
        }
      }
      Assert.assertTrue(relatedEntityLocationMetaTagExists)

      // Assert that the listResource id matches the linkId
      assertEquals(linkId, listResource.id)
    }

  @Test
  fun testRetireUsedQuestionnaireUniqueIdShouldUpdateGroupResourceWhenIDIsUsed() = runTest {
    val linkId = "phn"
    val uniqueIdAssignmentConfig =
      UniqueIdAssignmentConfig(
        linkId = linkId,
        idFhirPathExpression = "",
        resource = ResourceType.Group,
      )
    val questionnaireConfig =
      QuestionnaireConfig(
        id = "sample_config_123",
        uniqueIdAssignment = uniqueIdAssignmentConfig,
      )
    val group =
      Group().apply {
        id = "grp1"
        addCharacteristic(
          Group.GroupCharacteristicComponent(
            CodeableConcept(Coding()).setText("phn"),
            CodeableConcept(Coding()).setText("1234"),
            BooleanType(false),
          ),
        )
        addCharacteristic(
          Group.GroupCharacteristicComponent(
            CodeableConcept(Coding()).setText("phn"),
            CodeableConcept(Coding()).setText("12345"),
            BooleanType(false),
          ),
        )
      }

    val questionnaireResponse =
      extractionQuestionnaireResponse().apply {
        addItem(
          QuestionnaireResponse.QuestionnaireResponseItemComponent(StringType(linkId)).apply {
            addAnswer(
              QuestionnaireResponse.QuestionnaireResponseItemAnswerComponent().apply {
                setValue(StringType("1234"))
              },
            )
          },
        )
      }
    questionnaireViewModel.uniqueIdResource = group
    coEvery { defaultRepository.addOrUpdate(resource = group) } just runs
    questionnaireViewModel.retireUsedQuestionnaireUniqueId(
      questionnaireConfig,
      questionnaireResponse,
    )

    coVerify(exactly = 1) { defaultRepository.addOrUpdate(resource = group) }
    Assert.assertTrue(group.characteristic.first().exclude)
    Assert.assertFalse(group.characteristic.last().exclude)
    Assert.assertTrue(group.active)
  }

  @Test
  fun testRetireUsedQuestionnaireUniqueIdShouldDeactivateGroupResourceWhenAllIDsAreUsed() =
    runTest {
      val linkId = "phn"
      val uniqueIdAssignmentConfig =
        UniqueIdAssignmentConfig(
          linkId = linkId,
          idFhirPathExpression = "",
          resource = ResourceType.Group,
        )
      val questionnaireConfig =
        QuestionnaireConfig(
          id = "sample_config_123",
          uniqueIdAssignment = uniqueIdAssignmentConfig,
        )
      val group =
        Group().apply {
          id = "grp2"
          addCharacteristic(
            Group.GroupCharacteristicComponent(
              CodeableConcept(Coding()).setText("phn"),
              CodeableConcept(Coding()).setText("1234"),
              BooleanType(true),
            ),
          )
          addCharacteristic(
            Group.GroupCharacteristicComponent(
              CodeableConcept(Coding()).setText("phn"),
              CodeableConcept(Coding()).setText("1235"),
              BooleanType(false),
            ),
          )
          this.quantity = 1
        }

      val questionnaireResponse =
        extractionQuestionnaireResponse().apply {
          addItem(
            QuestionnaireResponse.QuestionnaireResponseItemComponent(StringType(linkId)).apply {
              addAnswer(
                QuestionnaireResponse.QuestionnaireResponseItemAnswerComponent().apply {
                  setValue(StringType("1235"))
                },
              )
            },
          )
        }

      questionnaireViewModel.uniqueIdResource = group
      coEvery { defaultRepository.addOrUpdate(resource = group) } just runs
      questionnaireViewModel.retireUsedQuestionnaireUniqueId(
        questionnaireConfig,
        questionnaireResponse,
      )

      coVerify(exactly = 1) { defaultRepository.addOrUpdate(resource = group) }
      Assert.assertTrue(group.characteristic.first().exclude)
      Assert.assertTrue(group.characteristic.last().exclude)
      Assert.assertFalse(group.active)
    }

  @Test
  fun testGroupResourceShouldNotBeUpdatedWhenCustomUniqueIDsAreUsed() = runTest {
    val linkId = "phn"
    val uniqueIdAssignmentConfig =
      UniqueIdAssignmentConfig(
        linkId = linkId,
        idFhirPathExpression = "",
        resource = ResourceType.Group,
      )
    val questionnaireConfig =
      QuestionnaireConfig(
        id = "sample_config_123",
        uniqueIdAssignment = uniqueIdAssignmentConfig,
      )
    val group =
      Group().apply {
        id = "grp2"
        addCharacteristic(
          Group.GroupCharacteristicComponent(
            CodeableConcept(Coding()).setText("phn"),
            CodeableConcept(Coding()).setText("1234"),
            BooleanType(true),
          ),
        )
        addCharacteristic(
          Group.GroupCharacteristicComponent(
            CodeableConcept(Coding()).setText("phn"),
            CodeableConcept(Coding()).setText("1235"),
            BooleanType(false),
          ),
        )
        this.quantity = 1
      }

    val questionnaireResponse =
      extractionQuestionnaireResponse().apply {
        addItem(
          QuestionnaireResponse.QuestionnaireResponseItemComponent(StringType(linkId)).apply {
            addAnswer(
              QuestionnaireResponse.QuestionnaireResponseItemAnswerComponent().apply {
                setValue(StringType("CUSTID123456"))
              },
            )
          },
        )
      }

    questionnaireViewModel.uniqueIdResource = group
    questionnaireViewModel.retireUsedQuestionnaireUniqueId(
      questionnaireConfig,
      questionnaireResponse,
    )

    coVerify(exactly = 0) { defaultRepository.addOrUpdate(resource = group) }
    Assert.assertTrue(group.characteristic.first().exclude)
    Assert.assertFalse(group.characteristic.last().exclude)
    Assert.assertFalse(group.active)
  }

  @Test
  fun testThatPopulateQuestionnaireSetInitialDefaultValueForQuestionnaireInitialExpression() =
    runTest {
      val questionnaireViewModelInstance =
        QuestionnaireViewModel(
          defaultRepository = defaultRepository,
          dispatcherProvider = dispatcherProvider,
          fhirCarePlanGenerator = fhirCarePlanGenerator,
          resourceDataRulesExecutor = resourceDataRulesExecutor,
          transformSupportServices = mockk(),
          sharedPreferencesHelper = sharedPreferencesHelper,
          fhirOperator = fhirOperator,
          fhirValidatorProvider = fhirValidatorProvider,
          fhirPathDataExtractor = fhirPathDataExtractor,
          configurationRegistry = configurationRegistry,
          knowledgeManager = knowledgeManager,
        )
      val questionnaireWithDefaultDate =
        Questionnaire().apply {
          id = questionnaireConfig.id
          addItem(
            Questionnaire.QuestionnaireItemComponent().apply {
              linkId = "defaultedDate"
              type = Questionnaire.QuestionnaireItemType.DATE
              addExtension(
                Extension(
                  "http://hl7.org/fhir/uv/sdc/StructureDefinition/sdc-questionnaire-initialExpression",
                  Expression().apply {
                    language = "text/fhirpath"
                    expression = "today()"
                  },
                ),
              )
            },
          )
        }
      coEvery { fhirEngine.get(ResourceType.Questionnaire, questionnaireConfig.id) } returns
        questionnaireWithDefaultDate

      questionnaireViewModelInstance.populateQuestionnaire(
        questionnaireWithDefaultDate,
        questionnaireConfig,
        emptyList(),
      )
      val initialValueDate =
        questionnaireWithDefaultDate.item
          .first { it.linkId == "defaultedDate" }
          .initial
          .first()
          .value as DateType
      Assert.assertTrue(initialValueDate.isToday)
    }

  @Test
  fun testThatPopulateQuestionnaireSetInitialDefaultValueButExcludesFieldFromResponse() =
    runTest(timeout = 90.seconds) {
      val thisQuestionnaireConfig =
        questionnaireConfig.copy(
          resourceType = ResourceType.Patient,
          resourceIdentifier = patient.logicalId,
          type = QuestionnaireType.EDIT.name,
          linkIds =
            listOf(
              LinkIdConfig("dateToday", LinkIdType.PREPOPULATION_EXCLUSION),
            ),
        )
      val questionnaireViewModelInstance =
        QuestionnaireViewModel(
          defaultRepository = defaultRepository,
          dispatcherProvider = defaultRepository.dispatcherProvider,
          fhirCarePlanGenerator = fhirCarePlanGenerator,
          resourceDataRulesExecutor = resourceDataRulesExecutor,
          transformSupportServices = mockk(),
          sharedPreferencesHelper = sharedPreferencesHelper,
          fhirOperator = fhirOperator,
          fhirValidatorProvider = fhirValidatorProvider,
          fhirPathDataExtractor = fhirPathDataExtractor,
          configurationRegistry = configurationRegistry,
        )
      val questionnaireWithDefaultDate =
        Questionnaire().apply {
          id = thisQuestionnaireConfig.id
          addItem(
            Questionnaire.QuestionnaireItemComponent().apply {
              linkId = "dateToday"
              type = Questionnaire.QuestionnaireItemType.DATE
              addExtension(
                Extension(
                  "http://hl7.org/fhir/uv/sdc/StructureDefinition/sdc-questionnaire-initialExpression",
                  Expression().apply {
                    language = "text/fhirpath"
                    expression = "today()"
                  },
                ),
              )
            },
          )
        }

      val questionnaireResponse =
        QuestionnaireResponse().apply {
          addItem(
            QuestionnaireResponse.QuestionnaireResponseItemComponent().apply {
              linkId = "dateToday"
              addAnswer(
                QuestionnaireResponse.QuestionnaireResponseItemAnswerComponent().apply {
                  value = DateType(Date())
                },
              )
            },
          )
          setQuestionnaire(
            thisQuestionnaireConfig.id.asReference(ResourceType.Questionnaire).reference,
          )
        }

      coEvery {
        fhirEngine.get(
          thisQuestionnaireConfig.resourceType!!,
          thisQuestionnaireConfig.resourceIdentifier!!,
        )
      } returns patient

      coEvery { fhirEngine.search<QuestionnaireResponse>(any<Search>()) } returns
        listOf(
          SearchResult(questionnaireResponse, included = null, revIncluded = null),
        )

      val (result, _) =
        questionnaireViewModelInstance.populateQuestionnaire(
          questionnaire = questionnaireWithDefaultDate,
          questionnaireConfig = thisQuestionnaireConfig,
          actionParameters = emptyList(),
        )

      Assert.assertNotNull(result?.item)
      Assert.assertTrue(result!!.item.isEmpty())
    }

  @Test
  fun testThatPopulateQuestionnaireReturnsQuestionnaireResponseWithUnAnsweredRemoved() = runTest {
    val questionnaireViewModelInstance =
      QuestionnaireViewModel(
        defaultRepository = defaultRepository,
        dispatcherProvider = dispatcherProvider,
        fhirCarePlanGenerator = fhirCarePlanGenerator,
        resourceDataRulesExecutor = resourceDataRulesExecutor,
        transformSupportServices = mockk(),
        sharedPreferencesHelper = sharedPreferencesHelper,
        fhirOperator = fhirOperator,
        fhirValidatorProvider = fhirValidatorProvider,
        fhirPathDataExtractor = fhirPathDataExtractor,
        configurationRegistry = configurationRegistry,
        knowledgeManager = knowledgeManager,
      )
    val questionnaireConfig1 =
      questionnaireConfig.copy(
        resourceType = ResourceType.Patient,
        resourceIdentifier = patient.logicalId,
        type = QuestionnaireType.EDIT.name,
      )

    val questionnaireWithInitialValue =
      Questionnaire().apply {
        id = questionnaireConfig1.id
        addItem(
          Questionnaire.QuestionnaireItemComponent().apply {
            linkId = "group-1"
            type = Questionnaire.QuestionnaireItemType.GROUP
            addItem(
              Questionnaire.QuestionnaireItemComponent().apply {
                linkId = "linkid-1"
                type = Questionnaire.QuestionnaireItemType.STRING
                addInitial(Questionnaire.QuestionnaireItemInitialComponent(StringType("---")))
              },
            )

            addItem(
              Questionnaire.QuestionnaireItemComponent().apply {
                linkId = "linkid-1.1"
                type = Questionnaire.QuestionnaireItemType.STRING
                addInitial(Questionnaire.QuestionnaireItemInitialComponent(StringType("---")))
              },
            )
          },
        )

        addItem(
          Questionnaire.QuestionnaireItemComponent().apply {
            linkId = "linkid-2"
            type = Questionnaire.QuestionnaireItemType.STRING
          },
        )
      }
    val questionnaireResponse =
      QuestionnaireResponse().apply {
        addItem(
          QuestionnaireResponse.QuestionnaireResponseItemComponent().apply {
            linkId = "group-1"
            addItem(
              QuestionnaireResponse.QuestionnaireResponseItemComponent().apply {
                linkId = "linkid-1"
              },
            )
            addItem(
              QuestionnaireResponse.QuestionnaireResponseItemComponent().apply {
                linkId = "linkid-1.1"
                addAnswer(
                  QuestionnaireResponse.QuestionnaireResponseItemAnswerComponent().apply {
                    value = StringType("World")
                  },
                )
              },
            )
          },
        )

        addItem(
          QuestionnaireResponse.QuestionnaireResponseItemComponent().apply {
            linkId = "linkid-2"
            addAnswer(
              QuestionnaireResponse.QuestionnaireResponseItemAnswerComponent().apply {
                value = StringType("45678")
              },
            )
          },
        )
      }
    coEvery {
      fhirEngine.get(questionnaireConfig1.resourceType!!, questionnaireConfig1.resourceIdentifier!!)
    } returns patient

    coEvery { fhirEngine.search<QuestionnaireResponse>(any<Search>()) } returns
      listOf(
        SearchResult(questionnaireResponse, included = null, revIncluded = null),
      )

    Assert.assertNotNull(questionnaireResponse.find("linkid-1"))
    val result =
      questionnaireViewModelInstance.populateQuestionnaire(
        questionnaireWithInitialValue,
        questionnaireConfig1,
        emptyList(),
      )
    Assert.assertNotNull(result.first)
    Assert.assertTrue(result.first!!.find("linkid-1") == null)
  }

  @Test
  fun testExcludeNestedItemFromQuestionnairePrepopulation() {
    val item1 = QuestionnaireResponse.QuestionnaireResponseItemComponent().apply { linkId = "1" }
    val item2 = QuestionnaireResponse.QuestionnaireResponseItemComponent().apply { linkId = "2" }
    val item3 =
      QuestionnaireResponse.QuestionnaireResponseItemComponent().apply {
        linkId = "3"
        item =
          mutableListOf(
            QuestionnaireResponse.QuestionnaireResponseItemComponent().apply { linkId = "3.1" },
            QuestionnaireResponse.QuestionnaireResponseItemComponent().apply {
              linkId = "3.2"
              item =
                mutableListOf(
                  QuestionnaireResponse.QuestionnaireResponseItemComponent().apply {
                    linkId = "3.2.1"
                  },
                  QuestionnaireResponse.QuestionnaireResponseItemComponent().apply {
                    linkId = "3.2.2"
                  },
                )
            },
          )
      }

    val items = mutableListOf(item1, item2, item3)
    val exclusionMap = mapOf("2" to true, "3.1" to true, "3.2.2" to true)
    val filteredItems = questionnaireViewModel.excludePrepopulationFields(items, exclusionMap)
    Assert.assertEquals(2, filteredItems.size)
    Assert.assertEquals("1", filteredItems.first().linkId)
    val itemThree = filteredItems.last()
    Assert.assertEquals("3", itemThree.linkId)
    Assert.assertEquals(1, itemThree.item.size)
    val itemThreePointTwo = itemThree.item.first()
    Assert.assertEquals("3.2", itemThreePointTwo.linkId)
    Assert.assertEquals(1, itemThreePointTwo.item.size)
    val itemThreePointTwoOne = itemThreePointTwo.item.first()
    Assert.assertEquals("3.2.1", itemThreePointTwoOne.linkId)
  }
}<|MERGE_RESOLUTION|>--- conflicted
+++ resolved
@@ -183,6 +183,7 @@
       spyk(
         DefaultRepository(
           fhirEngine = fhirEngine,
+          dispatcherProvider = dispatcherProvider,
           sharedPreferencesHelper = sharedPreferencesHelper,
           configurationRegistry = configurationRegistry,
           configService = configService,
@@ -1101,11 +1102,7 @@
           )
         }
 
-<<<<<<< HEAD
-      knowledgeManager.index(
-=======
       knowledgeManager.install(
->>>>>>> 7f4da95a
         File.createTempFile(cqlLibrary.name, ".json").apply {
           this.writeText(cqlLibrary.encodeResourceToString())
         },
