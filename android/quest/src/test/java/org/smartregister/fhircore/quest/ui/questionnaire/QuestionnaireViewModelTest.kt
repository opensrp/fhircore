--- conflicted
+++ resolved
@@ -1173,98 +1173,6 @@
   }
 
   @Test
-<<<<<<< HEAD
-  fun testRetireUsedQuestionnaireUniqueIdShouldUpdateGroupResourceWhenIDIsUsed() = runTest {
-    val linkId = "phn"
-    val uniqueIdAssignmentConfig =
-      UniqueIdAssignmentConfig(
-        linkId = linkId,
-        idFhirPathExpression = "",
-        resource = ResourceType.Group,
-      )
-    val questionnaireConfig =
-      QuestionnaireConfig(
-        id = "sample_config_123",
-        uniqueIdAssignment = uniqueIdAssignmentConfig,
-      )
-    val group =
-      Group().apply {
-        id = "grp1"
-        addCharacteristic(
-          Group.GroupCharacteristicComponent(
-            CodeableConcept(Coding()).setText("phn"),
-            CodeableConcept(Coding()).setText("1234"),
-            BooleanType(false),
-          ),
-        )
-        addCharacteristic(
-          Group.GroupCharacteristicComponent(
-            CodeableConcept(Coding()).setText("phn"),
-            CodeableConcept(Coding()).setText("12345"),
-            BooleanType(false),
-          ),
-        )
-      }
-
-    val questionnaireResponse =
-      extractionQuestionnaireResponse().apply {
-        addItem(
-          QuestionnaireResponse.QuestionnaireResponseItemComponent(StringType(linkId)).apply {
-            addAnswer(
-              QuestionnaireResponse.QuestionnaireResponseItemAnswerComponent().apply {
-                setValue(StringType("1234"))
-              },
-            )
-          },
-        )
-      }
-    questionnaireViewModel.uniqueIdResource = group
-    coEvery { defaultRepository.addOrUpdate(resource = group) } just runs
-    questionnaireViewModel.retireUsedQuestionnaireUniqueId(
-      questionnaireConfig,
-      questionnaireResponse,
-    )
-
-    coVerify(exactly = 1) { defaultRepository.addOrUpdate(resource = group) }
-    Assert.assertTrue(group.characteristic.first().exclude)
-    Assert.assertFalse(group.characteristic.last().exclude)
-    Assert.assertTrue(group.active)
-  }
-
-  @Test
-  fun testRetireUsedQuestionnaireUniqueIdShouldDeactivateGroupResourceWhenAllIDsAreUsed() =
-    runTest {
-      val linkId = "phn"
-      val uniqueIdAssignmentConfig =
-        UniqueIdAssignmentConfig(
-          linkId = linkId,
-          idFhirPathExpression = "",
-          resource = ResourceType.Group,
-        )
-      val questionnaireConfig =
-        QuestionnaireConfig(
-          id = "sample_config_123",
-          uniqueIdAssignment = uniqueIdAssignmentConfig,
-        )
-      val group =
-        Group().apply {
-          id = "grp2"
-          addCharacteristic(
-            Group.GroupCharacteristicComponent(
-              CodeableConcept(Coding()).setText("phn"),
-              CodeableConcept(Coding()).setText("1234"),
-              BooleanType(true),
-            ),
-          )
-          addCharacteristic(
-            Group.GroupCharacteristicComponent(
-              CodeableConcept(Coding()).setText("phn"),
-              CodeableConcept(Coding()).setText("1235"),
-              BooleanType(false),
-            ),
-          )
-          this.quantity = 1
-=======
   fun testSaveExtractedResourcesAddsRelatedEntityLocationMetaTagToExtractedResource() =
     runBlocking {
       val bundleSlot = slot<Bundle>()
@@ -1291,95 +1199,10 @@
         Observation().apply {
           id = "previousObs1"
           code = (CodeableConcept(Coding("http://obsys", "obs1", "Obs 1")))
->>>>>>> e485e260
         }
 
       val questionnaireResponse =
         extractionQuestionnaireResponse().apply {
-<<<<<<< HEAD
-          addItem(
-            QuestionnaireResponse.QuestionnaireResponseItemComponent(StringType(linkId)).apply {
-              addAnswer(
-                QuestionnaireResponse.QuestionnaireResponseItemAnswerComponent().apply {
-                  setValue(StringType("1235"))
-                },
-              )
-            },
-          )
-        }
-
-      questionnaireViewModel.uniqueIdResource = group
-      coEvery { defaultRepository.addOrUpdate(resource = group) } just runs
-      questionnaireViewModel.retireUsedQuestionnaireUniqueId(
-        questionnaireConfig,
-        questionnaireResponse,
-      )
-
-      coVerify(exactly = 1) { defaultRepository.addOrUpdate(resource = group) }
-      Assert.assertTrue(group.characteristic.first().exclude)
-      Assert.assertTrue(group.characteristic.last().exclude)
-      Assert.assertFalse(group.active)
-    }
-
-  @Test
-  fun testGroupResourceShouldNotBeUpdatedWhenCustomUniqueIDsAreUsed() = runTest {
-    val linkId = "phn"
-    val uniqueIdAssignmentConfig =
-      UniqueIdAssignmentConfig(
-        linkId = linkId,
-        idFhirPathExpression = "",
-        resource = ResourceType.Group,
-      )
-    val questionnaireConfig =
-      QuestionnaireConfig(
-        id = "sample_config_123",
-        uniqueIdAssignment = uniqueIdAssignmentConfig,
-      )
-    val group =
-      Group().apply {
-        id = "grp2"
-        addCharacteristic(
-          Group.GroupCharacteristicComponent(
-            CodeableConcept(Coding()).setText("phn"),
-            CodeableConcept(Coding()).setText("1234"),
-            BooleanType(true),
-          ),
-        )
-        addCharacteristic(
-          Group.GroupCharacteristicComponent(
-            CodeableConcept(Coding()).setText("phn"),
-            CodeableConcept(Coding()).setText("1235"),
-            BooleanType(false),
-          ),
-        )
-        this.quantity = 1
-      }
-
-    val questionnaireResponse =
-      extractionQuestionnaireResponse().apply {
-        addItem(
-          QuestionnaireResponse.QuestionnaireResponseItemComponent(StringType(linkId)).apply {
-            addAnswer(
-              QuestionnaireResponse.QuestionnaireResponseItemAnswerComponent().apply {
-                setValue(StringType("CUSTID123456"))
-              },
-            )
-          },
-        )
-      }
-
-    questionnaireViewModel.uniqueIdResource = group
-    questionnaireViewModel.retireUsedQuestionnaireUniqueId(
-      questionnaireConfig,
-      questionnaireResponse,
-    )
-
-    coVerify(exactly = 0) { defaultRepository.addOrUpdate(resource = group) }
-    Assert.assertTrue(group.characteristic.first().exclude)
-    Assert.assertFalse(group.characteristic.last().exclude)
-    Assert.assertFalse(group.active)
-  }
-=======
           val extractionDate = Date()
           subject = patient.asReference()
           val listResource =
@@ -1439,5 +1262,182 @@
       // Assert that the listResource id matches the linkId
       assertEquals(linkId, listResource.id)
     }
->>>>>>> e485e260
+
+  @Test
+  fun testRetireUsedQuestionnaireUniqueIdShouldUpdateGroupResourceWhenIDIsUsed() = runTest {
+    val linkId = "phn"
+    val uniqueIdAssignmentConfig =
+      UniqueIdAssignmentConfig(
+        linkId = linkId,
+        idFhirPathExpression = "",
+        resource = ResourceType.Group,
+      )
+    val questionnaireConfig =
+      QuestionnaireConfig(
+        id = "sample_config_123",
+        uniqueIdAssignment = uniqueIdAssignmentConfig,
+      )
+    val group =
+      Group().apply {
+        id = "grp1"
+        addCharacteristic(
+          Group.GroupCharacteristicComponent(
+            CodeableConcept(Coding()).setText("phn"),
+            CodeableConcept(Coding()).setText("1234"),
+            BooleanType(false),
+          ),
+        )
+        addCharacteristic(
+          Group.GroupCharacteristicComponent(
+            CodeableConcept(Coding()).setText("phn"),
+            CodeableConcept(Coding()).setText("12345"),
+            BooleanType(false),
+          ),
+        )
+      }
+
+    val questionnaireResponse =
+      extractionQuestionnaireResponse().apply {
+        addItem(
+          QuestionnaireResponse.QuestionnaireResponseItemComponent(StringType(linkId)).apply {
+            addAnswer(
+              QuestionnaireResponse.QuestionnaireResponseItemAnswerComponent().apply {
+                setValue(StringType("1234"))
+              },
+            )
+          },
+        )
+      }
+    questionnaireViewModel.uniqueIdResource = group
+    coEvery { defaultRepository.addOrUpdate(resource = group) } just runs
+    questionnaireViewModel.retireUsedQuestionnaireUniqueId(
+      questionnaireConfig,
+      questionnaireResponse,
+    )
+
+    coVerify(exactly = 1) { defaultRepository.addOrUpdate(resource = group) }
+    Assert.assertTrue(group.characteristic.first().exclude)
+    Assert.assertFalse(group.characteristic.last().exclude)
+    Assert.assertTrue(group.active)
+  }
+
+  @Test
+  fun testRetireUsedQuestionnaireUniqueIdShouldDeactivateGroupResourceWhenAllIDsAreUsed() =
+    runTest {
+      val linkId = "phn"
+      val uniqueIdAssignmentConfig =
+        UniqueIdAssignmentConfig(
+          linkId = linkId,
+          idFhirPathExpression = "",
+          resource = ResourceType.Group,
+        )
+      val questionnaireConfig =
+        QuestionnaireConfig(
+          id = "sample_config_123",
+          uniqueIdAssignment = uniqueIdAssignmentConfig,
+        )
+      val group =
+        Group().apply {
+          id = "grp2"
+          addCharacteristic(
+            Group.GroupCharacteristicComponent(
+              CodeableConcept(Coding()).setText("phn"),
+              CodeableConcept(Coding()).setText("1234"),
+              BooleanType(true),
+            ),
+          )
+          addCharacteristic(
+            Group.GroupCharacteristicComponent(
+              CodeableConcept(Coding()).setText("phn"),
+              CodeableConcept(Coding()).setText("1235"),
+              BooleanType(false),
+            ),
+          )
+          this.quantity = 1
+        }
+
+      val questionnaireResponse =
+        extractionQuestionnaireResponse().apply {
+          addItem(
+            QuestionnaireResponse.QuestionnaireResponseItemComponent(StringType(linkId)).apply {
+              addAnswer(
+                QuestionnaireResponse.QuestionnaireResponseItemAnswerComponent().apply {
+                  setValue(StringType("1235"))
+                },
+              )
+            },
+          )
+        }
+
+      questionnaireViewModel.uniqueIdResource = group
+      coEvery { defaultRepository.addOrUpdate(resource = group) } just runs
+      questionnaireViewModel.retireUsedQuestionnaireUniqueId(
+        questionnaireConfig,
+        questionnaireResponse,
+      )
+
+      coVerify(exactly = 1) { defaultRepository.addOrUpdate(resource = group) }
+      Assert.assertTrue(group.characteristic.first().exclude)
+      Assert.assertTrue(group.characteristic.last().exclude)
+      Assert.assertFalse(group.active)
+    }
+
+  @Test
+  fun testGroupResourceShouldNotBeUpdatedWhenCustomUniqueIDsAreUsed() = runTest {
+    val linkId = "phn"
+    val uniqueIdAssignmentConfig =
+      UniqueIdAssignmentConfig(
+        linkId = linkId,
+        idFhirPathExpression = "",
+        resource = ResourceType.Group,
+      )
+    val questionnaireConfig =
+      QuestionnaireConfig(
+        id = "sample_config_123",
+        uniqueIdAssignment = uniqueIdAssignmentConfig,
+      )
+    val group =
+      Group().apply {
+        id = "grp2"
+        addCharacteristic(
+          Group.GroupCharacteristicComponent(
+            CodeableConcept(Coding()).setText("phn"),
+            CodeableConcept(Coding()).setText("1234"),
+            BooleanType(true),
+          ),
+        )
+        addCharacteristic(
+          Group.GroupCharacteristicComponent(
+            CodeableConcept(Coding()).setText("phn"),
+            CodeableConcept(Coding()).setText("1235"),
+            BooleanType(false),
+          ),
+        )
+        this.quantity = 1
+      }
+
+    val questionnaireResponse =
+      extractionQuestionnaireResponse().apply {
+        addItem(
+          QuestionnaireResponse.QuestionnaireResponseItemComponent(StringType(linkId)).apply {
+            addAnswer(
+              QuestionnaireResponse.QuestionnaireResponseItemAnswerComponent().apply {
+                setValue(StringType("CUSTID123456"))
+              },
+            )
+          },
+        )
+      }
+
+    questionnaireViewModel.uniqueIdResource = group
+    questionnaireViewModel.retireUsedQuestionnaireUniqueId(
+      questionnaireConfig,
+      questionnaireResponse,
+    )
+
+    coVerify(exactly = 0) { defaultRepository.addOrUpdate(resource = group) }
+    Assert.assertTrue(group.characteristic.first().exclude)
+    Assert.assertFalse(group.characteristic.last().exclude)
+    Assert.assertFalse(group.active)
+  }
 }