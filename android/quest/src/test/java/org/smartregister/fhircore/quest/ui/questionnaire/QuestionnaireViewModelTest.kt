--- conflicted
+++ resolved
@@ -285,12 +285,10 @@
       coEvery { defaultRepository.loadResource(any<String>(), ResourceType.Patient) } returns
         Patient()
 
-<<<<<<< HEAD
       coEvery {
         QuestionnaireResponseUtils.validateQuestionnaireResponse(any(), any(), any())
       } returns true
 
-=======
       val updatedQuestionnaireConfig =
         questionnaireConfig.copy(
           linkIds =
@@ -302,7 +300,6 @@
               ),
             ),
         )
->>>>>>> b87dc34b
       questionnaireViewModel.handleQuestionnaireSubmission(
         questionnaire = questionnaire,
         currentQuestionnaireResponse = questionnaireResponse,
@@ -357,11 +354,7 @@
         )
       }
       coVerify { onSuccessfulSubmission(any(), questionnaireResponse) }
-<<<<<<< HEAD
       unmockkObject(QuestionnaireResponseUtils)
-=======
-
->>>>>>> b87dc34b
       unmockkObject(ResourceMapper)
     }
 
