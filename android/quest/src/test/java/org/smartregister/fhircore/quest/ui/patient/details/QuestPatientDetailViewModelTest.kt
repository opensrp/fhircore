/*
 * Copyright 2021 Ona Systems, Inc
 *
 * Licensed under the Apache License, Version 2.0 (the "License");
 * you may not use this file except in compliance with the License.
 * You may obtain a copy of the License at
 *
 *       http://www.apache.org/licenses/LICENSE-2.0
 *
 * Unless required by applicable law or agreed to in writing, software
 * distributed under the License is distributed on an "AS IS" BASIS,
 * WITHOUT WARRANTIES OR CONDITIONS OF ANY KIND, either express or implied.
 * See the License for the specific language governing permissions and
 * limitations under the License.
 */

package org.smartregister.fhircore.quest.ui.patient.details

import androidx.test.core.app.ApplicationProvider
import com.google.android.fhir.FhirEngine
import dagger.hilt.android.testing.BindValue
import dagger.hilt.android.testing.HiltAndroidRule
import dagger.hilt.android.testing.HiltAndroidTest
import io.mockk.coEvery
import io.mockk.every
import io.mockk.mockk
import io.mockk.spyk
import io.mockk.verify
import javax.inject.Inject
<<<<<<< HEAD
import kotlinx.coroutines.test.runBlockingTest
import org.hl7.fhir.r4.model.Bundle
import org.hl7.fhir.r4.model.Condition
import org.hl7.fhir.r4.model.Library
import org.hl7.fhir.r4.model.Patient
=======
import org.hl7.fhir.r4.model.Questionnaire
>>>>>>> 39851e19
import org.hl7.fhir.r4.model.QuestionnaireResponse
import org.junit.Assert
import org.junit.Before
import org.junit.Rule
import org.junit.Test
import org.smartregister.fhircore.engine.cql.LibraryEvaluator
import org.smartregister.fhircore.engine.ui.questionnaire.QuestionnaireConfig
import org.smartregister.fhircore.quest.R
import org.smartregister.fhircore.quest.app.fakes.Faker
import org.smartregister.fhircore.quest.data.patient.PatientRepository
import org.smartregister.fhircore.quest.robolectric.RobolectricTest
import org.smartregister.fhircore.quest.ui.patient.register.PatientItemMapper

@HiltAndroidTest
class QuestPatientDetailViewModelTest : RobolectricTest() {

  @get:Rule(order = 0) val hiltRule = HiltAndroidRule(this)

  @Inject lateinit var patientItemMapper: PatientItemMapper

  @BindValue val patientRepository: PatientRepository = mockk()
  @BindValue val libraryEvaluator: LibraryEvaluator = spyk()

  private val patientId = "5583145"

  private lateinit var questPatientDetailViewModel: QuestPatientDetailViewModel

  @Before
  fun setUp() {
    hiltRule.inject()
    Faker.initPatientRepositoryMocks(patientRepository)
    questPatientDetailViewModel =
      QuestPatientDetailViewModel(
        patientRepository = patientRepository,
        patientItemMapper = patientItemMapper,
        libraryEvaluator = libraryEvaluator
      )
  }

  @Test
  fun testGetDemographicsShouldFetchPatient() {
    questPatientDetailViewModel.getDemographics(patientId)
    val patient = questPatientDetailViewModel.patientItem.value
    Assert.assertNotNull(patient)
    Assert.assertEquals(patientId, patient!!.id)
  }

  @Test
  fun testOnMenuItemClickListener() {
    questPatientDetailViewModel.onMenuItemClickListener(R.string.test_results)
    Assert.assertNotNull(questPatientDetailViewModel.onMenuItemClicked.value)
  }

  @Test
  fun testOnBackPressed() {
    questPatientDetailViewModel.onBackPressed(true)
    Assert.assertNotNull(questPatientDetailViewModel.onBackPressClicked.value)
    Assert.assertTrue(questPatientDetailViewModel.onBackPressClicked.value!!)
  }

  @Test
  fun testOnFormItemClickListener() {
    val questionnaireConfig = mockk<QuestionnaireConfig>()
    questPatientDetailViewModel.onFormItemClickListener(questionnaireConfig)
    Assert.assertNotNull(questPatientDetailViewModel.onFormItemClicked.value)
    Assert.assertEquals(questionnaireConfig, questPatientDetailViewModel.onFormItemClicked.value!!)
  }

  @Test
  fun testOnTestResultItemClickListener() {
    val questionnaireResponse = mockk<QuestionnaireResponse>()
    questPatientDetailViewModel.onTestResultItemClickListener(questionnaireResponse)
    Assert.assertNotNull(questPatientDetailViewModel.onFormTestResultClicked.value)
    Assert.assertEquals(
      questionnaireResponse,
      questPatientDetailViewModel.onFormTestResultClicked.value!!
    )
  }

  @Test
  fun testGetAllForms() {
    questPatientDetailViewModel.getAllForms(ApplicationProvider.getApplicationContext())
    Assert.assertNotNull(questPatientDetailViewModel.questionnaireConfigs.value)
    Assert.assertEquals(2, questPatientDetailViewModel.questionnaireConfigs.value!!.size)
    Assert.assertEquals(
      "12345",
      questPatientDetailViewModel.questionnaireConfigs.value!!.first().identifier
    )
    Assert.assertEquals(
      "67890",
      questPatientDetailViewModel.questionnaireConfigs.value!!.last().identifier
    )
  }

  @Test
<<<<<<< HEAD
  fun testGetAllDataFor() = runBlockingTest {
    val fhirEngineMock = mockk<FhirEngine>()
    coEvery { patientRepository.fhirEngine } returns fhirEngineMock
    coEvery { fhirEngineMock.load(Patient::class.java, "1111") } returns
      Patient().apply { id = "1111" }

    coEvery {
      hint(Condition::class)
      fhirEngineMock.search<Condition>(any())
    } returns listOf(Condition().apply { id = "c1" })

    val result = questPatientDetailViewModel.getAllDataFor("1111")

    Assert.assertNotNull(result.entryFirstRep.resource)
    Assert.assertEquals("1111", result.entry[0].resource.id)
    Assert.assertEquals("c1", result.entry[1].resource.id)
  }

  @Test
  fun testRunCqlFor() = runBlockingTest {
    val fhirEngineMock = mockk<FhirEngine>()
    coEvery { patientRepository.fhirEngine } returns fhirEngineMock
    coEvery { fhirEngineMock.load(Library::class.java, any()) } returns Library()

    coEvery { fhirEngineMock.load(Patient::class.java, "1111") } returns
      Patient().apply { id = "1111" }

    coEvery {
      hint(Condition::class)
      fhirEngineMock.search<Condition>(any())
    } returns listOf(Condition().apply { id = "c1" })

    every { libraryEvaluator.runCqlLibrary(any(), any(), any(), any()) } returns listOf("1", "2")
    every { libraryEvaluator.createBundle(any()) } returns Bundle()

    questPatientDetailViewModel.runCqlFor("1111", ApplicationProvider.getApplicationContext())

    verify { libraryEvaluator.createBundle(any()) }
    verify { libraryEvaluator.runCqlLibrary(any(), any(), any(), any()) }
=======
  fun testFetchResultNonNullNameShouldReturnNameValue() {
    val result =
      questPatientDetailViewModel.fetchResultItemLabel(
        testResult =
          Pair(
            QuestionnaireResponse(),
            Questionnaire().apply {
              name = "Sample name"
              title = "Sample title"
            }
          )
      )

    Assert.assertEquals("Sample name", result)
    Assert.assertNotEquals("Sample title", result)
  }

  @Test
  fun testFetchResultNullNameShouldReturnTitleValue() {
    val result =
      questPatientDetailViewModel.fetchResultItemLabel(
        testResult =
          Pair(
            QuestionnaireResponse(),
            Questionnaire().apply {
              name = null
              title = "Sample title"
            }
          )
      )

    Assert.assertEquals("Sample title", result)
    Assert.assertNotEquals("Sample name", result)
  }

  @Test
  fun testFetchResultNullNameTitleShouldReturnNull() {
    val result =
      questPatientDetailViewModel.fetchResultItemLabel(
        testResult =
          Pair(
            QuestionnaireResponse(),
            Questionnaire().apply {
              name = null
              title = null
            }
          )
      )

    Assert.assertNull(result)
>>>>>>> 39851e19
  }
}<|MERGE_RESOLUTION|>--- conflicted
+++ resolved
@@ -27,15 +27,12 @@
 import io.mockk.spyk
 import io.mockk.verify
 import javax.inject.Inject
-<<<<<<< HEAD
 import kotlinx.coroutines.test.runBlockingTest
 import org.hl7.fhir.r4.model.Bundle
 import org.hl7.fhir.r4.model.Condition
 import org.hl7.fhir.r4.model.Library
 import org.hl7.fhir.r4.model.Patient
-=======
 import org.hl7.fhir.r4.model.Questionnaire
->>>>>>> 39851e19
 import org.hl7.fhir.r4.model.QuestionnaireResponse
 import org.junit.Assert
 import org.junit.Before
@@ -131,7 +128,6 @@
   }
 
   @Test
-<<<<<<< HEAD
   fun testGetAllDataFor() = runBlockingTest {
     val fhirEngineMock = mockk<FhirEngine>()
     coEvery { patientRepository.fhirEngine } returns fhirEngineMock
@@ -171,7 +167,8 @@
 
     verify { libraryEvaluator.createBundle(any()) }
     verify { libraryEvaluator.runCqlLibrary(any(), any(), any(), any()) }
-=======
+  }
+    
   fun testFetchResultNonNullNameShouldReturnNameValue() {
     val result =
       questPatientDetailViewModel.fetchResultItemLabel(
@@ -222,6 +219,5 @@
       )
 
     Assert.assertNull(result)
->>>>>>> 39851e19
   }
 }