/*
 * Copyright 2021-2024 Ona Systems, Inc
 *
 * Licensed under the Apache License, Version 2.0 (the "License");
 * you may not use this file except in compliance with the License.
 * You may obtain a copy of the License at
 *
 *       http://www.apache.org/licenses/LICENSE-2.0
 *
 * Unless required by applicable law or agreed to in writing, software
 * distributed under the License is distributed on an "AS IS" BASIS,
 * WITHOUT WARRANTIES OR CONDITIONS OF ANY KIND, either express or implied.
 * See the License for the specific language governing permissions and
 * limitations under the License.
 */

package org.smartregister.fhircore.quest.data.report.measure

import androidx.test.core.app.ApplicationProvider
import ca.uhn.fhir.context.FhirContext
import com.google.android.fhir.FhirEngine
import com.google.android.fhir.SearchResult
import com.google.android.fhir.knowledge.KnowledgeManager
import com.google.android.fhir.workflow.FhirOperator
import dagger.hilt.android.testing.HiltAndroidRule
import dagger.hilt.android.testing.HiltAndroidTest
import io.mockk.coEvery
import io.mockk.coVerify
import io.mockk.just
import io.mockk.mockk
import io.mockk.runs
import io.mockk.spyk
import javax.inject.Inject
import kotlin.test.assertEquals
import kotlinx.coroutines.Dispatchers
import kotlinx.coroutines.runBlocking
import org.hl7.fhir.r4.model.Group
import org.hl7.fhir.r4.model.Patient
import org.hl7.fhir.r4.model.Reference
import org.junit.Before
import org.junit.Rule
import org.junit.Test
import org.smartregister.fhircore.engine.configuration.ConfigurationRegistry
import org.smartregister.fhircore.engine.configuration.report.measure.MeasureReportConfiguration
import org.smartregister.fhircore.engine.configuration.report.measure.ReportConfiguration
import org.smartregister.fhircore.engine.data.local.register.RegisterRepository
import org.smartregister.fhircore.engine.rulesengine.ResourceDataRulesExecutor
import org.smartregister.fhircore.engine.rulesengine.RulesFactory
import org.smartregister.fhircore.engine.rulesengine.services.LocationService
import org.smartregister.fhircore.engine.util.DefaultDispatcherProvider
import org.smartregister.fhircore.engine.util.DispatcherProvider
import org.smartregister.fhircore.engine.util.extension.SDF_YYYY_MM_DD
import org.smartregister.fhircore.engine.util.extension.firstDayOfMonth
import org.smartregister.fhircore.engine.util.extension.formatDate
import org.smartregister.fhircore.engine.util.extension.lastDayOfMonth
import org.smartregister.fhircore.engine.util.extension.today
import org.smartregister.fhircore.engine.util.fhirpath.FhirPathDataExtractor
import org.smartregister.fhircore.quest.app.fakes.Faker
import org.smartregister.fhircore.quest.robolectric.RobolectricTest

@HiltAndroidTest
class MeasureReportRepositoryTest : RobolectricTest() {
  @get:Rule(order = 0) val hiltAndroidRule = HiltAndroidRule(this)

  @Inject lateinit var dispatcherProvider: DispatcherProvider

  @Inject lateinit var fhirPathDataExtractor: FhirPathDataExtractor

  @Inject lateinit var fhirOperator: FhirOperator

  @Inject lateinit var knowledgeManager: KnowledgeManager

  @Inject lateinit var locationService: LocationService

  private val configurationRegistry: ConfigurationRegistry = Faker.buildTestConfigurationRegistry()
  private val fhirEngine: FhirEngine = mockk()
  private lateinit var measureReportConfiguration: MeasureReportConfiguration
  private lateinit var measureReportRepository: MeasureReportRepository
  private val registerId = "register id"
  private lateinit var rulesFactory: RulesFactory
  private lateinit var resourceDataRulesExecutor: ResourceDataRulesExecutor
  private lateinit var registerRepository: RegisterRepository
  private val parser = FhirContext.forR4Cached().newJsonParser()

  @Before
  @kotlinx.coroutines.ExperimentalCoroutinesApi
  fun setUp() {
    hiltAndroidRule.inject()
    rulesFactory =
      spyk(
        RulesFactory(
          context = ApplicationProvider.getApplicationContext(),
          configurationRegistry = configurationRegistry,
          fhirPathDataExtractor = fhirPathDataExtractor,
          dispatcherProvider = dispatcherProvider,
          locationService = locationService,
        ),
      )
    resourceDataRulesExecutor = ResourceDataRulesExecutor(rulesFactory)

    val appId = "appId"
    val id = "id"

    measureReportConfiguration = MeasureReportConfiguration(appId, id = id, registerId = registerId)
    registerRepository =
      spyk(
        RegisterRepository(
          fhirEngine = fhirEngine,
          dispatcherProvider = DefaultDispatcherProvider(),
          sharedPreferencesHelper = mockk(),
          preferenceDataStore = mockk(),
          configurationRegistry = configurationRegistry,
          configService = mockk(),
          configRulesExecutor = mockk(),
          fhirPathDataExtractor = mockk(),
          parser = parser,
          context = ApplicationProvider.getApplicationContext(),
        ),
      )

    measureReportRepository =
      MeasureReportRepository(
<<<<<<< HEAD
        fhirEngine,
        DefaultDispatcherProvider(),
        mockk(),
        mockk(),
        configurationRegistry,
        mockk(),
        mockk(),
        registerRepository,
        fhirOperator,
        knowledgeManager,
        mockk(),
        parser,
=======
        fhirEngine = fhirEngine,
        dispatcherProvider = DefaultDispatcherProvider(),
        sharedPreferencesHelper = mockk(),
        configurationRegistry = configurationRegistry,
        configService = mockk(),
        configRulesExecutor = mockk(),
        fhirOperator = fhirOperator,
        knowledgeManager = knowledgeManager,
        fhirPathDataExtractor = mockk(),
        parser = parser,
        context = ApplicationProvider.getApplicationContext(),
>>>>>>> 38fef71f
      )
  }

  @Test
  @kotlinx.coroutines.ExperimentalCoroutinesApi
  fun testEvaluatePopulationMeasureHandlesBadMeasureUrl() {
    runBlocking(Dispatchers.Default) {
      val measureReport =
        measureReportRepository.evaluatePopulationMeasure(
          measureUrl = "bad-measure-url",
          startDateFormatted = today().firstDayOfMonth().formatDate(SDF_YYYY_MM_DD),
          endDateFormatted = today().lastDayOfMonth().formatDate(SDF_YYYY_MM_DD),
          subjects = emptyList(),
          existing = emptyList(),
          practitionerId = null,
        )
      assertEquals(measureReport.size, 0)
    }
  }

  @Test
  @kotlinx.coroutines.ExperimentalCoroutinesApi
  fun testRetrieveSubjectsWithResultsEmptySubjectXFhir() {
    val reportConfiguration = ReportConfiguration()
    coEvery { fhirEngine.search<Patient>(any()) } returns
      listOf(SearchResult(resource = Patient(), null, null))

    runBlocking(Dispatchers.Default) {
      val data = measureReportRepository.fetchSubjects(reportConfiguration)
      assertEquals(0, data.size)
    }

    coVerify(inverse = true) { fhirEngine.search<Patient>(any()) }
  }

  @Test
  @kotlinx.coroutines.ExperimentalCoroutinesApi
  fun testRetrieveSubjectsWithResultsInvalidSubjectXFhir() {
    val reportConfiguration = ReportConfiguration(subjectXFhirQuery = "not-a-resource-type")
    coEvery { fhirEngine.search<Patient>(any()) } returns
      listOf(SearchResult(resource = Patient(), null, null))

    runBlocking(Dispatchers.Default) {
      val data = measureReportRepository.fetchSubjects(reportConfiguration)
      assertEquals(0, data.size)
    }

    coVerify(inverse = true) { fhirEngine.search<Patient>(any()) }
  }

  @Test
  @kotlinx.coroutines.ExperimentalCoroutinesApi
  fun testRetrieveSubjectsWithResultsNonEmptySubjectXFhir() {
    val reportConfiguration = ReportConfiguration(subjectXFhirQuery = "Patient")
    coEvery { fhirEngine.search<Patient>(any()) } returns
      listOf(SearchResult(resource = Patient(), null, null))

    runBlocking(Dispatchers.Default) {
      val data = measureReportRepository.fetchSubjects(reportConfiguration)
      assertEquals(1, data.size)
    }

    coVerify { fhirEngine.search<Patient>(any()) }
  }

  @Test
  @kotlinx.coroutines.ExperimentalCoroutinesApi
  fun testRetrieveSubjectsWithResultsNonEmptySubjectXFhirWithGroupUpdates() {
    val reportConfiguration = ReportConfiguration(subjectXFhirQuery = "Patient")
    coEvery { fhirEngine.search<Group>(any()) } returns
      listOf(SearchResult(resource = Group(), null, null))
    coEvery { fhirEngine.update(any<Group>()) } just runs

    runBlocking(Dispatchers.Default) {
      val data = measureReportRepository.fetchSubjects(reportConfiguration)
      assertEquals(1, data.size)
    }

    coVerify { fhirEngine.search<Patient>(any()) }
    coVerify { fhirEngine.update(any<Group>()) }
  }

  @Test
  @kotlinx.coroutines.ExperimentalCoroutinesApi
  fun testRetrieveSubjectsWithResultsNonEmptySubjectXFhirWithNonEmptyGroupDoesNotUpdate() {
    val reportConfiguration = ReportConfiguration(subjectXFhirQuery = "Patient")
    coEvery { fhirEngine.search<Group>(any()) } returns
      listOf(
        SearchResult(
          resource =
            Group()
              .addMember(
                Group.GroupMemberComponent().setEntity(Reference().setReference("Patient/1")),
              ),
          null,
          null,
        ),
      )
    coEvery { fhirEngine.update(any<Group>()) } just runs

    runBlocking(Dispatchers.Default) {
      val data = measureReportRepository.fetchSubjects(reportConfiguration)
      assertEquals(1, data.size)
    }

    coVerify { fhirEngine.search<Patient>(any()) }
    coVerify(inverse = true) { fhirEngine.update(any<Group>()) }
  }
}<|MERGE_RESOLUTION|>--- conflicted
+++ resolved
@@ -120,23 +120,10 @@
 
     measureReportRepository =
       MeasureReportRepository(
-<<<<<<< HEAD
-        fhirEngine,
-        DefaultDispatcherProvider(),
-        mockk(),
-        mockk(),
-        configurationRegistry,
-        mockk(),
-        mockk(),
-        registerRepository,
-        fhirOperator,
-        knowledgeManager,
-        mockk(),
-        parser,
-=======
         fhirEngine = fhirEngine,
         dispatcherProvider = DefaultDispatcherProvider(),
         sharedPreferencesHelper = mockk(),
+        preferenceDataStore = mockk(),
         configurationRegistry = configurationRegistry,
         configService = mockk(),
         configRulesExecutor = mockk(),
@@ -145,7 +132,6 @@
         fhirPathDataExtractor = mockk(),
         parser = parser,
         context = ApplicationProvider.getApplicationContext(),
->>>>>>> 38fef71f
       )
   }
 
