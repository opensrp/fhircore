/*
 * Copyright 2021-2023 Ona Systems, Inc
 *
 * Licensed under the Apache License, Version 2.0 (the "License");
 * you may not use this file except in compliance with the License.
 * You may obtain a copy of the License at
 *
 *       http://www.apache.org/licenses/LICENSE-2.0
 *
 * Unless required by applicable law or agreed to in writing, software
 * distributed under the License is distributed on an "AS IS" BASIS,
 * WITHOUT WARRANTIES OR CONDITIONS OF ANY KIND, either express or implied.
 * See the License for the specific language governing permissions and
 * limitations under the License.
 */

package org.smartregister.fhircore.quest.data.report.measure

import androidx.test.core.app.ApplicationProvider
import com.google.android.fhir.FhirEngine
import com.google.android.fhir.SearchResult
import com.google.android.fhir.knowledge.KnowledgeManager
import com.google.android.fhir.workflow.FhirOperator
import dagger.hilt.android.testing.HiltAndroidRule
import dagger.hilt.android.testing.HiltAndroidTest
import io.mockk.coEvery
import io.mockk.coVerify
import io.mockk.just
import io.mockk.mockk
import io.mockk.runs
import io.mockk.spyk
import javax.inject.Inject
import kotlin.test.assertEquals
import kotlinx.coroutines.Dispatchers
import kotlinx.coroutines.runBlocking
import org.hl7.fhir.r4.model.Group
import org.hl7.fhir.r4.model.Patient
import org.hl7.fhir.r4.model.Reference
import org.junit.Before
import org.junit.Rule
import org.junit.Test
import org.smartregister.fhircore.engine.configuration.ConfigurationRegistry
import org.smartregister.fhircore.engine.configuration.report.measure.MeasureReportConfiguration
import org.smartregister.fhircore.engine.configuration.report.measure.ReportConfiguration
import org.smartregister.fhircore.engine.data.local.register.RegisterRepository
import org.smartregister.fhircore.engine.rulesengine.ResourceDataRulesExecutor
import org.smartregister.fhircore.engine.rulesengine.RulesFactory
import org.smartregister.fhircore.engine.util.DefaultDispatcherProvider
import org.smartregister.fhircore.engine.util.extension.SDF_YYYY_MM_DD
import org.smartregister.fhircore.engine.util.extension.firstDayOfMonth
import org.smartregister.fhircore.engine.util.extension.formatDate
import org.smartregister.fhircore.engine.util.extension.lastDayOfMonth
import org.smartregister.fhircore.engine.util.extension.today
import org.smartregister.fhircore.engine.util.fhirpath.FhirPathDataExtractor
import org.smartregister.fhircore.quest.app.fakes.Faker
import org.smartregister.fhircore.quest.robolectric.RobolectricTest

@HiltAndroidTest
class MeasureReportRepositoryTest : RobolectricTest() {

  @get:Rule(order = 0) val hiltAndroidRule = HiltAndroidRule(this)

  @Inject lateinit var fhirPathDataExtractor: FhirPathDataExtractor

  @Inject lateinit var fhirOperator: FhirOperator

<<<<<<< HEAD
=======
  @Inject lateinit var knowledgeManager: KnowledgeManager

>>>>>>> 4c847399
  private val configurationRegistry: ConfigurationRegistry = Faker.buildTestConfigurationRegistry()
  private val fhirEngine: FhirEngine = mockk()
  private lateinit var measureReportConfiguration: MeasureReportConfiguration
  private lateinit var measureReportRepository: MeasureReportRepository
  private val registerId = "register id"
  private lateinit var rulesFactory: RulesFactory
  private lateinit var resourceDataRulesExecutor: ResourceDataRulesExecutor
  private lateinit var registerRepository: RegisterRepository

  @Before
  @kotlinx.coroutines.ExperimentalCoroutinesApi
  fun setUp() {
    hiltAndroidRule.inject()
    rulesFactory =
      spyk(
        RulesFactory(
          context = ApplicationProvider.getApplicationContext(),
          configurationRegistry = configurationRegistry,
          fhirPathDataExtractor = fhirPathDataExtractor,
          dispatcherProvider = coroutineTestRule.testDispatcherProvider,
        ),
      )
    resourceDataRulesExecutor = ResourceDataRulesExecutor(rulesFactory)

    val appId = "appId"
    val id = "id"

    measureReportConfiguration = MeasureReportConfiguration(appId, id = id, registerId = registerId)
    registerRepository =
      spyk(
        RegisterRepository(
          fhirEngine = fhirEngine,
          dispatcherProvider = DefaultDispatcherProvider(),
          sharedPreferencesHelper = mockk(),
          configurationRegistry = configurationRegistry,
          configService = mockk(),
          configRulesExecutor = mockk(),
          fhirPathDataExtractor = mockk(),
        ),
      )

    measureReportRepository =
      MeasureReportRepository(
        fhirEngine,
        DefaultDispatcherProvider(),
        mockk(),
        configurationRegistry,
        mockk(),
        mockk(),
        registerRepository,
        fhirOperator,
<<<<<<< HEAD
=======
        knowledgeManager,
>>>>>>> 4c847399
        mockk(),
      )
  }

  @Test
  @kotlinx.coroutines.ExperimentalCoroutinesApi
  fun testEvaluatePopulationMeasureHandlesBadMeasureUrl() {
    runBlocking(Dispatchers.Default) {
      val measureReport =
        measureReportRepository.evaluatePopulationMeasure(
          measureUrl = "bad-measure-url",
          startDateFormatted = today().firstDayOfMonth().formatDate(SDF_YYYY_MM_DD),
          endDateFormatted = today().lastDayOfMonth().formatDate(SDF_YYYY_MM_DD),
          subjects = emptyList(),
          existing = emptyList(),
          practitionerId = null,
        )
      assertEquals(measureReport.size, 0)
    }
  }

  @Test
  @kotlinx.coroutines.ExperimentalCoroutinesApi
  fun testRetrieveSubjectsWithResultsEmptySubjectXFhir() {
    val reportConfiguration = ReportConfiguration()
    coEvery { fhirEngine.search<Patient>(any()) } returns
      listOf(SearchResult(resource = Patient(), null, null))

    runBlocking(Dispatchers.Default) {
      val data = measureReportRepository.fetchSubjects(reportConfiguration)
      assertEquals(0, data.size)
    }

    coVerify(inverse = true) { fhirEngine.search<Patient>(any()) }
  }

  @Test
  @kotlinx.coroutines.ExperimentalCoroutinesApi
  fun testRetrieveSubjectsWithResultsInvalidSubjectXFhir() {
    val reportConfiguration = ReportConfiguration(subjectXFhirQuery = "not-a-resource-type")
    coEvery { fhirEngine.search<Patient>(any()) } returns
      listOf(SearchResult(resource = Patient(), null, null))

    runBlocking(Dispatchers.Default) {
      val data = measureReportRepository.fetchSubjects(reportConfiguration)
      assertEquals(0, data.size)
    }

    coVerify(inverse = true) { fhirEngine.search<Patient>(any()) }
  }

  @Test
  @kotlinx.coroutines.ExperimentalCoroutinesApi
  fun testRetrieveSubjectsWithResultsNonEmptySubjectXFhir() {
    val reportConfiguration = ReportConfiguration(subjectXFhirQuery = "Patient")
    coEvery { fhirEngine.search<Patient>(any()) } returns
      listOf(SearchResult(resource = Patient(), null, null))

    runBlocking(Dispatchers.Default) {
      val data = measureReportRepository.fetchSubjects(reportConfiguration)
      assertEquals(1, data.size)
    }

    coVerify { fhirEngine.search<Patient>(any()) }
  }

  @Test
  @kotlinx.coroutines.ExperimentalCoroutinesApi
  fun testRetrieveSubjectsWithResultsNonEmptySubjectXFhirWithGroupUpdates() {
    val reportConfiguration = ReportConfiguration(subjectXFhirQuery = "Patient")
    coEvery { fhirEngine.search<Group>(any()) } returns
      listOf(SearchResult(resource = Group(), null, null))
    coEvery { fhirEngine.update(any<Group>()) } just runs

    runBlocking(Dispatchers.Default) {
      val data = measureReportRepository.fetchSubjects(reportConfiguration)
      assertEquals(1, data.size)
    }

    coVerify { fhirEngine.search<Patient>(any()) }
    coVerify { fhirEngine.update(any<Group>()) }
  }

  @Test
  @kotlinx.coroutines.ExperimentalCoroutinesApi
  fun testRetrieveSubjectsWithResultsNonEmptySubjectXFhirWithNonEmptyGroupDoesNotUpdate() {
    val reportConfiguration = ReportConfiguration(subjectXFhirQuery = "Patient")
    coEvery { fhirEngine.search<Group>(any()) } returns
      listOf(
        SearchResult(
          resource =
            Group()
              .addMember(
                Group.GroupMemberComponent().setEntity(Reference().setReference("Patient/1")),
              ),
          null,
          null,
        ),
      )
    coEvery { fhirEngine.update(any<Group>()) } just runs

    runBlocking(Dispatchers.Default) {
      val data = measureReportRepository.fetchSubjects(reportConfiguration)
      assertEquals(1, data.size)
    }

    coVerify { fhirEngine.search<Patient>(any()) }
    coVerify(inverse = true) { fhirEngine.update(any<Group>()) }
  }
}<|MERGE_RESOLUTION|>--- conflicted
+++ resolved
@@ -64,11 +64,8 @@
 
   @Inject lateinit var fhirOperator: FhirOperator
 
-<<<<<<< HEAD
-=======
   @Inject lateinit var knowledgeManager: KnowledgeManager
 
->>>>>>> 4c847399
   private val configurationRegistry: ConfigurationRegistry = Faker.buildTestConfigurationRegistry()
   private val fhirEngine: FhirEngine = mockk()
   private lateinit var measureReportConfiguration: MeasureReportConfiguration
@@ -120,10 +117,7 @@
         mockk(),
         registerRepository,
         fhirOperator,
-<<<<<<< HEAD
-=======
         knowledgeManager,
->>>>>>> 4c847399
         mockk(),
       )
   }
