/*
 * Copyright 2021-2024 Ona Systems, Inc
 *
 * Licensed under the Apache License, Version 2.0 (the "License");
 * you may not use this file except in compliance with the License.
 * You may obtain a copy of the License at
 *
 *       http://www.apache.org/licenses/LICENSE-2.0
 *
 * Unless required by applicable law or agreed to in writing, software
 * distributed under the License is distributed on an "AS IS" BASIS,
 * WITHOUT WARRANTIES OR CONDITIONS OF ANY KIND, either express or implied.
 * See the License for the specific language governing permissions and
 * limitations under the License.
 */

package org.smartregister.fhircore.quest

import ca.uhn.fhir.context.FhirContext
import ca.uhn.fhir.context.FhirVersionEnum
import ca.uhn.fhir.parser.IParser
import com.google.android.fhir.datacapture.mapping.ResourceMapper
import kotlinx.coroutines.runBlocking
import org.hl7.fhir.exceptions.FHIRException
import org.hl7.fhir.r4.context.SimpleWorkerContext
import org.hl7.fhir.r4.model.Bundle
import org.hl7.fhir.r4.model.Immunization
import org.hl7.fhir.r4.model.Observation
import org.hl7.fhir.r4.model.Parameters
import org.hl7.fhir.r4.model.Patient
import org.hl7.fhir.r4.model.Questionnaire
import org.hl7.fhir.r4.model.QuestionnaireResponse
import org.hl7.fhir.r4.model.RelatedPerson
import org.hl7.fhir.r4.model.ResourceType
import org.hl7.fhir.utilities.npm.FilesystemPackageCacheManager
import org.junit.Assert
import org.junit.Test
import org.smartregister.fhircore.engine.util.helper.TransformSupportServices
import org.smartregister.fhircore.quest.robolectric.RobolectricTest

/**
 * Provides a playground for quickly testing and authoring questionnaire.json and the respective
 * StructureMap
 *
 * This should be removed at a later point once we have a more clear way of doing this
 */
class StructureMapUtilitiesTest : RobolectricTest() {

  @Test
  fun `perform family extraction`() {
    val registrationQuestionnaireResponseString: String =
      "content/general/family/questionnaire-response-standard.json".readFile()
    val registrationStructureMap = "content/general/family/family-registration.map".readFile()
    val packageCacheManager = FilesystemPackageCacheManager(true)
    val contextR4 =
      SimpleWorkerContext.fromPackage(packageCacheManager.loadPackage("hl7.fhir.r4.core", "4.0.1"))
        .apply {
          setExpansionProfile(Parameters())
          isCanRunWithoutTerminology = true
        }
    val transformSupportServices = TransformSupportServices(contextR4)
    val structureMapUtilities =
      org.hl7.fhir.r4.utils.StructureMapUtilities(contextR4, transformSupportServices)
    val structureMap =
      structureMapUtilities.parse(registrationStructureMap, "eCBIS Family Registration")
    val iParser: IParser = FhirContext.forCached(FhirVersionEnum.R4).newJsonParser()
    val targetResource = Bundle()
    val baseElement =
      iParser.parseResource(
        QuestionnaireResponse::class.java,
        registrationQuestionnaireResponseString,
      )

    structureMapUtilities.transform(contextR4, baseElement, structureMap, targetResource)

    Assert.assertEquals(2, targetResource.entry.size)
    Assert.assertEquals("Group", targetResource.entry[0].resource.resourceType.toString())
    Assert.assertEquals("Encounter", targetResource.entry[1].resource.resourceType.toString())
  }

  @Test
  fun `perform disease extraction`() {
    val immunizationQuestionnaireResponseString: String =
      "content/general/disease-registration-resources/questionnaire_response.json".readFile()
    val immunizationStructureMap =
      "content/general/disease-registration-resources/structure-map.txt".readFile()
    val packageCacheManager = FilesystemPackageCacheManager(true)
    val contextR4 =
      SimpleWorkerContext.fromPackage(packageCacheManager.loadPackage("hl7.fhir.r4.core", "4.0.1"))
        .apply {
          setExpansionProfile(Parameters())
          isCanRunWithoutTerminology = true
        }
    val transformSupportServices = TransformSupportServices(contextR4)
    val structureMapUtilities =
      org.hl7.fhir.r4.utils.StructureMapUtilities(contextR4, transformSupportServices)
    val structureMap =
      structureMapUtilities.parse(immunizationStructureMap, "eCBIS Disease Registration")
    val iParser: IParser = FhirContext.forCached(FhirVersionEnum.R4).newJsonParser()
    val targetResource = Bundle()
    val baseElement =
      iParser.parseResource(
        QuestionnaireResponse::class.java,
        immunizationQuestionnaireResponseString,
      )

    structureMapUtilities.transform(contextR4, baseElement, structureMap, targetResource)

    Assert.assertEquals(7, targetResource.entry.size)
    Assert.assertEquals("Condition", targetResource.entry[0].resource.resourceType.toString())
    Assert.assertEquals("Condition", targetResource.entry[1].resource.resourceType.toString())
  }

  @Test
  @kotlinx.coroutines.ExperimentalCoroutinesApi
  fun `populate immunization Questionnaire`() {
    val patientJson = "content/eir/immunization/patient.json".readFile()
    val immunizationJson = "content/eir/immunization/immunization-1.json".readFile()
    val immunizationStructureMap = "content/eir/immunization/structure-map.txt".readFile()
    val questionnaireJson = "content/eir/immunization/questionnaire.json".readFile()
    val packageCacheManager = FilesystemPackageCacheManager(true)
    val contextR4 =
      SimpleWorkerContext.fromPackage(packageCacheManager.loadPackage("hl7.fhir.r4.core", "4.0.1"))
        .apply {
          setExpansionProfile(Parameters())
          isCanRunWithoutTerminology = true
        }
    val transformSupportServices = TransformSupportServices(contextR4)
    val structureMapUtilities =
      org.hl7.fhir.r4.utils.StructureMapUtilities(contextR4, transformSupportServices)
    val structureMap =
      structureMapUtilities.parse(immunizationStructureMap, "ImmunizationRegistration")
    val iParser: IParser = FhirContext.forCached(FhirVersionEnum.R4).newJsonParser()
    val targetResource = Bundle()
    val patient = iParser.parseResource(Patient::class.java, patientJson)
    val immunization = iParser.parseResource(Immunization::class.java, immunizationJson)
    val questionnaire = iParser.parseResource(Questionnaire::class.java, questionnaireJson)
    val questionnaireResponse: QuestionnaireResponse

    runBlocking {
      questionnaireResponse =
        ResourceMapper.populate(
          questionnaire,
          mapOf(
            ResourceType.Patient.name.lowercase() to patient,
            ResourceType.Immunization.name.lowercase() to immunization,
          ),
        )
    }

    structureMapUtilities.transform(contextR4, questionnaireResponse, structureMap, targetResource)

    Assert.assertEquals(2, targetResource.entry.size)
    Assert.assertEquals("Encounter", targetResource.entry[0].resource.resourceType.toString())
    Assert.assertEquals("Immunization", targetResource.entry[1].resource.resourceType.toString())
  }

  @Test
  @kotlinx.coroutines.ExperimentalCoroutinesApi
  fun `populate patient registration Questionnaire and extract Resources`() {
    val patientRegistrationQuestionnaire =
      "patient-registration-questionnaire/questionnaire.json".readFile()
    val patientRegistrationStructureMap =
      "patient-registration-questionnaire/structure-map.txt".readFile()
    val relatedPersonJson = "patient-registration-questionnaire/related-person.json".readFile()
    val patientJson = "patient-registration-questionnaire/sample/patient.json".readFile()
    val iParser: IParser = FhirContext.forCached(FhirVersionEnum.R4).newJsonParser()
    val questionnaire =
      iParser.parseResource(Questionnaire::class.java, patientRegistrationQuestionnaire)
    val patient = iParser.parseResource(Patient::class.java, patientJson)
    val relatedPerson = iParser.parseResource(RelatedPerson::class.java, relatedPersonJson)
    var questionnaireResponse: QuestionnaireResponse

    runBlocking {
      questionnaireResponse =
        ResourceMapper.populate(
          questionnaire,
          mapOf(
            ResourceType.Patient.name.lowercase() to patient,
            ResourceType.RelatedPerson.name.lowercase() to relatedPerson,
          ),
        )
    }

    val packageCacheManager = FilesystemPackageCacheManager(true)
    val contextR4 =
      SimpleWorkerContext.fromPackage(packageCacheManager.loadPackage("hl7.fhir.r4.core", "4.0.1"))
        .apply {
          setExpansionProfile(Parameters())
          isCanRunWithoutTerminology = true
        }
    val transformSupportServices = TransformSupportServices(contextR4)
    val structureMapUtilities =
      org.hl7.fhir.r4.utils.StructureMapUtilities(contextR4, transformSupportServices)
    val structureMap =
      structureMapUtilities.parse(patientRegistrationStructureMap, "PatientRegistration")
    val targetResource = Bundle()

    structureMapUtilities.transform(contextR4, questionnaireResponse, structureMap, targetResource)

    Assert.assertEquals(1, targetResource.entry.size)
    Assert.assertEquals("Patient", targetResource.entry[0].resource.resourceType.toString())
  }

  @Test
  @kotlinx.coroutines.ExperimentalCoroutinesApi
  fun `populate adverse event Questionnaire and extract Resources`() {
    val adverseEventQuestionnaire = "content/eir/adverse-event/questionnaire.json".readFile()
    val adverseEventStructureMap = "content/eir/adverse-event/structure-map.txt".readFile()
    val immunizationJson = "content/eir/adverse-event/immunization.json".readFile()
    val iParser: IParser = FhirContext.forCached(FhirVersionEnum.R4).newJsonParser()
    val questionnaire = iParser.parseResource(Questionnaire::class.java, adverseEventQuestionnaire)
    val immunization = iParser.parseResource(Immunization::class.java, immunizationJson)
    var questionnaireResponse: QuestionnaireResponse

    runBlocking {
      questionnaireResponse =
        ResourceMapper.populate(
          questionnaire,
          mapOf(
            ResourceType.Immunization.name.lowercase() to immunization,
            ResourceType.Patient.name.lowercase() to Patient(),
          ),
        )
    }

    val packageCacheManager = FilesystemPackageCacheManager(true)
    val contextR4 =
      SimpleWorkerContext.fromPackage(packageCacheManager.loadPackage("hl7.fhir.r4.core", "4.0.1"))
        .apply {
          setExpansionProfile(Parameters())
          isCanRunWithoutTerminology = true
        }
    val transformSupportServices = TransformSupportServices(contextR4)
    val structureMapUtilities =
      org.hl7.fhir.r4.utils.StructureMapUtilities(contextR4, transformSupportServices)
    val structureMap = structureMapUtilities.parse(adverseEventStructureMap, "AdverseEvent")
    val targetResource = Bundle()

    structureMapUtilities.transform(contextR4, questionnaireResponse, structureMap, targetResource)

    Assert.assertEquals(2, targetResource.entry.size)
    Assert.assertEquals("Immunization", targetResource.entry[0].resource.resourceType.toString())
    Assert.assertEquals("Observation", targetResource.entry[1].resource.resourceType.toString())
  }

  @Test
  fun `convert StructureMap to JSON`() {
    val patientRegistrationStructureMap =
      "patient-registration-questionnaire/structure-map.txt".readFile()
    val packageCacheManager = FilesystemPackageCacheManager(true)
    /*val patientRegistrationStructureMap =
    "patient-registration-questionnaire/structure-map.txt".readFile()*/
    val sMap = "content/general/diabetes_compass/registration/patient_registration.map".readFile()
<<<<<<< HEAD
    // val sMap =
    // "content/general/diabetes_compass/patient_follow_up/three-year-routine-screening-follow-up.map".readFile()
=======
>>>>>>> 068d4d60
    val contextR4 =
      SimpleWorkerContext.fromPackage(packageCacheManager.loadPackage("hl7.fhir.r4.core", "4.0.1"))
        .apply { isCanRunWithoutTerminology = true }
    val structureMapUtilities = org.hl7.fhir.r4.utils.StructureMapUtilities(contextR4)
    val structureMap = structureMapUtilities.parse(sMap, "Patient Registration")
    val iParser: IParser = FhirContext.forCached(FhirVersionEnum.R4).newJsonParser()
    val mapString = iParser.encodeResourceToString(structureMap)

    Assert.assertNotNull(mapString)
  }

  @Test
  fun `perform extraction from patient registration Questionnaire`() {
    val patientRegistrationQuestionnaireResponse =
      "patient-registration-questionnaire/questionnaire-response.json".readFile()
    val patientRegistrationStructureMap =
      "patient-registration-questionnaire/structure-map.txt".readFile()
    val packageCacheManager = FilesystemPackageCacheManager(true)
    val contextR4 =
      SimpleWorkerContext.fromPackage(packageCacheManager.loadPackage("hl7.fhir.r4.core", "4.0.1"))
        .apply {
          setExpansionProfile(Parameters())
          isCanRunWithoutTerminology = true
        }
    val transformSupportServices = TransformSupportServices(contextR4)
    val structureMapUtilities =
      org.hl7.fhir.r4.utils.StructureMapUtilities(contextR4, transformSupportServices)
    val structureMap =
      structureMapUtilities.parse(patientRegistrationStructureMap, "PatientRegistration")
    val iParser: IParser = FhirContext.forCached(FhirVersionEnum.R4).newJsonParser()
    val targetResource = Bundle()
    val baseElement =
      iParser.parseResource(
        QuestionnaireResponse::class.java,
        patientRegistrationQuestionnaireResponse,
      )
    structureMapUtilities.transform(contextR4, baseElement, structureMap, targetResource)

    Assert.assertEquals(2, targetResource.entry.size)
    Assert.assertEquals("Patient", targetResource.entry[0].resource.resourceType.toString())
    Assert.assertEquals("Condition", targetResource.entry[1].resource.resourceType.toString())
  }

  @Test
  fun `perform extraction from adverse event Questionnaire`() {
    val adverseEventQuestionnaireResponse =
      "content/eir/adverse-event/questionnaire-response.json".readFile()
    val adverseEventStructureMap = "content/eir/adverse-event/structure-map.txt".readFile()
    val packageCacheManager = FilesystemPackageCacheManager(true)
    val contextR4 =
      SimpleWorkerContext.fromPackage(packageCacheManager.loadPackage("hl7.fhir.r4.core", "4.0.1"))
        .apply {
          setExpansionProfile(Parameters())
          isCanRunWithoutTerminology = true
        }
    val transformSupportServices = TransformSupportServices(contextR4)
    val structureMapUtilities =
      org.hl7.fhir.r4.utils.StructureMapUtilities(contextR4, transformSupportServices)
    val structureMap = structureMapUtilities.parse(adverseEventStructureMap, "AdverseEvent")
    val iParser: IParser = FhirContext.forCached(FhirVersionEnum.R4).newJsonParser()
    val targetResource = Bundle()

    val baseElement =
      iParser.parseResource(QuestionnaireResponse::class.java, adverseEventQuestionnaireResponse)

    structureMapUtilities.transform(contextR4, baseElement, structureMap, targetResource)

    Assert.assertEquals(2, targetResource.entry.size)
    Assert.assertEquals("Immunization", targetResource.entry[0].resource.resourceType.toString())
    Assert.assertEquals("Observation", targetResource.entry[1].resource.resourceType.toString())
  }

  @Test
  fun `perform extraction from  vital signs metric Questionnaire`() {
    val vitalSignQuestionnaireResponse =
      "content/anc/vital-signs/metric/questionnaire-response-pulse-rate.json".readFile()
    val vitalSignStructureMap = "content/anc/vital-signs/metric/structure-map.txt".readFile()
    val packageCacheManager = FilesystemPackageCacheManager(true)
    val contextR4 =
      SimpleWorkerContext.fromPackage(packageCacheManager.loadPackage("hl7.fhir.r4.core", "4.0.1"))
        .apply {
          setExpansionProfile(Parameters())
          isCanRunWithoutTerminology = true
        }
    val transformSupportServices = TransformSupportServices(contextR4)
    val structureMapUtilities =
      org.hl7.fhir.r4.utils.StructureMapUtilities(contextR4, transformSupportServices)
    val structureMap = structureMapUtilities.parse(vitalSignStructureMap, "VitalSigns")
    val iParser: IParser = FhirContext.forCached(FhirVersionEnum.R4).newJsonParser()
    val targetResource = Bundle()
    val baseElement =
      iParser.parseResource(QuestionnaireResponse::class.java, vitalSignQuestionnaireResponse)

    structureMapUtilities.transform(contextR4, baseElement, structureMap, targetResource)

    Assert.assertEquals(2, targetResource.entry.size)
    Assert.assertEquals("Encounter", targetResource.entry[0].resource.resourceType.toString())
    Assert.assertEquals("Observation", targetResource.entry[1].resource.resourceType.toString())
  }

  @Test
  fun `perform extraction from  vital signs standard Questionnaire`() {
    val vitalSignQuestionnaireResponse =
      "content/anc/vital-signs/standard/questionnaire-response-pulse-rate.json".readFile()
    val vitalSignStructureMap = "content/anc/vital-signs/standard/structure-map.txt".readFile()

    val packageCacheManager = FilesystemPackageCacheManager(true)
    val contextR4 =
      SimpleWorkerContext.fromPackage(packageCacheManager.loadPackage("hl7.fhir.r4.core", "4.0.1"))
        .apply {
          setExpansionProfile(Parameters())
          isCanRunWithoutTerminology = true
        }
    val transformSupportServices = TransformSupportServices(contextR4)
    val structureMapUtilities =
      org.hl7.fhir.r4.utils.StructureMapUtilities(contextR4, transformSupportServices)
    val structureMap = structureMapUtilities.parse(vitalSignStructureMap, "VitalSigns")
    val iParser: IParser = FhirContext.forCached(FhirVersionEnum.R4).newJsonParser()
    val targetResource = Bundle()
    val baseElement =
      iParser.parseResource(QuestionnaireResponse::class.java, vitalSignQuestionnaireResponse)

    structureMapUtilities.transform(contextR4, baseElement, structureMap, targetResource)

    Assert.assertEquals(2, targetResource.entry.size)
    Assert.assertEquals("Encounter", targetResource.entry[0].resource.resourceType.toString())
    Assert.assertEquals("Observation", targetResource.entry[1].resource.resourceType.toString())
  }

  @Test
  fun `perform location extraction`() {
    val locationQuestionnaireResponseString: String =
      "content/general/location/location-response-sample.json".readFile()
    val locationStructureMap = "content/general/location/location-structure-map.txt".readFile()
    val packageCacheManager = FilesystemPackageCacheManager(true)
    val contextR4 =
      SimpleWorkerContext.fromPackage(packageCacheManager.loadPackage("hl7.fhir.r4.core", "4.0.1"))
        .apply {
          setExpansionProfile(Parameters())
          isCanRunWithoutTerminology = true
        }
    val transformSupportServices = TransformSupportServices(contextR4)
    val structureMapUtilities =
      org.hl7.fhir.r4.utils.StructureMapUtilities(contextR4, transformSupportServices)
    val structureMap = structureMapUtilities.parse(locationStructureMap, "LocationRegistration")
    val iParser: IParser = FhirContext.forCached(FhirVersionEnum.R4).newJsonParser()
    val targetResource = Bundle()
    val baseElement =
      iParser.parseResource(QuestionnaireResponse::class.java, locationQuestionnaireResponseString)

    structureMapUtilities.transform(contextR4, baseElement, structureMap, targetResource)

    Assert.assertEquals(1, targetResource.entry.size)
    Assert.assertEquals("Location", targetResource.entry[0].resource.resourceType.toString())
  }

  @Test
  fun `perform diabetes screening extraction`() {
    val screeningQuestionnaireResponseString: String =
      "content/general/diabetes_compass/screening/screening_questionnaire_response.fhir.json"
        .readFile()
    val screeningStructureMap =
      "content/general/diabetes_compass/screening/diabetes_screening_extraction.map".readFile()
    val pcm = FilesystemPackageCacheManager(true)
    // Package name manually checked from
    // https://simplifier.net/packages?Text=hl7.fhir.core&fhirVersion=All+FHIR+Versions
    val contextR4 = SimpleWorkerContext.fromPackage(pcm.loadPackage("hl7.fhir.r4.core", "4.0.1"))
    contextR4.setExpansionProfile(Parameters())
    contextR4.isCanRunWithoutTerminology = true

    val transformSupportServices = TransformSupportServices(contextR4)
    val smUtilities =
      org.hl7.fhir.r4.utils.StructureMapUtilities(contextR4, transformSupportServices)
    val map = smUtilities.parse(screeningStructureMap, "Diabetes Screening")
    val iParser: IParser = FhirContext.forCached(FhirVersionEnum.R4).newJsonParser()
    val mapString = iParser.encodeResourceToString(map)

    System.out.println(mapString)

    val targetResource = Bundle()

    val baseElement =
      iParser.parseResource(QuestionnaireResponse::class.java, screeningQuestionnaireResponseString)

    smUtilities.transform(contextR4, baseElement, map, targetResource)

    System.out.println(iParser.encodeResourceToString(targetResource))
  }

  @Test
  fun `perform diabetes patient extraction`() {
    val screeningQuestionnaireResponseString: String =
      "content/general/diabetes_compass/registration/patient-registration-response.fhir.json"
        .readFile()
    val screeningStructureMap =
      "content/general/diabetes_compass/registration/patient_registration.map".readFile()
    val pcm = FilesystemPackageCacheManager(true)
    // Package name manually checked from
    // https://simplifier.net/packages?Text=hl7.fhir.core&fhirVersion=All+FHIR+Versions
    val contextR4 = SimpleWorkerContext.fromPackage(pcm.loadPackage("hl7.fhir.r4.core", "4.0.1"))
    contextR4.setExpansionProfile(Parameters())
    contextR4.isCanRunWithoutTerminology = true

    val transformSupportServices = TransformSupportServices(contextR4)
    val smUtilities =
      org.hl7.fhir.r4.utils.StructureMapUtilities(contextR4, transformSupportServices)
    val map = smUtilities.parse(screeningStructureMap, "Patient Registration")
    val iParser: IParser = FhirContext.forCached(FhirVersionEnum.R4).newJsonParser()
    val mapString = iParser.encodeResourceToString(map)

    System.out.println(mapString)

    val targetResource = Bundle()

    val baseElement =
      iParser.parseResource(QuestionnaireResponse::class.java, screeningQuestionnaireResponseString)

    smUtilities.transform(contextR4, baseElement, map, targetResource)

    System.out.println(iParser.encodeResourceToString(targetResource))
  }

  @Test
  fun `perform supply chain snapshot observation`() {
    val physicalInventoryCountQuestionnaireResponseString: String =
      "content/general/supply-chain/questionnaire-response-standard.json".readFile()
    val physicalInventoryCountStructureMap =
      "content/general/supply-chain/physical_inventory_count_and_stock.map".readFile()
    val packageCacheManager = FilesystemPackageCacheManager(true)
    val contextR4 =
      SimpleWorkerContext.fromPackage(packageCacheManager.loadPackage("hl7.fhir.r4.core", "4.0.1"))
        .apply {
          setExpansionProfile(Parameters())
          isCanRunWithoutTerminology = true
        }
    val transformSupportServices = TransformSupportServices(contextR4)
    val structureMapUtilities =
      org.hl7.fhir.r4.utils.StructureMapUtilities(contextR4, transformSupportServices)
    val structureMap =
      structureMapUtilities.parse(
        physicalInventoryCountStructureMap,
        "Physical Inventory Count and Stock Supply",
      )
    val iParser: IParser = FhirContext.forCached(FhirVersionEnum.R4).newJsonParser()
    val targetResource = Bundle()
    val baseElement =
      iParser.parseResource(
        QuestionnaireResponse::class.java,
        physicalInventoryCountQuestionnaireResponseString,
      )

    structureMapUtilities.transform(contextR4, baseElement, structureMap, targetResource)

    // for some weird reason, the `entry` has 8 resources instead of 7. The 1st resource is blank.
    Assert.assertTrue(targetResource.entry.size == 9)
    Assert.assertTrue(targetResource.entry[2].resource is Observation)

    val observation = targetResource.entry[7].resource as Observation
    Assert.assertTrue(observation.code.text == "under-reporting")
  }

  @Test
  fun `perform extraction from  pregnancy outcome Questionnaire`() {
    val vitalSignQuestionnaireResponse =
      "content/anc/preg-outcome/questionnaire-response.json".readFile()
    val vitalSignStructureMap = "content/anc/preg-outcome/structure-map.txt".readFile()
    val packageCacheManager = FilesystemPackageCacheManager(true)
    val contextR4 =
      SimpleWorkerContext.fromPackage(packageCacheManager.loadPackage("hl7.fhir.r4.core", "4.0.1"))
        .apply {
          setExpansionProfile(Parameters())
          isCanRunWithoutTerminology = true
        }
    val transformSupportServices = TransformSupportServices(contextR4)
    val structureMapUtilities =
      org.hl7.fhir.r4.utils.StructureMapUtilities(contextR4, transformSupportServices)
    val structureMap =
      structureMapUtilities.parse(vitalSignStructureMap, "PregnancyOutcomeRegistration")
    val iParser: IParser = FhirContext.forCached(FhirVersionEnum.R4).newJsonParser()
    val targetResource = Bundle()
    val baseElement =
      iParser.parseResource(QuestionnaireResponse::class.java, vitalSignQuestionnaireResponse)

    structureMapUtilities.transform(contextR4, baseElement, structureMap, targetResource)

    Assert.assertTrue(targetResource.entry.size > 10)
    val taskList =
      targetResource.entry.filter {
        it.resource.resourceType != null && it.resource.resourceType == ResourceType.Task
      }
    Assert.assertTrue(taskList.size == 10)
  }

  @Test(expected = FHIRException::class)
  fun `perform extraction for patient registration`() {
    val locationQuestionnaireResponseString: String =
      "content/general/who-eir/patient_registration_questionnaire_response.json".readFile()
    val locationStructureMap =
      "content/general/who-eir/patient_registration_structure_map.txt".readFile()
    val packageCacheManager = FilesystemPackageCacheManager(true)
    val contextR4 =
      SimpleWorkerContext.fromPackage(packageCacheManager.loadPackage("hl7.fhir.r4.core", "4.0.1"))
        .apply {
          setExpansionProfile(Parameters())
          isCanRunWithoutTerminology = true
        }
    val transformSupportServices = TransformSupportServices(contextR4)
    val structureMapUtilities =
      org.hl7.fhir.r4.utils.StructureMapUtilities(contextR4, transformSupportServices)
    val structureMap = structureMapUtilities.parse(locationStructureMap, "IMMZ-C-QRToPatient")
    val iParser: IParser = FhirContext.forCached(FhirVersionEnum.R4).newJsonParser()
    val targetResource = Bundle()
    val baseElement =
      iParser.parseResource(QuestionnaireResponse::class.java, locationQuestionnaireResponseString)

    structureMapUtilities.transform(contextR4, baseElement, structureMap, targetResource)

    Assert.assertEquals(2, targetResource.entry.size)
    Assert.assertEquals("Patient", targetResource.entry[0].resource.resourceType.toString())
    Assert.assertEquals("Condition", targetResource.entry[0].resource.resourceType.toString())
  }
}<|MERGE_RESOLUTION|>--- conflicted
+++ resolved
@@ -252,11 +252,6 @@
     /*val patientRegistrationStructureMap =
     "patient-registration-questionnaire/structure-map.txt".readFile()*/
     val sMap = "content/general/diabetes_compass/registration/patient_registration.map".readFile()
-<<<<<<< HEAD
-    // val sMap =
-    // "content/general/diabetes_compass/patient_follow_up/three-year-routine-screening-follow-up.map".readFile()
-=======
->>>>>>> 068d4d60
     val contextR4 =
       SimpleWorkerContext.fromPackage(packageCacheManager.loadPackage("hl7.fhir.r4.core", "4.0.1"))
         .apply { isCanRunWithoutTerminology = true }
