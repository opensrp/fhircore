--- conflicted
+++ resolved
@@ -34,11 +34,8 @@
 import org.hl7.fhir.r4.model.RelatedPerson
 import org.hl7.fhir.r4.model.ResourceType
 import org.hl7.fhir.utilities.npm.FilesystemPackageCacheManager
-<<<<<<< HEAD
 import org.hl7.fhir.utilities.npm.NpmPackage
 import org.hl7.fhir.utilities.npm.ToolsVersion
-=======
->>>>>>> 990c21c8
 import org.junit.Assert
 import org.junit.Test
 import org.smartregister.fhircore.engine.util.helper.TransformSupportServices
@@ -254,13 +251,8 @@
   @Test
   fun `convert StructureMap to JSON`() {
     val patientRegistrationStructureMap =
-<<<<<<< HEAD
       "content/general/who-eir/contraindications/IMMZD4QRToLM.map".readFile()
     val packageCacheManager = FilesystemPackageCacheManager(true, ToolsVersion.TOOLS_VERSION)
-=======
-      "patient-registration-questionnaire/structure-map.txt".readFile()
-    val packageCacheManager = FilesystemPackageCacheManager(true)
->>>>>>> 990c21c8
     val contextR4 =
       SimpleWorkerContext.fromPackage(packageCacheManager.loadPackage("hl7.fhir.r4.core", "4.0.1"))
         .apply { isCanRunWithoutTerminology = true }
@@ -495,13 +487,8 @@
       "content/general/who-eir/patient-registration/patient_registration_questionnaire_response.json"
         .readFile()
     val locationStructureMap =
-<<<<<<< HEAD
       "content/general/who-eir/patient-registration/IMMZ-C-QRToPatient.map".readFile()
     val immunizationIg = "content/general/who-eir/packages/package.r4.tgz"
-=======
-      "content/general/who-eir/patient_registration_structure_map.txt".readFile()
-    val packageCacheManager = FilesystemPackageCacheManager(true)
->>>>>>> 990c21c8
     val contextR4 =
       SimpleWorkerContext.fromPackage(
           NpmPackage.fromPackage(
