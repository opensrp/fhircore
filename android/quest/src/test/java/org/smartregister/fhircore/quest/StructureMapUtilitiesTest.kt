/*
 * Copyright 2021 Ona Systems, Inc
 *
 * Licensed under the Apache License, Version 2.0 (the "License");
 * you may not use this file except in compliance with the License.
 * You may obtain a copy of the License at
 *
 *       http://www.apache.org/licenses/LICENSE-2.0
 *
 * Unless required by applicable law or agreed to in writing, software
 * distributed under the License is distributed on an "AS IS" BASIS,
 * WITHOUT WARRANTIES OR CONDITIONS OF ANY KIND, either express or implied.
 * See the License for the specific language governing permissions and
 * limitations under the License.
 */

package org.smartregister.fhircore.quest

import ca.uhn.fhir.context.FhirContext
import ca.uhn.fhir.context.FhirVersionEnum
import ca.uhn.fhir.parser.IParser
import com.google.android.fhir.datacapture.mapping.ResourceMapper
import kotlinx.coroutines.runBlocking
import org.hl7.fhir.r4.context.SimpleWorkerContext
import org.hl7.fhir.r4.model.Base
import org.hl7.fhir.r4.model.Bundle
import org.hl7.fhir.r4.model.Immunization
import org.hl7.fhir.r4.model.Observation
import org.hl7.fhir.r4.model.Parameters
import org.hl7.fhir.r4.model.Patient
import org.hl7.fhir.r4.model.Questionnaire
import org.hl7.fhir.r4.model.QuestionnaireResponse
import org.hl7.fhir.r4.model.RelatedPerson
import org.hl7.fhir.utilities.npm.FilesystemPackageCacheManager
import org.hl7.fhir.utilities.npm.ToolsVersion
import org.junit.Assert
import org.junit.Test
import org.smartregister.fhircore.engine.util.helper.TransformSupportServices
import org.smartregister.fhircore.quest.robolectric.RobolectricTest

/**
 * Provides a playground for quickly testing and authoring questionnaire.json and the respective
 * StructureMap
 *
 * This should be removed at a later point once we have a more clear way of doing this
 */
class StructureMapUtilitiesTest : RobolectricTest() {

  @Test
  fun `perform immunization extraction`() {
    val immunizationQuestionnaireResponseString: String =
      "content/anc/bmi/questionnaire-response-standard.json".readFile()
    val immunizationStructureMap = "geowidget.map".readFile()
    val pcm = FilesystemPackageCacheManager(true, ToolsVersion.TOOLS_VERSION)
    // Package name manually checked from
    // https://simplifier.net/packages?Text=hl7.fhir.core&fhirVersion=All+FHIR+Versions
    val contextR4 = SimpleWorkerContext.fromPackage(pcm.loadPackage("hl7.fhir.r4.core", "4.0.1"))
    contextR4.setExpansionProfile(Parameters())
    contextR4.isCanRunWithoutTerminology = true

    val transformSupportServices = TransformSupportServices(contextR4)
    val scu = org.hl7.fhir.r4.utils.StructureMapUtilities(contextR4, transformSupportServices)
    val map = scu.parse(immunizationStructureMap, "eCBIS Family Registration")
    val iParser: IParser = FhirContext.forCached(FhirVersionEnum.R4).newJsonParser()
    val mapString = iParser.encodeResourceToString(map)

    System.out.println(mapString)

    val targetResource = Bundle()

    val baseElement =
      iParser.parseResource(
        QuestionnaireResponse::class.java,
        immunizationQuestionnaireResponseString
      )

    scu.transform(contextR4, baseElement, map, targetResource)

    System.out.println(iParser.encodeResourceToString(targetResource))
  }

  @Test
  fun `perform disease extraction`() {
    val immunizationQuestionnaireResponseString: String =
      "content/general/disease-registration-resources/questionnaire_response.json".readFile()
<<<<<<< HEAD
    val immunizationStructureMap = "content/general/disease-registration-resources/structure-map.txt".readFile()
=======
    val immunizationStructureMap =
      "content/general/disease-registration-resources/structure-map.txt".readFile()
>>>>>>> 13aeffea
    val pcm = FilesystemPackageCacheManager(true, ToolsVersion.TOOLS_VERSION)
    // Package name manually checked from
    // https://simplifier.net/packages?Text=hl7.fhir.core&fhirVersion=All+FHIR+Versions
    val contextR4 = SimpleWorkerContext.fromPackage(pcm.loadPackage("hl7.fhir.r4.core", "4.0.1"))
    contextR4.setExpansionProfile(Parameters())
    contextR4.isCanRunWithoutTerminology = true

    val transformSupportServices = TransformSupportServices(contextR4)
    val scu = org.hl7.fhir.r4.utils.StructureMapUtilities(contextR4, transformSupportServices)
<<<<<<< HEAD
    val map = scu.parse(immunizationStructureMap, "eCBIS Family Registration")
=======
    val map = scu.parse(immunizationStructureMap, "eCBIS Disease Registration")
>>>>>>> 13aeffea
    val iParser: IParser = FhirContext.forCached(FhirVersionEnum.R4).newJsonParser()
    val mapString = iParser.encodeResourceToString(map)

    System.out.println(mapString)

    val targetResource = Bundle()

    val baseElement =
      iParser.parseResource(
        QuestionnaireResponse::class.java,
        immunizationQuestionnaireResponseString
      )

    scu.transform(contextR4, baseElement, map, targetResource)

    System.out.println(iParser.encodeResourceToString(targetResource))
  }

  @Test
  fun `populate immunization Questionnaire`() {
    val patientJson = "content/eir/immunization/patient.json".readFile()
    val immunizationJson = "content/eir/immunization/immunization-1.json".readFile()
    val immunizationStructureMap = "content/eir/immunization/structure-map.txt".readFile()
    val questionnaireJson = "content/eir/immunization/questionnaire.json".readFile()

    val pcm = FilesystemPackageCacheManager(true, ToolsVersion.TOOLS_VERSION)
    // Package name manually checked from
    // https://simplifier.net/packages?Text=hl7.fhir.core&fhirVersion=All+FHIR+Versions
    val contextR4 = SimpleWorkerContext.fromPackage(pcm.loadPackage("hl7.fhir.r4.core", "4.0.1"))

    contextR4.setExpansionProfile(Parameters())
    contextR4.isCanRunWithoutTerminology = true

    val transformSupportServices = TransformSupportServices(contextR4)

    val scu = org.hl7.fhir.r4.utils.StructureMapUtilities(contextR4, transformSupportServices)
    val map = scu.parse(immunizationStructureMap, "ImmunizationRegistration")

    val iParser: IParser = FhirContext.forCached(FhirVersionEnum.R4).newJsonParser()
    val mapString = iParser.encodeResourceToString(map)

    System.out.println(mapString)

    val targetResource = Bundle()

    val patient = iParser.parseResource(Patient::class.java, patientJson)
    val immunization = iParser.parseResource(Immunization::class.java, immunizationJson)
    val questionnaire = iParser.parseResource(Questionnaire::class.java, questionnaireJson)

    val questionnaireResponse: QuestionnaireResponse
    runBlocking {
      questionnaireResponse = ResourceMapper.populate(questionnaire, patient, immunization)
    }

    scu.transform(contextR4, questionnaireResponse, map, targetResource)

    System.out.println(iParser.encodeResourceToString(targetResource))
  }

  @Test
  fun `populate patient registration Questionnaire and extract Resources`() {
    val patientRegistrationQuestionnaire =
      "patient-registration-questionnaire/questionnaire.json".readFile()
    val patientRegistrationStructureMap =
      "patient-registration-questionnaire/structure-map.txt".readFile()
    val relatedPersonJson = "patient-registration-questionnaire/related-person.json".readFile()
    val patientJson = "patient-registration-questionnaire/sample/patient.json".readFile()

    val iParser: IParser = FhirContext.forCached(FhirVersionEnum.R4).newJsonParser()
    val questionnaire =
      iParser.parseResource(Questionnaire::class.java, patientRegistrationQuestionnaire)
    val patient = iParser.parseResource(Patient::class.java, patientJson)
    val relatedPerson = iParser.parseResource(RelatedPerson::class.java, relatedPersonJson)

    var questionnaireResponse: QuestionnaireResponse
    runBlocking {
      questionnaireResponse = ResourceMapper.populate(questionnaire, patient, relatedPerson)
    }

    val pcm = FilesystemPackageCacheManager(true, ToolsVersion.TOOLS_VERSION)
    // Package name manually checked from
    // https://simplifier.net/packages?Text=hl7.fhir.core&fhirVersion=All+FHIR+Versions
    val contextR4 = SimpleWorkerContext.fromPackage(pcm.loadPackage("hl7.fhir.r4.core", "4.0.1"))

    contextR4.setExpansionProfile(Parameters())
    contextR4.isCanRunWithoutTerminology = true

    val outputs: MutableList<Base> = ArrayList()
    val transformSupportServices = TransformSupportServices(contextR4)

    val scu = org.hl7.fhir.r4.utils.StructureMapUtilities(contextR4, transformSupportServices)
    val map = scu.parse(patientRegistrationStructureMap, "PatientRegistration")
    val mapString = iParser.encodeResourceToString(map)

    System.out.println(mapString)

    val targetResource = Bundle()

    scu.transform(contextR4, questionnaireResponse, map, targetResource)
    System.out.println(iParser.encodeResourceToString(targetResource))
  }

  @Test
  fun `populate adverse event Questionnaire and extract Resources`() {
    val adverseEventQuestionnaire = "content/eir/adverse-event/questionnaire.json".readFile()
    val adverseEventStructureMap = "content/eir/adverse-event/structure-map.txt".readFile()
    val immunizationJson = "content/eir/adverse-event/immunization.json".readFile()

    val iParser: IParser = FhirContext.forCached(FhirVersionEnum.R4).newJsonParser()
    val questionnaire = iParser.parseResource(Questionnaire::class.java, adverseEventQuestionnaire)
    val immunization = iParser.parseResource(Immunization::class.java, immunizationJson)

    var questionnaireResponse: QuestionnaireResponse
    runBlocking { questionnaireResponse = ResourceMapper.populate(questionnaire, immunization) }

    val pcm = FilesystemPackageCacheManager(true, ToolsVersion.TOOLS_VERSION)
    // Package name manually checked from
    // https://simplifier.net/packages?Text=hl7.fhir.core&fhirVersion=All+FHIR+Versions
    val contextR4 = SimpleWorkerContext.fromPackage(pcm.loadPackage("hl7.fhir.r4.core", "4.0.1"))

    contextR4.setExpansionProfile(Parameters())
    contextR4.isCanRunWithoutTerminology = true

    val outputs: MutableList<Base> = ArrayList()
    val transformSupportServices = TransformSupportServices(contextR4)

    val scu = org.hl7.fhir.r4.utils.StructureMapUtilities(contextR4, transformSupportServices)
    val map = scu.parse(adverseEventStructureMap, "AdverseEvent")
    val mapString = iParser.encodeResourceToString(map)

    System.out.println(mapString)

    val targetResource = Bundle()

    scu.transform(contextR4, questionnaireResponse, map, targetResource)
    System.out.println(iParser.encodeResourceToString(targetResource))
  }

  @Test
  fun `convert StructureMap to JSON`() {
    val patientRegistrationStructureMap =
      "patient-registration-questionnaire/structure-map.txt".readFile()
    val pcm = FilesystemPackageCacheManager(true, ToolsVersion.TOOLS_VERSION)
    // Package name manually checked from
    // https://simplifier.net/packages?Text=hl7.fhir.core&fhirVersion=All+FHIR+Versions
    val contextR4 = SimpleWorkerContext.fromPackage(pcm.loadPackage("hl7.fhir.r4.core", "4.0.1"))
    contextR4.isCanRunWithoutTerminology = true

    val scu = org.hl7.fhir.r4.utils.StructureMapUtilities(contextR4)
    val map = scu.parse(patientRegistrationStructureMap, "PatientRegistration")

    val iParser: IParser = FhirContext.forCached(FhirVersionEnum.R4).newJsonParser()
    val mapString = iParser.encodeResourceToString(map)

    System.out.println(mapString)
  }

  @Test
  fun `perform extraction from patient registration Questionnaire`() {
    val patientRegistrationQuestionnaireResponse =
      "patient-registration-questionnaire/questionnaire-response.json".readFile()
    val patientRegistrationStructureMap =
      "patient-registration-questionnaire/structure-map.txt".readFile()

    val pcm = FilesystemPackageCacheManager(true, ToolsVersion.TOOLS_VERSION)
    // Package name manually checked from
    // https://simplifier.net/packages?Text=hl7.fhir.core&fhirVersion=All+FHIR+Versions
    val contextR4 = SimpleWorkerContext.fromPackage(pcm.loadPackage("hl7.fhir.r4.core", "4.0.1"))

    contextR4.setExpansionProfile(Parameters())
    contextR4.isCanRunWithoutTerminology = true

    val outputs: MutableList<Base> = ArrayList()
    val transformSupportServices = TransformSupportServices(contextR4)

    val scu = org.hl7.fhir.r4.utils.StructureMapUtilities(contextR4, transformSupportServices)
    val map = scu.parse(patientRegistrationStructureMap, "PatientRegistration")

    val iParser: IParser = FhirContext.forCached(FhirVersionEnum.R4).newJsonParser()
    val mapString = iParser.encodeResourceToString(map)

    System.out.println(mapString)

    val targetResource = Bundle()

    val baseElement =
      iParser.parseResource(
        QuestionnaireResponse::class.java,
        patientRegistrationQuestionnaireResponse
      )

    scu.transform(contextR4, baseElement, map, targetResource)

    System.out.println(iParser.encodeResourceToString(targetResource))
  }

  @Test
  fun `perform extraction from adverse event Questionnaire`() {
    val adverseEventQuestionnaireResponse =
      "content/eir/adverse-event/questionnaire-response.json".readFile()
    val adverseEventStructureMap = "content/eir/adverse-event/structure-map.txt".readFile()

    val pcm = FilesystemPackageCacheManager(true, ToolsVersion.TOOLS_VERSION)
    // Package name manually checked from
    // https://simplifier.net/packages?Text=hl7.fhir.core&fhirVersion=All+FHIR+Versions
    val contextR4 = SimpleWorkerContext.fromPackage(pcm.loadPackage("hl7.fhir.r4.core", "4.0.1"))

    contextR4.setExpansionProfile(Parameters())
    contextR4.isCanRunWithoutTerminology = true

    val outputs: MutableList<Base> = ArrayList()
    val transformSupportServices = TransformSupportServices(contextR4)

    val scu = org.hl7.fhir.r4.utils.StructureMapUtilities(contextR4, transformSupportServices)
    val map = scu.parse(adverseEventStructureMap, "AdverseEvent")

    val iParser: IParser = FhirContext.forCached(FhirVersionEnum.R4).newJsonParser()
    val mapString = iParser.encodeResourceToString(map)

    System.out.println(mapString)

    val targetResource = Bundle()

    val baseElement =
      iParser.parseResource(QuestionnaireResponse::class.java, adverseEventQuestionnaireResponse)

    scu.transform(contextR4, baseElement, map, targetResource)

    System.out.println(iParser.encodeResourceToString(targetResource))
  }

  @Test
  fun `perform extraction from  vital signs metric Questionnaire`() {
    val vitalSignQuestionnaireResponse =
      "content/anc/vital-signs/metric/questionnaire-response-pulse-rate.json".readFile()
    val vitalSignStructureMap = "content/anc/vital-signs/metric/structure-map.txt".readFile()

    val pcm = FilesystemPackageCacheManager(true, ToolsVersion.TOOLS_VERSION)
    // Package name manually checked from
    // https://simplifier.net/packages?Text=hl7.fhir.core&fhirVersion=All+FHIR+Versions
    val contextR4 = SimpleWorkerContext.fromPackage(pcm.loadPackage("hl7.fhir.r4.core", "4.0.1"))

    contextR4.setExpansionProfile(Parameters())
    contextR4.isCanRunWithoutTerminology = true

    val outputs: MutableList<Base> = ArrayList()
    val transformSupportServices = TransformSupportServices(contextR4)

    val scu = org.hl7.fhir.r4.utils.StructureMapUtilities(contextR4, transformSupportServices)
    val map = scu.parse(vitalSignStructureMap, "VitalSigns")

    val iParser: IParser = FhirContext.forCached(FhirVersionEnum.R4).newJsonParser()
    val mapString = iParser.encodeResourceToString(map)

    System.out.println(mapString)

    val targetResource = Bundle()

    val baseElement =
      iParser.parseResource(QuestionnaireResponse::class.java, vitalSignQuestionnaireResponse)

    scu.transform(contextR4, baseElement, map, targetResource)

    System.out.println(iParser.encodeResourceToString(targetResource))
  }

  @Test
  fun `perform extraction from  vital signs standard Questionnaire`() {
    val vitalSignQuestionnaireResponse =
      "content/anc/vital-signs/standard/questionnaire-response-pulse-rate.json".readFile()
    val vitalSignStructureMap = "content/anc/vital-signs/standard/structure-map.txt".readFile()

    val pcm = FilesystemPackageCacheManager(true, ToolsVersion.TOOLS_VERSION)
    // Package name manually checked from
    // https://simplifier.net/packages?Text=hl7.fhir.core&fhirVersion=All+FHIR+Versions
    val contextR4 = SimpleWorkerContext.fromPackage(pcm.loadPackage("hl7.fhir.r4.core", "4.0.1"))

    contextR4.setExpansionProfile(Parameters())
    contextR4.isCanRunWithoutTerminology = true

    val outputs: MutableList<Base> = ArrayList()
    val transformSupportServices = TransformSupportServices(contextR4)

    val scu = org.hl7.fhir.r4.utils.StructureMapUtilities(contextR4, transformSupportServices)
    val map = scu.parse(vitalSignStructureMap, "VitalSigns")

    val iParser: IParser = FhirContext.forCached(FhirVersionEnum.R4).newJsonParser()
    val mapString = iParser.encodeResourceToString(map)

    System.out.println(mapString)

    val targetResource = Bundle()

    val baseElement =
      iParser.parseResource(QuestionnaireResponse::class.java, vitalSignQuestionnaireResponse)

    scu.transform(contextR4, baseElement, map, targetResource)

    System.out.println(iParser.encodeResourceToString(targetResource))
  }

  @Test
  fun `perform location extraction`() {
    val locationQuestionnaireResponseString: String =
      "content/general/location/location-response-sample.json".readFile()
    val locationStructureMap = "content/general/location/location-structure-map.txt".readFile()
    val pcm = FilesystemPackageCacheManager(true, ToolsVersion.TOOLS_VERSION)
    // Package name manually checked from
    // https://simplifier.net/packages?Text=hl7.fhir.core&fhirVersion=All+FHIR+Versions
    val contextR4 = SimpleWorkerContext.fromPackage(pcm.loadPackage("hl7.fhir.r4.core", "4.0.1"))
    contextR4.setExpansionProfile(Parameters())
    contextR4.isCanRunWithoutTerminology = true

    val transformSupportServices = TransformSupportServices(contextR4)
    val scu = org.hl7.fhir.r4.utils.StructureMapUtilities(contextR4, transformSupportServices)
    val map = scu.parse(locationStructureMap, "LocationRegistration")
    val iParser: IParser = FhirContext.forCached(FhirVersionEnum.R4).newJsonParser()
    val mapString = iParser.encodeResourceToString(map)

    System.out.println(mapString)

    val targetResource = Bundle()

    val baseElement =
      iParser.parseResource(QuestionnaireResponse::class.java, locationQuestionnaireResponseString)

    scu.transform(contextR4, baseElement, map, targetResource)

    System.out.println(iParser.encodeResourceToString(targetResource))
  }

  @Test
  fun `perform supply chain snapshot observation`() {
    val physicalInventoryCountQuestionnaireResponseString: String =
      "content/general/supply-chain/questionnaire-response-standard.json".readFile()
    val physicalInventoryCountStructureMap =
      "content/general/supply-chain/physical _inventory _count_and_stock.map".readFile()
    val pcm = FilesystemPackageCacheManager(true, ToolsVersion.TOOLS_VERSION)
    // Package name manually checked from
    // https://simplifier.net/packages?Text=hl7.fhir.core&fhirVersion=All+FHIR+Versions
    val contextR4 = SimpleWorkerContext.fromPackage(pcm.loadPackage("hl7.fhir.r4.core", "4.0.1"))
    contextR4.setExpansionProfile(Parameters())
    contextR4.isCanRunWithoutTerminology = true

    val transformSupportServices = TransformSupportServices(contextR4)
    val scu = org.hl7.fhir.r4.utils.StructureMapUtilities(contextR4, transformSupportServices)
    val map =
      scu.parse(physicalInventoryCountStructureMap, "Physical Inventory Count and Stock Supply")
    val iParser: IParser = FhirContext.forCached(FhirVersionEnum.R4).newJsonParser()
    val mapString = iParser.encodeResourceToString(map)

    System.out.println(mapString)

    val targetResource = Bundle()

    val baseElement =
      iParser.parseResource(
        QuestionnaireResponse::class.java,
        physicalInventoryCountQuestionnaireResponseString
      )

    scu.transform(contextR4, baseElement, map, targetResource)

    System.out.println(iParser.encodeResourceToString(targetResource))

    // for some weird reason, the `entry` has 8 resources instead of 7. The 1st resource is blank.
    Assert.assertTrue(targetResource.entry.size == 8)
    Assert.assertTrue(targetResource.entry[2].resource is Observation)

    val observation = targetResource.entry[7].resource as Observation
    Assert.assertTrue(observation.code.text == "under-reporting")
  }
}<|MERGE_RESOLUTION|>--- conflicted
+++ resolved
@@ -83,26 +83,18 @@
   fun `perform disease extraction`() {
     val immunizationQuestionnaireResponseString: String =
       "content/general/disease-registration-resources/questionnaire_response.json".readFile()
-<<<<<<< HEAD
-    val immunizationStructureMap = "content/general/disease-registration-resources/structure-map.txt".readFile()
-=======
     val immunizationStructureMap =
       "content/general/disease-registration-resources/structure-map.txt".readFile()
->>>>>>> 13aeffea
-    val pcm = FilesystemPackageCacheManager(true, ToolsVersion.TOOLS_VERSION)
-    // Package name manually checked from
-    // https://simplifier.net/packages?Text=hl7.fhir.core&fhirVersion=All+FHIR+Versions
-    val contextR4 = SimpleWorkerContext.fromPackage(pcm.loadPackage("hl7.fhir.r4.core", "4.0.1"))
-    contextR4.setExpansionProfile(Parameters())
-    contextR4.isCanRunWithoutTerminology = true
-
-    val transformSupportServices = TransformSupportServices(contextR4)
-    val scu = org.hl7.fhir.r4.utils.StructureMapUtilities(contextR4, transformSupportServices)
-<<<<<<< HEAD
-    val map = scu.parse(immunizationStructureMap, "eCBIS Family Registration")
-=======
+    val pcm = FilesystemPackageCacheManager(true, ToolsVersion.TOOLS_VERSION)
+    // Package name manually checked from
+    // https://simplifier.net/packages?Text=hl7.fhir.core&fhirVersion=All+FHIR+Versions
+    val contextR4 = SimpleWorkerContext.fromPackage(pcm.loadPackage("hl7.fhir.r4.core", "4.0.1"))
+    contextR4.setExpansionProfile(Parameters())
+    contextR4.isCanRunWithoutTerminology = true
+
+    val transformSupportServices = TransformSupportServices(contextR4)
+    val scu = org.hl7.fhir.r4.utils.StructureMapUtilities(contextR4, transformSupportServices)
     val map = scu.parse(immunizationStructureMap, "eCBIS Disease Registration")
->>>>>>> 13aeffea
     val iParser: IParser = FhirContext.forCached(FhirVersionEnum.R4).newJsonParser()
     val mapString = iParser.encodeResourceToString(map)
 
