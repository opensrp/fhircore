--- conflicted
+++ resolved
@@ -246,18 +246,15 @@
 
   @Test
   fun `convert StructureMap to JSON`() {
-<<<<<<< HEAD
+    val patientRegistrationStructureMap =
+      "patient-registration-questionnaire/structure-map.txt".readFile()
+    val packageCacheManager = FilesystemPackageCacheManager(true)
     /*val patientRegistrationStructureMap =
     "patient-registration-questionnaire/structure-map.txt".readFile()*/
     val sMap = "content/general/diabetes_compass/registration/patient_registration.map".readFile()
     // val sMap =
     // "content/general/diabetes_compass/patient_follow_up/three-year-routine-screening-follow-up.map".readFile()
     val packageCacheManager = FilesystemPackageCacheManager(true, ToolsVersion.TOOLS_VERSION)
-=======
-    val patientRegistrationStructureMap =
-      "patient-registration-questionnaire/structure-map.txt".readFile()
-    val packageCacheManager = FilesystemPackageCacheManager(true)
->>>>>>> 5e9453fe
     val contextR4 =
       SimpleWorkerContext.fromPackage(packageCacheManager.loadPackage("hl7.fhir.r4.core", "4.0.1"))
         .apply { isCanRunWithoutTerminology = true }
