--- conflicted
+++ resolved
@@ -45,11 +45,7 @@
         gender = "Male",
         age = "27",
         address = "Nairobi",
-<<<<<<< HEAD
-        additionalData = listOf(AdditionalData("Deficient", "#FF0000", " G6PD Status - "))
-=======
         additionalData = listOf(AdditionalData("G6PD", "Deficient", " G6PD Status - "))
->>>>>>> 9d3affd1
       )
     composeRule.setContent { PatientRow(patientItem = patientItem, { _, _ -> }) }
   }
@@ -60,10 +56,7 @@
     composeRule.onNodeWithText("Male").assertIsDisplayed()
     composeRule.onNodeWithText("John Doe, 27").assertExists()
     composeRule.onNodeWithText("John Doe, 27").assertIsDisplayed()
-<<<<<<< HEAD
-=======
     composeRule.onNodeWithText("G6PD").assertExists().assertIsDisplayed()
->>>>>>> 9d3affd1
     composeRule.onNodeWithText(" G6PD Status - ").assertExists().assertIsDisplayed()
     composeRule.onNodeWithText("Deficient").assertExists().assertIsDisplayed()
   }
