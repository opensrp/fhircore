/*
 * Copyright 2021 Ona Systems, Inc
 *
 * Licensed under the Apache License, Version 2.0 (the "License");
 * you may not use this file except in compliance with the License.
 * You may obtain a copy of the License at
 *
 *       http://www.apache.org/licenses/LICENSE-2.0
 *
 * Unless required by applicable law or agreed to in writing, software
 * distributed under the License is distributed on an "AS IS" BASIS,
 * WITHOUT WARRANTIES OR CONDITIONS OF ANY KIND, either express or implied.
 * See the License for the specific language governing permissions and
 * limitations under the License.
 */

package org.smartregister.fhircore.quest.ui.task.component

import androidx.compose.ui.Modifier
import androidx.compose.ui.test.assertIsDisplayed
import androidx.compose.ui.test.assertTextEquals
import androidx.compose.ui.test.junit4.createComposeRule
import androidx.compose.ui.test.onNodeWithTag
import io.mockk.spyk
import org.junit.Rule
import org.junit.Test
import org.smartregister.fhircore.engine.util.DateUtils.getDate
import org.smartregister.fhircore.quest.data.task.model.PatientTaskItem
import org.smartregister.fhircore.quest.robolectric.RobolectricTest
import org.smartregister.fhircore.quest.ui.task.PatientTaskListenerIntent

class PatientTaskListItemTest : RobolectricTest() {

  @get:Rule val composeRule = createComposeRule()

  private val listenerObjectSpy =
    spyk(
      object {
        fun onRowClick(): (PatientTaskListenerIntent, PatientTaskItem) -> Unit {
          // Imitate row click action by doing nothing
          return { _: PatientTaskListenerIntent, _: PatientTaskItem -> }
        }
      }
    )

  @Test
  fun testPatientTaskListItemWhenIdIsNotEmptyShouldDisplayLabel() {
    val patientTaskItem =
      PatientTaskItem(
        id = "1",
        name = "Eve",
        gender = "F",
        birthdate = "2020-03-10".getDate("yyyy-MM-dd"),
        address = "Nairobi",
        description = "Sick Visit",
        overdue = true
      )
    composeRule.setContent {
      PatientTaskRow(
<<<<<<< HEAD
        patientItem =
          PatientTaskItem(
            id = "1",
            name = "Eve",
            gender = "F",
            birthdate = "2020-02-10".getDate("yyyy-MM-dd"),
            address = "Nairobi",
            description = "Sick Visit",
            overdue = true
          ),
=======
        patientItem = patientTaskItem,
>>>>>>> eac58298
        useLabel = true,
        clickListener = listenerObjectSpy.onRowClick(),
        modifier = Modifier
      )
    }

    composeRule.onNodeWithTag(TEXT_TITLE).assertExists()
    composeRule.onNodeWithTag(TEXT_TITLE).assertIsDisplayed()
<<<<<<< HEAD
    composeRule.onNodeWithTag(TEXT_TITLE).assertTextEquals("Eve, F, 2y")
=======
    composeRule.onNodeWithTag(TEXT_TITLE).assertTextEquals(patientTaskItem.demographics())
>>>>>>> eac58298

    composeRule.onNodeWithTag(TEXT_SUBTITLE_ADDRESS).assertExists()
    composeRule.onNodeWithTag(TEXT_SUBTITLE_ADDRESS).assertIsDisplayed()
    composeRule.onNodeWithTag(TEXT_SUBTITLE_ADDRESS).assertTextEquals("Nairobi")

    composeRule.onNodeWithTag(TEXT_SUBTITLE_ID).assertExists()
    composeRule.onNodeWithTag(TEXT_SUBTITLE_ID).assertIsDisplayed()
    composeRule.onNodeWithTag(TEXT_SUBTITLE_ID).assertTextEquals("#1")

    composeRule.onNodeWithTag(LABEL_MAIN).assertExists()
    composeRule.onNodeWithTag(LABEL_MAIN).assertIsDisplayed()
  }

  @Test
  fun testPatientTaskListItemWhenIdIsEmptyShouldDisplayLabel() {
    val patientTaskItem =
      PatientTaskItem(
        id = "",
        name = "Eve",
        gender = "F",
        birthdate = "2020-03-10".getDate("yyyy-MM-dd"),
        address = "Nairobi",
        description = "Sick Visit",
        overdue = false
      )
    composeRule.setContent {
      PatientTaskRow(
<<<<<<< HEAD
        patientItem =
          PatientTaskItem(
            id = "",
            name = "Eve",
            gender = "F",
            birthdate = "2020-02-10".getDate("yyyy-MM-dd"),
            address = "Nairobi",
            description = "Sick Visit",
            overdue = false
          ),
=======
        patientItem = patientTaskItem,
>>>>>>> eac58298
        useLabel = true,
        clickListener = listenerObjectSpy.onRowClick(),
        modifier = Modifier
      )
    }

    composeRule.onNodeWithTag(TEXT_TITLE).assertExists()
    composeRule.onNodeWithTag(TEXT_TITLE).assertIsDisplayed()
<<<<<<< HEAD
    composeRule.onNodeWithTag(TEXT_TITLE).assertTextEquals("Eve, F, 2y")
=======
    composeRule.onNodeWithTag(TEXT_TITLE).assertTextEquals(patientTaskItem.demographics())
>>>>>>> eac58298

    composeRule.onNodeWithTag(TEXT_SUBTITLE_ADDRESS).assertExists()
    composeRule.onNodeWithTag(TEXT_SUBTITLE_ADDRESS).assertIsDisplayed()
    composeRule.onNodeWithTag(TEXT_SUBTITLE_ADDRESS).assertTextEquals("Nairobi")

    composeRule.onNodeWithTag(TEXT_SUBTITLE_ID).assertDoesNotExist()

    composeRule.onNodeWithTag(LABEL_MAIN).assertExists()
    composeRule.onNodeWithTag(LABEL_MAIN).assertIsDisplayed()
  }

  @Test
  fun testPatientTaskListItemShouldDisplayIcon() {
    val patientTaskItem =
      PatientTaskItem(
        id = "1",
        name = "Eve",
        gender = "F",
        birthdate = "2020-03-10".getDate("yyyy-MM-dd"),
        address = "Nairobi",
        description = "Sick Visit",
        overdue = true
      )
    composeRule.setContent {
      PatientTaskRow(
<<<<<<< HEAD
        patientItem =
          PatientTaskItem(
            id = "1",
            name = "Eve",
            gender = "F",
            birthdate = "2020-02-10".getDate("yyyy-MM-dd"),
            address = "Nairobi",
            description = "Sick Visit",
            overdue = true
          ),
=======
        patientItem = patientTaskItem,
>>>>>>> eac58298
        useLabel = false,
        clickListener = listenerObjectSpy.onRowClick(),
        modifier = Modifier
      )
    }

    composeRule.onNodeWithTag(TEXT_TITLE).assertExists()
    composeRule.onNodeWithTag(TEXT_TITLE).assertIsDisplayed()
<<<<<<< HEAD
    composeRule.onNodeWithTag(TEXT_TITLE).assertTextEquals("Eve, F, 2y")
=======
    composeRule.onNodeWithTag(TEXT_TITLE).assertTextEquals(patientTaskItem.demographics())
>>>>>>> eac58298

    composeRule.onNodeWithTag(ICON_SUBTITLE).assertExists()

    composeRule.onNodeWithTag(TEXT_SUBTITLE_DISTANCE).assertExists()
    composeRule.onNodeWithTag(TEXT_SUBTITLE_DISTANCE).assertIsDisplayed()
    composeRule.onNodeWithTag(TEXT_SUBTITLE_DISTANCE).assertTextEquals("2.4 km")

    composeRule.onNodeWithTag(TEXT_SUBTITLE_DESCRIPTION).assertExists()
    composeRule.onNodeWithTag(TEXT_SUBTITLE_DESCRIPTION).assertIsDisplayed()
    composeRule.onNodeWithTag(TEXT_SUBTITLE_DESCRIPTION).assertTextEquals("Sick Visit")

    composeRule.onNodeWithTag(ICON_MAIN).assertExists()
    composeRule.onNodeWithTag(ICON_MAIN).assertIsDisplayed()
  }

  @Test
  fun testPatientTaskListItemWhenDisplaySelectContentOnlyIsTrue() {
    composeRule.setContent {
      PatientTaskRow(
        patientItem =
          PatientTaskItem(
            id = "1",
            name = "Eve",
            gender = "F",
            birthdate = "2020-03-10".getDate("yyyy-MM-dd"),
            address = "Nairobi",
            description = "Sick Visit",
            overdue = false
          ),
        useLabel = false,
        displaySelectContentOnly = true,
        clickListener = listenerObjectSpy.onRowClick(),
        modifier = Modifier
      )
    }

    composeRule.onNodeWithTag(TEXT_TITLE).assertExists()
    composeRule.onNodeWithTag(TEXT_TITLE).assertIsDisplayed()
    composeRule.onNodeWithTag(TEXT_TITLE).assertTextEquals("Eve")
  }
}<|MERGE_RESOLUTION|>--- conflicted
+++ resolved
@@ -57,20 +57,7 @@
       )
     composeRule.setContent {
       PatientTaskRow(
-<<<<<<< HEAD
-        patientItem =
-          PatientTaskItem(
-            id = "1",
-            name = "Eve",
-            gender = "F",
-            birthdate = "2020-02-10".getDate("yyyy-MM-dd"),
-            address = "Nairobi",
-            description = "Sick Visit",
-            overdue = true
-          ),
-=======
         patientItem = patientTaskItem,
->>>>>>> eac58298
         useLabel = true,
         clickListener = listenerObjectSpy.onRowClick(),
         modifier = Modifier
@@ -79,11 +66,7 @@
 
     composeRule.onNodeWithTag(TEXT_TITLE).assertExists()
     composeRule.onNodeWithTag(TEXT_TITLE).assertIsDisplayed()
-<<<<<<< HEAD
-    composeRule.onNodeWithTag(TEXT_TITLE).assertTextEquals("Eve, F, 2y")
-=======
     composeRule.onNodeWithTag(TEXT_TITLE).assertTextEquals(patientTaskItem.demographics())
->>>>>>> eac58298
 
     composeRule.onNodeWithTag(TEXT_SUBTITLE_ADDRESS).assertExists()
     composeRule.onNodeWithTag(TEXT_SUBTITLE_ADDRESS).assertIsDisplayed()
@@ -111,20 +94,7 @@
       )
     composeRule.setContent {
       PatientTaskRow(
-<<<<<<< HEAD
-        patientItem =
-          PatientTaskItem(
-            id = "",
-            name = "Eve",
-            gender = "F",
-            birthdate = "2020-02-10".getDate("yyyy-MM-dd"),
-            address = "Nairobi",
-            description = "Sick Visit",
-            overdue = false
-          ),
-=======
         patientItem = patientTaskItem,
->>>>>>> eac58298
         useLabel = true,
         clickListener = listenerObjectSpy.onRowClick(),
         modifier = Modifier
@@ -133,11 +103,7 @@
 
     composeRule.onNodeWithTag(TEXT_TITLE).assertExists()
     composeRule.onNodeWithTag(TEXT_TITLE).assertIsDisplayed()
-<<<<<<< HEAD
-    composeRule.onNodeWithTag(TEXT_TITLE).assertTextEquals("Eve, F, 2y")
-=======
     composeRule.onNodeWithTag(TEXT_TITLE).assertTextEquals(patientTaskItem.demographics())
->>>>>>> eac58298
 
     composeRule.onNodeWithTag(TEXT_SUBTITLE_ADDRESS).assertExists()
     composeRule.onNodeWithTag(TEXT_SUBTITLE_ADDRESS).assertIsDisplayed()
@@ -163,20 +129,7 @@
       )
     composeRule.setContent {
       PatientTaskRow(
-<<<<<<< HEAD
-        patientItem =
-          PatientTaskItem(
-            id = "1",
-            name = "Eve",
-            gender = "F",
-            birthdate = "2020-02-10".getDate("yyyy-MM-dd"),
-            address = "Nairobi",
-            description = "Sick Visit",
-            overdue = true
-          ),
-=======
         patientItem = patientTaskItem,
->>>>>>> eac58298
         useLabel = false,
         clickListener = listenerObjectSpy.onRowClick(),
         modifier = Modifier
@@ -185,11 +138,7 @@
 
     composeRule.onNodeWithTag(TEXT_TITLE).assertExists()
     composeRule.onNodeWithTag(TEXT_TITLE).assertIsDisplayed()
-<<<<<<< HEAD
-    composeRule.onNodeWithTag(TEXT_TITLE).assertTextEquals("Eve, F, 2y")
-=======
     composeRule.onNodeWithTag(TEXT_TITLE).assertTextEquals(patientTaskItem.demographics())
->>>>>>> eac58298
 
     composeRule.onNodeWithTag(ICON_SUBTITLE).assertExists()
 
