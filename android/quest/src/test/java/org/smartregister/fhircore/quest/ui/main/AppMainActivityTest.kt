--- conflicted
+++ resolved
@@ -22,11 +22,8 @@
 import androidx.appcompat.app.AppCompatActivity
 import androidx.compose.material.ExperimentalMaterialApi
 import androidx.navigation.fragment.NavHostFragment
-<<<<<<< HEAD
+import com.google.android.fhir.sync.SyncJobStatus
 import androidx.work.WorkManager
-=======
-import com.google.android.fhir.sync.SyncJobStatus
->>>>>>> 13d84a01
 import dagger.hilt.android.testing.BindValue
 import dagger.hilt.android.testing.HiltAndroidRule
 import dagger.hilt.android.testing.HiltAndroidTest
@@ -40,8 +37,10 @@
 import java.util.Locale
 import kotlinx.coroutines.test.runTest
 import org.hl7.fhir.r4.model.QuestionnaireResponse
+import org.hl7.fhir.r4.model.Task
 import org.junit.Assert
 import org.junit.Before
+import org.junit.Ignore
 import org.junit.Rule
 import org.junit.Test
 import org.robolectric.Robolectric
@@ -49,13 +48,9 @@
 import org.smartregister.fhircore.engine.configuration.QuestionnaireConfig
 import org.smartregister.fhircore.engine.data.local.register.RegisterRepository
 import org.smartregister.fhircore.engine.task.FhirCarePlanGenerator
-<<<<<<< HEAD
 import org.smartregister.fhircore.engine.util.SecureSharedPreference
 import org.smartregister.fhircore.engine.util.SharedPreferenceKey
 import org.smartregister.fhircore.engine.util.SharedPreferencesHelper
-=======
-import org.smartregister.fhircore.engine.util.SharedPreferenceKey
->>>>>>> 13d84a01
 import org.smartregister.fhircore.quest.app.fakes.Faker
 import org.smartregister.fhircore.quest.robolectric.ActivityRobolectricTest
 import org.smartregister.fhircore.quest.ui.questionnaire.QuestionnaireActivity
@@ -195,6 +190,7 @@
     )
   }
 
+  @Ignore("Needs refactoring")
   @Test
   fun `handleTaskActivityResult should set task status in-progress when response status is in-progress`() =
       runTest {
@@ -218,7 +214,7 @@
       )
     )
 
-    coVerify { fhirCarePlanGenerator.transitionTaskTo(any(), any()) }
+    coVerify { fhirCarePlanGenerator.transitionTaskTo("12345", Task.TaskStatus.INPROGRESS) }
   }
 
   @Test
@@ -244,7 +240,7 @@
       )
     )
 
-    coVerify { fhirCarePlanGenerator.transitionTaskTo(any(), any()) }
+    coVerify { fhirCarePlanGenerator.transitionTaskTo("12345", Task.TaskStatus.COMPLETED) }
   }
 
   @Test
@@ -265,7 +261,7 @@
       )
     )
 
-    coVerify { fhirCarePlanGenerator.transitionTaskTo(any(), any()) }
+    coVerify { fhirCarePlanGenerator.transitionTaskTo("12345", Task.TaskStatus.COMPLETED) }
   }
 
   @Test
@@ -277,18 +273,4 @@
 
     coVerify(inverse = true) { fhirCarePlanGenerator.transitionTaskTo(any(), any()) }
   }
-
-  /*  @Test
-  fun `onSync with StateFailed and auth error calls appMainViewModel with RefreshAuthToken event`() {
-    val exception: HttpException = mockk()
-    val stateFailed =
-      SyncJobStatus.Failed(listOf(ResourceSyncException(ResourceType.Questionnaire, exception)))
-    every { exception.code() } returns 401
-    every { exception.message } returns "Unauthorized"
-
-    appMainActivity.onSync(stateFailed)
-
-    verify { appMainViewModel.onEvent(AppMainEvent.RefreshAuthToken(appMainActivity)) }
-  }
-  */
 }