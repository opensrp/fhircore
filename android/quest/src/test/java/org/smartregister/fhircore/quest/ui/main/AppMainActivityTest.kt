--- conflicted
+++ resolved
@@ -21,14 +21,11 @@
 import androidx.activity.result.ActivityResult
 import androidx.compose.material.ExperimentalMaterialApi
 import androidx.navigation.fragment.NavHostFragment
-<<<<<<< HEAD
 import androidx.test.platform.app.InstrumentationRegistry
 import androidx.work.Configuration
 import androidx.work.impl.utils.SynchronousExecutor
 import androidx.work.testing.WorkManagerTestInitHelper
 import com.google.android.fhir.sync.ResourceSyncException
-=======
->>>>>>> 03529a60
 import com.google.android.fhir.sync.Result
 import com.google.android.fhir.sync.State
 import dagger.hilt.android.testing.BindValue
@@ -58,11 +55,8 @@
 import org.smartregister.fhircore.engine.task.FhirCarePlanGenerator
 import org.smartregister.fhircore.engine.util.SecureSharedPreference
 import org.smartregister.fhircore.engine.util.SharedPreferenceKey
-<<<<<<< HEAD
 import org.smartregister.fhircore.engine.util.SharedPreferencesHelper
 import org.smartregister.fhircore.engine.util.extension.encodeResourceToString
-=======
->>>>>>> 03529a60
 import org.smartregister.fhircore.quest.app.fakes.Faker
 import org.smartregister.fhircore.quest.robolectric.ActivityRobolectricTest
 import org.smartregister.fhircore.quest.ui.questionnaire.QuestionnaireActivity
@@ -90,40 +84,7 @@
   @Before
   fun setUp() {
     hiltRule.inject()
-<<<<<<< HEAD
-    // Initialize WorkManager for instrumentation tests.
-    val context = InstrumentationRegistry.getInstrumentation().targetContext
-    val config =
-      Configuration.Builder()
-        .setMinimumLoggingLevel(Log.DEBUG)
-        .setExecutor(SynchronousExecutor())
-        .build()
-    WorkManagerTestInitHelper.initializeTestWorkManager(context, config)
-
-    every { sharedPreferencesHelper.read(SharedPreferenceKey.APP_ID.name, "") } returns "AppId.Test"
-    every {
-      sharedPreferencesHelper.read(SharedPreferenceKey.LAST_SYNC_TIMESTAMP.name, null)
-    } returns ""
-    every {
-      sharedPreferencesHelper.read(SharedPreferenceKey.LANG.name, Locale.ENGLISH.toLanguageTag())
-    } returns ""
-    every { secureSharedPreference.retrieveSessionUsername() } returns "testUser"
-
-    appMainViewModel =
-      spyk(
-        AppMainViewModel(
-          accountAuthenticator = mockk(),
-          syncBroadcaster = mockk(),
-          secureSharedPreference = secureSharedPreference,
-          sharedPreferencesHelper = sharedPreferencesHelper,
-          configurationRegistry = configurationRegistry,
-          registerRepository = mockk(),
-          dispatcherProvider = coroutineTestRule.testDispatcherProvider
-        )
-      )
-
-=======
->>>>>>> 03529a60
+
     appMainActivity =
       spyk(Robolectric.buildActivity(AppMainActivity::class.java).create().resume().get())
   }
