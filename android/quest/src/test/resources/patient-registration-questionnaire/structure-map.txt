--- conflicted
+++ resolved
@@ -1,4 +1,3 @@
-<<<<<<< HEAD
 map "https://fhir.labs.smartregister.org/fhir/StructureMap/63752b18-9f0e-48a7-9a21-d3714be6309a" = "eCBIS Disease Followup"
 uses "http://hl7.org/fhir/StructureDefinition/Parameters" as source
 uses "http://hl7.org/fhir/StructureDefinition/CarePlan" as target
@@ -53,27 +52,6 @@
         dis_item.answer as hiv where(value.code='hiv') -> evaluate(hiv, value) as hivcode then ExtractCodeableConcept(src, hivcode, det) "r_det_c";
         dis_item.answer as tb where(value.code='tb') -> evaluate(tb, value) as tbcode then ExtractCodeableConcept(src, tbcode, det) "r_det_c";
         dis_item.answer as me where(value.code='mental-health') -> evaluate(me, value) as mecode then ExtractCodeableConcept(src, mecode, det) "r_det_c";
-=======
-map "http://hl7.org/fhir/StructureMap/PatientRegistration" = 'PatientRegistration'
->>>>>>> a3b36590
-
-uses "http://hl7.org/fhir/StructureDefinition/QuestionnaireReponse" as source
-uses "http://hl7.org/fhir/StructureDefinition/Bundle" as target
-
-group PatientRegistration(source src : QuestionnaireResponse, target bundle: Bundle) {
-    src -> bundle.type = 'collection' "r_bun_type";
-    src -> bundle.entry as entry, entry.resource = create('Patient') as patient then
-        ExtractPatient(src, patient), ExtractPregnancyCondition(src, bundle, patient) "r_bun_entries";
-}
-
-group ExtractPatient(source src : QuestionnaireResponse, target patient : Patient) {
-    src -> patient.id = uuid() "r_p_id_1";
-
-    src.item as item_bio where(linkId = 'bio') then {
-       item_bio.item as item_name where(linkId = 'PR-name') -> patient.name = create('HumanName') as patientName then {
-          src -> patientName.family = evaluate(item_name, $this.item.where(linkId = 'PR-name-family').answer.value) "r_p_fname";
-          src -> patientName.given = evaluate(item_name, $this.item.where(linkId = 'PR-name-given').answer.value) "r_p_gname";
-       } "r_p_name";
 
        item_bio.item as item_iden where(linkId = 'PR-identifier-info') -> patient.identifier = create('Identifier') as patientIdent then {
          src -> patientIdent.value = evaluate(item_iden, $this.item.where(linkId = 'PR-identifier-nid').answer.value) "r_p_iden_val";
