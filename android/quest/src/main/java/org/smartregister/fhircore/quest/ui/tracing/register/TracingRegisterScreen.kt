--- conflicted
+++ resolved
@@ -100,8 +100,8 @@
               ),
             age = TracingRegisterUiFilter(AgeFilter.ALL_AGES, AgeFilter.values().asList()),
           )
-      },
-    )
+          },
+          )
 
     TracingRegisterExposedDropdown(
       filter = filtersState.patientCategory,
@@ -127,27 +127,8 @@
             reason = it,
             age = TracingRegisterUiFilter(AgeFilter.ALL_AGES, AgeFilter.values().asList()),
           )
-<<<<<<< HEAD
-        }
-
-        Row(modifier = Modifier.fillMaxWidth(), Arrangement.SpaceBetween) {
-          TextButton(
-            onClick = { onDismissAction() },
-            modifier = Modifier.wrapContentWidth(),
-            colors =
-              ButtonDefaults.textButtonColors(
-                contentColor = Color.DarkGray.copy(alpha = ContentAlpha.medium),
-              ),
-          ) {
-            Text(
-              text =
-                stringResource(id = org.smartregister.fhircore.engine.R.string.cancel).uppercase(),
-            )
-          }
-=======
       },
     )
->>>>>>> 824a11c6
 
     TracingRegisterExposedDropdown(
       filter = filtersState.age,
