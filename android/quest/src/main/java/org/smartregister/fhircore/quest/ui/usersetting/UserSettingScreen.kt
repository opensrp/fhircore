--- conflicted
+++ resolved
@@ -46,11 +46,11 @@
 import androidx.compose.material.Text
 import androidx.compose.material.TopAppBar
 import androidx.compose.material.icons.Icons
-import androidx.compose.material.icons.filled.ArrowBack
+import androidx.compose.material.icons.automirrored.filled.ArrowBack
+import androidx.compose.material.icons.automirrored.rounded.Logout
 import androidx.compose.material.icons.rounded.ChevronRight
 import androidx.compose.material.icons.rounded.DeleteForever
 import androidx.compose.material.icons.rounded.Insights
-import androidx.compose.material.icons.rounded.Logout
 import androidx.compose.material.icons.rounded.Map
 import androidx.compose.material.icons.rounded.Phone
 import androidx.compose.material.icons.rounded.Share
@@ -120,11 +120,7 @@
   onEvent: (UserSettingsEvent) -> Unit,
   mainNavController: NavController,
   appVersionPair: Pair<Int, String>? = null,
-<<<<<<< HEAD
-  allowP2PSync: Boolean,
   dataMigrationVersion: String,
-=======
->>>>>>> 1b010136
   lastSyncTime: String?,
   showProgressIndicatorFlow: MutableStateFlow<Boolean>,
   enableManualSync: Boolean,
@@ -146,7 +142,7 @@
         title = { Text(text = stringResource(R.string.settings)) },
         navigationIcon = {
           IconButton(onClick = { mainNavController.popBackStack() }) {
-            Icon(Icons.Filled.ArrowBack, null)
+            Icon(Icons.AutoMirrored.Filled.ArrowBack, null)
           }
         },
         contentColor = Color.White,
@@ -361,7 +357,7 @@
       }
 
       UserSettingRow(
-        icon = Icons.Rounded.Logout,
+        icon = Icons.AutoMirrored.Rounded.Logout,
         text = stringResource(id = R.string.logout),
         clickListener = { onEvent(UserSettingsEvent.Logout(context)) },
         modifier = modifier.testTag(USER_SETTING_ROW_LOGOUT),
@@ -399,12 +395,14 @@
           modifier = modifier.padding(top = 8.dp).align(Alignment.CenterHorizontally),
         )
 
-        Text(
-          color = contentColor,
-          fontSize = 16.sp,
-          text = stringResource(id = R.string.data_migration_version, dataMigrationVersion),
-          modifier = modifier.padding(top = 2.dp).align(Alignment.CenterHorizontally)
-        )
+        if (dataMigrationVersion.toInt() > 0) {
+          Text(
+            color = contentColor,
+            fontSize = 16.sp,
+            text = stringResource(id = R.string.data_migration_version, dataMigrationVersion),
+            modifier = modifier.padding(top = 2.dp).align(Alignment.CenterHorizontally),
+          )
+        }
 
         Text(
           color = contentColor,
@@ -517,11 +515,7 @@
     onEvent = {},
     mainNavController = rememberNavController(),
     appVersionPair = Pair(1, "1.0.1"),
-<<<<<<< HEAD
-    allowP2PSync = true,
     dataMigrationVersion = "0",
-=======
->>>>>>> 1b010136
     lastSyncTime = "05:30 PM, Mar 3",
     showProgressIndicatorFlow = MutableStateFlow(false),
     enableManualSync = true,
