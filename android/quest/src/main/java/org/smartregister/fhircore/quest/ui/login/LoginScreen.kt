/*
 * Copyright 2021-2024 Ona Systems, Inc
 *
 * Licensed under the Apache License, Version 2.0 (the "License");
 * you may not use this file except in compliance with the License.
 * You may obtain a copy of the License at
 *
 *       http://www.apache.org/licenses/LICENSE-2.0
 *
 * Unless required by applicable law or agreed to in writing, software
 * distributed under the License is distributed on an "AS IS" BASIS,
 * WITHOUT WARRANTIES OR CONDITIONS OF ANY KIND, either express or implied.
 * See the License for the specific language governing permissions and
 * limitations under the License.
 */

@file:OptIn(ExperimentalFoundationApi::class, ExperimentalComposeUiApi::class)

package org.smartregister.fhircore.quest.ui.login

import androidx.compose.foundation.ExperimentalFoundationApi
import androidx.compose.foundation.Image
import androidx.compose.foundation.background
import androidx.compose.foundation.clickable
import androidx.compose.foundation.gestures.Orientation
import androidx.compose.foundation.gestures.scrollable
import androidx.compose.foundation.layout.Arrangement
import androidx.compose.foundation.layout.Box
import androidx.compose.foundation.layout.Column
import androidx.compose.foundation.layout.Row
import androidx.compose.foundation.layout.Spacer
import androidx.compose.foundation.layout.fillMaxHeight
import androidx.compose.foundation.layout.fillMaxSize
import androidx.compose.foundation.layout.fillMaxWidth
import androidx.compose.foundation.layout.height
import androidx.compose.foundation.layout.padding
import androidx.compose.foundation.layout.requiredHeight
import androidx.compose.foundation.layout.requiredWidth
import androidx.compose.foundation.layout.size
import androidx.compose.foundation.layout.wrapContentWidth
import androidx.compose.foundation.relocation.BringIntoViewRequester
import androidx.compose.foundation.relocation.bringIntoViewRequester
import androidx.compose.foundation.rememberScrollState
import androidx.compose.foundation.text.KeyboardActions
import androidx.compose.foundation.text.KeyboardOptions
import androidx.compose.foundation.verticalScroll
import androidx.compose.material.AlertDialog
import androidx.compose.material.Button
import androidx.compose.material.ButtonDefaults
import androidx.compose.material.CircularProgressIndicator
import androidx.compose.material.Icon
import androidx.compose.material.IconButton
import androidx.compose.material.MaterialTheme
import androidx.compose.material.OutlinedTextField
import androidx.compose.material.Surface
import androidx.compose.material.Text
import androidx.compose.material.contentColorFor
import androidx.compose.material.icons.Icons
import androidx.compose.material.icons.filled.Visibility
import androidx.compose.material.icons.filled.VisibilityOff
import androidx.compose.runtime.Composable
import androidx.compose.runtime.LaunchedEffect
import androidx.compose.runtime.getValue
import androidx.compose.runtime.livedata.observeAsState
import androidx.compose.runtime.mutableStateOf
import androidx.compose.runtime.remember
import androidx.compose.runtime.rememberCoroutineScope
import androidx.compose.runtime.setValue
import androidx.compose.ui.Alignment
import androidx.compose.ui.ExperimentalComposeUiApi
import androidx.compose.ui.Modifier
import androidx.compose.ui.focus.FocusDirection
import androidx.compose.ui.focus.FocusRequester
import androidx.compose.ui.focus.focusProperties
import androidx.compose.ui.focus.focusRequester
import androidx.compose.ui.focus.onFocusEvent
import androidx.compose.ui.graphics.Color
import androidx.compose.ui.platform.LocalContext
import androidx.compose.ui.platform.LocalFocusManager
import androidx.compose.ui.platform.testTag
import androidx.compose.ui.res.painterResource
import androidx.compose.ui.res.stringResource
import androidx.compose.ui.text.TextStyle
import androidx.compose.ui.text.font.FontWeight
import androidx.compose.ui.text.input.ImeAction
import androidx.compose.ui.text.input.KeyboardType
import androidx.compose.ui.text.input.PasswordVisualTransformation
import androidx.compose.ui.text.input.VisualTransformation
import androidx.compose.ui.text.style.TextDecoration
import androidx.compose.ui.unit.dp
import androidx.compose.ui.unit.sp
import kotlinx.coroutines.delay
import kotlinx.coroutines.launch
import org.smartregister.fhircore.engine.R
import org.smartregister.fhircore.engine.configuration.app.ApplicationConfiguration
import org.smartregister.fhircore.engine.ui.theme.LoginDarkColor
import org.smartregister.fhircore.engine.ui.theme.LoginFieldBackgroundColor
import org.smartregister.fhircore.engine.util.annotation.PreviewWithBackgroundExcludeGenerated
import org.smartregister.fhircore.engine.util.extension.appVersion

const val APP_NAME_TEXT_TAG = "aapNameTextTag"
const val USERNAME_FIELD_TAG = "usernameFieldTag"
const val PASSWORD_FIELD_TAG = "passwordFieldTag"
const val LOGIN_BUTTON_TAG = "loginButtonTag"
const val LOGIN_ERROR_TEXT_TAG = "loginErrorTextTag"
const val LOGIN_FOOTER = "loginFooter"
const val APP_LOGO_TAG = "appLogoTag"
const val PASSWORD_FORGOT_DIALOG = "forgotPassWordDialog"

@Composable
fun LoginScreen(loginViewModel: LoginViewModel, appVersionPair: Pair<Int, String>? = null) {
  val applicationConfiguration = remember { loginViewModel.applicationConfiguration }
  val username by loginViewModel.username.observeAsState("")
  val password by loginViewModel.password.observeAsState("")
  val loginErrorState by loginViewModel.loginErrorState.observeAsState(null)
  val showProgressBar by loginViewModel.showProgressBar.observeAsState(false)
  val context = LocalContext.current

  LoginPage(
    applicationConfiguration = applicationConfiguration,
    username = username,
    onUsernameChanged = { loginViewModel.onUsernameUpdated(it) },
    password = password,
    onPasswordChanged = { loginViewModel.onPasswordUpdated(it) },
    forgotPassword = { loginViewModel.forgotPassword(context) },
    onLoginButtonClicked = { loginViewModel.login(context) },
    loginErrorState = loginErrorState,
    showProgressBar = showProgressBar,
    appVersionPair = appVersionPair,
  )
}

@Composable
fun LoginPage(
  applicationConfiguration: ApplicationConfiguration,
  username: String,
  onUsernameChanged: (String) -> Unit,
  password: String,
  onPasswordChanged: (String) -> Unit,
  forgotPassword: () -> Unit,
  onLoginButtonClicked: () -> Unit,
  modifier: Modifier = Modifier,
  loginErrorState: LoginErrorState? = null,
  showProgressBar: Boolean = false,
  appVersionPair: Pair<Int, String>? = null,
) {
  var showPassword by remember { mutableStateOf(false) }
  var showForgotPasswordDialog by remember { mutableStateOf(false) }
  val context = LocalContext.current
  val (versionCode, versionName) = remember { appVersionPair ?: context.appVersion() }
  val coroutineScope = rememberCoroutineScope()
  val bringIntoViewRequester = remember { BringIntoViewRequester() }
  val focusManager = LocalFocusManager.current
  val (usernameFocusRequester, passwordFocusRequester) = FocusRequester.createRefs()

  LaunchedEffect(Unit) {
    delay(300)
    focusManager.moveFocus(FocusDirection.Next)
  }

  Surface(
    modifier =
      modifier
        .fillMaxSize()
        .scrollable(orientation = Orientation.Vertical, state = rememberScrollState()),
    color = Color.White,
    contentColor = contentColorFor(backgroundColor = Color.DarkGray),
  ) {
    if (showForgotPasswordDialog) {
      ForgotPasswordDialog(
        supervisorContactNumber = applicationConfiguration.loginConfig.supervisorContactNumber,
        forgotPassword = forgotPassword,
        onDismissDialog = { showForgotPasswordDialog = false },
      )
    }
    Column(
      modifier =
        modifier.padding(horizontal = 16.dp).fillMaxHeight().verticalScroll(rememberScrollState()),
      verticalArrangement = Arrangement.SpaceBetween,
    ) {
      Spacer(modifier = modifier.height(20.dp))
      Column(modifier = modifier.padding(4.dp), verticalArrangement = Arrangement.Center) {
        // TODO Add configurable logo. Images to be downloaded from server
        if (applicationConfiguration.loginConfig.showLogo) {
          Image(
            painter = painterResource(R.drawable.ic_app_logo),
            contentDescription = stringResource(id = R.string.app_logo),
            modifier =
              modifier
                .align(Alignment.CenterHorizontally)
                .requiredHeight(applicationConfiguration.loginConfig.logoHeight.dp)
                .requiredWidth(applicationConfiguration.loginConfig.logoWidth.dp)
                .testTag(APP_LOGO_TAG),
          )
        }
        if (
          applicationConfiguration.appTitle.isNotEmpty() &&
            applicationConfiguration.loginConfig.showAppTitle
        ) {
          Text(
            color = if (applicationConfiguration.useDarkTheme) Color.White else LoginDarkColor,
            text = applicationConfiguration.appTitle,
            fontWeight = FontWeight.Bold,
            fontSize = 32.sp,
            modifier =
              modifier
                .wrapContentWidth()
                .padding(vertical = 8.dp)
                .align(Alignment.CenterHorizontally)
                .testTag(APP_NAME_TEXT_TAG),
          )
        }
        Spacer(modifier = modifier.height(40.dp))
        Text(text = stringResource(R.string.username), modifier = modifier.padding(vertical = 4.dp))
        OutlinedTextField(
          value = username,
          onValueChange = onUsernameChanged,
          maxLines = 1,
          singleLine = true,
          placeholder = {
            Text(color = Color.LightGray, text = stringResource(R.string.username_sample))
          },
          modifier =
            modifier
              .fillMaxWidth()
              .padding(vertical = 4.dp)
              .background(color = Color.Unspecified)
              .testTag(USERNAME_FIELD_TAG)
              .focusRequester(usernameFocusRequester)
              .focusProperties { next = passwordFocusRequester },
          keyboardActions =
            KeyboardActions(onDone = { focusManager.moveFocus(FocusDirection.Next) }),
        )
        Row(horizontalArrangement = Arrangement.SpaceBetween, modifier = modifier.fillMaxWidth()) {
          Text(
            text = stringResource(R.string.password),
            modifier = modifier.wrapContentWidth().padding(vertical = 4.dp),
          )
          Text(
            text = stringResource(R.string.forgot_password),
            color = MaterialTheme.colors.primary,
            style = TextStyle(textDecoration = TextDecoration.Underline),
            modifier =
              modifier.wrapContentWidth().padding(vertical = 8.dp).clickable {
                showForgotPasswordDialog = !showForgotPasswordDialog
              },
          )
        }
        OutlinedTextField(
          value = password,
          onValueChange = onPasswordChanged,
          maxLines = 1,
          singleLine = true,
          placeholder = { Text(color = Color.LightGray, text = "********") },
          visualTransformation =
            if (showPassword) VisualTransformation.None else PasswordVisualTransformation(),
          keyboardOptions =
            KeyboardOptions(keyboardType = KeyboardType.Password, imeAction = ImeAction.Done),
          modifier =
            modifier
              .fillMaxWidth()
              .onFocusEvent { event ->
                if (event.isFocused) {
                  coroutineScope.launch { bringIntoViewRequester.bringIntoView() }
                }
              }
              .padding(vertical = 4.dp)
              .background(color = Color.Unspecified)
              .testTag(PASSWORD_FIELD_TAG)
              .focusRequester(passwordFocusRequester),
          trailingIcon = {
            val image = if (showPassword) Icons.Filled.Visibility else Icons.Filled.VisibilityOff
            IconButton(onClick = { showPassword = !showPassword }) {
              Icon(imageVector = image, "", tint = Color.DarkGray)
            }
          },
          keyboardActions =
            KeyboardActions(
              onDone = {
                focusManager.clearFocus()
                onLoginButtonClicked()
              },
            ),
        )
        Text(
          fontSize = 14.sp,
          color = MaterialTheme.colors.error,
          text =
            when (loginErrorState) {
              LoginErrorState.UNKNOWN_HOST ->
                stringResource(
                  id = R.string.login_error,
                  stringResource(R.string.login_call_fail_error_message),
                )
              LoginErrorState.INVALID_CREDENTIALS ->
                stringResource(
                  id = R.string.login_error,
                  stringResource(R.string.invalid_login_credentials),
                )
              null -> ""
              LoginErrorState.MULTI_USER_LOGIN_ATTEMPT ->
                stringResource(
                  id = R.string.login_error,
                  stringResource(R.string.multi_user_login_attempt),
                )
              LoginErrorState.ERROR_FETCHING_USER ->
                stringResource(
                  id = R.string.login_error,
                  stringResource(
                    org.smartregister.fhircore.quest.R.string.error_fetching_user_details,
                  ),
                )
              LoginErrorState.INVALID_OFFLINE_STATE ->
                stringResource(
                  id = R.string.login_error,
                  stringResource(R.string.invalid_offline_login_state),
                )
            },
          modifier =
            modifier
              .wrapContentWidth()
              .padding(vertical = 10.dp)
              .align(Alignment.Start)
              .testTag(LOGIN_ERROR_TEXT_TAG),
        )
        Spacer(modifier = modifier.height(0.dp))
        Box(contentAlignment = Alignment.Center, modifier = modifier.fillMaxWidth()) {
          Button(
            enabled = !showProgressBar && username.isNotEmpty() && password.isNotEmpty(),
            colors =
              ButtonDefaults.buttonColors(
                backgroundColor = MaterialTheme.colors.primary,
                disabledContentColor =
                  if (applicationConfiguration.useDarkTheme) {
                    LoginFieldBackgroundColor
                  } else {
                    Color.Gray
                  },
                contentColor = Color.White,
              ),
            onClick = onLoginButtonClicked,
            modifier =
              modifier
                .fillMaxWidth()
                .bringIntoViewRequester(bringIntoViewRequester)
                .testTag(LOGIN_BUTTON_TAG),
            elevation = null,
          ) {
            Text(
              text = if (!showProgressBar) stringResource(id = R.string.login_text) else "",
              modifier = modifier.padding(8.dp),
            )
          }
          if (showProgressBar) {
            CircularProgressIndicator(
              modifier = modifier.align(Alignment.Center).size(18.dp),
              strokeWidth = 1.6.dp,
              color = Color.White,
            )
          }
        }
      }
      Row(
        horizontalArrangement = Arrangement.SpaceBetween,
        modifier = modifier.fillMaxWidth().padding(vertical = 20.dp),
        verticalAlignment = Alignment.Bottom,
      ) {
        Column {
          Text(
            text = stringResource(id = R.string.powered_by),
            modifier = modifier.wrapContentWidth().padding(vertical = 8.dp).align(Alignment.Start),
            fontWeight = FontWeight.Light,
          )
          Image(
            painter = painterResource(id = R.drawable.ic_opensrplogo),
            contentDescription = stringResource(id = R.string.app_logo),
            modifier = modifier.align(Alignment.CenterHorizontally).requiredHeight(32.dp),
          )
        }

        Text(
          fontSize = 16.sp,
          text = stringResource(id = R.string.app_version, versionCode, versionName),
          modifier = modifier.wrapContentWidth().padding(bottom = 8.dp).testTag(LOGIN_FOOTER),
          fontWeight = FontWeight.Light,
        )
      }
    }
  }
}

@Composable
fun ForgotPasswordDialog(
  supervisorContactNumber: String?,
  forgotPassword: () -> Unit,
  onDismissDialog: () -> Unit,
  modifier: Modifier = Modifier,
) {
  AlertDialog(
    onDismissRequest = onDismissDialog,
    title = {
      Text(
        text = stringResource(R.string.forgot_password_title),
        fontWeight = FontWeight.Bold,
        fontSize = 18.sp,
      )
    },
    text = {
<<<<<<< HEAD
      Text(text = stringResource(R.string.call_supervisor, "021-30006100"), fontSize = 16.sp)
=======
      Column(
        modifier = modifier.fillMaxWidth().padding(horizontal = 16.dp, vertical = 12.dp),
      ) {
        Text(
          text = stringResource(R.string.call_supervisor),
          fontSize = 16.sp,
        )
        if (!supervisorContactNumber.isNullOrBlank()) {
          Text(
            text = supervisorContactNumber,
            fontSize = 16.sp,
          )
        }
      }
>>>>>>> 7c517169
    },
    buttons = {
      Row(
        modifier = modifier.fillMaxWidth().padding(vertical = 20.dp),
        horizontalArrangement = Arrangement.End,
      ) {
        Text(
          text = stringResource(R.string.cancel),
          modifier = modifier.padding(horizontal = 10.dp).clickable { onDismissDialog() },
        )
        Text(
          color = MaterialTheme.colors.primary,
          text = stringResource(R.string.dial_number),
          modifier =
            modifier.padding(horizontal = 10.dp).clickable {
              onDismissDialog()
              forgotPassword()
            },
        )
      }
    },
    modifier = Modifier.testTag(PASSWORD_FORGOT_DIALOG),
  )
}

@PreviewWithBackgroundExcludeGenerated
@Composable
fun LoginScreenPreview() {
  LoginPage(
    applicationConfiguration =
      ApplicationConfiguration(
        appId = "appId",
        configType = "application",
        appTitle = "FHIRCore App",
      ),
    username = "",
    onUsernameChanged = {},
    password = "",
    onPasswordChanged = {},
    forgotPassword = {},
    onLoginButtonClicked = {},
    appVersionPair = Pair(1, "0.0.1"),
  )
}

@PreviewWithBackgroundExcludeGenerated
@Composable
fun LoginScreenPreviewDarkMode() {
  LoginPage(
    applicationConfiguration =
      ApplicationConfiguration(
        appId = "appId",
        configType = "application",
        appTitle = "FHIRCore App",
      ),
    username = "",
    onUsernameChanged = {},
    password = "",
    onPasswordChanged = {},
    forgotPassword = {},
    onLoginButtonClicked = {},
    appVersionPair = Pair(1, "0.0.1"),
  )
}<|MERGE_RESOLUTION|>--- conflicted
+++ resolved
@@ -406,9 +406,6 @@
       )
     },
     text = {
-<<<<<<< HEAD
-      Text(text = stringResource(R.string.call_supervisor, "021-30006100"), fontSize = 16.sp)
-=======
       Column(
         modifier = modifier.fillMaxWidth().padding(horizontal = 16.dp, vertical = 12.dp),
       ) {
@@ -423,7 +420,6 @@
           )
         }
       }
->>>>>>> 7c517169
     },
     buttons = {
       Row(
