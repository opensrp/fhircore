/*
 * Copyright 2021 Ona Systems, Inc
 *
 * Licensed under the Apache License, Version 2.0 (the "License");
 * you may not use this file except in compliance with the License.
 * You may obtain a copy of the License at
 *
 *       http://www.apache.org/licenses/LICENSE-2.0
 *
 * Unless required by applicable law or agreed to in writing, software
 * distributed under the License is distributed on an "AS IS" BASIS,
 * WITHOUT WARRANTIES OR CONDITIONS OF ANY KIND, either express or implied.
 * See the License for the specific language governing permissions and
 * limitations under the License.
 */

package org.smartregister.fhircore.quest.ui.patient.register

import android.content.Context
import android.content.Intent
import androidx.lifecycle.MutableLiveData
import androidx.lifecycle.SavedStateHandle
import androidx.lifecycle.ViewModel
import androidx.lifecycle.asFlow
import androidx.lifecycle.map
import androidx.lifecycle.viewModelScope
import androidx.paging.Pager
import androidx.paging.PagingConfig
import androidx.paging.PagingData
import androidx.paging.cachedIn
import androidx.paging.filter
import com.google.android.fhir.sync.SyncJobStatus
import dagger.hilt.android.lifecycle.HiltViewModel
import javax.inject.Inject
import kotlin.math.ceil
import kotlinx.coroutines.ExperimentalCoroutinesApi
import kotlinx.coroutines.FlowPreview
import kotlinx.coroutines.flow.Flow
import kotlinx.coroutines.flow.MutableStateFlow
import kotlinx.coroutines.flow.StateFlow
import kotlinx.coroutines.flow.asStateFlow
import kotlinx.coroutines.flow.combine
import kotlinx.coroutines.flow.debounce
import kotlinx.coroutines.flow.emptyFlow
import kotlinx.coroutines.flow.filter
import kotlinx.coroutines.flow.map
import kotlinx.coroutines.flow.mapLatest
import kotlinx.coroutines.flow.onEach
import kotlinx.coroutines.launch
import org.smartregister.fhircore.engine.appfeature.AppFeature
import org.smartregister.fhircore.engine.appfeature.AppFeatureManager
import org.smartregister.fhircore.engine.appfeature.model.HealthModule
import org.smartregister.fhircore.engine.configuration.ConfigurationRegistry
import org.smartregister.fhircore.engine.configuration.app.AppConfigClassification
import org.smartregister.fhircore.engine.configuration.view.RegisterViewConfiguration
import org.smartregister.fhircore.engine.data.local.register.AppRegisterRepository
import org.smartregister.fhircore.engine.sync.OnSyncListener
import org.smartregister.fhircore.engine.sync.SyncBroadcaster
import org.smartregister.fhircore.engine.ui.questionnaire.QuestionnaireActivity
import org.smartregister.fhircore.engine.ui.questionnaire.QuestionnaireType
import org.smartregister.fhircore.engine.util.LAST_SYNC_TIMESTAMP
import org.smartregister.fhircore.engine.util.SharedPreferencesHelper
import org.smartregister.fhircore.quest.R
import org.smartregister.fhircore.quest.data.patient.model.PatientPagingSourceState
import org.smartregister.fhircore.quest.data.register.RegisterPagingSource
import org.smartregister.fhircore.quest.data.register.RegisterPagingSource.Companion.DEFAULT_INITIAL_LOAD_SIZE
import org.smartregister.fhircore.quest.data.register.RegisterPagingSource.Companion.DEFAULT_PAGE_SIZE
import org.smartregister.fhircore.quest.navigation.MainNavigationScreen
import org.smartregister.fhircore.quest.navigation.NavigationArg
import org.smartregister.fhircore.quest.ui.shared.models.RegisterViewData
import org.smartregister.fhircore.quest.util.REGISTER_FORM_ID_KEY
import org.smartregister.fhircore.quest.util.mappers.RegisterViewDataMapper

@OptIn(FlowPreview::class, ExperimentalCoroutinesApi::class)
@HiltViewModel
class PatientRegisterViewModel
@Inject
constructor(
  savedStateHandle: SavedStateHandle,
<<<<<<< HEAD
  syncBroadcaster: SyncBroadcaster,
  val registerRepository: AppRegisterRepository,
=======
  val syncBroadcaster: SyncBroadcaster,
  val patientRegisterRepository: PatientRegisterRepository,
>>>>>>> 8e356bd2
  val configurationRegistry: ConfigurationRegistry,
  val registerViewDataMapper: RegisterViewDataMapper,
  val appFeatureManager: AppFeatureManager,
  val sharedPreferencesHelper: SharedPreferencesHelper
) : ViewModel() {

  private val appFeatureName = savedStateHandle.get<String>(NavigationArg.FEATURE)
  private val healthModule =
    savedStateHandle.get<HealthModule>(NavigationArg.HEALTH_MODULE) ?: HealthModule.DEFAULT

  private val _isRefreshing = MutableStateFlow(false)

  val isRefreshing: StateFlow<Boolean>
    get() = _isRefreshing.asStateFlow()

  private val _currentPage = MutableLiveData(0)
  val currentPage
    get() = _currentPage

  private val _searchText = MutableStateFlow("")
  val searchText: StateFlow<String>
    get() = _searchText.asStateFlow()

  private val _refreshCounter = MutableStateFlow(0)
  val refreshCounter: StateFlow<Int>
    get() = _refreshCounter.asStateFlow()

  private val _firstTimeSyncState = MutableStateFlow(isFirstTimeSync())
  val firstTimeSyncState: StateFlow<Boolean>
    get() = _firstTimeSyncState.asStateFlow()

  private val _totalRecordsCount = MutableLiveData(1L)

  val paginatedRegisterData: MutableStateFlow<Flow<PagingData<RegisterViewData>>> =
    MutableStateFlow(emptyFlow())

  val paginatedRegisterDataForSearch: MutableStateFlow<Flow<PagingData<RegisterViewData>>> =
    MutableStateFlow(emptyFlow())

  var registerViewConfiguration: RegisterViewConfiguration
    private set

  init {
    registerViewConfiguration =
      configurationRegistry.retrieveConfiguration(AppConfigClassification.PATIENT_REGISTER)

    val searchFlow = _searchText.debounce(500)
    val pageFlow = _currentPage.asFlow().debounce(200)
    val refreshCounterFlow = _refreshCounter
    viewModelScope.launch {
      combine(searchFlow, pageFlow, refreshCounterFlow) { s, p, r -> Triple(s, p, r) }
        .mapLatest {
          val pagingFlow =
            if (it.first.isNotBlank()) {
              filterRegisterDataFlow(text = it.first)
            } else {
              paginateRegisterDataFlow(page = it.second)
            }

          return@mapLatest pagingFlow.onEach { _isRefreshing.emit(false) }
        }
        .collect { value -> paginatedRegisterData.emit(value.cachedIn(viewModelScope)) }
    }
    viewModelScope.launch {
      combine(searchFlow, pageFlow, refreshCounterFlow) { s, p, r -> Triple(s, p, r) }
        .filter { it.first.isBlank() }
        .mapLatest { registerRepository.countRegisterData(appFeatureName, healthModule) }
        .collect { _totalRecordsCount.postValue(it) }
    }

    viewModelScope.launch { paginateRegisterDataForSearch() }

    val syncStateListener =
      object : OnSyncListener {
        override fun onSync(state: SyncJobStatus) {
          val isStateCompleted = state is SyncJobStatus.Failed || state is SyncJobStatus.Finished
          if (isStateCompleted) {
            refresh()
            _firstTimeSyncState.value = false
          } else _firstTimeSyncState.value = isFirstTimeSync()
        }
      }
    syncBroadcaster.registerSyncListener(syncStateListener, viewModelScope)
  }

  fun refresh() {
    _isRefreshing.value = true
    _refreshCounter.value += 1
  }

  fun isAppFeatureHousehold() =
    appFeatureName.equals(AppFeature.HouseholdManagement.name, ignoreCase = true)

  fun paginateRegisterDataFlow(page: Int) =
    getPager(appFeatureName, healthModule, loadAll = false, page = page).flow

  fun filterRegisterDataFlow(text: String) =
    getPager(
        appFeatureName = appFeatureName,
        healthModule = healthModule,
        loadAll = false,
        searchFilter = text
      )
      .flow
      .cachedIn(viewModelScope)

  fun paginateRegisterDataForSearch() {
    paginatedRegisterDataForSearch.value =
      getPager(appFeatureName, healthModule, false).flow.cachedIn(viewModelScope)
  }

  private fun getPager(
    appFeatureName: String?,
    healthModule: HealthModule,
    loadAll: Boolean = false,
    page: Int = 0,
    searchFilter: String? = null
  ): Pager<Int, RegisterViewData> =
    Pager(
      config =
        PagingConfig(
          pageSize = DEFAULT_PAGE_SIZE,
          initialLoadSize = DEFAULT_INITIAL_LOAD_SIZE,
          enablePlaceholders = false
        ),
      pagingSourceFactory = {
        RegisterPagingSource(registerRepository, registerViewDataMapper).apply {
          setPatientPagingSourceState(
            PatientPagingSourceState(
              appFeatureName = appFeatureName,
              healthModule = healthModule,
              loadAll = loadAll,
              currentPage = if (loadAll) 0 else page,
              searchFilter = searchFilter
            )
          )
        }
      }
    )

  fun countPages() =
    _totalRecordsCount.map { it.toDouble().div(DEFAULT_PAGE_SIZE) }.map { ceil(it).toInt() }

  fun patientRegisterQuestionnaireIntent(context: Context) =
    Intent(context, QuestionnaireActivity::class.java)
      .putExtras(
        QuestionnaireActivity.intentArgs(
          formName = registerViewConfiguration.registrationForm,
          questionnaireType = QuestionnaireType.DEFAULT
        )
      )

  fun onEvent(event: PatientRegisterEvent) {
    when (event) {
      // Search using name or patient logicalId or identifier. Modify to add more search params
      is PatientRegisterEvent.SearchRegister -> {
        _searchText.value = event.searchText
      }
      is PatientRegisterEvent.MoveToNextPage -> {
        this._currentPage.value = this._currentPage.value?.plus(1)
      }
      is PatientRegisterEvent.MoveToPreviousPage -> {
        this._currentPage.value?.let { if (it > 0) _currentPage.value = it.minus(1) }
      }
      is PatientRegisterEvent.RegisterNewClient -> {
        //        event.context.launchQuestionnaire<QuestionnaireActivity>(
        //          registerViewConfiguration.registrationForm
        //        )
      }
      is PatientRegisterEvent.OpenProfile -> {
        val urlParams =
          NavigationArg.bindArgumentsOf(
            Pair(NavigationArg.FEATURE, AppFeature.PatientManagement.name),
            Pair(NavigationArg.HEALTH_MODULE, healthModule),
            Pair(NavigationArg.PATIENT_ID, event.patientId)
          )
        if (healthModule == HealthModule.FAMILY)
          event.navController.navigate(route = MainNavigationScreen.FamilyProfile.route + urlParams)
        else
          event.navController.navigate(
            route = MainNavigationScreen.PatientProfile.route + urlParams
          )
      }
    }
  }

  fun isRegisterFormViaSettingExists(): Boolean {
    return appFeatureManager.appFeatureHasSetting(REGISTER_FORM_ID_KEY)
  }

  fun isFirstTimeSync() = sharedPreferencesHelper.read(LAST_SYNC_TIMESTAMP, null).isNullOrBlank()

  fun progressMessage() =
    if (searchText.value.isEmpty()) {
      ""
    } else {
      configurationRegistry.context.resources.getString(R.string.search_progress_message)
    }
}<|MERGE_RESOLUTION|>--- conflicted
+++ resolved
@@ -77,13 +77,8 @@
 @Inject
 constructor(
   savedStateHandle: SavedStateHandle,
-<<<<<<< HEAD
-  syncBroadcaster: SyncBroadcaster,
   val registerRepository: AppRegisterRepository,
-=======
   val syncBroadcaster: SyncBroadcaster,
-  val patientRegisterRepository: PatientRegisterRepository,
->>>>>>> 8e356bd2
   val configurationRegistry: ConfigurationRegistry,
   val registerViewDataMapper: RegisterViewDataMapper,
   val appFeatureManager: AppFeatureManager,
