/*
 * Copyright 2021 Ona Systems, Inc
 *
 * Licensed under the Apache License, Version 2.0 (the "License");
 * you may not use this file except in compliance with the License.
 * You may obtain a copy of the License at
 *
 *       http://www.apache.org/licenses/LICENSE-2.0
 *
 * Unless required by applicable law or agreed to in writing, software
 * distributed under the License is distributed on an "AS IS" BASIS,
 * WITHOUT WARRANTIES OR CONDITIONS OF ANY KIND, either express or implied.
 * See the License for the specific language governing permissions and
 * limitations under the License.
 */

package org.smartregister.fhircore.quest.ui.shared.components

import androidx.compose.foundation.layout.Column
import androidx.compose.foundation.layout.fillMaxWidth
import androidx.compose.foundation.layout.padding
import androidx.compose.foundation.shape.RoundedCornerShape
import androidx.compose.material.Card
import androidx.compose.runtime.Composable
import androidx.compose.ui.Modifier
import androidx.compose.ui.draw.clip
import androidx.compose.ui.unit.dp
import com.google.accompanist.flowlayout.FlowColumn
import com.google.accompanist.flowlayout.FlowRow
import org.smartregister.fhircore.engine.configuration.view.ButtonProperties
import org.smartregister.fhircore.engine.configuration.view.CardViewProperties
import org.smartregister.fhircore.engine.configuration.view.CompoundTextProperties
import org.smartregister.fhircore.engine.configuration.view.PersonalDataProperties
import org.smartregister.fhircore.engine.configuration.view.ServiceCardProperties
import org.smartregister.fhircore.engine.configuration.view.SpacerProperties
import org.smartregister.fhircore.engine.configuration.view.ViewGroupProperties
import org.smartregister.fhircore.engine.configuration.view.ViewProperties
import org.smartregister.fhircore.engine.domain.model.ResourceData
import org.smartregister.fhircore.engine.domain.model.ViewType
import org.smartregister.fhircore.engine.ui.components.ActionableButton
import org.smartregister.fhircore.quest.ui.profile.components.PersonalDataView
import org.smartregister.fhircore.quest.ui.shared.models.ViewComponentEvent

/**
 * This function takes a list of [ViewProperties] and build views recursively as configured in the
 * properties. The content used in the views is provided via [ResourceData] class. The card also has
 * an [onViewComponentClick] listener that responds to the click events.
 *
 * Note that by default the view render is not rendered in a view group like a Column/Row. This is
 * to allow us to call the function recursively for nested view group layout. Therefore when using
 * the this layout, provide a parent layout (usually Row/Column) so that the views can be rendered
 * appropriately otherwise the generated view group will be rendered one on top of the other.
 */
@Composable
fun ViewRenderer(
  modifier: Modifier = Modifier,
  viewProperties: List<ViewProperties>,
  resourceData: ResourceData,
  onViewComponentClick: (ViewComponentEvent) -> Unit
) {
  viewProperties.forEach { properties ->
    // Render views recursively
    if (properties is ViewGroupProperties) {
      if (properties.children.isEmpty()) return
      when (properties.viewType) {
        ViewType.COLUMN, ViewType.ROW ->
          RenderViewGroup(modifier, properties, resourceData, onViewComponentClick)
        else -> return
      }
    } else {
      RenderChildView(
        modifier = modifier,
        viewProperties = properties,
        resourceData = resourceData,
        onViewComponentClick = onViewComponentClick
      )
    }
  }
}

@Composable
private fun RenderViewGroup(
  modifier: Modifier = Modifier,
  viewProperties: ViewGroupProperties,
  resourceData: ResourceData,
  onViewComponentClick: (ViewComponentEvent) -> Unit
) {
  viewProperties.children.forEach { childViewProperty ->
    if (childViewProperty is ViewGroupProperties) {
      if (childViewProperty.viewType == ViewType.COLUMN) {
        FlowColumn {
          ViewRenderer(
            modifier = modifier,
            viewProperties = childViewProperty.children,
            resourceData = resourceData,
            onViewComponentClick = onViewComponentClick,
          )
        }
      } else if (childViewProperty.viewType == ViewType.ROW) {
        FlowRow {
          ViewRenderer(
            modifier = modifier,
            viewProperties = childViewProperty.children,
            resourceData = resourceData,
            onViewComponentClick = onViewComponentClick,
          )
        }
      }
    }
    RenderChildView(
      modifier = modifier,
      viewProperties = childViewProperty,
      resourceData = resourceData,
      onViewComponentClick = onViewComponentClick
    )
  }
}

@Composable
private fun RenderChildView(
  modifier: Modifier = Modifier,
  viewProperties: ViewProperties,
  resourceData: ResourceData,
  onViewComponentClick: (ViewComponentEvent) -> Unit
) {
  when (viewProperties) {
    is CompoundTextProperties ->
      CompoundText(
        modifier = modifier,
        compoundTextProperties = viewProperties,
        computedValuesMap = resourceData.computedValuesMap,
      )
    is ServiceCardProperties ->
      ServiceCard(
        serviceCardProperties = viewProperties,
        resourceData = resourceData,
        onViewComponentClick = onViewComponentClick
      )
    is CardViewProperties ->
      Card(
        elevation = viewProperties.elevation.dp,
        modifier =
          modifier
            .padding(viewProperties.padding.dp)
            .fillMaxWidth()
            .clip(RoundedCornerShape(viewProperties.cornerSize.dp))
      ) {
        Column {
          ViewRenderer(
            viewProperties = viewProperties.content,
            resourceData = resourceData,
            onViewComponentClick = onViewComponentClick
          )
        }
      }
    is PersonalDataProperties -> PersonalDataView(personalDataCardProperties = viewProperties)
<<<<<<< HEAD
    is ButtonProperties -> ActionableButton(buttonProperties = viewProperties, onAction = {})
=======
    is SpacerProperties -> SpacerView(spacerProperties = viewProperties)
>>>>>>> b801fe82
  }
}<|MERGE_RESOLUTION|>--- conflicted
+++ resolved
@@ -154,10 +154,7 @@
         }
       }
     is PersonalDataProperties -> PersonalDataView(personalDataCardProperties = viewProperties)
-<<<<<<< HEAD
     is ButtonProperties -> ActionableButton(buttonProperties = viewProperties, onAction = {})
-=======
     is SpacerProperties -> SpacerView(spacerProperties = viewProperties)
->>>>>>> b801fe82
   }
 }