--- conflicted
+++ resolved
@@ -164,11 +164,7 @@
             }
           }
 
-<<<<<<< HEAD
-        saveSyncPreferences(patientRelatedResourceTypes.toList())
-=======
         configurationRegistry.saveSyncSharedPreferences(patientRelatedResourceTypes.toList())
->>>>>>> 43b2d19c
 
         // Save composition after fetching all the referenced section resources
         defaultRepository.createRemote(false, compositionResource)
@@ -217,7 +213,6 @@
     }
   }
 
-<<<<<<< HEAD
   fun saveSyncPreferences(resourceTypes: List<ResourceType>) {
     viewModelScope.launch {
       preferencesDataStore.write(
@@ -237,8 +232,6 @@
     relatedResources.forEach { it.dependentResourceTypes(target) }
   }
 
-=======
->>>>>>> 43b2d19c
   fun hasDebugSuffix(): Boolean =
     appId.value?.trim()?.endsWith(DEBUG_SUFFIX, ignoreCase = true) == true && isDebugVariant()
 
