/*
 * Copyright 2021-2024 Ona Systems, Inc
 *
 * Licensed under the Apache License, Version 2.0 (the "License");
 * you may not use this file except in compliance with the License.
 * You may obtain a copy of the License at
 *
 *       http://www.apache.org/licenses/LICENSE-2.0
 *
 * Unless required by applicable law or agreed to in writing, software
 * distributed under the License is distributed on an "AS IS" BASIS,
 * WITHOUT WARRANTIES OR CONDITIONS OF ANY KIND, either express or implied.
 * See the License for the specific language governing permissions and
 * limitations under the License.
 */

package org.smartregister.fhircore.quest.navigation

import org.smartregister.fhircore.engine.R

sealed class MainNavigationScreen(
  val titleResource: Int? = null,
  val iconResource: Int? = null,
  val route: Int,
  val showInBottomNav: Boolean = false,
) {
  object Home :
    MainNavigationScreen(
      R.string.clients,
      org.smartregister.fhircore.quest.R.drawable.ic_home,
      org.smartregister.fhircore.quest.R.id.registerFragment,
      true,
    )

  object Reports :
    MainNavigationScreen(
      R.string.reports,
      R.drawable.ic_reports,
      org.smartregister.fhircore.quest.R.id.measureReportFragment,
      true,
    )

  object Settings :
    MainNavigationScreen(
      R.string.settings,
      R.drawable.ic_settings,
      org.smartregister.fhircore.quest.R.id.userSettingFragment,
      true,
    )

  object Profile :
    MainNavigationScreen(
      titleResource = R.string.profile,
      route = org.smartregister.fhircore.quest.R.id.profileFragment,
    )

<<<<<<< HEAD
  object GeoWidgetLauncher : MainNavigationScreen(route = R.id.geoWidgetLauncherFragment)
=======
  object GeoWidget :
    MainNavigationScreen(route = org.smartregister.fhircore.geowidget.R.id.geoWidgetFragment)
>>>>>>> 7b04c19a

  object Insight :
    MainNavigationScreen(route = org.smartregister.fhircore.quest.R.id.userInsightScreenFragment)

  fun eventId(id: String) = route.toString() + "_" + id
}<|MERGE_RESOLUTION|>--- conflicted
+++ resolved
@@ -54,12 +54,7 @@
       route = org.smartregister.fhircore.quest.R.id.profileFragment,
     )
 
-<<<<<<< HEAD
   object GeoWidgetLauncher : MainNavigationScreen(route = R.id.geoWidgetLauncherFragment)
-=======
-  object GeoWidget :
-    MainNavigationScreen(route = org.smartregister.fhircore.geowidget.R.id.geoWidgetFragment)
->>>>>>> 7b04c19a
 
   object Insight :
     MainNavigationScreen(route = org.smartregister.fhircore.quest.R.id.userInsightScreenFragment)
