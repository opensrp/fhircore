--- conflicted
+++ resolved
@@ -57,12 +57,8 @@
   object GeoWidget :
     MainNavigationScreen(route = org.smartregister.fhircore.geowidget.R.id.geoWidgetFragment)
 
-<<<<<<< HEAD
-  object Insight : MainNavigationScreen(route = org.smartregister.fhircore.quest.R.id.userInsightScreenFragment)
-=======
   object Insight :
     MainNavigationScreen(route = org.smartregister.fhircore.quest.R.id.userInsightScreenFragment)
->>>>>>> 4c847399
 
   fun eventId(id: String) = route.toString() + "_" + id
 }