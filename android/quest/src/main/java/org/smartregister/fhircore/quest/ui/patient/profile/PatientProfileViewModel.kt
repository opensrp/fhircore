--- conflicted
+++ resolved
@@ -92,19 +92,12 @@
           Pair(R.id.record_sick_child, profileData?.dob?.let { it.yearsPassed() >= 5 } ?: false),
           Pair(
             R.id.record_as_anc,
-<<<<<<< HEAD
-            profileData?.tasks?.any { it.task?.isActiveAnc() == true } ?: false
-          ),
-          Pair(
-            R.id.pregnancy_outcome,
-            profileData?.tasks?.none { it.task?.isActiveAnc() == true } ?: false
-=======
+
             profileData?.tasks?.any { it.action.matches(Regex(ACTIVE_ANC_REGEX)) } ?: false
           ),
           Pair(
             R.id.pregnancy_outcome,
             profileData?.tasks?.none { it.action.matches(Regex(ACTIVE_ANC_REGEX)) } ?: false
->>>>>>> 23fd372d
           )
         )
       )
@@ -156,7 +149,6 @@
               clientIdentifier = event.patientId,
               questionnaireType = QuestionnaireType.DEFAULT
             )
-<<<<<<< HEAD
           R.id.record_sick_child ->
             event.context.launchQuestionnaire<QuestionnaireActivity>(
               questionnaireId =
@@ -165,8 +157,7 @@
               clientIdentifier = event.patientId,
               questionnaireType = QuestionnaireType.DEFAULT
             )
-=======
->>>>>>> 23fd372d
+
           R.id.record_sick_child ->
             event.context.launchQuestionnaire<QuestionnaireActivity>(
               questionnaireId =
