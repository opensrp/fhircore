--- conflicted
+++ resolved
@@ -149,13 +149,12 @@
               clientIdentifier = event.patientId,
               questionnaireType = QuestionnaireType.DEFAULT
             )
-<<<<<<< HEAD
           R.id.edit_profile ->
             event.context.launchQuestionnaire<QuestionnaireActivity>(
               questionnaireId = EDIT_PROFILE_FORM,
               clientIdentifier = event.patientId,
               questionnaireType = QuestionnaireType.EDIT
-=======
+            )
           R.id.viral_load_results ->
             event.context.launchQuestionnaire<QuestionnaireActivity>(
               questionnaireId = VIRAL_LOAD_RESULTS_FORM,
@@ -173,7 +172,6 @@
               questionnaireId = HIV_TEST_AND_NEXT_APPOINTMENT_FORM,
               clientIdentifier = event.patientId,
               questionnaireType = QuestionnaireType.DEFAULT
->>>>>>> c93f91f9
             )
           else -> {}
         }
@@ -190,13 +188,10 @@
     const val REMOVE_FAMILY_FORM = "remove-family"
     const val FAMILY_MEMBER_REGISTER_FORM = "family-member-registration"
     const val ANC_ENROLLMENT_FORM = "anc-patient-registration"
-<<<<<<< HEAD
     const val EDIT_PROFILE_FORM = "edit-patient-profile"
-=======
     const val VIRAL_LOAD_RESULTS_FORM = "art-client-viral-load-test-results"
     const val HIV_TEST_AND_RESULTS_FORM = "exposed-infant-hiv-test-and-results"
     const val HIV_TEST_AND_NEXT_APPOINTMENT_FORM =
       "contact-and-community-positive-hiv-test-and-next-appointment"
->>>>>>> c93f91f9
   }
 }