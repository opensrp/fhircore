--- conflicted
+++ resolved
@@ -39,7 +39,7 @@
 import androidx.compose.material.OutlinedTextField
 import androidx.compose.material.Text
 import androidx.compose.runtime.Composable
-import androidx.compose.runtime.SideEffect
+import androidx.compose.runtime.LaunchedEffect
 import androidx.compose.runtime.remember
 import androidx.compose.runtime.rememberCoroutineScope
 import androidx.compose.ui.Alignment
@@ -58,6 +58,7 @@
 import androidx.compose.ui.text.style.TextAlign
 import androidx.compose.ui.unit.dp
 import androidx.compose.ui.unit.sp
+import kotlinx.coroutines.delay
 import kotlinx.coroutines.launch
 import org.smartregister.fhircore.engine.R
 import org.smartregister.fhircore.engine.util.annotation.PreviewWithBackgroundExcludeGenerated
@@ -80,11 +81,6 @@
   val (versionCode, versionName) = remember { appVersionPair ?: context.appVersion() }
   val coroutineScope = rememberCoroutineScope()
   val bringIntoViewRequester = remember { BringIntoViewRequester() }
-<<<<<<< HEAD
-  val focusRequester = remember { FocusRequester() }
-
-  SideEffect { focusRequester.requestFocus() }
-=======
   val focusManager = LocalFocusManager.current
   val (appIdFocusRequester) = FocusRequester.createRefs()
 
@@ -92,7 +88,6 @@
     delay(300)
     focusManager.moveFocus(FocusDirection.Next)
   }
->>>>>>> c12e92bf
 
   Column(modifier = modifier.fillMaxSize()) {
     Column(
@@ -124,17 +119,11 @@
             .testTag(APP_ID_TEXT_INPUT_TAG)
             .fillMaxWidth()
             .padding(vertical = 2.dp)
-<<<<<<< HEAD
-            .focusRequester(focusRequester)
-            .onFocusEvent { event ->
-              if (event.isFocused) coroutineScope.launch { bringIntoViewRequester.bringIntoView() }
-=======
             .focusRequester(appIdFocusRequester)
             .onFocusEvent { event ->
               if (event.isFocused) {
                 coroutineScope.launch { bringIntoViewRequester.bringIntoView() }
               }
->>>>>>> c12e92bf
             },
       )
       if (error.isNotEmpty()) {
