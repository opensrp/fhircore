/*
 * Copyright 2021 Ona Systems, Inc
 *
 * Licensed under the Apache License, Version 2.0 (the "License");
 * you may not use this file except in compliance with the License.
 * You may obtain a copy of the License at
 *
 *       http://www.apache.org/licenses/LICENSE-2.0
 *
 * Unless required by applicable law or agreed to in writing, software
 * distributed under the License is distributed on an "AS IS" BASIS,
 * WITHOUT WARRANTIES OR CONDITIONS OF ANY KIND, either express or implied.
 * See the License for the specific language governing permissions and
 * limitations under the License.
 */

package org.smartregister.fhircore.quest.ui.shared.models

import android.os.Bundle
import androidx.core.os.bundleOf
import androidx.navigation.NavController
import org.smartregister.fhircore.engine.domain.model.ActionConfig
import org.smartregister.fhircore.engine.domain.model.ResourceData
import org.smartregister.fhircore.quest.navigation.MainNavigationScreen
import org.smartregister.fhircore.quest.navigation.NavigationArg
import org.smartregister.fhircore.quest.ui.questionnaire.QuestionnaireActivity
import org.smartregister.fhircore.quest.util.extensions.launchQuestionnaire

/**
 * This sealed class is used to represent various click events of the configurable view components
 */
sealed class ViewComponentEvent {

  /**
   * Event triggered when user clicks a service card to open a profile. Uses [profileId] to fetch
   * the profile configurations and [resourceId] to fetch the data for the current profile.
   */
  data class OpenProfile(val profileId: String, val resourceId: String?) : ViewComponentEvent()

  data class LaunchQuestionnaire(val actionConfig: ActionConfig, val resourceData: ResourceData?) :
    ViewComponentEvent()

  fun handleEvent(navController: NavController) {
    when (this) {
      is OpenProfile -> {
        val args =
          bundleOf(
            NavigationArg.PROFILE_ID to this.profileId,
            NavigationArg.RESOURCE_ID to this.resourceId
          )
        navController.navigate(MainNavigationScreen.Profile.route, args)
      }
      is LaunchQuestionnaire -> {
        actionConfig.questionnaire?.let { questionnaireConfig ->
          navController.context.launchQuestionnaire<QuestionnaireActivity>(
<<<<<<< HEAD
            questionnaireConfig = actionConfig.questionnaire,
            intentBundle = actionConfig.paramsBundle(resourceData.computedValuesMap)
=======
            questionnaireId = questionnaireConfig.id,
            clientIdentifier =
              if (questionnaireType == QuestionnaireType.DEFAULT) null
              else resourceData?.baseResource?.logicalId,
            questionnaireType = questionnaireType,
            intentBundle =
              if (resourceData != null) actionConfig.paramsBundle(resourceData.computedValuesMap)
              else Bundle.EMPTY
>>>>>>> 75c4a7a6
          )
        }
      }
    }
  }
}<|MERGE_RESOLUTION|>--- conflicted
+++ resolved
@@ -53,19 +53,10 @@
       is LaunchQuestionnaire -> {
         actionConfig.questionnaire?.let { questionnaireConfig ->
           navController.context.launchQuestionnaire<QuestionnaireActivity>(
-<<<<<<< HEAD
-            questionnaireConfig = actionConfig.questionnaire,
-            intentBundle = actionConfig.paramsBundle(resourceData.computedValuesMap)
-=======
-            questionnaireId = questionnaireConfig.id,
-            clientIdentifier =
-              if (questionnaireType == QuestionnaireType.DEFAULT) null
-              else resourceData?.baseResource?.logicalId,
-            questionnaireType = questionnaireType,
+            questionnaireConfig = questionnaireConfig,
             intentBundle =
               if (resourceData != null) actionConfig.paramsBundle(resourceData.computedValuesMap)
               else Bundle.EMPTY
->>>>>>> 75c4a7a6
           )
         }
       }
