--- conflicted
+++ resolved
@@ -16,13 +16,9 @@
 
 package org.smartregister.fhircore.quest.ui.shared.models
 
-<<<<<<< HEAD
-import org.smartregister.fhircore.engine.domain.model.ActionConfig
-=======
 import androidx.navigation.NavController
 import org.smartregister.fhircore.quest.navigation.MainNavigationScreen
 import org.smartregister.fhircore.quest.navigation.NavigationArg
->>>>>>> 1e537dc8
 
 /**
  * This sealed class is used to represent various click events of the configurable view components
@@ -33,11 +29,6 @@
    * Event triggered when user clicks a service card to open a profile. Uses [profileId] to fetch
    * the profile configurations and [resourceId] to fetch the data for the current profile.
    */
-<<<<<<< HEAD
-  data class ServiceCardClick(val profileId: String, val resourceId: String) : ViewComponentEvent()
-
-  data class ActionableButtonClick(val clickAction: ActionConfig) : ViewComponentEvent()
-=======
   data class OpenProfile(val profileId: String, val resourceId: String) : ViewComponentEvent()
 
   fun handleEvent(navController: NavController) {
@@ -52,5 +43,4 @@
       }
     }
   }
->>>>>>> 1e537dc8
 }