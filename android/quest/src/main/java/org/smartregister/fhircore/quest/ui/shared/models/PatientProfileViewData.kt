--- conflicted
+++ resolved
@@ -32,17 +32,11 @@
     val status: String? = null,
     val sex: String = "",
     val age: String = "",
-<<<<<<< HEAD
-    val dob: String = "",
+    val dob: Date? = null,
     val showListsHighlights: Boolean = true,
-    val tasks: List<PatientProfileRowItem> = emptyList(),
-    val forms: List<FormButtonData> = emptyList(),
-=======
-    val dob: Date? = null,
     val formResponses: List<PatientProfileRowItem> = emptyList(),
     val tasks: List<ActionableButtonData> = emptyList(),
     val forms: List<ActionableButtonData> = emptyList(),
->>>>>>> cadabf89
     val medicalHistoryData: List<PatientProfileRowItem> = emptyList(),
     val upcomingServices: List<PatientProfileRowItem> = emptyList(),
     val ancCardData: List<PatientProfileRowItem> = emptyList(),
