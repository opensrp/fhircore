/*
 * Copyright 2021 Ona Systems, Inc
 *
 * Licensed under the Apache License, Version 2.0 (the "License");
 * you may not use this file except in compliance with the License.
 * You may obtain a copy of the License at
 *
 *       http://www.apache.org/licenses/LICENSE-2.0
 *
 * Unless required by applicable law or agreed to in writing, software
 * distributed under the License is distributed on an "AS IS" BASIS,
 * WITHOUT WARRANTIES OR CONDITIONS OF ANY KIND, either express or implied.
 * See the License for the specific language governing permissions and
 * limitations under the License.
 */

package org.smartregister.fhircore.quest.ui.shared.models

import org.hl7.fhir.r4.model.CarePlan
import org.hl7.fhir.r4.model.Condition
<<<<<<< HEAD
import org.hl7.fhir.r4.model.Observation
=======
import org.hl7.fhir.r4.model.Resource
>>>>>>> f05d524c
import org.smartregister.fhircore.engine.domain.model.FormButtonData
import org.smartregister.fhircore.quest.ui.family.profile.model.FamilyMemberViewState

sealed class ProfileViewData(
  open val logicalId: String = "",
  open val name: String = "",
  open val identifier: String? = null,
) {
  data class PatientProfileViewData(
    override val logicalId: String = "",
    override val name: String = "",
    override val identifier: String? = null,
    val status: String? = null,
    val sex: String = "",
    val age: String = "",
    val dob: String = "",
    val showListsHighlights: Boolean = true,
    val tasks: List<PatientProfileRowItem> = emptyList(),
    val forms: List<FormButtonData> = emptyList(),
    val medicalHistoryData: List<PatientProfileRowItem> = emptyList(),
    val upcomingServices: List<PatientProfileRowItem> = emptyList(),
    val ancCardData: List<PatientProfileRowItem> = emptyList(),
    val address: String = "",
    val identifierKey: String = "",
    val showIdentifierInProfile: Boolean = false,
    val carePlans: List<CarePlan> = emptyList(),
    val conditions: List<Condition> = emptyList(),
<<<<<<< HEAD
    val observations: List<Observation> = emptyList()
=======
    val otherPatients: List<Resource> = emptyList(),
    val viewChildText: String = ""
>>>>>>> f05d524c
  ) : ProfileViewData(name = name, logicalId = logicalId, identifier = identifier)

  data class FamilyProfileViewData(
    override val logicalId: String = "",
    override val name: String = "",
    val address: String = "",
    val age: String = "",
    val familyMemberViewStates: List<FamilyMemberViewState> = emptyList()
  ) : ProfileViewData(logicalId = logicalId, name = name)
}<|MERGE_RESOLUTION|>--- conflicted
+++ resolved
@@ -18,11 +18,8 @@
 
 import org.hl7.fhir.r4.model.CarePlan
 import org.hl7.fhir.r4.model.Condition
-<<<<<<< HEAD
 import org.hl7.fhir.r4.model.Observation
-=======
 import org.hl7.fhir.r4.model.Resource
->>>>>>> f05d524c
 import org.smartregister.fhircore.engine.domain.model.FormButtonData
 import org.smartregister.fhircore.quest.ui.family.profile.model.FamilyMemberViewState
 
@@ -50,12 +47,9 @@
     val showIdentifierInProfile: Boolean = false,
     val carePlans: List<CarePlan> = emptyList(),
     val conditions: List<Condition> = emptyList(),
-<<<<<<< HEAD
+    val otherPatients: List<Resource> = emptyList(),
+    val viewChildText: String = "",
     val observations: List<Observation> = emptyList()
-=======
-    val otherPatients: List<Resource> = emptyList(),
-    val viewChildText: String = ""
->>>>>>> f05d524c
   ) : ProfileViewData(name = name, logicalId = logicalId, identifier = identifier)
 
   data class FamilyProfileViewData(
