--- conflicted
+++ resolved
@@ -19,10 +19,7 @@
 import org.hl7.fhir.r4.model.*
 import org.smartregister.fhircore.engine.data.domain.Guardian
 import org.smartregister.fhircore.engine.domain.model.FormButtonData
-<<<<<<< HEAD
-=======
 import org.smartregister.fhircore.engine.domain.model.TracingAttempt
->>>>>>> 06934008
 import org.smartregister.fhircore.engine.util.extension.extractedTracingCategoryIsPhone
 import org.smartregister.fhircore.quest.ui.family.profile.model.FamilyMemberViewState
 
@@ -94,23 +91,14 @@
     val isHomeTracing: Boolean = false,
     val sex: String = "",
     val age: String = "",
-<<<<<<< HEAD
-    val attempts: Int = 0,
-    val dueDate: String = "",
-    val identifierKey: String = "",
-=======
     val dueDate: String = "",
     val identifierKey: String = "",
     val currentAttempt: TracingAttempt? = null,
->>>>>>> 06934008
     val showIdentifierInProfile: Boolean = false,
     val addressDistrict: String = "",
     val addressTracingCatchment: String = "",
     val addressPhysicalLocator: String = "",
-<<<<<<< HEAD
-=======
     val phoneContacts: List<String> = emptyList(),
->>>>>>> 06934008
     val tracingTasks: List<Task> = emptyList(),
     val carePlans: List<CarePlan> = emptyList(),
     val guardians: List<Guardian> = emptyList(),
