/*
 * Copyright 2021 Ona Systems, Inc
 *
 * Licensed under the Apache License, Version 2.0 (the "License");
 * you may not use this file except in compliance with the License.
 * You may obtain a copy of the License at
 *
 *       http://www.apache.org/licenses/LICENSE-2.0
 *
 * Unless required by applicable law or agreed to in writing, software
 * distributed under the License is distributed on an "AS IS" BASIS,
 * WITHOUT WARRANTIES OR CONDITIONS OF ANY KIND, either express or implied.
 * See the License for the specific language governing permissions and
 * limitations under the License.
 */

package org.smartregister.fhircore.quest.ui.shared.models

import java.util.Date
import org.smartregister.fhircore.engine.domain.model.ActionableButtonData
import org.smartregister.fhircore.quest.ui.family.profile.model.FamilyMemberViewState

sealed class ProfileViewData(
  open val logicalId: String = "",
  open val name: String = "",
  open val identifier: String? = null,
) {
  data class PatientProfileViewData(
    override val logicalId: String = "",
    override val name: String = "",
    override val identifier: String? = null,
    val status: String? = null,
    val sex: String = "",
    val age: String = "",
    val dob: Date? = null,
<<<<<<< HEAD
    val tasks: List<PatientProfileRowItem> = emptyList(),
    val forms: List<FormButtonData> = emptyList(),
    val formResponses: List<PatientProfileRowItem> = emptyList(),
=======
    val tasks: List<ActionableButtonData> = emptyList(),
    val forms: List<ActionableButtonData> = emptyList(),
>>>>>>> 382dc687
    val medicalHistoryData: List<PatientProfileRowItem> = emptyList(),
    val upcomingServices: List<PatientProfileRowItem> = emptyList(),
    val ancCardData: List<PatientProfileRowItem> = emptyList(),
  ) : ProfileViewData(name = name, logicalId = logicalId, identifier = identifier)

  data class FamilyProfileViewData(
    override val logicalId: String = "",
    override val name: String = "",
    val address: String = "",
    val age: String = "",
    val familyMemberViewStates: List<FamilyMemberViewState> = emptyList()
  ) : ProfileViewData(logicalId = logicalId, name = name)

  data class HivProfileViewData(
    override val logicalId: String = "",
    override val name: String = "",
    val address: String = "",
    val age: String = "",
    val artNumber: String = ""
  ) : ProfileViewData(logicalId = logicalId, name = name)

  data class AppointmentProfileViewData(
    override val logicalId: String = "",
    override val name: String = "",
    val address: String = "",
    val age: String = "",
    val artNumber: String = ""
  ) : ProfileViewData(logicalId = logicalId, name = name)
}<|MERGE_RESOLUTION|>--- conflicted
+++ resolved
@@ -33,14 +33,9 @@
     val sex: String = "",
     val age: String = "",
     val dob: Date? = null,
-<<<<<<< HEAD
-    val tasks: List<PatientProfileRowItem> = emptyList(),
-    val forms: List<FormButtonData> = emptyList(),
     val formResponses: List<PatientProfileRowItem> = emptyList(),
-=======
     val tasks: List<ActionableButtonData> = emptyList(),
     val forms: List<ActionableButtonData> = emptyList(),
->>>>>>> 382dc687
     val medicalHistoryData: List<PatientProfileRowItem> = emptyList(),
     val upcomingServices: List<PatientProfileRowItem> = emptyList(),
     val ancCardData: List<PatientProfileRowItem> = emptyList(),
