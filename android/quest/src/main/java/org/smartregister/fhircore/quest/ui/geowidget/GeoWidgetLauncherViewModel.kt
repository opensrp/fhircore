--- conflicted
+++ resolved
@@ -27,10 +27,7 @@
 import com.google.android.fhir.datacapture.extensions.logicalId
 import dagger.hilt.android.lifecycle.HiltViewModel
 import dagger.hilt.android.qualifiers.ApplicationContext
-import javax.inject.Inject
 import kotlinx.coroutines.flow.MutableSharedFlow
-import kotlinx.coroutines.flow.MutableStateFlow
-import kotlinx.coroutines.flow.StateFlow
 import kotlinx.coroutines.flow.asSharedFlow
 import kotlinx.coroutines.launch
 import kotlinx.coroutines.runBlocking
@@ -59,6 +56,7 @@
 import org.smartregister.fhircore.quest.ui.shared.QuestionnaireHandler
 import org.smartregister.fhircore.quest.util.extensions.referenceToBitmap
 import timber.log.Timber
+import javax.inject.Inject
 
 @HiltViewModel
 class GeoWidgetLauncherViewModel
@@ -77,8 +75,8 @@
   private val _snackBarStateFlow = MutableSharedFlow<SnackBarMessageConfig>()
   val snackBarStateFlow = _snackBarStateFlow.asSharedFlow()
 
-  private val _isSyncing = MutableStateFlow(false)
-  val isSyncing: StateFlow<Boolean> = _isSyncing
+  private val _isSyncing = MutableLiveData(false)
+  val isSyncing: LiveData<Boolean> = _isSyncing
 
   private val _noLocationFoundDialog = MutableLiveData<Boolean>()
   val noLocationFoundDialog: LiveData<Boolean>
@@ -103,121 +101,7 @@
     searchText: String?,
   ) {
     viewModelScope.launch {
-<<<<<<< HEAD
-      // isSyncing is set to true as soon as the retrieveLocations function is executed
-      _isSyncing.value = true
-      try {
-        val totalCount =
-          withContext(dispatcherProvider.io()) {
-            defaultRepository.countResources(
-              filterByRelatedEntityLocation =
-                geoWidgetConfig.filterDataByRelatedEntityLocation == true,
-              baseResourceConfig = geoWidgetConfig.resourceConfig.baseResource,
-              filterActiveResources =
-                listOf(
-                  ActiveResourceFilterConfig(
-                    resourceType = ResourceType.Patient,
-                    active = true,
-                  ),
-                  ActiveResourceFilterConfig(
-                    resourceType = ResourceType.Group,
-                    active = true,
-                  ),
-                ),
-              configComputedRuleValues = emptyMap(),
-            )
-          }
-        if (totalCount == 0L) {
-          showNoLocationDialog(geoWidgetConfig)
-          return@launch
-        }
-        var count = 0
-        var pageNumber = 0
-        var locationsWithoutCoordinatesCount = 0L
-        var registerDataCount = 0L
-        while (count < totalCount) {
-          val (locationsWithCoordinates, locationsWithoutCoordinates) =
-            defaultRepository
-              .searchResourcesRecursively(
-                filterActiveResources = null,
-                fhirResourceConfig = geoWidgetConfig.resourceConfig,
-                configRules = null,
-                secondaryResourceConfigs = null,
-                filterByRelatedEntityLocationMetaTag =
-                  geoWidgetConfig.filterDataByRelatedEntityLocation == true,
-                currentPage = pageNumber,
-                pageSize = DefaultRepository.DEFAULT_BATCH_SIZE,
-              )
-              .asSequence()
-              .filter { it.resource is Location }
-              .partition {
-                with((it.resource as Location).position) { hasLongitude() && hasLatitude() }
-              }
-
-          val registerData =
-            locationsWithCoordinates
-              .asSequence()
-              .map {
-                Pair(
-                  it.resource as Location,
-                  resourceDataRulesExecutor.processResourceData(
-                    repositoryResourceData = it,
-                    ruleConfigs = geoWidgetConfig.servicePointConfig?.rules ?: emptyList(),
-                    params = emptyMap(),
-                  ),
-                )
-              }
-              .map { (location, resourceData) ->
-                GeoJsonFeature(
-                  id = location.logicalId,
-                  geometry =
-                    Geometry(
-                      coordinates = // MapBox coordinates are represented as Long,Lat (NOT Lat,Long)
-                      listOf(
-                          location.position.longitude.toDouble(),
-                          location.position.latitude.toDouble(),
-                        ),
-                    ),
-                  properties =
-                    geoWidgetConfig.servicePointConfig?.servicePointProperties?.mapValues {
-                      JsonPrimitive(it.value.interpolate(resourceData.computedValuesMap))
-                    } ?: emptyMap(),
-                )
-              }
-              .toList()
-          val features =
-            if (searchText.isNullOrBlank()) {
-              registerData
-            } else {
-              registerData.filter { geoJsonFeature: GeoJsonFeature ->
-                geoWidgetConfig.topScreenSection?.searchBar?.computedRules?.any { ruleName ->
-                  // if ruleName not found in map return {-1}; check always return false hence no
-                  // data
-                  val value = geoJsonFeature.properties[ruleName]?.toString() ?: "{-1}"
-                  value.contains(other = searchText, ignoreCase = true)
-                } == true
-              }
-            }
-
-          geoJsonFeatures.postValue(features)
-
-          Timber.w(
-            locationsWithoutCoordinates.joinToString("\n") {
-              val position = (it.resource as Location).position
-              "Location id ${it.resource.logicalId} coordinates (${position.longitude},${position.latitude}) invalid."
-            },
-          )
-          pageNumber++
-          count += DefaultRepository.DEFAULT_BATCH_SIZE
-          registerDataCount += features.size
-          locationsWithoutCoordinatesCount += locationsWithoutCoordinates.size
-        }
-
-        val locationsCount = if (searchText.isNullOrBlank()) totalCount else registerDataCount
-
-        // Account for locations without coordinates
-        if (locationsWithoutCoordinatesCount in 1..locationsCount) {
-=======
+      _isSyncing.postValue(true)
       val (locationsWithCoordinates, locationsWithoutCoordinates) =
         defaultRepository
           .searchNestedResources(
@@ -279,7 +163,8 @@
         } else {
           registerData.filter { geoJsonFeature: GeoJsonFeature ->
             geoWidgetConfig.topScreenSection?.searchBar?.computedRules?.any { ruleName ->
-              // if ruleName not found in map return {-1}; check always return false hence no data
+              // if ruleName not found in map return {-1}; check always return false hence no
+              // data
               val value = geoJsonFeature.properties[ruleName]?.toString() ?: "{-1}"
               value.contains(other = searchText, ignoreCase = true)
             } == true
@@ -335,12 +220,10 @@
       // Account for missing locations
       if (locationsCount == 0) {
         if (!searchText.isNullOrBlank()) {
->>>>>>> 75061432
           val message =
             context.getString(
-              R.string.locations_without_coordinates,
-              locationsWithoutCoordinatesCount,
-              locationsCount,
+              R.string.no_found_locations_matching_text,
+              searchText,
             )
           Timber.w(message)
           emitSnackBarState(
@@ -351,46 +234,12 @@
             ),
           )
         } else {
-          val message =
-            if (searchText.isNullOrBlank()) {
-              context.getString(R.string.all_locations_rendered)
-            } else context.getString(R.string.all_matching_locations_rendered, locationsCount)
-          emitSnackBarState(
-            SnackBarMessageConfig(
-              message = message,
-              actionLabel = context.getString(org.smartregister.fhircore.engine.R.string.ok),
-              duration = SnackbarDuration.Short,
-            ),
+          SnackBarMessageConfig(
+            message = context.getString(R.string.no_locations_to_render),
+            actionLabel = context.getString(org.smartregister.fhircore.engine.R.string.ok),
+            duration = SnackbarDuration.Long,
           )
         }
-
-        // Account for missing locations
-        if (locationsCount == 0L) {
-          if (!searchText.isNullOrBlank()) {
-            val message =
-              context.getString(
-                R.string.no_found_locations_matching_text,
-                searchText,
-              )
-            Timber.w(message)
-            emitSnackBarState(
-              SnackBarMessageConfig(
-                message = message,
-                actionLabel = context.getString(org.smartregister.fhircore.engine.R.string.ok),
-                duration = SnackbarDuration.Long,
-              ),
-            )
-          } else {
-            SnackBarMessageConfig(
-              message = context.getString(R.string.no_locations_to_render),
-              actionLabel = context.getString(org.smartregister.fhircore.engine.R.string.ok),
-              duration = SnackbarDuration.Long,
-            )
-          }
-        }
-      } finally {
-        // isSyncing is set to false after the location retrieval operation is executed
-        _isSyncing.value = false
       }
     }
   }
