/*
 * Copyright 2021-2024 Ona Systems, Inc
 *
 * Licensed under the Apache License, Version 2.0 (the "License");
 * you may not use this file except in compliance with the License.
 * You may obtain a copy of the License at
 *
 *       http://www.apache.org/licenses/LICENSE-2.0
 *
 * Unless required by applicable law or agreed to in writing, software
 * distributed under the License is distributed on an "AS IS" BASIS,
 * WITHOUT WARRANTIES OR CONDITIONS OF ANY KIND, either express or implied.
 * See the License for the specific language governing permissions and
 * limitations under the License.
 */

package org.smartregister.fhircore.quest.event

import org.smartregister.fhircore.engine.domain.model.ActionConfig

sealed class ToolbarClickEvent {
    data object FilterData : ToolbarClickEvent()

    data object Navigate : ToolbarClickEvent()

<<<<<<< HEAD
  object Navigate : ToolbarClickEvent()

  object Toggle : ToolbarClickEvent()
=======
    data class Actions(val actions: List<ActionConfig>) : ToolbarClickEvent()
>>>>>>> 8dff9c09
}<|MERGE_RESOLUTION|>--- conflicted
+++ resolved
@@ -23,11 +23,5 @@
 
     data object Navigate : ToolbarClickEvent()
 
-<<<<<<< HEAD
-  object Navigate : ToolbarClickEvent()
-
-  object Toggle : ToolbarClickEvent()
-=======
     data class Actions(val actions: List<ActionConfig>) : ToolbarClickEvent()
->>>>>>> 8dff9c09
 }