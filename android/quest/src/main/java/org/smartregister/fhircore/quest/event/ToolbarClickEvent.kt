--- conflicted
+++ resolved
@@ -23,11 +23,7 @@
 
   data object Navigate : ToolbarClickEvent()
 
-<<<<<<< HEAD
-  object Navigate : ToolbarClickEvent()
+  data object ShowNotification : ToolbarClickEvent()
 
-  object ShowNotification : ToolbarClickEvent()
-=======
   data class Actions(val actions: List<ActionConfig>) : ToolbarClickEvent()
->>>>>>> b55d7208
 }