--- conflicted
+++ resolved
@@ -30,23 +30,16 @@
 import org.smartregister.fhircore.engine.ui.questionnaire.QuestionnaireActivity
 import org.smartregister.fhircore.engine.util.DefaultDispatcherProvider
 import org.smartregister.fhircore.engine.util.extension.launchQuestionnaire
-<<<<<<< HEAD
+import org.smartregister.fhircore.engine.util.extension.yearsPassed
 import org.smartregister.fhircore.quest.R
-import org.smartregister.fhircore.quest.navigation.NavigationScreen
-import org.smartregister.fhircore.quest.navigation.OverflowMenuFactory
-import org.smartregister.fhircore.quest.navigation.OverflowMenuHost
-import org.smartregister.fhircore.quest.ui.family.remove.family.RemoveFamilyProfileQuestionnaireActivity
-import org.smartregister.fhircore.quest.ui.patient.profile.model.ProfileViewData
-=======
-import org.smartregister.fhircore.engine.util.extension.yearsPassed
 import org.smartregister.fhircore.quest.navigation.MainNavigationScreen
 import org.smartregister.fhircore.quest.navigation.NavigationArg
 import org.smartregister.fhircore.quest.navigation.OverflowMenuFactory
 import org.smartregister.fhircore.quest.navigation.OverflowMenuHost
 import org.smartregister.fhircore.quest.ui.family.profile.model.EligibleFamilyHeadMember
 import org.smartregister.fhircore.quest.ui.family.profile.model.EligibleFamilyHeadMemberViewState
+import org.smartregister.fhircore.quest.ui.family.remove.family.RemoveFamilyProfileQuestionnaireActivity
 import org.smartregister.fhircore.quest.ui.shared.models.ProfileViewData
->>>>>>> 9ca861c9
 import org.smartregister.fhircore.quest.util.mappers.ProfileViewDataMapper
 
 @HiltViewModel
@@ -63,7 +56,7 @@
     mutableStateOf(
       FamilyProfileUiState(
         overflowMenuItems =
-          overflowMenuFactory.overflowMenuMap.getValue(OverflowMenuHost.FAMILY_PROFILE)
+        overflowMenuFactory.overflowMenuMap.getValue(OverflowMenuHost.FAMILY_PROFILE)
       )
     )
 
@@ -88,7 +81,6 @@
       }
       is FamilyProfileEvent.OpenTaskForm ->
         event.context.launchQuestionnaire<QuestionnaireActivity>(event.taskFormId)
-<<<<<<< HEAD
       is FamilyProfileEvent.OverflowMenuClick -> {
         when (event.menuId) {
           R.id.remove_family ->
@@ -98,17 +90,12 @@
             )
         }
       }
-      is FamilyProfileEvent.FetchMemberTasks -> TODO()
-      FamilyProfileEvent.RoutineVisit -> TODO()
-=======
-      is FamilyProfileEvent.OverflowMenuClick -> {}
       is FamilyProfileEvent.FetchMemberTasks -> {
         /*TODO fetch tasks for this member*/
       }
       FamilyProfileEvent.RoutineVisit -> {
         /*TODO Implement family routine visit*/
       }
->>>>>>> 9ca861c9
     }
   }
 
@@ -116,14 +103,14 @@
     viewModelScope.launch(dispatcherProvider.io()) {
       if (!patientId.isNullOrEmpty()) {
         patientRegisterRepository.loadPatientProfileData(
-            AppFeature.HouseholdManagement.name,
-            HealthModule.FAMILY,
-            patientId
-          )
+          AppFeature.HouseholdManagement.name,
+          HealthModule.FAMILY,
+          patientId
+        )
           ?.let {
             familyMemberProfileData.value =
               profileViewDataMapper.transformInputToOutputModel(it) as
-                ProfileViewData.FamilyProfileViewData
+                      ProfileViewData.FamilyProfileViewData
           }
       }
     }
