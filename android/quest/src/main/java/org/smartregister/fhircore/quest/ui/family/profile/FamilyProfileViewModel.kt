/*
 * Copyright 2021 Ona Systems, Inc
 *
 * Licensed under the Apache License, Version 2.0 (the "License");
 * you may not use this file except in compliance with the License.
 * You may obtain a copy of the License at
 *
 *       http://www.apache.org/licenses/LICENSE-2.0
 *
 * Unless required by applicable law or agreed to in writing, software
 * distributed under the License is distributed on an "AS IS" BASIS,
 * WITHOUT WARRANTIES OR CONDITIONS OF ANY KIND, either express or implied.
 * See the License for the specific language governing permissions and
 * limitations under the License.
 */

package org.smartregister.fhircore.quest.ui.family.profile

import androidx.compose.runtime.MutableState
import androidx.compose.runtime.mutableStateOf
import androidx.lifecycle.ViewModel
import androidx.lifecycle.viewModelScope
import dagger.hilt.android.lifecycle.HiltViewModel
import javax.inject.Inject
import kotlinx.coroutines.launch
import org.smartregister.fhircore.engine.appfeature.AppFeature
import org.smartregister.fhircore.engine.appfeature.model.HealthModule
import org.smartregister.fhircore.engine.data.local.register.PatientRegisterRepository
import org.smartregister.fhircore.engine.ui.questionnaire.QuestionnaireActivity
import org.smartregister.fhircore.engine.util.DefaultDispatcherProvider
import org.smartregister.fhircore.engine.util.extension.launchQuestionnaire
import org.smartregister.fhircore.quest.navigation.MainNavigationScreen
import org.smartregister.fhircore.quest.navigation.NavigationArg
import org.smartregister.fhircore.quest.navigation.OverflowMenuFactory
import org.smartregister.fhircore.quest.navigation.OverflowMenuHost
<<<<<<< HEAD
import org.smartregister.fhircore.quest.ui.family.form.FamilyQuestionnaireActivity
import org.smartregister.fhircore.quest.ui.patient.profile.model.ProfileViewData
=======
import org.smartregister.fhircore.quest.ui.shared.models.ProfileViewData
>>>>>>> 8a801fee
import org.smartregister.fhircore.quest.util.mappers.ProfileViewDataMapper

@HiltViewModel
class FamilyProfileViewModel
@Inject
constructor(
  val overflowMenuFactory: OverflowMenuFactory,
  val patientRegisterRepository: PatientRegisterRepository,
  val profileViewDataMapper: ProfileViewDataMapper,
  val dispatcherProvider: DefaultDispatcherProvider
) : ViewModel() {

  val familyProfileUiState: MutableState<FamilyProfileUiState> =
    mutableStateOf(
      FamilyProfileUiState(
        overflowMenuItems =
          overflowMenuFactory.overflowMenuMap.getValue(OverflowMenuHost.FAMILY_PROFILE)
      )
    )

  val familyMemberProfileData: MutableState<ProfileViewData.FamilyProfileViewData> =
    mutableStateOf(ProfileViewData.FamilyProfileViewData())

  fun onEvent(event: FamilyProfileEvent) {
    when (event) {
      is FamilyProfileEvent.AddMember ->
<<<<<<< HEAD
        event.context.launchQuestionnaire<FamilyQuestionnaireActivity>(
          questionnaireId = FAMILY_MEMBER_REGISTER_FORM
=======
        event.context.launchQuestionnaire<QuestionnaireActivity>(
          questionnaireId = FAMILY_MEMBER_REGISTER_FORM,
          clientIdentifier = event.familyId
>>>>>>> 8a801fee
        )
      is FamilyProfileEvent.FetchFamilyProfileData -> fetchFamilyProfileData(event.familyHeadId)
      is FamilyProfileEvent.OpenMemberProfile -> {
        val urlParams =
          NavigationArg.bindArgumentsOf(
            Pair(NavigationArg.FEATURE, AppFeature.PatientManagement.name),
            Pair(NavigationArg.HEALTH_MODULE, HealthModule.DEFAULT.name),
            Pair(NavigationArg.PATIENT_ID, event.patientId)
          )
        event.navController.navigate(route = MainNavigationScreen.PatientProfile.route + urlParams)
      }
      is FamilyProfileEvent.OpenTaskForm ->
        event.context.launchQuestionnaire<QuestionnaireActivity>(event.taskFormId)
      is FamilyProfileEvent.OverflowMenuClick -> {}
      is FamilyProfileEvent.FetchMemberTasks -> TODO()
      FamilyProfileEvent.RoutineVisit -> TODO()
    }
  }

  private fun fetchFamilyProfileData(patientId: String?) {
    viewModelScope.launch(dispatcherProvider.io()) {
      if (!patientId.isNullOrEmpty()) {
        patientRegisterRepository.loadPatientProfileData(
            AppFeature.HouseholdManagement.name,
            HealthModule.FAMILY,
            patientId
          )
          ?.let {
            familyMemberProfileData.value =
              profileViewDataMapper.transformInputToOutputModel(it) as
                ProfileViewData.FamilyProfileViewData
          }
      }
    }
  }

  companion object {
    const val FAMILY_MEMBER_REGISTER_FORM = "family-member-registration"
  }
}<|MERGE_RESOLUTION|>--- conflicted
+++ resolved
@@ -33,12 +33,9 @@
 import org.smartregister.fhircore.quest.navigation.NavigationArg
 import org.smartregister.fhircore.quest.navigation.OverflowMenuFactory
 import org.smartregister.fhircore.quest.navigation.OverflowMenuHost
-<<<<<<< HEAD
+import org.smartregister.fhircore.quest.ui.shared.models.ProfileViewData
 import org.smartregister.fhircore.quest.ui.family.form.FamilyQuestionnaireActivity
 import org.smartregister.fhircore.quest.ui.patient.profile.model.ProfileViewData
-=======
-import org.smartregister.fhircore.quest.ui.shared.models.ProfileViewData
->>>>>>> 8a801fee
 import org.smartregister.fhircore.quest.util.mappers.ProfileViewDataMapper
 
 @HiltViewModel
@@ -65,14 +62,9 @@
   fun onEvent(event: FamilyProfileEvent) {
     when (event) {
       is FamilyProfileEvent.AddMember ->
-<<<<<<< HEAD
         event.context.launchQuestionnaire<FamilyQuestionnaireActivity>(
-          questionnaireId = FAMILY_MEMBER_REGISTER_FORM
-=======
-        event.context.launchQuestionnaire<QuestionnaireActivity>(
           questionnaireId = FAMILY_MEMBER_REGISTER_FORM,
-          clientIdentifier = event.familyId
->>>>>>> 8a801fee
+          clientIdentifier = event.familyHeadId
         )
       is FamilyProfileEvent.FetchFamilyProfileData -> fetchFamilyProfileData(event.familyHeadId)
       is FamilyProfileEvent.OpenMemberProfile -> {
