/*
 * Copyright 2021-2024 Ona Systems, Inc
 *
 * Licensed under the Apache License, Version 2.0 (the "License");
 * you may not use this file except in compliance with the License.
 * You may obtain a copy of the License at
 *
 *       http://www.apache.org/licenses/LICENSE-2.0
 *
 * Unless required by applicable law or agreed to in writing, software
 * distributed under the License is distributed on an "AS IS" BASIS,
 * WITHOUT WARRANTIES OR CONDITIONS OF ANY KIND, either express or implied.
 * See the License for the specific language governing permissions and
 * limitations under the License.
 */

package org.smartregister.fhircore.quest.ui.launcher

import android.content.Context
import android.os.Bundle
import android.view.LayoutInflater
import android.view.View
import android.view.ViewGroup
import androidx.compose.foundation.layout.Box
import androidx.compose.foundation.layout.fillMaxSize
import androidx.compose.foundation.layout.padding
import androidx.compose.material.Scaffold
import androidx.compose.material.rememberScaffoldState
import androidx.compose.runtime.LaunchedEffect
import androidx.compose.runtime.remember
import androidx.compose.runtime.rememberCoroutineScope
import androidx.compose.ui.Modifier
import androidx.compose.ui.platform.ComposeView
import androidx.compose.ui.platform.ViewCompositionStrategy
import androidx.fragment.app.Fragment
import androidx.fragment.app.FragmentManager
import androidx.fragment.app.activityViewModels
import androidx.fragment.app.viewModels
import androidx.lifecycle.Lifecycle
import androidx.lifecycle.flowWithLifecycle
import androidx.lifecycle.lifecycleScope
import androidx.lifecycle.repeatOnLifecycle
import androidx.navigation.findNavController
import androidx.navigation.fragment.navArgs
import com.google.android.fhir.datacapture.extensions.tryUnwrapContext
import dagger.hilt.android.AndroidEntryPoint
import javax.inject.Inject
import kotlinx.coroutines.delay
import kotlinx.coroutines.flow.launchIn
import kotlinx.coroutines.flow.onEach
import kotlinx.coroutines.launch
import org.hl7.fhir.r4.model.ResourceType
import org.smartregister.fhircore.engine.configuration.ConfigType
import org.smartregister.fhircore.engine.configuration.ConfigurationRegistry
import org.smartregister.fhircore.engine.configuration.geowidget.GeoWidgetConfiguration
import org.smartregister.fhircore.engine.domain.model.ResourceData
import org.smartregister.fhircore.engine.ui.base.AlertDialogue
import org.smartregister.fhircore.engine.ui.theme.AppTheme
import org.smartregister.fhircore.engine.util.extension.showToast
import org.smartregister.fhircore.geowidget.model.Feature
import org.smartregister.fhircore.geowidget.screens.GeoWidgetFragment
import org.smartregister.fhircore.quest.R
import org.smartregister.fhircore.quest.event.AppEvent
import org.smartregister.fhircore.quest.event.EventBus
import org.smartregister.fhircore.quest.navigation.MainNavigationScreen
import org.smartregister.fhircore.quest.ui.bottomsheet.SummaryBottomSheetFragment
import org.smartregister.fhircore.quest.ui.main.AppMainUiState
import org.smartregister.fhircore.quest.ui.main.AppMainViewModel
import org.smartregister.fhircore.quest.ui.main.components.AppDrawer
import org.smartregister.fhircore.quest.ui.shared.components.SnackBarMessage
import org.smartregister.fhircore.quest.util.extensions.hookSnackBar
import org.smartregister.fhircore.quest.util.extensions.rememberLifecycleEvent
import timber.log.Timber

@AndroidEntryPoint
class GeoWidgetLauncherFragment : Fragment() {

  @Inject lateinit var eventBus: EventBus

  @Inject lateinit var configurationRegistry: ConfigurationRegistry
  private lateinit var geoWidgetFragment: GeoWidgetFragment
  private lateinit var geoWidgetConfiguration: GeoWidgetConfiguration
  private val geoWidgetLauncherViewModel by viewModels<GeoWidgetLauncherViewModel>()
  private val navArgs by navArgs<GeoWidgetLauncherFragmentArgs>()
  private val appMainViewModel by activityViewModels<AppMainViewModel>()

  override fun onCreateView(
    inflater: LayoutInflater,
    container: ViewGroup?,
    savedInstanceState: Bundle?,
  ): View {
    buildGeoWidgetFragment()

    return ComposeView(requireContext()).apply {
      setViewCompositionStrategy(ViewCompositionStrategy.DisposeOnViewTreeLifecycleDestroyed)
      setContent {
        val appConfig = appMainViewModel.applicationConfiguration
        val scope = rememberCoroutineScope()
        val scaffoldState = rememberScaffoldState()
        val uiState: AppMainUiState = appMainViewModel.appMainUiState.value
        val openDrawer: (Boolean) -> Unit = { open: Boolean ->
          scope.launch {
            if (open) scaffoldState.drawerState.open() else scaffoldState.drawerState.close()
          }
        }

        // Close side menu (drawer) when activity is not in foreground
        val lifecycleEvent = rememberLifecycleEvent()
        LaunchedEffect(lifecycleEvent) {
          if (lifecycleEvent == Lifecycle.Event.ON_PAUSE) scaffoldState.drawerState.close()
        }

        LaunchedEffect(Unit) {
          geoWidgetLauncherViewModel.snackBarStateFlow.hookSnackBar(
            scaffoldState = scaffoldState,
            resourceData = null,
            navController = findNavController(),
          )
        }

        AppTheme {
          // Register screen provides access to the side navigation
          Scaffold(
            drawerGesturesEnabled = scaffoldState.drawerState.isOpen,
            scaffoldState = scaffoldState,
            drawerContent = {
              AppDrawer(
                appUiState = uiState,
                openDrawer = openDrawer,
                onSideMenuClick = appMainViewModel::onEvent,
                navController = findNavController(),
              )
            },
            snackbarHost = { snackBarHostState ->
              SnackBarMessage(
                snackBarHostState = snackBarHostState,
                backgroundColorHex = appConfig.snackBarTheme.backgroundColor,
                actionColorHex = appConfig.snackBarTheme.actionTextColor,
                contentColorHex = appConfig.snackBarTheme.messageTextColor,
              )
            },
          ) { innerPadding ->
            Box(modifier = Modifier.padding(innerPadding)) {
              val fragment = remember { geoWidgetFragment }

              GeoWidgetLauncherScreen(
                openDrawer = openDrawer,
                onEvent = geoWidgetLauncherViewModel::onEvent,
<<<<<<< HEAD
                toolBarHomeNavigation = args.toolBarHomeNavigation,
                navController = findNavController(),
=======
                navController = findNavController(),
                toolBarHomeNavigation = navArgs.toolBarHomeNavigation,
>>>>>>> 7bfae078
                modifier = Modifier.fillMaxSize(), // Adjust the modifier as needed
                fragmentManager = childFragmentManager,
                fragment = fragment,
                geoWidgetConfiguration = geoWidgetConfiguration,
                searchText = geoWidgetLauncherViewModel.searchText,
                onSearchClicked = { filterLocations(it) },
              )
            }
          }
        }
      }
    }
  }

  private fun filterLocations(searchText: String) {
    geoWidgetFragment.onSearchMap(searchText)
  }

  override fun onViewCreated(view: View, savedInstanceState: Bundle?) {
    super.onViewCreated(view, savedInstanceState)
    showSetLocationDialog()
    setOnQuestionnaireSubmissionListener()
    setLocationFromDbCollector()
    geoWidgetLauncherViewModel.checkSelectedLocation(geoWidgetConfiguration)
    Timber.i("GeoWidgetLauncherFragment onViewCreated")
  }

  private fun buildGeoWidgetFragment() {
    geoWidgetConfiguration =
      configurationRegistry.retrieveConfiguration<GeoWidgetConfiguration>(
        configType = ConfigType.GeoWidget,
        configId = navArgs.geoWidgetId,
      )
    geoWidgetFragment =
      GeoWidgetFragment.builder()
        .setUseGpsOnAddingLocation(false)
        .setAddLocationButtonVisibility(geoWidgetConfiguration.showAddLocation)
        .setOnAddLocationListener { feature: Feature ->
          if (feature.geometry?.coordinates == null) return@setOnAddLocationListener
          geoWidgetLauncherViewModel.launchQuestionnaire(
            geoWidgetConfiguration.registrationQuestionnaire,
            feature,
            activity?.tryUnwrapContext() as Context,
          )
        }
        .setOnCancelAddingLocationListener {
          requireContext().showToast("on cancel adding location")
        }
        .setOnClickLocationListener { feature: Feature, parentFragmentManager: FragmentManager ->
          SummaryBottomSheetFragment(
              geoWidgetConfiguration.summaryBottomSheetConfig!!,
              ResourceData(feature.id, ResourceType.Location, feature.properties),
            )
            .run { show(parentFragmentManager, SummaryBottomSheetFragment.TAG) }
        }
        .setMapLayers(geoWidgetConfiguration.mapLayers)
        .showCurrentLocationButtonVisibility(geoWidgetConfiguration.showLocation)
        .setPlaneSwitcherButtonVisibility(geoWidgetConfiguration.showPlaneSwitcher)
        .build()
  }

  private fun setOnQuestionnaireSubmissionListener() {
    viewLifecycleOwner.lifecycleScope.launch {
      repeatOnLifecycle(Lifecycle.State.STARTED) {
        eventBus.events
          .getFor(MainNavigationScreen.GeoWidgetLauncher.eventId(geoWidgetConfiguration.id))
          .onEach { appEvent ->
            if (appEvent is AppEvent.OnSubmitQuestionnaire) {
              val extractedResourceIds = appEvent.questionnaireSubmission.extractedResourceIds
              geoWidgetLauncherViewModel.onQuestionnaireSubmission(
                extractedResourceIds,
              )
            }
          }
          .launchIn(lifecycleScope)
      }
    }
  }

  private fun setLocationFromDbCollector() {
    viewLifecycleOwner.lifecycleScope.launch {
      delay(1000)
      geoWidgetLauncherViewModel.locationsFlow
        .flowWithLifecycle(lifecycle, Lifecycle.State.STARTED)
        .collect { locations -> geoWidgetFragment.addLocationsToMap(locations) }
    }
  }

  private fun showSetLocationDialog() {
    viewLifecycleOwner.lifecycleScope.launch {
      geoWidgetLauncherViewModel.locationDialog.observe(requireActivity()) {
        AlertDialogue.showConfirmAlert(
          context = requireContext(),
          message = R.string.message_location_set,
          title = R.string.title_no_location_set,
          confirmButtonListener = {},
          confirmButtonText = R.string.positive_button_location_set,
        )
      }
    }
  }
<<<<<<< HEAD

  companion object {
    const val GEO_WIDGET_FRAGMENT_TAG = "geo-widget-fragment-tag"
  }

  override fun onStop() {
    super.onStop()
    geoWidgetLauncherViewModel.searchText.value = "" // Clear the search term
  }
=======
>>>>>>> 7bfae078
}<|MERGE_RESOLUTION|>--- conflicted
+++ resolved
@@ -104,7 +104,6 @@
           }
         }
 
-        // Close side menu (drawer) when activity is not in foreground
         val lifecycleEvent = rememberLifecycleEvent()
         LaunchedEffect(lifecycleEvent) {
           if (lifecycleEvent == Lifecycle.Event.ON_PAUSE) scaffoldState.drawerState.close()
@@ -119,7 +118,6 @@
         }
 
         AppTheme {
-          // Register screen provides access to the side navigation
           Scaffold(
             drawerGesturesEnabled = scaffoldState.drawerState.isOpen,
             scaffoldState = scaffoldState,
@@ -146,14 +144,9 @@
               GeoWidgetLauncherScreen(
                 openDrawer = openDrawer,
                 onEvent = geoWidgetLauncherViewModel::onEvent,
-<<<<<<< HEAD
-                toolBarHomeNavigation = args.toolBarHomeNavigation,
-                navController = findNavController(),
-=======
                 navController = findNavController(),
                 toolBarHomeNavigation = navArgs.toolBarHomeNavigation,
->>>>>>> 7bfae078
-                modifier = Modifier.fillMaxSize(), // Adjust the modifier as needed
+                modifier = Modifier.fillMaxSize(),
                 fragmentManager = childFragmentManager,
                 fragment = fragment,
                 geoWidgetConfiguration = geoWidgetConfiguration,
@@ -254,16 +247,8 @@
       }
     }
   }
-<<<<<<< HEAD
-
-  companion object {
-    const val GEO_WIDGET_FRAGMENT_TAG = "geo-widget-fragment-tag"
-  }
-
   override fun onStop() {
     super.onStop()
-    geoWidgetLauncherViewModel.searchText.value = "" // Clear the search term
-  }
-=======
->>>>>>> 7bfae078
+    geoWidgetLauncherViewModel.searchText.value = ""
+  }
 }