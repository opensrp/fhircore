/*
 * Copyright 2021-2023 Ona Systems, Inc
 *
 * Licensed under the Apache License, Version 2.0 (the "License");
 * you may not use this file except in compliance with the License.
 * You may obtain a copy of the License at
 *
 *       http://www.apache.org/licenses/LICENSE-2.0
 *
 * Unless required by applicable law or agreed to in writing, software
 * distributed under the License is distributed on an "AS IS" BASIS,
 * WITHOUT WARRANTIES OR CONDITIONS OF ANY KIND, either express or implied.
 * See the License for the specific language governing permissions and
 * limitations under the License.
 */

package org.smartregister.fhircore.quest.data.report.measure

import com.google.android.fhir.FhirEngine
import com.google.android.fhir.logicalId
import com.google.android.fhir.search.search
import com.google.android.fhir.workflow.FhirOperator
import javax.inject.Inject
import kotlinx.coroutines.withContext
import org.hl7.fhir.exceptions.FHIRException
import org.hl7.fhir.r4.model.Group
import org.hl7.fhir.r4.model.MeasureReport
import org.smartregister.fhircore.engine.configuration.ConfigurationRegistry
import org.smartregister.fhircore.engine.configuration.app.ConfigService
import org.smartregister.fhircore.engine.configuration.report.measure.ReportConfiguration
import org.smartregister.fhircore.engine.data.local.DefaultRepository
import org.smartregister.fhircore.engine.data.local.register.RegisterRepository
import org.smartregister.fhircore.engine.rulesengine.ConfigRulesExecutor
import org.smartregister.fhircore.engine.util.DispatcherProvider
import org.smartregister.fhircore.engine.util.SharedPreferencesHelper
import org.smartregister.fhircore.engine.util.extension.asReference
import org.smartregister.fhircore.quest.ui.report.measure.MeasureReportViewModel
import timber.log.Timber

class MeasureReportRepository
@Inject
constructor(
  override val fhirEngine: FhirEngine,
  override val dispatcherProvider: DispatcherProvider,
  override val sharedPreferencesHelper: SharedPreferencesHelper,
  override val configurationRegistry: ConfigurationRegistry,
  override val configService: ConfigService,
  override val configRulesExecutor: ConfigRulesExecutor,
  val registerRepository: RegisterRepository,
  private val fhirOperator: FhirOperator,
) :
  DefaultRepository(
    fhirEngine = fhirEngine,
    dispatcherProvider = dispatcherProvider,
    sharedPreferencesHelper = sharedPreferencesHelper,
    configurationRegistry = configurationRegistry,
    configService = configService,
    configRulesExecutor = configRulesExecutor,
  ) {

  /**
   * If running a measure for any subject throws a null pointer exception the measures for
   * unevaluated subjects are discarded and the method returns a list of any reports added so far.
   *
   * @param measureUrl url of measure report to generate
   * @param startDateFormatted start date of measure period with format yyyy-MM-dd
   * @param endDateFormatted end date of measure period with format yyyy-MM-dd
   * @param subjects list of subjects to generate report for, can be empty
   * @param existing list of existing measure reports, can be empty
   * @return list of generated measure reports
   */
  suspend fun evaluatePopulationMeasure(
    measureUrl: String,
    startDateFormatted: String,
    endDateFormatted: String,
    subjects: List<String>,
    existing: List<MeasureReport>,
    practitionerId: String?,
  ): List<MeasureReport> {
    val measureReport = mutableListOf<MeasureReport>()
    try {
      withContext(dispatcherProvider.io()) {
        if (subjects.isNotEmpty()) {
          subjects
            .map {
              runMeasureReport(
                measureUrl = measureUrl,
                reportType = MeasureReportViewModel.SUBJECT,
                startDateFormatted = startDateFormatted,
                endDateFormatted = endDateFormatted,
                subject = it,
<<<<<<< HEAD
=======
                practitionerId = practitionerId,
>>>>>>> d9fddf7d
              )
            }
            .forEach { subject -> measureReport.add(subject) }
        } else {
          runMeasureReport(
              measureUrl = measureUrl,
              reportType = MeasureReportViewModel.POPULATION,
              startDateFormatted = startDateFormatted,
              endDateFormatted = endDateFormatted,
              subject = null,
<<<<<<< HEAD
=======
              practitionerId = practitionerId,
>>>>>>> d9fddf7d
            )
            .also { measureReport.add(it) }
        }
      }

      measureReport.forEach { report ->
        // if report exists override instead of creating a new one
        existing
          .find {
            it.measure == report.measure &&
              (!it.hasSubject() || it.subject.reference == report.subject.reference)
          }
          ?.let { existing -> report.id = existing.id }
        addOrUpdate(resource = report)
      }
    } catch (exception: NullPointerException) {
      Timber.e(exception, "Exception thrown with measureUrl: $measureUrl.")
    }
    return measureReport
  }

  /**
   * Run and generate MeasureReport for given measure and subject. Note that we do not pass this
   * practitionerId to MeasureProcessor because this is treated as subject if subject is null.
   *
   * @param measureUrl url of measure to generate report for
   * @param reportType type of report (population | subject)
   * @param startDateFormatted start date of measure period with format yyyy-MM-dd
   * @param endDateFormatted end date of measure period with format yyyy-MM-dd
   * @param subject the individual subject reference (ResourceType/id) to run report for
   */
  private fun runMeasureReport(
    measureUrl: String,
    reportType: String,
    startDateFormatted: String,
    endDateFormatted: String,
    subject: String?,
    practitionerId: String?,
  ): MeasureReport {
    return fhirOperator.evaluateMeasure(
      measureUrl = measureUrl,
      start = startDateFormatted,
      end = endDateFormatted,
      reportType = reportType,
      subject = subject,
      practitioner = practitionerId,
    )
  }

  /**
   * Fetch subjects based on subjectXFhirQuery in passed [ReportConfiguration]. If empty or
   * FHIRException thrown return an empty list.
   *
   * @param config [ReportConfiguration] with subjectXFhirQuery to fetch subjects based on
   * @return list of subjects or empty list
   */
  suspend fun fetchSubjects(config: ReportConfiguration): List<String> {
    if (config.subjectXFhirQuery?.isNotEmpty() == true) {
      try {
        return fhirEngine.search(config.subjectXFhirQuery!!).map {
          // prevent missing subject where MeasureEvaluator looks for Group members and skips the
          // Group itself
          if (it is Group && !it.hasMember()) {
            it.addMember(Group.GroupMemberComponent(it.asReference()))
            update(it)
          }
          "${it.resourceType.name}/${it.logicalId}"
        }
      } catch (e: FHIRException) {
        Timber.e(e, "When fetching subjects for measure report")
      }
    }
    return emptyList()
  }
}<|MERGE_RESOLUTION|>--- conflicted
+++ resolved
@@ -89,10 +89,7 @@
                 startDateFormatted = startDateFormatted,
                 endDateFormatted = endDateFormatted,
                 subject = it,
-<<<<<<< HEAD
-=======
                 practitionerId = practitionerId,
->>>>>>> d9fddf7d
               )
             }
             .forEach { subject -> measureReport.add(subject) }
@@ -103,10 +100,7 @@
               startDateFormatted = startDateFormatted,
               endDateFormatted = endDateFormatted,
               subject = null,
-<<<<<<< HEAD
-=======
               practitionerId = practitionerId,
->>>>>>> d9fddf7d
             )
             .also { measureReport.add(it) }
         }
