--- conflicted
+++ resolved
@@ -28,10 +28,10 @@
 import javax.inject.Inject
 import kotlinx.coroutines.withContext
 import org.hl7.fhir.exceptions.FHIRException
-import org.hl7.fhir.instance.model.api.IBaseResource
 import org.hl7.fhir.r4.model.Group
 import org.hl7.fhir.r4.model.Measure
 import org.hl7.fhir.r4.model.MeasureReport
+import org.hl7.fhir.r4.model.ResourceType
 import org.smartregister.fhircore.engine.configuration.ConfigurationRegistry
 import org.smartregister.fhircore.engine.configuration.app.ConfigService
 import org.smartregister.fhircore.engine.configuration.report.measure.ReportConfiguration
@@ -57,11 +57,7 @@
   override val fhirPathDataExtractor: FhirPathDataExtractor,
   override val parser: IParser,
   @ApplicationContext override val context: Context,
-<<<<<<< HEAD
-  override val dispatcherProvider: DispatcherProvider,
-=======
   val dispatcherProvider: DispatcherProvider,
->>>>>>> 7f4da95a
 ) :
   DefaultRepository(
     fhirEngine = fhirEngine,
@@ -72,7 +68,6 @@
     fhirPathDataExtractor = fhirPathDataExtractor,
     parser = parser,
     context = context,
-    dispatcherProvider = dispatcherProvider,
   ) {
 
   /**
@@ -158,18 +153,6 @@
     practitionerId: String?,
   ): MeasureReport {
     return withContext(dispatcherProvider.io()) {
-<<<<<<< HEAD
-      val measureUrlResources: Iterable<IBaseResource> = knowledgeManager.loadResources(measureUrl)
-
-      fhirOperator.evaluateMeasure(
-        measure = measureUrlResources.first() as Measure,
-        start = startDateFormatted,
-        end = endDateFormatted,
-        reportType = reportType,
-        subjectId = subject,
-        practitioner = practitionerId.takeIf { it?.isNotBlank() == true },
-      )
-=======
       try {
         fhirOperator.evaluateMeasure(
           measure =
@@ -191,7 +174,6 @@
           "No FHIR resource found in Knowledge Manager with URL $measureUrl",
         )
       }
->>>>>>> 7f4da95a
     }
   }
 
