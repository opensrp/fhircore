--- conflicted
+++ resolved
@@ -21,7 +21,6 @@
 import androidx.compose.foundation.layout.padding
 import androidx.compose.foundation.layout.wrapContentWidth
 import androidx.compose.foundation.lazy.LazyColumn
-import androidx.compose.foundation.lazy.items
 import androidx.compose.material.Divider
 import androidx.compose.runtime.Composable
 import androidx.compose.ui.Alignment
@@ -50,25 +49,10 @@
     }
     pagingItems.apply {
       when {
-<<<<<<< HEAD
         loadState.refresh is LoadState.Loading ->
-          item {
-            CircularProgressBar(
-              modifier = modifier.wrapContentWidth(Alignment.CenterHorizontally),
-              text = progressMessage
-            )
-          }
+          item { BoxedCircularProgressBar(progressMessage = progressMessage) }
         loadState.append is LoadState.Loading ->
-          item {
-            CircularProgressBar(
-              modifier = modifier.wrapContentWidth(Alignment.CenterHorizontally),
-              text = progressMessage
-            )
-          }
-=======
-        loadState.refresh is LoadState.Loading -> item { BoxedCircularProgressBar() }
-        loadState.append is LoadState.Loading -> item { BoxedCircularProgressBar() }
->>>>>>> 5d268d27
+          item { BoxedCircularProgressBar(progressMessage = progressMessage) }
         loadState.refresh is LoadState.Error -> {
           val loadStateError = pagingItems.loadState.refresh as LoadState.Error
           item {
@@ -90,11 +74,16 @@
 }
 
 @Composable
-fun BoxedCircularProgressBar() {
+fun BoxedCircularProgressBar(progressMessage: String) {
   Box(
     modifier = Modifier.padding(16.dp).fillMaxWidth(),
     contentAlignment = Alignment.Center,
-  ) { CircularProgressBar(modifier = Modifier.wrapContentWidth(Alignment.CenterHorizontally)) }
+  ) {
+    CircularProgressBar(
+      modifier = Modifier.wrapContentWidth(Alignment.CenterHorizontally),
+      text = progressMessage
+    )
+  }
 }
 
 @Composable
