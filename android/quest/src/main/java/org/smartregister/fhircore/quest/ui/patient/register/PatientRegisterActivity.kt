/*
 * Copyright 2021 Ona Systems, Inc
 *
 * Licensed under the Apache License, Version 2.0 (the "License");
 * you may not use this file except in compliance with the License.
 * You may obtain a copy of the License at
 *
 *       http://www.apache.org/licenses/LICENSE-2.0
 *
 * Unless required by applicable law or agreed to in writing, software
 * distributed under the License is distributed on an "AS IS" BASIS,
 * WITHOUT WARRANTIES OR CONDITIONS OF ANY KIND, either express or implied.
 * See the License for the specific language governing permissions and
 * limitations under the License.
 */

package org.smartregister.fhircore.quest.ui.patient.register

import android.content.Intent
import android.os.Bundle
import android.view.MenuItem
import androidx.core.content.ContextCompat
import androidx.fragment.app.Fragment
import dagger.hilt.android.AndroidEntryPoint
import javax.inject.Inject
import org.smartregister.fhircore.engine.configuration.ConfigurationRegistry
import org.smartregister.fhircore.engine.configuration.view.RegisterViewConfiguration
import org.smartregister.fhircore.engine.ui.questionnaire.QuestionnaireActivity
import org.smartregister.fhircore.engine.ui.register.BaseRegisterActivity
import org.smartregister.fhircore.engine.ui.register.model.NavigationMenuOption
import org.smartregister.fhircore.engine.ui.register.model.RegisterItem
import org.smartregister.fhircore.engine.ui.userprofile.UserProfileFragment
import org.smartregister.fhircore.engine.util.extension.getDrawable
import org.smartregister.fhircore.quest.R
<<<<<<< HEAD
import org.smartregister.fhircore.quest.ui.task.PatientTaskFragment
=======
import org.smartregister.fhircore.quest.configuration.view.NavigationConfiguration
import org.smartregister.fhircore.quest.configuration.view.NavigationOption
import org.smartregister.fhircore.quest.configuration.view.QuestionnaireNavigationAction
>>>>>>> 4c6c8bb6
import org.smartregister.fhircore.quest.util.QuestConfigClassification

@AndroidEntryPoint
class PatientRegisterActivity : BaseRegisterActivity() {

  @Inject lateinit var configurationRegistry: ConfigurationRegistry

  override fun onCreate(savedInstanceState: Bundle?) {
    super.onCreate(savedInstanceState)

    val registerViewConfiguration =
      configurationRegistry.retrieveConfiguration<RegisterViewConfiguration>(
        configClassification = QuestConfigClassification.PATIENT_REGISTER
      )
    configureViews(registerViewConfiguration)
  }

  override fun bottomNavigationMenuOptions(): List<NavigationMenuOption> {
    return listOf(
<<<<<<< HEAD
      NavigationMenuOption(
        id = R.id.menu_item_clients,
        title = getString(R.string.menu_clients),
        iconResource = ContextCompat.getDrawable(this, R.drawable.ic_users)!!
      ),
      NavigationMenuOption(
        id = R.id.menu_item_tasks,
        title = getString(R.string.tasks),
        iconResource = ContextCompat.getDrawable(this, R.drawable.ic_tasks)!!
      ),
      NavigationMenuOption(
        id = R.id.menu_item_settings,
        title = getString(R.string.menu_settings),
        iconResource = ContextCompat.getDrawable(this, R.drawable.ic_settings)!!
=======
        NavigationMenuOption(
          id = R.id.menu_item_clients,
          title = getString(R.string.menu_clients),
          iconResource = ContextCompat.getDrawable(this, R.drawable.ic_users)!!
        ),
        NavigationMenuOption(
          id = R.id.menu_item_settings,
          title = getString(R.string.menu_settings),
          iconResource = ContextCompat.getDrawable(this, R.drawable.ic_settings)!!
        )
      )
      .plus(
        getCustomNavigationOptions().navigationOptions.map {
          NavigationMenuOption(
            id = it.id.hashCode(),
            title = it.title,
            iconResource = this.getDrawable(it.icon)
          )
        }
>>>>>>> 4c6c8bb6
      )
  }

  override fun onNavigationOptionItemSelected(item: MenuItem): Boolean {
    when (item.itemId) {
      R.id.menu_item_clients -> switchFragment(mainFragmentTag())
      R.id.menu_item_tasks ->
        switchFragment(
          tag = PatientTaskFragment.TAG,
          isRegisterFragment = false,
          toolbarTitle = getString(R.string.tasks)
        )
      R.id.menu_item_settings ->
        switchFragment(
          tag = UserProfileFragment.TAG,
          isRegisterFragment = false,
          toolbarTitle = getString(R.string.settings)
        )
      else ->
        getCustomNavigationOptions().navigationOptions.forEach {
          if (item.itemId == it.id.hashCode()) {
            handleCustomNavigation(it)
          }
        }
    }
    return true
  }

  override fun mainFragmentTag() = PatientRegisterFragment.TAG

  override fun supportedFragments(): Map<String, Fragment> =
    mapOf(
      Pair(PatientRegisterFragment.TAG, PatientRegisterFragment()),
      Pair(PatientTaskFragment.TAG, PatientTaskFragment()),
      Pair(UserProfileFragment.TAG, UserProfileFragment())
    )

  override fun registersList(): List<RegisterItem> =
    listOf(
      RegisterItem(
        uniqueTag = PatientRegisterFragment.TAG,
        title = getString(R.string.clients),
        isSelected = true
      )
    )

  fun getCustomNavigationOptions() =
    configurationRegistry.retrieveConfiguration<NavigationConfiguration>(
      QuestConfigClassification.REGISTER_NAVIGATION
    )

  fun handleCustomNavigation(navigationOption: NavigationOption) {
    when (navigationOption.action) {
      is QuestionnaireNavigationAction ->
        startActivity(
          Intent(this, QuestionnaireActivity::class.java)
            .putExtras(
              QuestionnaireActivity.intentArgs(
                formName = navigationOption.action.form,
              )
            )
        )
    }
  }
}<|MERGE_RESOLUTION|>--- conflicted
+++ resolved
@@ -32,13 +32,10 @@
 import org.smartregister.fhircore.engine.ui.userprofile.UserProfileFragment
 import org.smartregister.fhircore.engine.util.extension.getDrawable
 import org.smartregister.fhircore.quest.R
-<<<<<<< HEAD
-import org.smartregister.fhircore.quest.ui.task.PatientTaskFragment
-=======
 import org.smartregister.fhircore.quest.configuration.view.NavigationConfiguration
 import org.smartregister.fhircore.quest.configuration.view.NavigationOption
 import org.smartregister.fhircore.quest.configuration.view.QuestionnaireNavigationAction
->>>>>>> 4c6c8bb6
+import org.smartregister.fhircore.quest.ui.task.PatientTaskFragment
 import org.smartregister.fhircore.quest.util.QuestConfigClassification
 
 @AndroidEntryPoint
@@ -58,33 +55,21 @@
 
   override fun bottomNavigationMenuOptions(): List<NavigationMenuOption> {
     return listOf(
-<<<<<<< HEAD
-      NavigationMenuOption(
-        id = R.id.menu_item_clients,
-        title = getString(R.string.menu_clients),
-        iconResource = ContextCompat.getDrawable(this, R.drawable.ic_users)!!
-      ),
+        NavigationMenuOption(
+          id = R.id.menu_item_clients,
+          title = getString(R.string.menu_clients),
+          iconResource = ContextCompat.getDrawable(this, R.drawable.ic_users)!!
+        ),
       NavigationMenuOption(
         id = R.id.menu_item_tasks,
         title = getString(R.string.tasks),
         iconResource = ContextCompat.getDrawable(this, R.drawable.ic_tasks)!!
       ),
-      NavigationMenuOption(
-        id = R.id.menu_item_settings,
-        title = getString(R.string.menu_settings),
-        iconResource = ContextCompat.getDrawable(this, R.drawable.ic_settings)!!
-=======
-        NavigationMenuOption(
-          id = R.id.menu_item_clients,
-          title = getString(R.string.menu_clients),
-          iconResource = ContextCompat.getDrawable(this, R.drawable.ic_users)!!
-        ),
         NavigationMenuOption(
           id = R.id.menu_item_settings,
           title = getString(R.string.menu_settings),
           iconResource = ContextCompat.getDrawable(this, R.drawable.ic_settings)!!
         )
-      )
       .plus(
         getCustomNavigationOptions().navigationOptions.map {
           NavigationMenuOption(
@@ -93,7 +78,6 @@
             iconResource = this.getDrawable(it.icon)
           )
         }
->>>>>>> 4c6c8bb6
       )
   }
 
