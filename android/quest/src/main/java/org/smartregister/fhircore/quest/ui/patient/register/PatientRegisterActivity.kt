--- conflicted
+++ resolved
@@ -98,36 +98,4 @@
         isSelected = true
       )
     )
-<<<<<<< HEAD
-
-  fun getCustomNavigationOptions() =
-    configurationRegistry.retrieveConfiguration<NavigationConfiguration>(
-      QuestConfigClassification.REGISTER_NAVIGATION
-    )
-
-  fun handleCustomNavigation(navigationOption: NavigationOption) {
-    when (navigationOption.action) {
-      is QuestionnaireNavigationAction ->
-        startActivity(
-          Intent(this, QuestionnaireActivity::class.java)
-            .putExtras(
-              QuestionnaireActivity.intentArgs(
-                formName = navigationOption.action.form,
-              )
-            )
-        )
-      is QuestionnaireDataDetailsNavigationAction ->
-        startActivity(
-          Intent(this, QuestionnaireDataDetailActivity::class.java).apply {
-            putExtra(CLASSIFICATION_ARG, navigationOption.action.classification)
-          }
-        )
-    }
-  }
-
-  override fun onDestroy() {
-    super.onDestroy()
-  }
-=======
->>>>>>> c55c2292
 }