/*
 * Copyright 2021 Ona Systems, Inc
 *
 * Licensed under the Apache License, Version 2.0 (the "License");
 * you may not use this file except in compliance with the License.
 * You may obtain a copy of the License at
 *
 *       http://www.apache.org/licenses/LICENSE-2.0
 *
 * Unless required by applicable law or agreed to in writing, software
 * distributed under the License is distributed on an "AS IS" BASIS,
 * WITHOUT WARRANTIES OR CONDITIONS OF ANY KIND, either express or implied.
 * See the License for the specific language governing permissions and
 * limitations under the License.
 */

package org.smartregister.fhircore.quest.ui.patient.register

import android.content.Intent
import android.os.Bundle
import android.view.MenuItem
import androidx.core.content.ContextCompat
import androidx.fragment.app.Fragment
import dagger.hilt.android.AndroidEntryPoint
import javax.inject.Inject
import org.smartregister.fhircore.engine.configuration.ConfigurationRegistry
import org.smartregister.fhircore.engine.configuration.view.RegisterViewConfiguration
import org.smartregister.fhircore.engine.ui.questionnaire.QuestionnaireActivity
import org.smartregister.fhircore.engine.ui.register.BaseRegisterActivity
import org.smartregister.fhircore.engine.ui.register.model.NavigationMenuOption
import org.smartregister.fhircore.engine.ui.register.model.RegisterItem
import org.smartregister.fhircore.engine.ui.userprofile.UserProfileFragment
import org.smartregister.fhircore.engine.util.extension.getDrawable
import org.smartregister.fhircore.quest.R
import org.smartregister.fhircore.quest.configuration.view.NavigationConfiguration
import org.smartregister.fhircore.quest.configuration.view.NavigationOption
import org.smartregister.fhircore.quest.configuration.view.QuestionnaireDataDetailsNavigationAction
import org.smartregister.fhircore.quest.configuration.view.QuestionnaireNavigationAction
<<<<<<< HEAD
import org.smartregister.fhircore.quest.ui.task.PatientTaskFragment
=======
import org.smartregister.fhircore.quest.ui.patient.details.QuestionnaireDataDetailActivity
import org.smartregister.fhircore.quest.ui.patient.details.QuestionnaireDataDetailActivity.Companion.CLASSIFICATION_ARG
>>>>>>> 4a560263
import org.smartregister.fhircore.quest.util.QuestConfigClassification

@AndroidEntryPoint
class PatientRegisterActivity : BaseRegisterActivity() {

  @Inject lateinit var configurationRegistry: ConfigurationRegistry

  override fun onCreate(savedInstanceState: Bundle?) {
    super.onCreate(savedInstanceState)

    val registerViewConfiguration =
      configurationRegistry.retrieveConfiguration<RegisterViewConfiguration>(
        configClassification = QuestConfigClassification.PATIENT_REGISTER
      )
    configureViews(registerViewConfiguration)
  }

  override fun bottomNavigationMenuOptions(): List<NavigationMenuOption> {
    return listOf(
        NavigationMenuOption(
          id = R.id.menu_item_clients,
          title = getString(R.string.menu_clients),
          iconResource = ContextCompat.getDrawable(this, R.drawable.ic_users)!!
        ),
        NavigationMenuOption(
          id = R.id.menu_item_tasks,
          title = getString(R.string.menu_tasks),
          iconResource = ContextCompat.getDrawable(this, R.drawable.ic_tasks)!!
        ),
        NavigationMenuOption(
          id = R.id.menu_item_settings,
          title = getString(R.string.menu_settings),
          iconResource = ContextCompat.getDrawable(this, R.drawable.ic_settings)!!
        )
      )
      .plus(
        getCustomNavigationOptions().navigationOptions.map {
          NavigationMenuOption(
            id = it.id.hashCode(),
            title = it.title,
            iconResource = this.getDrawable(it.icon)
          )
        }
      )
  }

  override fun onNavigationOptionItemSelected(item: MenuItem): Boolean {
    when (item.itemId) {
<<<<<<< HEAD
      R.id.menu_item_clients -> switchFragment(mainFragmentTag())
      R.id.menu_item_tasks ->
        switchFragment(
          tag = PatientTaskFragment.TAG,
          isRegisterFragment = false,
          toolbarTitle = getString(R.string.tasks)
        )
=======
      R.id.menu_item_clients -> switchFragment(mainFragmentTag(), isFilterVisible = false)
>>>>>>> 4a560263
      R.id.menu_item_settings ->
        switchFragment(
          tag = UserProfileFragment.TAG,
          isRegisterFragment = false,
          isFilterVisible = false,
          toolbarTitle = getString(R.string.settings)
        )
      else ->
        getCustomNavigationOptions().navigationOptions.forEach {
          if (item.itemId == it.id.hashCode()) {
            handleCustomNavigation(it)
          }
        }
    }
    return true
  }

  override fun mainFragmentTag() = PatientRegisterFragment.TAG

  override fun supportedFragments(): Map<String, Fragment> =
    mapOf(
      Pair(PatientRegisterFragment.TAG, PatientRegisterFragment()),
      Pair(PatientTaskFragment.TAG, PatientTaskFragment()),
      Pair(UserProfileFragment.TAG, UserProfileFragment())
    )

  override fun registersList(): List<RegisterItem> =
    listOf(
      RegisterItem(
        uniqueTag = PatientRegisterFragment.TAG,
        title = getString(R.string.clients),
        isSelected = true
      )
    )

  fun getCustomNavigationOptions() =
    configurationRegistry.retrieveConfiguration<NavigationConfiguration>(
      QuestConfigClassification.REGISTER_NAVIGATION
    )

  fun handleCustomNavigation(navigationOption: NavigationOption) {
    when (navigationOption.action) {
      is QuestionnaireNavigationAction ->
        startActivity(
          Intent(this, QuestionnaireActivity::class.java)
            .putExtras(
              QuestionnaireActivity.intentArgs(
                formName = navigationOption.action.form,
              )
            )
        )
      is QuestionnaireDataDetailsNavigationAction ->
        startActivity(
          Intent(this, QuestionnaireDataDetailActivity::class.java).apply {
            putExtra(CLASSIFICATION_ARG, navigationOption.action.classification)
          }
        )
    }
  }
}<|MERGE_RESOLUTION|>--- conflicted
+++ resolved
@@ -36,12 +36,9 @@
 import org.smartregister.fhircore.quest.configuration.view.NavigationOption
 import org.smartregister.fhircore.quest.configuration.view.QuestionnaireDataDetailsNavigationAction
 import org.smartregister.fhircore.quest.configuration.view.QuestionnaireNavigationAction
-<<<<<<< HEAD
-import org.smartregister.fhircore.quest.ui.task.PatientTaskFragment
-=======
 import org.smartregister.fhircore.quest.ui.patient.details.QuestionnaireDataDetailActivity
 import org.smartregister.fhircore.quest.ui.patient.details.QuestionnaireDataDetailActivity.Companion.CLASSIFICATION_ARG
->>>>>>> 4a560263
+import org.smartregister.fhircore.quest.ui.task.PatientTaskFragment
 import org.smartregister.fhircore.quest.util.QuestConfigClassification
 
 @AndroidEntryPoint
@@ -90,17 +87,14 @@
 
   override fun onNavigationOptionItemSelected(item: MenuItem): Boolean {
     when (item.itemId) {
-<<<<<<< HEAD
-      R.id.menu_item_clients -> switchFragment(mainFragmentTag())
+      R.id.menu_item_clients -> switchFragment(mainFragmentTag(), isFilterVisible = false)
       R.id.menu_item_tasks ->
         switchFragment(
           tag = PatientTaskFragment.TAG,
           isRegisterFragment = false,
+          isFilterVisible = false,
           toolbarTitle = getString(R.string.tasks)
         )
-=======
-      R.id.menu_item_clients -> switchFragment(mainFragmentTag(), isFilterVisible = false)
->>>>>>> 4a560263
       R.id.menu_item_settings ->
         switchFragment(
           tag = UserProfileFragment.TAG,
