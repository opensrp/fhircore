/*
 * Copyright 2021 Ona Systems, Inc
 *
 * Licensed under the Apache License, Version 2.0 (the "License");
 * you may not use this file except in compliance with the License.
 * You may obtain a copy of the License at
 *
 *       http://www.apache.org/licenses/LICENSE-2.0
 *
 * Unless required by applicable law or agreed to in writing, software
 * distributed under the License is distributed on an "AS IS" BASIS,
 * WITHOUT WARRANTIES OR CONDITIONS OF ANY KIND, either express or implied.
 * See the License for the specific language governing permissions and
 * limitations under the License.
 */

package org.smartregister.fhircore.quest.ui.patient.register

import android.content.Intent
import android.os.Bundle
import android.view.MenuItem
import androidx.fragment.app.Fragment
import dagger.hilt.android.AndroidEntryPoint
<<<<<<< HEAD
import kotlinx.coroutines.Dispatchers
import kotlinx.coroutines.GlobalScope
import kotlinx.coroutines.launch
import org.smartregister.fhircore.engine.configuration.ConfigurationRegistry
import org.smartregister.fhircore.engine.configuration.view.RegisterViewConfiguration
import org.smartregister.fhircore.engine.p2p.dao.P2PSenderTransferDao
import org.smartregister.fhircore.engine.p2p.dao.util.P2PConstants
=======
import javax.inject.Inject
import kotlinx.coroutines.runBlocking
import org.hl7.fhir.r4.model.DateTimeType
import org.hl7.fhir.r4.model.Patient
import org.smartregister.fhircore.engine.configuration.ConfigurationRegistry
import org.smartregister.fhircore.engine.configuration.view.RegisterViewConfiguration
import org.smartregister.fhircore.engine.task.FhirTaskGenerator
>>>>>>> f31fc43b
import org.smartregister.fhircore.engine.ui.register.BaseRegisterActivity
import org.smartregister.fhircore.engine.ui.register.model.RegisterItem
import org.smartregister.fhircore.engine.ui.userprofile.UserProfileFragment
import org.smartregister.fhircore.quest.R
import org.smartregister.fhircore.quest.configuration.view.ActionSwitchFragment
import org.smartregister.fhircore.quest.configuration.view.P2PSyncNavigationAction
import org.smartregister.fhircore.quest.configuration.view.QuestionnaireDataDetailsNavigationAction
import org.smartregister.fhircore.quest.ui.patient.details.QuestionnaireDataDetailActivity
import org.smartregister.fhircore.quest.ui.patient.details.QuestionnaireDataDetailActivity.Companion.CLASSIFICATION_ARG
import org.smartregister.fhircore.quest.ui.task.PatientTaskFragment
import org.smartregister.fhircore.quest.util.QuestConfigClassification
import org.smartregister.fhircore.quest.util.QuestJsonSpecificationProvider
<<<<<<< HEAD
import org.smartregister.p2p.sync.DataType
import org.smartregister.p2p.utils.startP2PScreen
import javax.inject.Inject

=======
import timber.log.Timber
>>>>>>> f31fc43b

@AndroidEntryPoint
class PatientRegisterActivity : BaseRegisterActivity() {

  @Inject lateinit var configurationRegistry: ConfigurationRegistry
  @Inject lateinit var questJsonSpecificationProvider: QuestJsonSpecificationProvider
  @Inject lateinit var fhirTaskGenerator: FhirTaskGenerator

  @Inject lateinit var p2PSenderTransferDao: P2PSenderTransferDao

  override fun onCreate(savedInstanceState: Bundle?) {
    super.onCreate(savedInstanceState)

    val registerViewConfiguration =
      configurationRegistry.retrieveConfiguration<RegisterViewConfiguration>(
        configClassification = QuestConfigClassification.PATIENT_REGISTER,
        questJsonSpecificationProvider.getJson()
      )
    configureViews(registerViewConfiguration)

<<<<<<< HEAD
    // TODO: REmove this test code
/*    GlobalScope.launch(Dispatchers.IO) {
      p2PSenderTransferDao.getJsonData(DataType(P2PConstants.P2PDataTypes.QUESTIONNAIRE, DataType.Filetype.JSON, 1), 0, 20)
    }*/
=======
    Timber.e("I M HEREEEEEEEEEEEEEEEEEEEEEEEEEEE")
    with(registerViewModel.configService) {
      if (true /*registerViewModel.applicationConfiguration.scheduleDefaultPlanWorker*/)
        this.schedulePlan(this@PatientRegisterActivity)
      else this.unschedulePlan(this@PatientRegisterActivity)
    }

    // TODO move to where required.. Elly
    runBlocking {
      fhirTaskGenerator.generateCarePlan(
        "105121",
        Patient().apply {
          birthDate = DateTimeType.now().value
          id = "327378278"
        }
      )
    }
>>>>>>> f31fc43b
  }

  override fun onBottomNavigationOptionItemSelected(
    item: MenuItem,
    viewConfiguration: RegisterViewConfiguration
  ): Boolean {
    viewConfiguration.bottomNavigationOptions?.forEach { navigationOption ->
      if (item.itemId == navigationOption.id.hashCode()) {
        when (val action = navigationOption.action) {
          is ActionSwitchFragment -> {
            switchFragment(
              action.tag,
              action.isRegisterFragment,
              action.isFilterVisible,
              action.toolbarTitle
            )
          }
          is QuestionnaireDataDetailsNavigationAction -> {
            startActivity(
              Intent(this, QuestionnaireDataDetailActivity::class.java).apply {
                putExtra(CLASSIFICATION_ARG, action.classification)
              }
            )
          }
          is P2PSyncNavigationAction -> {
            startP2PScreen(this
            )
          }
        }
      }
    }
    return super.onBottomNavigationOptionItemSelected(item, viewConfiguration)
  }

  override fun mainFragmentTag() = PatientRegisterFragment.TAG

  override fun supportedFragments(): Map<String, Fragment> =
    mapOf(
      Pair(PatientRegisterFragment.TAG, PatientRegisterFragment()),
      Pair(PatientTaskFragment.TAG, PatientTaskFragment()),
      Pair(UserProfileFragment.TAG, UserProfileFragment())
    )

  override fun registersList(): List<RegisterItem> =
    listOf(
      RegisterItem(
        uniqueTag = PatientRegisterFragment.TAG,
        title = getString(R.string.clients),
        isSelected = true
      )
    )

 /* override fun registerClient(clientIdentifier: String?) {
    startP2PScreen(this
    )
  }*/
}<|MERGE_RESOLUTION|>--- conflicted
+++ resolved
@@ -21,15 +21,6 @@
 import android.view.MenuItem
 import androidx.fragment.app.Fragment
 import dagger.hilt.android.AndroidEntryPoint
-<<<<<<< HEAD
-import kotlinx.coroutines.Dispatchers
-import kotlinx.coroutines.GlobalScope
-import kotlinx.coroutines.launch
-import org.smartregister.fhircore.engine.configuration.ConfigurationRegistry
-import org.smartregister.fhircore.engine.configuration.view.RegisterViewConfiguration
-import org.smartregister.fhircore.engine.p2p.dao.P2PSenderTransferDao
-import org.smartregister.fhircore.engine.p2p.dao.util.P2PConstants
-=======
 import javax.inject.Inject
 import kotlinx.coroutines.runBlocking
 import org.hl7.fhir.r4.model.DateTimeType
@@ -37,27 +28,18 @@
 import org.smartregister.fhircore.engine.configuration.ConfigurationRegistry
 import org.smartregister.fhircore.engine.configuration.view.RegisterViewConfiguration
 import org.smartregister.fhircore.engine.task.FhirTaskGenerator
->>>>>>> f31fc43b
 import org.smartregister.fhircore.engine.ui.register.BaseRegisterActivity
 import org.smartregister.fhircore.engine.ui.register.model.RegisterItem
 import org.smartregister.fhircore.engine.ui.userprofile.UserProfileFragment
 import org.smartregister.fhircore.quest.R
 import org.smartregister.fhircore.quest.configuration.view.ActionSwitchFragment
-import org.smartregister.fhircore.quest.configuration.view.P2PSyncNavigationAction
 import org.smartregister.fhircore.quest.configuration.view.QuestionnaireDataDetailsNavigationAction
 import org.smartregister.fhircore.quest.ui.patient.details.QuestionnaireDataDetailActivity
 import org.smartregister.fhircore.quest.ui.patient.details.QuestionnaireDataDetailActivity.Companion.CLASSIFICATION_ARG
 import org.smartregister.fhircore.quest.ui.task.PatientTaskFragment
 import org.smartregister.fhircore.quest.util.QuestConfigClassification
 import org.smartregister.fhircore.quest.util.QuestJsonSpecificationProvider
-<<<<<<< HEAD
-import org.smartregister.p2p.sync.DataType
-import org.smartregister.p2p.utils.startP2PScreen
-import javax.inject.Inject
-
-=======
 import timber.log.Timber
->>>>>>> f31fc43b
 
 @AndroidEntryPoint
 class PatientRegisterActivity : BaseRegisterActivity() {
@@ -65,8 +47,6 @@
   @Inject lateinit var configurationRegistry: ConfigurationRegistry
   @Inject lateinit var questJsonSpecificationProvider: QuestJsonSpecificationProvider
   @Inject lateinit var fhirTaskGenerator: FhirTaskGenerator
-
-  @Inject lateinit var p2PSenderTransferDao: P2PSenderTransferDao
 
   override fun onCreate(savedInstanceState: Bundle?) {
     super.onCreate(savedInstanceState)
@@ -78,12 +58,6 @@
       )
     configureViews(registerViewConfiguration)
 
-<<<<<<< HEAD
-    // TODO: REmove this test code
-/*    GlobalScope.launch(Dispatchers.IO) {
-      p2PSenderTransferDao.getJsonData(DataType(P2PConstants.P2PDataTypes.QUESTIONNAIRE, DataType.Filetype.JSON, 1), 0, 20)
-    }*/
-=======
     Timber.e("I M HEREEEEEEEEEEEEEEEEEEEEEEEEEEE")
     with(registerViewModel.configService) {
       if (true /*registerViewModel.applicationConfiguration.scheduleDefaultPlanWorker*/)
@@ -101,7 +75,6 @@
         }
       )
     }
->>>>>>> f31fc43b
   }
 
   override fun onBottomNavigationOptionItemSelected(
@@ -124,10 +97,6 @@
               Intent(this, QuestionnaireDataDetailActivity::class.java).apply {
                 putExtra(CLASSIFICATION_ARG, action.classification)
               }
-            )
-          }
-          is P2PSyncNavigationAction -> {
-            startP2PScreen(this
             )
           }
         }
@@ -153,9 +122,4 @@
         isSelected = true
       )
     )
-
- /* override fun registerClient(clientIdentifier: String?) {
-    startP2PScreen(this
-    )
-  }*/
 }