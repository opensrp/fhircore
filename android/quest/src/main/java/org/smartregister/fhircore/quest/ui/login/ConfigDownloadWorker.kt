/*
 * Copyright 2021-2023 Ona Systems, Inc
 *
 * Licensed under the Apache License, Version 2.0 (the "License");
 * you may not use this file except in compliance with the License.
 * You may obtain a copy of the License at
 *
 *       http://www.apache.org/licenses/LICENSE-2.0
 *
 * Unless required by applicable law or agreed to in writing, software
 * distributed under the License is distributed on an "AS IS" BASIS,
 * WITHOUT WARRANTIES OR CONDITIONS OF ANY KIND, either express or implied.
 * See the License for the specific language governing permissions and
 * limitations under the License.
 */

package org.smartregister.fhircore.quest.ui.login

import android.content.Context
import androidx.hilt.work.HiltWorker
import androidx.work.CoroutineWorker
import androidx.work.WorkerParameters
import dagger.assisted.Assisted
import dagger.assisted.AssistedInject
import java.net.UnknownHostException
import kotlinx.coroutines.withContext
import org.smartregister.fhircore.engine.configuration.ConfigurationRegistry
import org.smartregister.fhircore.engine.data.local.DefaultRepository
import org.smartregister.fhircore.engine.util.DispatcherProvider
import org.smartregister.fhircore.quest.data.DataMigration
import retrofit2.HttpException

@HiltWorker
class ConfigDownloadWorker
@AssistedInject
constructor(
  @Assisted val appContext: Context,
  @Assisted val workerParams: WorkerParameters,
  val configurationRegistry: ConfigurationRegistry,
  val dispatcherProvider: DispatcherProvider,
<<<<<<< HEAD
  val defaultRepository: DefaultRepository,
  val dataMigration: DataMigration
=======
  val defaultRepository: DefaultRepository
>>>>>>> 83ee86b0
) : CoroutineWorker(appContext, workerParams) {

  override suspend fun doWork(): Result {
    val isInitialLogin = inputData.getBoolean(IS_INITIAL_LOGIN, true)
    return withContext(dispatcherProvider.io()) {
      try {
        // Save composition after fetching all the referenced section resources
        configurationRegistry.fetchNonWorkflowConfigResources(isInitialLogin)?.run {
          defaultRepository.createRemote(false, this)
        }
<<<<<<< HEAD
        dataMigration.migrate()
=======
>>>>>>> 83ee86b0
        Result.success()
      } catch (httpException: HttpException) {
        Result.failure()
      } catch (unknownHostException: UnknownHostException) {
        Result.failure()
      }
    }
  }

  companion object {
    const val IS_INITIAL_LOGIN = "isInitialLogin"
  }
}<|MERGE_RESOLUTION|>--- conflicted
+++ resolved
@@ -38,12 +38,9 @@
   @Assisted val workerParams: WorkerParameters,
   val configurationRegistry: ConfigurationRegistry,
   val dispatcherProvider: DispatcherProvider,
-<<<<<<< HEAD
   val defaultRepository: DefaultRepository,
   val dataMigration: DataMigration
-=======
-  val defaultRepository: DefaultRepository
->>>>>>> 83ee86b0
+
 ) : CoroutineWorker(appContext, workerParams) {
 
   override suspend fun doWork(): Result {
@@ -54,10 +51,7 @@
         configurationRegistry.fetchNonWorkflowConfigResources(isInitialLogin)?.run {
           defaultRepository.createRemote(false, this)
         }
-<<<<<<< HEAD
         dataMigration.migrate()
-=======
->>>>>>> 83ee86b0
         Result.success()
       } catch (httpException: HttpException) {
         Result.failure()
