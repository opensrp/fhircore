--- conflicted
+++ resolved
@@ -83,35 +83,6 @@
       }
     )
   val registerConfigs = remember { patientRegisterViewModel.registerViewConfiguration }
-<<<<<<< HEAD
-  val currentSetTotalRecordCount by rememberUpdatedState(
-    patientRegisterViewModel::setTotalRecordsCount
-  )
-  val currentPaginateRegisterData by rememberUpdatedState(
-    patientRegisterViewModel::paginateRegisterData
-  )
-  val currentPaginateRegisterDataForSearch by rememberUpdatedState(
-    patientRegisterViewModel::paginateRegisterDataForSearch
-  )
-  val refreshDataStateValue by remember { refreshDataState }
-
-  LaunchedEffect(Unit) {
-    currentSetTotalRecordCount(appFeatureName, healthModule)
-    currentPaginateRegisterData(appFeatureName, healthModule, false)
-    currentPaginateRegisterDataForSearch(appFeatureName, healthModule, true)
-  }
-
-  SideEffect {
-    // Refresh data everytime sync completes then reset state
-    if (refreshDataStateValue) {
-      currentSetTotalRecordCount(appFeatureName, healthModule)
-      currentPaginateRegisterData(appFeatureName, healthModule, false)
-      firstTimeSync.value = patientRegisterViewModel.isFirstTimeSync()
-      refreshDataState.value = false
-    }
-  }
-=======
->>>>>>> 5d268d27
 
   val pagingItems: LazyPagingItems<RegisterViewData> =
     patientRegisterViewModel.paginatedRegisterData.collectAsState().value.collectAsLazyPagingItems()
@@ -176,18 +147,6 @@
         iModifier = Modifier.padding(top = 32.dp)
         RegisterHeader(resultCount = pagingItems.itemCount)
       }
-<<<<<<< HEAD
-      RegisterList(
-        modifier = iModifier,
-        pagingItems = pagingItems,
-        onRowClick = { patientId: String ->
-          patientRegisterViewModel.onEvent(
-            PatientRegisterEvent.OpenProfile(appFeatureName, healthModule, patientId, navController)
-          )
-        },
-        progressMessage = patientRegisterViewModel.progressMessage()
-      )
-=======
 
       val isRefreshing by patientRegisterViewModel.isRefreshing.collectAsState()
       SwipeRefresh(
@@ -202,10 +161,10 @@
             patientRegisterViewModel.onEvent(
               PatientRegisterEvent.OpenProfile(patientId, navController)
             )
-          }
+          },
+          progressMessage = patientRegisterViewModel.progressMessage()
         )
       }
->>>>>>> 5d268d27
     }
   }
 }