--- conflicted
+++ resolved
@@ -80,18 +80,6 @@
               NavigationArg.RESOURCE_CONFIG to actionConfig.resourceConfig,
               NavigationArg.PARAMS to interpolatedParams.toTypedArray(),
             )
-<<<<<<< HEAD
-          val navOptions = when(actionConfig.popNavigationBackStack) {
-            false, null -> null
-            true -> navController.currentDestination?.id?.let { currentDestId ->
-              navOptions(resId = currentDestId, inclusive = true)
-            }
-          }
-          navController.navigate(
-            resId = MainNavigationScreen.Profile.route,
-            args = args,
-            navOptions = navOptions
-=======
           val navOptions =
             when (actionConfig.popNavigationBackStack) {
               false,
@@ -105,7 +93,6 @@
             resId = MainNavigationScreen.Profile.route,
             args = args,
             navOptions = navOptions,
->>>>>>> de182162
           )
         }
       }
