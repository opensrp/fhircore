--- conflicted
+++ resolved
@@ -42,11 +42,7 @@
       ApplicationWorkflow.LAUNCH_QUESTIONNAIRE -> {
         actionConfig.questionnaire?.let { questionnaireConfig ->
           if (navController.context is QuestionnaireHandler) {
-<<<<<<< HEAD
-            (navController.context as QuestionnaireHandler).launchQuestionnaire(
-=======
             (navController.context as QuestionnaireHandler).launchQuestionnaire<Any>(
->>>>>>> b76736da
               context = navController.context,
               questionnaireConfig = questionnaireConfig,
               computedValuesMap = resourceData?.computedValuesMap,
