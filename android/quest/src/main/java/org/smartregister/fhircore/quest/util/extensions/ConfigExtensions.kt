/*
 * Copyright 2021-2024 Ona Systems, Inc
 *
 * Licensed under the Apache License, Version 2.0 (the "License");
 * you may not use this file except in compliance with the License.
 * You may obtain a copy of the License at
 *
 *       http://www.apache.org/licenses/LICENSE-2.0
 *
 * Unless required by applicable law or agreed to in writing, software
 * distributed under the License is distributed on an "AS IS" BASIS,
 * WITHOUT WARRANTIES OR CONDITIONS OF ANY KIND, either express or implied.
 * See the License for the specific language governing permissions and
 * limitations under the License.
 */

package org.smartregister.fhircore.quest.util.extensions

import android.content.ClipData
import android.content.ClipboardManager
import android.content.Context
import android.content.Intent
import android.graphics.Bitmap
import android.net.Uri
import android.widget.Toast
import androidx.appcompat.app.AppCompatActivity
import androidx.compose.runtime.snapshots.SnapshotStateMap
import androidx.core.content.ContextCompat
import androidx.core.os.bundleOf
import androidx.navigation.NavController
import androidx.navigation.NavOptions
import kotlinx.coroutines.CoroutineScope
import kotlinx.coroutines.launch
import org.hl7.fhir.r4.model.Binary
import org.smartregister.fhircore.engine.configuration.navigation.ICON_TYPE_REMOTE
import org.smartregister.fhircore.engine.configuration.navigation.NavigationMenuConfig
import org.smartregister.fhircore.engine.configuration.view.CardViewProperties
import org.smartregister.fhircore.engine.configuration.view.ColumnProperties
import org.smartregister.fhircore.engine.configuration.view.ImageProperties
import org.smartregister.fhircore.engine.configuration.view.ListProperties
import org.smartregister.fhircore.engine.configuration.view.RowProperties
import org.smartregister.fhircore.engine.configuration.view.StackViewProperties
import org.smartregister.fhircore.engine.configuration.view.ViewProperties
import org.smartregister.fhircore.engine.configuration.workflow.ActionTrigger
import org.smartregister.fhircore.engine.configuration.workflow.ApplicationWorkflow
import org.smartregister.fhircore.engine.data.local.register.RegisterRepository
import org.smartregister.fhircore.engine.domain.model.ActionConfig
import org.smartregister.fhircore.engine.domain.model.ActionParameter
import org.smartregister.fhircore.engine.domain.model.ActionParameterType
import org.smartregister.fhircore.engine.domain.model.OverflowMenuItemConfig
import org.smartregister.fhircore.engine.domain.model.ResourceData
import org.smartregister.fhircore.engine.domain.model.ViewType
import org.smartregister.fhircore.engine.util.extension.decodeJson
import org.smartregister.fhircore.engine.util.extension.decodeToBitmap
import org.smartregister.fhircore.engine.util.extension.encodeJson
import org.smartregister.fhircore.engine.util.extension.extractLogicalIdUuid
import org.smartregister.fhircore.engine.util.extension.interpolate
import org.smartregister.fhircore.engine.util.extension.isIn
import org.smartregister.fhircore.engine.util.extension.showToast
import org.smartregister.fhircore.quest.R
import org.smartregister.fhircore.quest.navigation.MainNavigationScreen
import org.smartregister.fhircore.quest.navigation.NavigationArg
import org.smartregister.fhircore.quest.ui.pdf.PdfLauncherFragment
import org.smartregister.fhircore.quest.ui.shared.QuestionnaireHandler
import org.smartregister.p2p.utils.startP2PScreen
import timber.log.Timber

const val PRACTITIONER_ID = "practitionerId"

fun List<ActionConfig>.handleClickEvent(
  navController: NavController,
  resourceData: ResourceData? = null,
  navMenu: NavigationMenuConfig? = null,
  context: Context? = null,
) {
  val onClickAction =
    this.find { it.trigger.isIn(ActionTrigger.ON_CLICK, ActionTrigger.ON_QUESTIONNAIRE_SUBMISSION) }

  onClickAction?.let { theConfig ->
    val computedValuesMap = resourceData?.computedValuesMap ?: emptyMap()
    val actionConfig = theConfig.interpolate(computedValuesMap)
    val interpolatedParams = interpolateActionParamsValue(actionConfig, resourceData)
    val practitionerId =
      interpolatedParams
        .find { it.paramType == ActionParameterType.RESOURCE_ID && it.key == PRACTITIONER_ID }
        ?.value
    val resourceId =
      interpolatedParams.find { it.paramType == ActionParameterType.RESOURCE_ID }?.value
        ?: resourceData?.baseResourceId
    when (actionConfig.workflow?.let { ApplicationWorkflow.valueOf(it) }) {
      ApplicationWorkflow.LAUNCH_QUESTIONNAIRE -> {
        actionConfig.questionnaire?.let { questionnaireConfig ->
          val questionnaireConfigInterpolated = questionnaireConfig.interpolate(computedValuesMap)

          // Questionnaire is NOT launched via navigation component. It is started for result.
          if (navController.context is QuestionnaireHandler) {
            (navController.context as QuestionnaireHandler).launchQuestionnaire(
              context = navController.context,
              questionnaireConfig = questionnaireConfigInterpolated,
              actionParams = interpolatedParams,
            )
          }
        }
      }
      ApplicationWorkflow.LAUNCH_PROFILE -> {
        actionConfig.id?.let { id ->
          val args =
            bundleOf(
              NavigationArg.PROFILE_ID to id,
              NavigationArg.RESOURCE_ID to resourceId,
              NavigationArg.RESOURCE_CONFIG to actionConfig.resourceConfig,
              NavigationArg.PARAMS to interpolatedParams.toTypedArray(),
            )
          val navOptions =
            when (actionConfig.popNavigationBackStack) {
              false,
              null, -> null
              true ->
                navController.currentDestination?.id?.let { currentDestId ->
                  navOptions(resId = currentDestId, inclusive = true)
                }
            }
          navController.navigate(
            resId = MainNavigationScreen.Profile.route,
            args = args,
            navOptions = navOptions,
          )
        }
      }
      ApplicationWorkflow.LAUNCH_REGISTER -> {
        val args =
          bundleOf(
            Pair(NavigationArg.REGISTER_ID, actionConfig.id ?: navMenu?.id),
            Pair(NavigationArg.SCREEN_TITLE, actionConfig.display ?: navMenu?.display ?: ""),
            Pair(NavigationArg.TOOL_BAR_HOME_NAVIGATION, actionConfig.toolBarHomeNavigation),
            Pair(NavigationArg.PARAMS, interpolatedParams.toTypedArray()),
          )

        // If value != null, we are navigating FROM a register; disallow same register navigation
        val currentRegisterId =
          navController.currentBackStackEntry?.arguments?.getString(NavigationArg.REGISTER_ID)
        val sameRegisterNavigation =
          args.getString(NavigationArg.REGISTER_ID) ==
            navController.previousBackStackEntry?.arguments?.getString(NavigationArg.REGISTER_ID)

        if (!currentRegisterId.isNullOrEmpty() && sameRegisterNavigation) {
          return
        } else {
          navController.navigate(
            resId = MainNavigationScreen.Home.route,
            args = args,
            navOptions =
              navController.currentDestination?.id?.let {
                navOptions(resId = it, inclusive = actionConfig.popNavigationBackStack == true)
              },
          )
        }
      }
      ApplicationWorkflow.LAUNCH_REPORT -> {
        val args =
          bundleOf(
            Pair(NavigationArg.REPORT_ID, actionConfig.id),
            Pair(NavigationArg.RESOURCE_ID, practitionerId?.extractLogicalIdUuid() ?: ""),
          )

        navController.navigate(MainNavigationScreen.Reports.route, args)
      }
      ApplicationWorkflow.LAUNCH_SETTINGS ->
        navController.navigate(MainNavigationScreen.Settings.route)
      ApplicationWorkflow.LAUNCH_INSIGHT_SCREEN ->
        navController.navigate(MainNavigationScreen.Insight.route)
      ApplicationWorkflow.DEVICE_TO_DEVICE_SYNC -> startP2PScreen(navController.context)
      ApplicationWorkflow.LAUNCH_MAP -> {
        val mapFragmentDestination = MainNavigationScreen.GeoWidgetLauncher.route

        val isMapFragmentExists = navController.currentDestination?.id == mapFragmentDestination
        if (isMapFragmentExists) {
          navController.popBackStack(mapFragmentDestination, false)
        } else {
          navController.navigate(
            resId = mapFragmentDestination,
            args = bundleOf(NavigationArg.GEO_WIDGET_ID to actionConfig.id),
            navOptions = navOptions(mapFragmentDestination, inclusive = true, singleOnTop = true),
          )
        }
      }
      ApplicationWorkflow.LAUNCH_DIALLER -> {
        val actionParameter = interpolatedParams.first()
        val patientPhoneNumber = actionParameter.value
        val intent = Intent(Intent.ACTION_DIAL)
        intent.data = Uri.parse("tel:$patientPhoneNumber")
        ContextCompat.startActivity(navController.context, intent, null)
      }
      ApplicationWorkflow.COPY_TEXT -> {
        val copyTextActionParameter = interpolatedParams.first()
        val clipboardManager =
          context?.getSystemService(Context.CLIPBOARD_SERVICE) as ClipboardManager
        val clipData = ClipData.newPlainText(null, copyTextActionParameter.value)
        clipboardManager.setPrimaryClip(clipData)
        context.showToast(
          context.getString(R.string.copy_text_success_message, copyTextActionParameter.value),
          Toast.LENGTH_LONG,
        )
      }
      ApplicationWorkflow.LAUNCH_LOCATION_SELECTOR -> {
        val args =
          bundleOf(
            NavigationArg.SCREEN_TITLE to (actionConfig.display ?: navMenu?.display ?: ""),
            NavigationArg.MULTI_SELECT_VIEW_CONFIG to actionConfig.multiSelectViewConfig,
          )
        navController.navigate(MainNavigationScreen.LocationSelector.route, args)
      }
<<<<<<< HEAD
=======
      ApplicationWorkflow.LAUNCH_PDF_GENERATION -> {
        val questionnaireConfig = actionConfig.questionnaire ?: return
        val questionnaireConfigInterpolated = questionnaireConfig.interpolate(computedValuesMap)
        val appCompatActivity = (navController.context as AppCompatActivity)
        PdfLauncherFragment.launch(appCompatActivity, questionnaireConfigInterpolated.encodeJson())
      }
>>>>>>> c1864688
      else -> return
    }
  }
}

fun interpolateActionParamsValue(actionConfig: ActionConfig, resourceData: ResourceData?) =
  actionConfig.params
    .encodeJson()
    .interpolate(resourceData?.computedValuesMap ?: emptyMap())
    .decodeJson<List<ActionParameter>>()

/**
 * Apply navigation options. Restrict destination to only use a single instance in the back stack.
 */
fun navOptions(resId: Int, inclusive: Boolean = false, singleOnTop: Boolean = true) =
  NavOptions.Builder().setPopUpTo(resId, inclusive, true).setLaunchSingleTop(singleOnTop).build()

/**
 * Function to convert the elements of an array that have paramType [ActionParameterType.PARAMDATA]
 * to a map of [ActionParameter.key] against [ActionParameter](value).
 */
fun Array<ActionParameter>?.toParamDataMap(): Map<String, String> =
  this?.asSequence()
    ?.filter { it.paramType == ActionParameterType.PARAMDATA }
    ?.associate { it.key to it.value } ?: emptyMap()

fun List<OverflowMenuItemConfig>.decodeBinaryResourcesToBitmap(
  coroutineScope: CoroutineScope,
  registerRepository: RegisterRepository,
  decodedImageMap: SnapshotStateMap<String, Bitmap>,
) {
  this.forEach {
    val resourceId = it.icon!!.reference!!.extractLogicalIdUuid()
    coroutineScope.launch() {
      registerRepository.loadResource<Binary>(resourceId)?.let { binary ->
        decodedImageMap[resourceId] = binary.data.decodeToBitmap()
      }
    }
  }
}

fun Sequence<NavigationMenuConfig>.decodeBinaryResourcesToBitmap(
  coroutineScope: CoroutineScope,
  registerRepository: RegisterRepository,
  decodedImageMap: SnapshotStateMap<String, Bitmap>,
) {
  this.forEach {
    val resourceId = it.menuIconConfig!!.reference!!.extractLogicalIdUuid()
    coroutineScope.launch() {
      registerRepository.loadResource<Binary>(resourceId)?.let { binary ->
        decodedImageMap[resourceId] = binary.data.decodeToBitmap()
      }
    }
  }
}

suspend fun loadRemoteImagesBitmaps(
  views: List<ViewProperties>,
  registerRepository: RegisterRepository,
  computedValuesMap: Map<String, Any>,
  decodedImageMap: MutableMap<String, Bitmap>,
) {
  suspend fun ViewProperties.loadIcons() {
    when (this.viewType) {
      ViewType.IMAGE -> {
        val imageProps = this as ImageProperties
        if (
          !imageProps.imageConfig?.reference.isNullOrEmpty() &&
            imageProps.imageConfig?.type == ICON_TYPE_REMOTE
        ) {
          try {
            val resourceId =
              imageProps.imageConfig
                ?.reference
                ?.interpolate(computedValuesMap)
                ?.extractLogicalIdUuid()

            if (resourceId != null) {
              registerRepository.loadResource<Binary>(resourceId)?.let { binary ->
                decodedImageMap[resourceId] = binary.data.decodeToBitmap()
              }
            }
          } catch (exception: Exception) {
            Timber.e("Failed to decode image with error: ${exception.message}")
            throw exception
          }
        }
      }
      ViewType.ROW -> {
        val container = this as RowProperties
        container.children.forEach { it.loadIcons() }
      }
      ViewType.COLUMN -> {
        val container = this as ColumnProperties
        container.children.forEach { it.loadIcons() }
      }
      ViewType.CARD -> {
        val card = this as CardViewProperties
        card.content.forEach { it.loadIcons() }
      }
      ViewType.LIST -> {
        val list = this as ListProperties
        list.registerCard.views.forEach { it.loadIcons() }
      }
      ViewType.STACK -> {
        val stack = this as StackViewProperties
        stack.children.forEach { it.loadIcons() }
      }
      else -> {
        // Handle any other view types if needed
      }
    }
  }
  views.forEach { it.loadIcons() }
}<|MERGE_RESOLUTION|>--- conflicted
+++ resolved
@@ -171,7 +171,7 @@
         navController.navigate(MainNavigationScreen.Insight.route)
       ApplicationWorkflow.DEVICE_TO_DEVICE_SYNC -> startP2PScreen(navController.context)
       ApplicationWorkflow.LAUNCH_MAP -> {
-        val mapFragmentDestination = MainNavigationScreen.GeoWidgetLauncher.route
+        val mapFragmentDestination = MainNavigationScreen.GeoWidget.route
 
         val isMapFragmentExists = navController.currentDestination?.id == mapFragmentDestination
         if (isMapFragmentExists) {
@@ -210,15 +210,12 @@
           )
         navController.navigate(MainNavigationScreen.LocationSelector.route, args)
       }
-<<<<<<< HEAD
-=======
       ApplicationWorkflow.LAUNCH_PDF_GENERATION -> {
         val questionnaireConfig = actionConfig.questionnaire ?: return
         val questionnaireConfigInterpolated = questionnaireConfig.interpolate(computedValuesMap)
         val appCompatActivity = (navController.context as AppCompatActivity)
         PdfLauncherFragment.launch(appCompatActivity, questionnaireConfigInterpolated.encodeJson())
       }
->>>>>>> c1864688
       else -> return
     }
   }
