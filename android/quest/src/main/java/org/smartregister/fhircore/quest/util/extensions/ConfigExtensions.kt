/*
 * Copyright 2021-2024 Ona Systems, Inc
 *
 * Licensed under the Apache License, Version 2.0 (the "License");
 * you may not use this file except in compliance with the License.
 * You may obtain a copy of the License at
 *
 *       http://www.apache.org/licenses/LICENSE-2.0
 *
 * Unless required by applicable law or agreed to in writing, software
 * distributed under the License is distributed on an "AS IS" BASIS,
 * WITHOUT WARRANTIES OR CONDITIONS OF ANY KIND, either express or implied.
 * See the License for the specific language governing permissions and
 * limitations under the License.
 */

package org.smartregister.fhircore.quest.util.extensions

import android.content.ClipData
import android.content.ClipboardManager
import android.content.Context
import android.content.Intent
import android.graphics.Bitmap
import android.net.Uri
import android.widget.Toast
import androidx.appcompat.app.AppCompatActivity
import androidx.compose.runtime.snapshots.SnapshotStateMap
import androidx.core.content.ContextCompat
import androidx.core.os.bundleOf
import androidx.navigation.NavController
import androidx.navigation.NavOptions
import kotlinx.coroutines.CoroutineScope
import kotlinx.coroutines.launch
import org.hl7.fhir.r4.model.Binary
import org.smartregister.fhircore.engine.configuration.navigation.ICON_TYPE_REMOTE
import org.smartregister.fhircore.engine.configuration.navigation.NavigationMenuConfig
import org.smartregister.fhircore.engine.configuration.view.CardViewProperties
import org.smartregister.fhircore.engine.configuration.view.ColumnProperties
import org.smartregister.fhircore.engine.configuration.view.ImageProperties
import org.smartregister.fhircore.engine.configuration.view.ListProperties
import org.smartregister.fhircore.engine.configuration.view.RowProperties
import org.smartregister.fhircore.engine.configuration.view.StackViewProperties
import org.smartregister.fhircore.engine.configuration.view.ViewProperties
import org.smartregister.fhircore.engine.configuration.workflow.ActionTrigger
import org.smartregister.fhircore.engine.configuration.workflow.ApplicationWorkflow
import org.smartregister.fhircore.engine.data.local.register.RegisterRepository
import org.smartregister.fhircore.engine.domain.model.ActionConfig
import org.smartregister.fhircore.engine.domain.model.ActionParameter
import org.smartregister.fhircore.engine.domain.model.ActionParameterType
import org.smartregister.fhircore.engine.domain.model.OverflowMenuItemConfig
import org.smartregister.fhircore.engine.domain.model.ResourceData
import org.smartregister.fhircore.engine.domain.model.ViewType
import org.smartregister.fhircore.engine.util.extension.decodeJson
import org.smartregister.fhircore.engine.util.extension.decodeToBitmap
import org.smartregister.fhircore.engine.util.extension.encodeJson
import org.smartregister.fhircore.engine.util.extension.extractLogicalIdUuid
import org.smartregister.fhircore.engine.util.extension.interpolate
import org.smartregister.fhircore.engine.util.extension.isIn
import org.smartregister.fhircore.engine.util.extension.showToast
import org.smartregister.fhircore.quest.R
import org.smartregister.fhircore.quest.navigation.MainNavigationScreen
import org.smartregister.fhircore.quest.navigation.NavigationArg
import org.smartregister.fhircore.quest.ui.pdf.PdfLauncherFragment
import org.smartregister.fhircore.quest.ui.shared.QuestionnaireHandler
import org.smartregister.p2p.utils.startP2PScreen
import timber.log.Timber

const val PRACTITIONER_ID = "practitionerId"

fun List<ActionConfig>.handleClickEvent(
  navController: NavController,
  resourceData: ResourceData? = null,
  navMenu: NavigationMenuConfig? = null,
  context: Context? = null,
) {
  val onClickAction =
    this.firstOrNull {
      it.trigger.isIn(ActionTrigger.ON_CLICK, ActionTrigger.ON_QUESTIONNAIRE_SUBMISSION)
    }

  onClickAction?.handleClickEvent(navController, resourceData, navMenu, context)
}

fun ActionConfig.handleClickEvent(
  navController: NavController,
  resourceData: ResourceData? = null,
  navMenu: NavigationMenuConfig? = null,
  context: Context? = null,
) {
  this.takeIf { it.trigger.isIn(ActionTrigger.ON_CLICK, ActionTrigger.ON_QUESTIONNAIRE_SUBMISSION) }
    ?.let { theConfig ->
      val computedValuesMap = resourceData?.computedValuesMap ?: emptyMap()
      val actionConfig = theConfig.interpolate(computedValuesMap)
      val interpolatedParams = interpolateActionParamsValue(actionConfig, resourceData)
      val practitionerId =
        interpolatedParams
          .find { it.paramType == ActionParameterType.RESOURCE_ID && it.key == PRACTITIONER_ID }
          ?.value
      val resourceId =
        interpolatedParams.find { it.paramType == ActionParameterType.RESOURCE_ID }?.value
          ?: resourceData?.baseResourceId
      when (actionConfig.workflow?.let { ApplicationWorkflow.valueOf(it) }) {
        ApplicationWorkflow.LAUNCH_QUESTIONNAIRE -> {
          actionConfig.questionnaire?.let { questionnaireConfig ->
            val questionnaireConfigInterpolated = questionnaireConfig.interpolate(computedValuesMap)

            // Questionnaire is NOT launched via navigation component. It is started for result.
            if (navController.context is QuestionnaireHandler) {
              (navController.context as QuestionnaireHandler).launchQuestionnaire(
                context = navController.context,
                questionnaireConfig = questionnaireConfigInterpolated,
                actionParams = interpolatedParams,
              )
            }
          }
        }
        ApplicationWorkflow.LAUNCH_PROFILE -> {
          actionConfig.id?.let { id ->
            val args =
              bundleOf(
                NavigationArg.PROFILE_ID to id,
                NavigationArg.RESOURCE_ID to resourceId,
                NavigationArg.RESOURCE_CONFIG to actionConfig.resourceConfig,
                NavigationArg.PARAMS to interpolatedParams.toTypedArray(),
              )
            val navOptions =
              when (actionConfig.popNavigationBackStack) {
                false,
                null, -> null
                true ->
                  navController.currentDestination?.id?.let { currentDestId ->
                    navOptions(resId = currentDestId, inclusive = true)
                  }
              }
            navController.navigate(
              resId = MainNavigationScreen.Profile.route,
              args = args,
              navOptions = navOptions,
            )
          }
        }
        ApplicationWorkflow.LAUNCH_REGISTER -> {
          val args =
            bundleOf(
              Pair(NavigationArg.REGISTER_ID, actionConfig.id ?: navMenu?.id),
              Pair(NavigationArg.SCREEN_TITLE, actionConfig.display ?: navMenu?.display ?: ""),
              Pair(NavigationArg.TOOL_BAR_HOME_NAVIGATION, actionConfig.toolBarHomeNavigation),
              Pair(NavigationArg.PARAMS, interpolatedParams.toTypedArray()),
            )

          // If value != null, we are navigating FROM a register; disallow same register navigation
          val currentRegisterId =
            navController.currentBackStackEntry?.arguments?.getString(NavigationArg.REGISTER_ID)
          val sameRegisterNavigation =
            args.getString(NavigationArg.REGISTER_ID) ==
              navController.previousBackStackEntry?.arguments?.getString(NavigationArg.REGISTER_ID)

          if (!currentRegisterId.isNullOrEmpty() && sameRegisterNavigation) {
            return
          } else {
            navController.navigate(
              resId = MainNavigationScreen.Home.route,
              args = args,
              navOptions =
                navController.currentDestination?.id?.let {
                  navOptions(resId = it, inclusive = actionConfig.popNavigationBackStack == true)
                },
            )
          }
        }
        ApplicationWorkflow.LAUNCH_REPORT -> {
          val args =
            bundleOf(
              Pair(NavigationArg.REPORT_ID, actionConfig.id),
              Pair(NavigationArg.RESOURCE_ID, practitionerId?.extractLogicalIdUuid() ?: ""),
            )

          navController.navigate(MainNavigationScreen.Reports.route, args)
        }
        ApplicationWorkflow.LAUNCH_SETTINGS ->
          navController.navigate(MainNavigationScreen.Settings.route)
        ApplicationWorkflow.LAUNCH_INSIGHT_SCREEN ->
          navController.navigate(MainNavigationScreen.Insight.route)
        ApplicationWorkflow.DEVICE_TO_DEVICE_SYNC -> startP2PScreen(navController.context)
        ApplicationWorkflow.LAUNCH_MAP -> {
          val mapFragmentDestination = MainNavigationScreen.GeoWidgetLauncher.route

          val isMapFragmentExists = navController.currentDestination?.id == mapFragmentDestination
          if (isMapFragmentExists) {
            navController.popBackStack(mapFragmentDestination, false)
          } else {
            navController.navigate(
              resId = mapFragmentDestination,
              args = bundleOf(NavigationArg.GEO_WIDGET_ID to actionConfig.id),
              navOptions = navOptions(mapFragmentDestination, inclusive = true, singleOnTop = true),
            )
          }
        }
        ApplicationWorkflow.LAUNCH_DIALLER -> {
          val actionParameter = interpolatedParams.first()
          val patientPhoneNumber = actionParameter.value
          val intent = Intent(Intent.ACTION_DIAL)
          intent.data = Uri.parse("tel:$patientPhoneNumber")
          ContextCompat.startActivity(navController.context, intent, null)
        }
        ApplicationWorkflow.COPY_TEXT -> {
          val copyTextActionParameter = interpolatedParams.first()
          val clipboardManager =
            context?.getSystemService(Context.CLIPBOARD_SERVICE) as ClipboardManager
          val clipData = ClipData.newPlainText(null, copyTextActionParameter.value)
          clipboardManager.setPrimaryClip(clipData)
          context.showToast(
            context.getString(R.string.copy_text_success_message, copyTextActionParameter.value),
            Toast.LENGTH_LONG,
          )
        }
        ApplicationWorkflow.LAUNCH_LOCATION_SELECTOR -> {
          val args =
            bundleOf(
              NavigationArg.SCREEN_TITLE to (actionConfig.display ?: navMenu?.display ?: ""),
              NavigationArg.MULTI_SELECT_VIEW_CONFIG to actionConfig.multiSelectViewConfig,
            )
          navController.navigate(MainNavigationScreen.LocationSelector.route, args)
        }
        else -> return
      }
<<<<<<< HEAD
=======
      ApplicationWorkflow.LAUNCH_PDF_GENERATION -> {
        val questionnaireConfig = actionConfig.questionnaire ?: return
        val questionnaireConfigInterpolated = questionnaireConfig.interpolate(computedValuesMap)
        val appCompatActivity = (navController.context as AppCompatActivity)
        PdfLauncherFragment.launch(appCompatActivity, questionnaireConfigInterpolated.encodeJson())
      }
      else -> return
>>>>>>> 64635322
    }
}

fun interpolateActionParamsValue(actionConfig: ActionConfig, resourceData: ResourceData?) =
  actionConfig.params
    .encodeJson()
    .interpolate(resourceData?.computedValuesMap ?: emptyMap())
    .decodeJson<List<ActionParameter>>()

/**
 * Apply navigation options. Restrict destination to only use a single instance in the back stack.
 */
fun navOptions(resId: Int, inclusive: Boolean = false, singleOnTop: Boolean = true) =
  NavOptions.Builder().setPopUpTo(resId, inclusive, true).setLaunchSingleTop(singleOnTop).build()

/**
 * Function to convert the elements of an array that have paramType [ActionParameterType.PARAMDATA]
 * to a map of [ActionParameter.key] against [ActionParameter](value).
 */
fun Array<ActionParameter>?.toParamDataMap(): Map<String, String> =
  this?.asSequence()
    ?.filter { it.paramType == ActionParameterType.PARAMDATA }
    ?.associate { it.key to it.value } ?: emptyMap()

fun List<OverflowMenuItemConfig>.decodeBinaryResourcesToBitmap(
  coroutineScope: CoroutineScope,
  registerRepository: RegisterRepository,
  decodedImageMap: SnapshotStateMap<String, Bitmap>,
) {
  this.forEach {
    val resourceId = it.icon!!.reference!!.extractLogicalIdUuid()
    coroutineScope.launch() {
      registerRepository.loadResource<Binary>(resourceId)?.let { binary ->
        decodedImageMap[resourceId] = binary.data.decodeToBitmap()
      }
    }
  }
}

fun Sequence<NavigationMenuConfig>.decodeBinaryResourcesToBitmap(
  coroutineScope: CoroutineScope,
  registerRepository: RegisterRepository,
  decodedImageMap: SnapshotStateMap<String, Bitmap>,
) {
  this.forEach {
    val resourceId = it.menuIconConfig!!.reference!!.extractLogicalIdUuid()
    coroutineScope.launch() {
      registerRepository.loadResource<Binary>(resourceId)?.let { binary ->
        decodedImageMap[resourceId] = binary.data.decodeToBitmap()
      }
    }
  }
}

suspend fun loadRemoteImagesBitmaps(
  views: List<ViewProperties>,
  registerRepository: RegisterRepository,
  computedValuesMap: Map<String, Any>,
  decodedImageMap: MutableMap<String, Bitmap>,
) {
  suspend fun ViewProperties.loadIcons() {
    when (this.viewType) {
      ViewType.IMAGE -> {
        val imageProps = this as ImageProperties
        if (
          !imageProps.imageConfig?.reference.isNullOrEmpty() &&
            imageProps.imageConfig?.type == ICON_TYPE_REMOTE
        ) {
          try {
            val resourceId =
              imageProps.imageConfig
                ?.reference
                ?.interpolate(computedValuesMap)
                ?.extractLogicalIdUuid()

            if (resourceId != null) {
              registerRepository.loadResource<Binary>(resourceId)?.let { binary ->
                decodedImageMap[resourceId] = binary.data.decodeToBitmap()
              }
            }
          } catch (exception: Exception) {
            Timber.e("Failed to decode image with error: ${exception.message}")
            throw exception
          }
        }
      }
      ViewType.ROW -> {
        val container = this as RowProperties
        container.children.forEach { it.loadIcons() }
      }
      ViewType.COLUMN -> {
        val container = this as ColumnProperties
        container.children.forEach { it.loadIcons() }
      }
      ViewType.CARD -> {
        val card = this as CardViewProperties
        card.content.forEach { it.loadIcons() }
      }
      ViewType.LIST -> {
        val list = this as ListProperties
        list.registerCard.views.forEach { it.loadIcons() }
      }
      ViewType.STACK -> {
        val stack = this as StackViewProperties
        stack.children.forEach { it.loadIcons() }
      }
      else -> {
        // Handle any other view types if needed
      }
    }
  }
  views.forEach { it.loadIcons() }
}<|MERGE_RESOLUTION|>--- conflicted
+++ resolved
@@ -222,18 +222,17 @@
             )
           navController.navigate(MainNavigationScreen.LocationSelector.route, args)
         }
+        ApplicationWorkflow.LAUNCH_PDF_GENERATION -> {
+          val questionnaireConfig = actionConfig.questionnaire ?: return
+          val questionnaireConfigInterpolated = questionnaireConfig.interpolate(computedValuesMap)
+          val appCompatActivity = (navController.context as AppCompatActivity)
+          PdfLauncherFragment.launch(
+            appCompatActivity,
+            questionnaireConfigInterpolated.encodeJson(),
+          )
+        }
         else -> return
       }
-<<<<<<< HEAD
-=======
-      ApplicationWorkflow.LAUNCH_PDF_GENERATION -> {
-        val questionnaireConfig = actionConfig.questionnaire ?: return
-        val questionnaireConfigInterpolated = questionnaireConfig.interpolate(computedValuesMap)
-        val appCompatActivity = (navController.context as AppCompatActivity)
-        PdfLauncherFragment.launch(appCompatActivity, questionnaireConfigInterpolated.encodeJson())
-      }
-      else -> return
->>>>>>> 64635322
     }
 }
 
