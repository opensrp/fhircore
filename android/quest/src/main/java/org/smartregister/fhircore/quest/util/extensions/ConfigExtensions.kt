--- conflicted
+++ resolved
@@ -62,23 +62,7 @@
               NavigationArg.PROFILE_ID to id,
               NavigationArg.RESOURCE_ID to resourceData?.baseResourceId,
               NavigationArg.RESOURCE_CONFIG to actionConfig.resourceConfig,
-<<<<<<< HEAD
-              NavigationArg.PARAMS to
-                actionConfig
-                  .params
-                  .map {
-                    ActionParameter(
-                      key = it.key,
-                      paramType = it.paramType,
-                      dataType = it.dataType,
-                      linkId = it.linkId,
-                      value = it.value.interpolate(resourceData?.computedValuesMap ?: emptyMap())
-                    )
-                  }
-                  .toTypedArray()
-=======
               NavigationArg.PARAMS to interpolateActionParamsValue(actionConfig, resourceData)
->>>>>>> bf28a9c9
             )
           navController.navigate(MainNavigationScreen.Profile.route, args)
         }
