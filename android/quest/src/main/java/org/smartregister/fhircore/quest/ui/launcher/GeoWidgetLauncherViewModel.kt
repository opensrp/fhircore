/*
 * Copyright 2021-2024 Ona Systems, Inc
 *
 * Licensed under the Apache License, Version 2.0 (the "License");
 * you may not use this file except in compliance with the License.
 * You may obtain a copy of the License at
 *
 *       http://www.apache.org/licenses/LICENSE-2.0
 *
 * Unless required by applicable law or agreed to in writing, software
 * distributed under the License is distributed on an "AS IS" BASIS,
 * WITHOUT WARRANTIES OR CONDITIONS OF ANY KIND, either express or implied.
 * See the License for the specific language governing permissions and
 * limitations under the License.
 */

package org.smartregister.fhircore.quest.ui.launcher

import android.content.Context
import androidx.lifecycle.LiveData
import androidx.lifecycle.MutableLiveData
import androidx.lifecycle.ViewModel
import androidx.lifecycle.viewModelScope
import com.google.android.fhir.search.Search
import dagger.hilt.android.lifecycle.HiltViewModel
import kotlinx.coroutines.flow.MutableSharedFlow
import kotlinx.coroutines.flow.MutableStateFlow
import kotlinx.coroutines.flow.StateFlow
import kotlinx.coroutines.flow.asSharedFlow
import kotlinx.coroutines.launch
import org.hl7.fhir.r4.model.Enumerations
import org.hl7.fhir.r4.model.IdType
import org.hl7.fhir.r4.model.Location
import org.hl7.fhir.r4.model.ResourceType
import org.smartregister.fhircore.engine.configuration.QuestionnaireConfig
import org.smartregister.fhircore.engine.data.local.DefaultRepository
import org.smartregister.fhircore.engine.domain.model.ActionParameter
import org.smartregister.fhircore.engine.domain.model.ActionParameterType
import org.smartregister.fhircore.engine.domain.model.SnackBarMessageConfig
import org.smartregister.fhircore.engine.util.DispatcherProvider
import org.smartregister.fhircore.engine.util.SharedPreferenceKey
import org.smartregister.fhircore.engine.util.SharedPreferencesHelper
import org.smartregister.fhircore.engine.util.extension.extractLogicalIdUuid
import org.smartregister.fhircore.geowidget.model.GeoWidgetLocation
import org.smartregister.fhircore.geowidget.model.Position
import org.smartregister.fhircore.quest.ui.register.RegisterEvent
import org.smartregister.fhircore.quest.ui.shared.QuestionnaireHandler
import timber.log.Timber
import javax.inject.Inject
import kotlin.math.ceil

const val PAGE_SIZE = 20

@HiltViewModel
class GeoWidgetLauncherViewModel
@Inject
constructor(
    val defaultRepository: DefaultRepository,
    val dispatcherProvider: DispatcherProvider,
    val sharedPreferencesHelper: SharedPreferencesHelper,
) : ViewModel() {

    private val _snackBarStateFlow = MutableSharedFlow<SnackBarMessageConfig>()
    val snackBarStateFlow = _snackBarStateFlow.asSharedFlow()

    private val _locationsFlow: MutableStateFlow<Set<GeoWidgetLocation>> =
        MutableStateFlow(setOf())
    val locationsFlow: StateFlow<Set<GeoWidgetLocation>> = _locationsFlow

    private val _locationDialog = MutableLiveData<String>()
    val locationDialog: LiveData<String> get() = _locationDialog

    // TODO: use List or Linkage resource to connect Location with Group/Patient/etc
<<<<<<< HEAD
    fun retrieveLocations() {
      viewModelScope.launch(dispatcherProvider.io()) {
          val totalResource = defaultRepository.count(Search(ResourceType.Location))

          val totalIteration = ceil(totalResource / PAGE_SIZE.toDouble()).toInt()

          repeat(totalIteration) { index ->
              val startingIndex = index * PAGE_SIZE
              val search = Search(ResourceType.Location, PAGE_SIZE, startingIndex)

              defaultRepository.search<Location>(search).forEach { location ->
                  if (location.hasPosition() && location.position.hasLatitude() && location.position.hasLongitude()) {
                      val geoWidgetLocation = GeoWidgetLocation(
                          id = location.id,
                          name = location.name ?: "",
                          position = Position(
                              location.position.latitude.toDouble(),
                              location.position.longitude.toDouble()
                          ),
                          // TODO: add logic to decide the color of location
                      )
                      addLocationToFlow(geoWidgetLocation)
                  }
              }
          }
      }
  }
=======
    private fun retrieveLocations() {
        viewModelScope.launch(dispatcherProvider.io()) {
            val totalResource = defaultRepository.count(Search(ResourceType.Location))

            val totalIteration = ceil(totalResource / PAGE_SIZE.toDouble()).toInt()

            repeat(totalIteration) { index ->
                val startingIndex = index * PAGE_SIZE
                val search = Search(ResourceType.Location, PAGE_SIZE, startingIndex)

                defaultRepository.search<Location>(search).forEach { location ->
                    if (location.hasPosition() && location.position.hasLatitude() && location.position.hasLongitude()) {
                        val geoWidgetLocation = GeoWidgetLocation(
                            id = location.id,
                            name = location.name ?: "",
                            position = Position(
                                location.position.latitude.toDouble(),
                                location.position.longitude.toDouble()
                            ),
                        )
                        addLocationToFlow(geoWidgetLocation)
                    }
                }
            }
        }
    }

    fun checkSelectedLocation() {
        //check preference if location/region is already selected otherwise show dialog to select location
        //through Location Selector Feature/Screen
        //todo - for now we are calling this method, once location Selector is developed, we can remove this line
        retrieveLocations()
    }
>>>>>>> eb4ad15f

    private fun addLocationToFlow(location: GeoWidgetLocation) {
        Timber.i("Location position lat: ${location.position?.latitude} and long: ${location.position?.longitude}")
        _locationsFlow.value = _locationsFlow.value + location
    }

    private suspend fun getLocationFromDb(id: String): Location? {
        return defaultRepository.loadResource(id.extractLogicalIdUuid())
    }

    suspend fun onQuestionnaireSubmission(extractedResourceIds: List<IdType>) {
        val locationId =
            extractedResourceIds.firstOrNull { it.resourceType == ResourceType.Location.name }
                ?: return
        val location = getLocationFromDb(locationId.valueAsString) ?: return

<<<<<<< HEAD
=======
        val contextResourceIds =
            extractedResourceIds.filterNot { it.resourceType == ResourceType.Location.name }
        val contexts = contextResourceIds.map {
            org.smartregister.fhircore.geowidget.model.Context(
                id = it.valueAsString.extractLogicalIdUuid(),
                type = it.resourceType,
            )
        }

>>>>>>> eb4ad15f
        val geoWidgetLocation = GeoWidgetLocation(
            id = location.id,
            name = location.name,
            position = Position(
                latitude = location.position.latitude.toDouble(),
                longitude = location.position.longitude.toDouble(),
            ),
            // TODO: add initial color for location
        )
        addLocationToFlow(geoWidgetLocation)
    }

    fun launchQuestionnaire(
        questionnaireConfig: QuestionnaireConfig,
        geoWidgetLocation: GeoWidgetLocation,
        context: Context,
    ) {
        val params = addMatchingCoordinatesToActionParameters(
            geoWidgetLocation.position?.latitude,
            geoWidgetLocation.position?.longitude,
            questionnaireConfig.extraParams
        )
        if (context is QuestionnaireHandler) {
            context.launchQuestionnaire(
                context = context,
                questionnaireConfig = questionnaireConfig,
                actionParams = params,
            )
        }
    }

<<<<<<< HEAD
    /** Adds coordinates into the correct action parameter as [ActionParameter.value] if the [ActionParameter.key] matches with [KEY_LATITUDE] or [KEY_LONGITUDE] constants. **/
    private fun addMatchingCoordinatesToActionParameters(
        latitude: Double?,
        longitude: Double?,
        params: List<ActionParameter>?
    ): List<ActionParameter> {
        if (latitude == null || longitude == null) {
            throw IllegalArgumentException("Latitude or Longitude must not be null")
        }
        params ?: return emptyList()
        return params
            .filter {
                it.paramType == ActionParameterType.PREPOPULATE && it.dataType == Enumerations.DataType.STRING
            }.map {
                return@map when(it.key) {
                    KEY_LATITUDE -> it.copy(value = latitude.toString())
                    KEY_LONGITUDE -> it.copy(value = longitude.toString())
                    else -> it
                }
            }
    }

    private companion object {
        const val KEY_LATITUDE = "positionLatitude"
        const val KEY_LONGITUDE = "positionLongitude"
=======
    fun onEvent(event: GeoWidgetEvent) =
        when (event) {
        is GeoWidgetEvent.SearchServicePoints -> {
            //TODO: here the search bar query will be processed
            ""
        }
>>>>>>> eb4ad15f
    }
}<|MERGE_RESOLUTION|>--- conflicted
+++ resolved
@@ -71,16 +71,15 @@
     val locationDialog: LiveData<String> get() = _locationDialog
 
     // TODO: use List or Linkage resource to connect Location with Group/Patient/etc
-<<<<<<< HEAD
-    fun retrieveLocations() {
-      viewModelScope.launch(dispatcherProvider.io()) {
-          val totalResource = defaultRepository.count(Search(ResourceType.Location))
+    private fun retrieveLocations() {
+        viewModelScope.launch(dispatcherProvider.io()) {
+            val totalResource = defaultRepository.count(Search(ResourceType.Location))
 
-          val totalIteration = ceil(totalResource / PAGE_SIZE.toDouble()).toInt()
+            val totalIteration = ceil(totalResource / PAGE_SIZE.toDouble()).toInt()
 
-          repeat(totalIteration) { index ->
-              val startingIndex = index * PAGE_SIZE
-              val search = Search(ResourceType.Location, PAGE_SIZE, startingIndex)
+            repeat(totalIteration) { index ->
+                val startingIndex = index * PAGE_SIZE
+                val search = Search(ResourceType.Location, PAGE_SIZE, startingIndex)
 
               defaultRepository.search<Location>(search).forEach { location ->
                   if (location.hasPosition() && location.position.hasLatitude() && location.position.hasLongitude()) {
@@ -99,33 +98,6 @@
           }
       }
   }
-=======
-    private fun retrieveLocations() {
-        viewModelScope.launch(dispatcherProvider.io()) {
-            val totalResource = defaultRepository.count(Search(ResourceType.Location))
-
-            val totalIteration = ceil(totalResource / PAGE_SIZE.toDouble()).toInt()
-
-            repeat(totalIteration) { index ->
-                val startingIndex = index * PAGE_SIZE
-                val search = Search(ResourceType.Location, PAGE_SIZE, startingIndex)
-
-                defaultRepository.search<Location>(search).forEach { location ->
-                    if (location.hasPosition() && location.position.hasLatitude() && location.position.hasLongitude()) {
-                        val geoWidgetLocation = GeoWidgetLocation(
-                            id = location.id,
-                            name = location.name ?: "",
-                            position = Position(
-                                location.position.latitude.toDouble(),
-                                location.position.longitude.toDouble()
-                            ),
-                        )
-                        addLocationToFlow(geoWidgetLocation)
-                    }
-                }
-            }
-        }
-    }
 
     fun checkSelectedLocation() {
         //check preference if location/region is already selected otherwise show dialog to select location
@@ -133,7 +105,6 @@
         //todo - for now we are calling this method, once location Selector is developed, we can remove this line
         retrieveLocations()
     }
->>>>>>> eb4ad15f
 
     private fun addLocationToFlow(location: GeoWidgetLocation) {
         Timber.i("Location position lat: ${location.position?.latitude} and long: ${location.position?.longitude}")
@@ -150,18 +121,6 @@
                 ?: return
         val location = getLocationFromDb(locationId.valueAsString) ?: return
 
-<<<<<<< HEAD
-=======
-        val contextResourceIds =
-            extractedResourceIds.filterNot { it.resourceType == ResourceType.Location.name }
-        val contexts = contextResourceIds.map {
-            org.smartregister.fhircore.geowidget.model.Context(
-                id = it.valueAsString.extractLogicalIdUuid(),
-                type = it.resourceType,
-            )
-        }
-
->>>>>>> eb4ad15f
         val geoWidgetLocation = GeoWidgetLocation(
             id = location.id,
             name = location.name,
@@ -193,7 +152,14 @@
         }
     }
 
-<<<<<<< HEAD
+    fun onEvent(event: GeoWidgetEvent) =
+        when (event) {
+        is GeoWidgetEvent.SearchServicePoints -> {
+            //TODO: here the search bar query will be processed
+            ""
+        }
+    }
+
     /** Adds coordinates into the correct action parameter as [ActionParameter.value] if the [ActionParameter.key] matches with [KEY_LATITUDE] or [KEY_LONGITUDE] constants. **/
     private fun addMatchingCoordinatesToActionParameters(
         latitude: Double?,
@@ -219,13 +185,5 @@
     private companion object {
         const val KEY_LATITUDE = "positionLatitude"
         const val KEY_LONGITUDE = "positionLongitude"
-=======
-    fun onEvent(event: GeoWidgetEvent) =
-        when (event) {
-        is GeoWidgetEvent.SearchServicePoints -> {
-            //TODO: here the search bar query will be processed
-            ""
-        }
->>>>>>> eb4ad15f
     }
 }