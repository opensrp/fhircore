/*
 * Copyright 2021-2024 Ona Systems, Inc
 *
 * Licensed under the Apache License, Version 2.0 (the "License");
 * you may not use this file except in compliance with the License.
 * You may obtain a copy of the License at
 *
 *       http://www.apache.org/licenses/LICENSE-2.0
 *
 * Unless required by applicable law or agreed to in writing, software
 * distributed under the License is distributed on an "AS IS" BASIS,
 * WITHOUT WARRANTIES OR CONDITIONS OF ANY KIND, either express or implied.
 * See the License for the specific language governing permissions and
 * limitations under the License.
 */

package org.smartregister.fhircore.quest.ui.launcher

import android.content.Context
import androidx.lifecycle.LiveData
import androidx.lifecycle.MutableLiveData
import androidx.lifecycle.ViewModel
import androidx.lifecycle.viewModelScope
import dagger.hilt.android.lifecycle.HiltViewModel
import kotlinx.coroutines.flow.MutableSharedFlow
import kotlinx.coroutines.flow.MutableStateFlow
import kotlinx.coroutines.flow.StateFlow
import kotlinx.coroutines.flow.asSharedFlow
import kotlinx.coroutines.launch
import org.hl7.fhir.r4.model.Enumerations
import org.hl7.fhir.r4.model.IdType
import org.hl7.fhir.r4.model.Location
import org.hl7.fhir.r4.model.ResourceType
import org.smartregister.fhircore.engine.configuration.QuestionnaireConfig
import org.smartregister.fhircore.engine.configuration.geowidget.GeoWidgetConfiguration
import org.smartregister.fhircore.engine.data.local.DefaultRepository
import org.smartregister.fhircore.engine.domain.model.ActionParameter
import org.smartregister.fhircore.engine.domain.model.ActionParameterType
import org.smartregister.fhircore.engine.domain.model.SnackBarMessageConfig
import org.smartregister.fhircore.engine.rulesengine.ResourceDataRulesExecutor
import org.smartregister.fhircore.engine.util.DispatcherProvider
import org.smartregister.fhircore.engine.util.SharedPreferencesHelper
import org.smartregister.fhircore.engine.util.extension.extractLogicalIdUuid
import org.smartregister.fhircore.engine.util.extension.interpolate
import org.smartregister.fhircore.geowidget.model.Coordinates
import org.smartregister.fhircore.geowidget.model.Feature
import org.smartregister.fhircore.geowidget.model.Geometry
import org.smartregister.fhircore.quest.ui.shared.QuestionnaireHandler
import javax.inject.Inject

@HiltViewModel
class GeoWidgetLauncherViewModel
@Inject
constructor(
    val defaultRepository: DefaultRepository,
    val dispatcherProvider: DispatcherProvider,
    val sharedPreferencesHelper: SharedPreferencesHelper,
    val resourceDataRulesExecutor: ResourceDataRulesExecutor,
) : ViewModel() {

    private val _snackBarStateFlow = MutableSharedFlow<SnackBarMessageConfig>()
    val snackBarStateFlow = _snackBarStateFlow.asSharedFlow()

    private val _locationsFlow: MutableStateFlow<Set<Feature>> =
        MutableStateFlow(setOf())
    val locationsFlow: StateFlow<Set<Feature>> = _locationsFlow

    private val _locationDialog = MutableLiveData<String>()
    val locationDialog: LiveData<String> get() = _locationDialog

    // TODO: use List or Linkage resource to connect Location with Group/Patient/etc
    private fun retrieveLocations(geoWidgetConfig: GeoWidgetConfiguration) {
        viewModelScope.launch(dispatcherProvider.io()) {
<<<<<<< HEAD
=======
            // TODO: Loading all the data with the related resources may impact performance. This
            //  needs to be refactored in future
>>>>>>> 6e54ff4f
            val repositoryResourceDataList =
                defaultRepository
                    .searchResourcesRecursively(
                        filterActiveResources = null,
                        fhirResourceConfig = geoWidgetConfig.resourceConfig,
                        configRules = null,
                        secondaryResourceConfigs = null,
                    )

            repositoryResourceDataList.forEach { repositoryResourceData ->
                val location = repositoryResourceData.resource as Location
                val resourceData =
                    resourceDataRulesExecutor
                        .processResourceData(
                            repositoryResourceData = repositoryResourceData,
                            ruleConfigs = geoWidgetConfig.servicePointConfig?.rules!!,
                            params = emptyMap(),
                        )
                val servicePointProperties = mutableMapOf<String, Any>()
                geoWidgetConfig.servicePointConfig?.servicePointProperties?.forEach { (key, value) ->
                    servicePointProperties[key] = value.interpolate(resourceData.computedValuesMap)
                }
                if (location.hasPosition() && location.position.hasLatitude() && location.position.hasLongitude()) {
                    val feature = Feature(
<<<<<<< HEAD
                        id = location.id,
=======
                        id = location.idElement.idPart,
>>>>>>> 6e54ff4f
                        geometry = Geometry(
                            coordinates = arrayListOf(
                                Coordinates(
                                    latitude = location.position.latitude.toDouble(),
                                    longitude = location.position.longitude.toDouble()
                                )
                            )
                        ),
                        properties = servicePointProperties
                    )
                    addLocationToFlow(feature)
                }
            }
        }
    }

    fun checkSelectedLocation(configuration: GeoWidgetConfiguration) {
        //check preference if location/region is already selected otherwise show dialog to select location
        //through Location Selector Feature/Screen
        //todo - for now we are calling this method, once location Selector is developed, we can remove this line
        retrieveLocations(configuration)
    }

    private fun addLocationToFlow(location: Feature) {
        _locationsFlow.value = _locationsFlow.value + location
    }

    private suspend fun getLocationFromDb(id: String): Location? {
        return defaultRepository.loadResource(id.extractLogicalIdUuid())
    }

    suspend fun onQuestionnaireSubmission(extractedResourceIds: List<IdType>) {
        val locationId =
            extractedResourceIds.firstOrNull { it.resourceType == ResourceType.Location.name }
                ?: return
        val location = getLocationFromDb(locationId.valueAsString) ?: return

        val feature = Feature(
            id = location.id,
            geometry = Geometry(
                coordinates = listOf(
                    Coordinates(
                        latitude = location.position.latitude.toDouble(),
                        longitude = location.position.longitude.toDouble(),
                    )
                )
            ),
            // TODO: add initial color for location
        )
        addLocationToFlow(feature)
    }

    fun launchQuestionnaire(
        questionnaireConfig: QuestionnaireConfig,
        feature: Feature,
        context: Context,
    ) {
        val params = addMatchingCoordinatesToActionParameters(
            feature.geometry?.coordinates?.get(0)?.latitude!!,
            feature.geometry?.coordinates?.get(0)?.longitude,
            questionnaireConfig.extraParams
        )
        if (context is QuestionnaireHandler) {
            context.launchQuestionnaire(
                context = context,
                questionnaireConfig = questionnaireConfig,
                actionParams = params,
            )
        }
    }

    fun onEvent(event: GeoWidgetEvent) =
        when (event) {
            is GeoWidgetEvent.SearchServicePoints -> {
                //TODO: here the search bar query will be processed
                ""
            }
        }

    /** Adds coordinates into the correct action parameter as [ActionParameter.value] if the [ActionParameter.key] matches with [KEY_LATITUDE] or [KEY_LONGITUDE] constants. **/
    private fun addMatchingCoordinatesToActionParameters(
        latitude: Double?,
        longitude: Double?,
        params: List<ActionParameter>?
    ): List<ActionParameter> {
        if (latitude == null || longitude == null) {
            throw IllegalArgumentException("Latitude or Longitude must not be null")
        }
        params ?: return emptyList()
        return params
            .filter {
                it.paramType == ActionParameterType.PREPOPULATE && it.dataType == Enumerations.DataType.STRING
            }.map {
                return@map when (it.key) {
                    KEY_LATITUDE -> it.copy(value = latitude.toString())
                    KEY_LONGITUDE -> it.copy(value = longitude.toString())
                    else -> it
                }
            }
    }

    private companion object {
        const val KEY_LATITUDE = "positionLatitude"
        const val KEY_LONGITUDE = "positionLongitude"
    }
}<|MERGE_RESOLUTION|>--- conflicted
+++ resolved
@@ -71,11 +71,8 @@
     // TODO: use List or Linkage resource to connect Location with Group/Patient/etc
     private fun retrieveLocations(geoWidgetConfig: GeoWidgetConfiguration) {
         viewModelScope.launch(dispatcherProvider.io()) {
-<<<<<<< HEAD
-=======
             // TODO: Loading all the data with the related resources may impact performance. This
             //  needs to be refactored in future
->>>>>>> 6e54ff4f
             val repositoryResourceDataList =
                 defaultRepository
                     .searchResourcesRecursively(
@@ -100,11 +97,7 @@
                 }
                 if (location.hasPosition() && location.position.hasLatitude() && location.position.hasLongitude()) {
                     val feature = Feature(
-<<<<<<< HEAD
-                        id = location.id,
-=======
                         id = location.idElement.idPart,
->>>>>>> 6e54ff4f
                         geometry = Geometry(
                             coordinates = arrayListOf(
                                 Coordinates(
