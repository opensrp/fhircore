--- conflicted
+++ resolved
@@ -37,11 +37,9 @@
 
   data class ShowInsightsView(val isShow: Boolean, val context: Context) : UserSettingsEvent()
 
-<<<<<<< HEAD
   data class ShowContactView(val isShow: Boolean, val context: Context) : UserSettingsEvent()
 
   data class OnOfflineMap(val isShow: Boolean, val context: Context) : UserSettingsEvent()
-=======
+
   data class ShowInsightsScreen(val navController: NavController) : UserSettingsEvent()
->>>>>>> 3b741177
 }