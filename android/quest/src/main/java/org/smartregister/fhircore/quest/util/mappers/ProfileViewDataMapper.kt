/*
 * Copyright 2021 Ona Systems, Inc
 *
 * Licensed under the Apache License, Version 2.0 (the "License");
 * you may not use this file except in compliance with the License.
 * You may obtain a copy of the License at
 *
 *       http://www.apache.org/licenses/LICENSE-2.0
 *
 * Unless required by applicable law or agreed to in writing, software
 * distributed under the License is distributed on an "AS IS" BASIS,
 * WITHOUT WARRANTIES OR CONDITIONS OF ANY KIND, either express or implied.
 * See the License for the specific language governing permissions and
 * limitations under the License.
 */

package org.smartregister.fhircore.quest.util.mappers

import android.content.Context
import androidx.compose.material.icons.Icons
import androidx.compose.material.icons.filled.Add
import androidx.compose.material.icons.filled.Check
import androidx.compose.ui.graphics.Color
import com.google.android.fhir.logicalId
import dagger.hilt.android.qualifiers.ApplicationContext
import java.text.SimpleDateFormat
import java.util.Date
import java.util.Locale
import javax.inject.Inject
import org.hl7.fhir.r4.model.Task
import org.smartregister.fhircore.engine.domain.model.HealthStatus
import org.smartregister.fhircore.engine.domain.model.ProfileData
import org.smartregister.fhircore.engine.domain.util.DataMapper
import org.smartregister.fhircore.engine.ui.theme.DefaultColor
import org.smartregister.fhircore.engine.ui.theme.InfoColor
import org.smartregister.fhircore.engine.ui.theme.OverdueColor
import org.smartregister.fhircore.engine.ui.theme.SuccessColor
import org.smartregister.fhircore.engine.util.extension.canBeCompleted
import org.smartregister.fhircore.engine.util.extension.extractId
import org.smartregister.fhircore.engine.util.extension.makeItReadable
import org.smartregister.fhircore.engine.util.extension.translateGender
import org.smartregister.fhircore.quest.R
import org.smartregister.fhircore.quest.ui.family.profile.model.FamilyMemberTask
import org.smartregister.fhircore.quest.ui.family.profile.model.FamilyMemberViewState
import org.smartregister.fhircore.quest.ui.shared.models.PatientProfileRowItem
import org.smartregister.fhircore.quest.ui.shared.models.PatientProfileViewSection
import org.smartregister.fhircore.quest.ui.shared.models.ProfileViewData

class ProfileViewDataMapper @Inject constructor(@ApplicationContext val context: Context) :
  DataMapper<ProfileData, ProfileViewData> {

  private val simpleDateFormat = SimpleDateFormat("dd MMM", Locale.getDefault())

  override fun transformInputToOutputModel(inputModel: ProfileData): ProfileViewData {
    return when (inputModel) {
      is ProfileData.AncProfileData ->
        ProfileViewData.PatientProfileViewData(
          logicalId = inputModel.logicalId,
          name = inputModel.name,
          sex = inputModel.gender.translateGender(context),
          age = inputModel.age,
          dob = inputModel.birthdate.formatDob(),
          identifier = inputModel.identifier
        )
      is ProfileData.HivProfileData ->
        ProfileViewData.PatientProfileViewData(
          logicalId = inputModel.logicalId,
          name = inputModel.name,
          sex = inputModel.gender.translateGender(context),
          age = inputModel.age,
          dob = inputModel.birthdate.formatDob(),
          identifier = inputModel.identifier,
          address = inputModel.address,
          identifierKey = inputModel.healthStatus.retrieveDisplayIdentifierKey(),
          showIdentifierInProfile = inputModel.showIdentifierInProfile,
          showListsHighlights = false,
          conditions = inputModel.conditions,
<<<<<<< HEAD
          observations = inputModel.observations,
=======
          otherPatients = inputModel.otherPatients,
          viewChildText =
            context.getString(R.string.view_children_x, inputModel.otherPatients.size.toString()),
>>>>>>> f05d524c
          carePlans = inputModel.services,
          tasks =
            inputModel.tasks.map {
              PatientProfileRowItem(
                id = it.logicalId,
                actionFormId = if (it.canBeCompleted()) it.reasonReference.extractId() else null,
                title = "", // it.description,
                subtitle = "", // context.getString(R.string.due_on,
                // it.executionPeriod.start.makeItReadable()),
                profileViewSection = PatientProfileViewSection.TASKS,
                actionButtonIcon =
                  if (it.status == Task.TaskStatus.COMPLETED) Icons.Filled.Check
                  else Icons.Filled.Add,
                actionIconColor =
                  if (it.status == Task.TaskStatus.COMPLETED) SuccessColor
                  else it.status.retrieveColorCode(),
                actionButtonColor = it.status.retrieveColorCode(),
                actionButtonText = it.description,
              )
            }
        )
      is ProfileData.DefaultProfileData ->
        ProfileViewData.PatientProfileViewData(
          logicalId = inputModel.logicalId,
          name = inputModel.name,
          identifier = inputModel.identifier,
          age = inputModel.age,
          sex = inputModel.gender.translateGender(context),
          dob = inputModel.birthdate.formatDob(),
          tasks =
            inputModel.tasks.take(DEFAULT_TASKS_COUNT).map {
              PatientProfileRowItem(
                id = it.logicalId,
                actionFormId =
                  if (it.status == Task.TaskStatus.READY && it.hasReasonReference())
                    it.reasonReference.extractId()
                  else null,
                title = it.description,
                subtitle =
                  context.getString(R.string.due_on, it.executionPeriod.start.makeItReadable()),
                profileViewSection = PatientProfileViewSection.TASKS,
                actionButtonIcon =
                  if (it.status == Task.TaskStatus.COMPLETED) Icons.Filled.Check
                  else Icons.Filled.Add,
                actionIconColor =
                  if (it.status == Task.TaskStatus.COMPLETED) SuccessColor
                  else it.status.retrieveColorCode(),
                actionButtonColor = it.status.retrieveColorCode(),
                actionButtonText = it.description,
              )
            },
        )
      is ProfileData.FamilyProfileData ->
        ProfileViewData.FamilyProfileViewData(
          logicalId = inputModel.logicalId,
          name = context.getString(R.string.family_suffix, inputModel.name),
          address = inputModel.address,
          age = inputModel.age,
          familyMemberViewStates =
            inputModel.members.map { memberProfileData ->
              FamilyMemberViewState(
                patientId = memberProfileData.id,
                birthDate = memberProfileData.birthdate,
                age = memberProfileData.age,
                gender = memberProfileData.gender.translateGender(context),
                name = memberProfileData.name,
                memberTasks =
                  memberProfileData
                    .tasks
                    .filter { it.status == Task.TaskStatus.READY }
                    .take(DEFAULT_TASKS_COUNT)
                    .map {
                      FamilyMemberTask(
                        taskId = it.logicalId,
                        task = it.description,
                        taskStatus = it.status,
                        colorCode = it.status.retrieveColorCode(),
                        taskFormId =
                          if (it.status == Task.TaskStatus.READY && it.hasReasonReference())
                            it.reasonReference.extractId()
                          else null
                      )
                    }
              )
            }
        )
    }
  }

  private fun Task.TaskStatus.retrieveColorCode(): Color =
    when (this) {
      Task.TaskStatus.READY -> InfoColor
      Task.TaskStatus.CANCELLED -> OverdueColor
      Task.TaskStatus.FAILED -> OverdueColor
      Task.TaskStatus.COMPLETED -> DefaultColor
      else -> DefaultColor
    }

  fun HealthStatus.retrieveDisplayIdentifierKey(): String =
    when (this) {
      HealthStatus.EXPOSED_INFANT -> "HCC Number"
      HealthStatus.CHILD_CONTACT, HealthStatus.SEXUAL_CONTACT, HealthStatus.COMMUNITY_POSITIVE ->
        "HTS Number"
      else -> "ART Number"
    }

  private fun Date.formatDob(): String = simpleDateFormat.format(this)

  companion object {
    const val DEFAULT_TASKS_COUNT = 5 // TODO Configure tasks to display
  }
}<|MERGE_RESOLUTION|>--- conflicted
+++ resolved
@@ -75,13 +75,10 @@
           showIdentifierInProfile = inputModel.showIdentifierInProfile,
           showListsHighlights = false,
           conditions = inputModel.conditions,
-<<<<<<< HEAD
-          observations = inputModel.observations,
-=======
           otherPatients = inputModel.otherPatients,
           viewChildText =
             context.getString(R.string.view_children_x, inputModel.otherPatients.size.toString()),
->>>>>>> f05d524c
+          observations = inputModel.observations,
           carePlans = inputModel.services,
           tasks =
             inputModel.tasks.map {
