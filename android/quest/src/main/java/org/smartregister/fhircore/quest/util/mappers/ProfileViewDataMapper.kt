--- conflicted
+++ resolved
@@ -23,8 +23,6 @@
 import androidx.compose.ui.graphics.Color
 import com.google.android.fhir.logicalId
 import dagger.hilt.android.qualifiers.ApplicationContext
-import java.text.SimpleDateFormat
-import java.util.Locale
 import javax.inject.Inject
 import org.hl7.fhir.r4.model.ResourceType
 import org.hl7.fhir.r4.model.Task
@@ -38,12 +36,8 @@
 import org.smartregister.fhircore.engine.util.extension.asReference
 import org.smartregister.fhircore.engine.util.extension.capitalizeFirstLetter
 import org.smartregister.fhircore.engine.util.extension.extractId
-<<<<<<< HEAD
+import org.smartregister.fhircore.engine.util.extension.hasStarted
 import org.smartregister.fhircore.engine.util.extension.prettifyDate
-=======
-import org.smartregister.fhircore.engine.util.extension.hasStarted
-import org.smartregister.fhircore.engine.util.extension.makeItReadable
->>>>>>> 395d7b37
 import org.smartregister.fhircore.engine.util.extension.translateGender
 import org.smartregister.fhircore.quest.R
 import org.smartregister.fhircore.quest.ui.family.profile.model.FamilyMemberTask
@@ -52,8 +46,6 @@
 
 class ProfileViewDataMapper @Inject constructor(@ApplicationContext val context: Context) :
   DataMapper<ProfileData, ProfileViewData> {
-
-  private val simpleDateFormat = SimpleDateFormat("dd MMM", Locale.getDefault())
 
   override fun transformInputToOutputModel(inputModel: ProfileData): ProfileViewData {
     return when (inputModel) {
@@ -92,9 +84,8 @@
           dob = inputModel.birthdate,
           tasks =
             inputModel.tasks.take(DEFAULT_TASKS_COUNT).map {
-<<<<<<< HEAD
               ActionableButtonData(
-                questionnaire =
+                action =
                   when (it.status) {
                     Task.TaskStatus.CANCELLED, Task.TaskStatus.FAILED ->
                       context.getString(
@@ -117,38 +108,18 @@
                   },
                 questionnaireId =
                   if (it.status == Task.TaskStatus.READY && it.hasReasonReference())
-=======
-              PatientProfileRowItem(
-                id = it.logicalId,
-                actionFormId =
-                  if (it.status == Task.TaskStatus.READY &&
-                      it.hasStarted() &&
-                      it.hasReasonReference()
-                  )
->>>>>>> 395d7b37
                     it.reasonReference.extractId()
                   else null,
                 backReference = it.logicalId.asReference(ResourceType.Task),
-                contentColor = it.status.retrieveColorCode(),
+                contentColor = it.status.retrieveColorCode(it.hasStarted()),
                 iconStart =
                   if (it.status == Task.TaskStatus.COMPLETED) Icons.Filled.Check
                   else Icons.Filled.Add,
-<<<<<<< HEAD
                 iconColor =
-                  when (it.status) {
-                    Task.TaskStatus.COMPLETED -> SuccessColor
-                    Task.TaskStatus.CANCELLED, Task.TaskStatus.FAILED -> OverdueColor
-                    Task.TaskStatus.READY -> InfoColor
-                    else -> DefaultColor
-                  },
-=======
-                actionIconColor =
-                  if (it.status == Task.TaskStatus.COMPLETED) SuccessColor
-                  else it.status.retrieveColorCode(it.hasStarted()),
-                actionButtonColor = it.status.retrieveColorCode(it.hasStarted()),
-                actionButtonText = it.description,
-                task = it
->>>>>>> 395d7b37
+                  it.status.retrieveColorCode(
+                    hasStarted = it.hasStarted(),
+                    changeCompleteStatusColor = true
+                  ),
               )
             }
         )
@@ -192,12 +163,15 @@
     }
   }
 
-  private fun Task.TaskStatus.retrieveColorCode(hasStarted: Boolean): Color =
+  private fun Task.TaskStatus.retrieveColorCode(
+    hasStarted: Boolean,
+    changeCompleteStatusColor: Boolean = false
+  ): Color =
     when (this) {
       Task.TaskStatus.READY -> if (hasStarted) InfoColor else DefaultColor
       Task.TaskStatus.CANCELLED -> DefaultColor
       Task.TaskStatus.FAILED -> OverdueColor
-      Task.TaskStatus.COMPLETED -> DefaultColor
+      Task.TaskStatus.COMPLETED -> if (changeCompleteStatusColor) SuccessColor else DefaultColor
       else -> DefaultColor
     }
 
