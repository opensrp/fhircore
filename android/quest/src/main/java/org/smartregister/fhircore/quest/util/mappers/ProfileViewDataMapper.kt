--- conflicted
+++ resolved
@@ -37,11 +37,7 @@
 import org.smartregister.fhircore.engine.util.extension.capitalizeFirstLetter
 import org.smartregister.fhircore.engine.util.extension.extractId
 import org.smartregister.fhircore.engine.util.extension.hasStarted
-<<<<<<< HEAD
-import org.smartregister.fhircore.engine.util.extension.makeItReadable
-=======
 import org.smartregister.fhircore.engine.util.extension.prettifyDate
->>>>>>> 23fd372d
 import org.smartregister.fhircore.engine.util.extension.translateGender
 import org.smartregister.fhircore.quest.R
 import org.smartregister.fhircore.quest.ui.family.profile.model.FamilyMemberTask
@@ -88,15 +84,6 @@
           dob = inputModel.birthdate,
           tasks =
             inputModel.tasks.take(DEFAULT_TASKS_COUNT).map {
-<<<<<<< HEAD
-              PatientProfileRowItem(
-                id = it.logicalId,
-                actionFormId =
-                  if (it.status == Task.TaskStatus.READY &&
-                      it.hasStarted() &&
-                      it.hasReasonReference()
-                  )
-=======
               ActionableButtonData(
                 action =
                   when (it.status) {
@@ -121,7 +108,6 @@
                   },
                 questionnaireId =
                   if (it.status == Task.TaskStatus.READY && it.hasReasonReference())
->>>>>>> 23fd372d
                     it.reasonReference.extractId()
                   else null,
                 backReference = it.logicalId.asReference(ResourceType.Task),
@@ -129,20 +115,11 @@
                 iconStart =
                   if (it.status == Task.TaskStatus.COMPLETED) Icons.Filled.Check
                   else Icons.Filled.Add,
-<<<<<<< HEAD
-                actionIconColor =
-                  if (it.status == Task.TaskStatus.COMPLETED) SuccessColor
-                  else it.status.retrieveColorCode(it.hasStarted()),
-                actionButtonColor = it.status.retrieveColorCode(it.hasStarted()),
-                actionButtonText = it.description,
-                task = it
-=======
                 iconColor =
                   it.status.retrieveColorCode(
                     hasStarted = it.hasStarted(),
                     changeCompleteStatusColor = true
                   ),
->>>>>>> 23fd372d
               )
             }
         )
@@ -186,14 +163,10 @@
     }
   }
 
-<<<<<<< HEAD
-  private fun Task.TaskStatus.retrieveColorCode(hasStarted: Boolean): Color =
-=======
   private fun Task.TaskStatus.retrieveColorCode(
     hasStarted: Boolean,
     changeCompleteStatusColor: Boolean = false
   ): Color =
->>>>>>> 23fd372d
     when (this) {
       Task.TaskStatus.READY -> if (hasStarted) InfoColor else DefaultColor
       Task.TaskStatus.CANCELLED -> DefaultColor
