/*
 * Copyright 2021 Ona Systems, Inc
 *
 * Licensed under the Apache License, Version 2.0 (the "License");
 * you may not use this file except in compliance with the License.
 * You may obtain a copy of the License at
 *
 *       http://www.apache.org/licenses/LICENSE-2.0
 *
 * Unless required by applicable law or agreed to in writing, software
 * distributed under the License is distributed on an "AS IS" BASIS,
 * WITHOUT WARRANTIES OR CONDITIONS OF ANY KIND, either express or implied.
 * See the License for the specific language governing permissions and
 * limitations under the License.
 */

package org.smartregister.fhircore.quest.util.mappers

import android.content.Context
import androidx.compose.material.icons.Icons
import androidx.compose.material.icons.filled.Add
import androidx.compose.material.icons.filled.Check
import androidx.compose.ui.graphics.Color
import com.google.android.fhir.logicalId
import dagger.hilt.android.qualifiers.ApplicationContext
import javax.inject.Inject
import org.hl7.fhir.r4.model.ResourceType
import org.hl7.fhir.r4.model.Task
<<<<<<< HEAD
import org.smartregister.fhircore.engine.domain.model.HealthStatus
=======
import org.smartregister.fhircore.engine.domain.model.ActionableButtonData
>>>>>>> cadabf89
import org.smartregister.fhircore.engine.domain.model.ProfileData
import org.smartregister.fhircore.engine.domain.util.DataMapper
import org.smartregister.fhircore.engine.ui.theme.DefaultColor
import org.smartregister.fhircore.engine.ui.theme.InfoColor
import org.smartregister.fhircore.engine.ui.theme.OverdueColor
import org.smartregister.fhircore.engine.ui.theme.SuccessColor
import org.smartregister.fhircore.engine.util.extension.asReference
import org.smartregister.fhircore.engine.util.extension.capitalizeFirstLetter
import org.smartregister.fhircore.engine.util.extension.extractId
import org.smartregister.fhircore.engine.util.extension.hasStarted
import org.smartregister.fhircore.engine.util.extension.prettifyDate
import org.smartregister.fhircore.engine.util.extension.translateGender
import org.smartregister.fhircore.quest.R
import org.smartregister.fhircore.quest.ui.family.profile.model.FamilyMemberTask
import org.smartregister.fhircore.quest.ui.family.profile.model.FamilyMemberViewState
import org.smartregister.fhircore.quest.ui.shared.models.ProfileViewData

class ProfileViewDataMapper @Inject constructor(@ApplicationContext val context: Context) :
  DataMapper<ProfileData, ProfileViewData> {

  override fun transformInputToOutputModel(inputModel: ProfileData): ProfileViewData {
    return when (inputModel) {
      is ProfileData.AncProfileData ->
        ProfileViewData.PatientProfileViewData(
          logicalId = inputModel.logicalId,
          name = inputModel.name,
          sex = inputModel.gender.translateGender(context),
          age = inputModel.age,
          dob = inputModel.birthdate,
          identifier = inputModel.identifier
        )
      is ProfileData.HivProfileData ->
        ProfileViewData.PatientProfileViewData(
          logicalId = inputModel.logicalId,
          name = inputModel.name,
          sex = inputModel.gender.translateGender(context),
          age = inputModel.age,
          dob = inputModel.birthdate.formatDob(),
          identifier = inputModel.identifier,
          address = inputModel.address,
          identifierKey = inputModel.healthStatus.retrieveDisplayIdentifierKey(),
          showIdentifierInProfile = inputModel.showIdentifierInProfile,
          showListsHighlights = false,
          tasks =
            inputModel.tasks.sortedWith(compareBy<Task> { it.description }).map {
              PatientProfileRowItem(
                id = it.logicalId,
                actionFormId =
                  if (it.status == Task.TaskStatus.READY && it.hasReasonReference())
                    it.reasonReference.extractId()
                  else null,
                title = "", // it.description,
                subtitle = "", // context.getString(R.string.due_on,
                // it.executionPeriod.start.makeItReadable()),
                profileViewSection = PatientProfileViewSection.TASKS,
                actionButtonIcon =
                  if (it.status == Task.TaskStatus.COMPLETED) Icons.Filled.Check
                  else Icons.Filled.Add,
                actionIconColor =
                  if (it.status == Task.TaskStatus.COMPLETED) SuccessColor
                  else it.status.retrieveColorCode(),
                actionButtonColor = it.status.retrieveColorCode(),
                actionButtonText = it.description,
              )
            }
        )
      is ProfileData.DefaultProfileData ->
        ProfileViewData.PatientProfileViewData(
          logicalId = inputModel.logicalId,
          name = inputModel.name,
          identifier = inputModel.identifier,
          age = inputModel.age,
          sex = inputModel.gender.translateGender(context),
          dob = inputModel.birthdate,
          tasks =
            inputModel.tasks.take(DEFAULT_TASKS_COUNT).map {
              ActionableButtonData(
                action =
                  when (it.status) {
                    Task.TaskStatus.CANCELLED, Task.TaskStatus.FAILED ->
                      context.getString(
                        R.string.visit_overdue,
                        it.description.capitalizeFirstLetter(),
                        it.executionPeriod.start.prettifyDate()
                      )
                    Task.TaskStatus.READY ->
                      context.getString(
                        R.string.visit_due_today,
                        it.description.capitalizeFirstLetter()
                      )
                    Task.TaskStatus.COMPLETED -> it.description.capitalizeFirstLetter()
                    else ->
                      context.getString(
                        R.string.visit_due_on,
                        it.description.capitalizeFirstLetter(),
                        it.executionPeriod.start.prettifyDate()
                      )
                  },
                questionnaireId =
                  if (it.status == Task.TaskStatus.READY && it.hasReasonReference())
                    it.reasonReference.extractId()
                  else null,
                backReference = it.logicalId.asReference(ResourceType.Task),
                contentColor = it.status.retrieveColorCode(it.hasStarted()),
                iconStart =
                  if (it.status == Task.TaskStatus.COMPLETED) Icons.Filled.Check
                  else Icons.Filled.Add,
                iconColor =
                  it.status.retrieveColorCode(
                    hasStarted = it.hasStarted(),
                    changeCompleteStatusColor = true
                  ),
              )
            },
        )
      is ProfileData.FamilyProfileData ->
        ProfileViewData.FamilyProfileViewData(
          logicalId = inputModel.logicalId,
          name = context.getString(R.string.family_suffix, inputModel.name),
          address = inputModel.address,
          age = inputModel.age,
          familyMemberViewStates =
            inputModel.members.map { memberProfileData ->
              FamilyMemberViewState(
                patientId = memberProfileData.id,
                birthDate = memberProfileData.birthdate,
                age = memberProfileData.age,
                gender = memberProfileData.gender.translateGender(context),
                name = memberProfileData.name,
                memberTasks =
                  memberProfileData
                    .tasks
                    .filter { it.status == Task.TaskStatus.READY }
                    .take(DEFAULT_TASKS_COUNT)
                    .map {
                      FamilyMemberTask(
                        taskId = it.logicalId,
                        task = it.description,
                        taskStatus = it.status,
                        colorCode = it.status.retrieveColorCode(it.hasStarted()),
                        taskFormId =
                          if (it.status == Task.TaskStatus.READY &&
                              it.hasStarted() &&
                              it.hasReasonReference()
                          )
                            it.reasonReference.extractId()
                          else null
                      )
                    }
              )
            }
        )
    }
  }

  private fun Task.TaskStatus.retrieveColorCode(
    hasStarted: Boolean,
    changeCompleteStatusColor: Boolean = false
  ): Color =
    when (this) {
      Task.TaskStatus.READY -> if (hasStarted) InfoColor else DefaultColor
      Task.TaskStatus.CANCELLED -> DefaultColor
      Task.TaskStatus.FAILED -> OverdueColor
      Task.TaskStatus.COMPLETED -> if (changeCompleteStatusColor) SuccessColor else DefaultColor
      else -> DefaultColor
    }

<<<<<<< HEAD
  fun HealthStatus.retrieveDisplayIdentifierKey(): String =
    when (this) {
      HealthStatus.EXPOSED_INFANT -> "HCC Number"
      HealthStatus.CHILD_CONTACT, HealthStatus.SEXUAL_CONTACT, HealthStatus.COMMUNITY_POSITIVE ->
        "HTS Number"
      else -> "ART Number"
    }

  private fun Date.formatDob(): String = simpleDateFormat.format(this)

=======
>>>>>>> cadabf89
  companion object {
    const val DEFAULT_TASKS_COUNT = 5 // TODO Configure tasks to display
  }
}<|MERGE_RESOLUTION|>--- conflicted
+++ resolved
@@ -26,11 +26,8 @@
 import javax.inject.Inject
 import org.hl7.fhir.r4.model.ResourceType
 import org.hl7.fhir.r4.model.Task
-<<<<<<< HEAD
+import org.smartregister.fhircore.engine.domain.model.ActionableButtonData
 import org.smartregister.fhircore.engine.domain.model.HealthStatus
-=======
-import org.smartregister.fhircore.engine.domain.model.ActionableButtonData
->>>>>>> cadabf89
 import org.smartregister.fhircore.engine.domain.model.ProfileData
 import org.smartregister.fhircore.engine.domain.util.DataMapper
 import org.smartregister.fhircore.engine.ui.theme.DefaultColor
@@ -68,7 +65,7 @@
           name = inputModel.name,
           sex = inputModel.gender.translateGender(context),
           age = inputModel.age,
-          dob = inputModel.birthdate.formatDob(),
+          dob = inputModel.birthdate,
           identifier = inputModel.identifier,
           address = inputModel.address,
           identifierKey = inputModel.healthStatus.retrieveDisplayIdentifierKey(),
@@ -76,24 +73,22 @@
           showListsHighlights = false,
           tasks =
             inputModel.tasks.sortedWith(compareBy<Task> { it.description }).map {
-              PatientProfileRowItem(
-                id = it.logicalId,
-                actionFormId =
+              ActionableButtonData(
+                action = it.description,
+                questionnaireId =
                   if (it.status == Task.TaskStatus.READY && it.hasReasonReference())
                     it.reasonReference.extractId()
                   else null,
-                title = "", // it.description,
-                subtitle = "", // context.getString(R.string.due_on,
-                // it.executionPeriod.start.makeItReadable()),
-                profileViewSection = PatientProfileViewSection.TASKS,
-                actionButtonIcon =
+                backReference = it.logicalId.asReference(ResourceType.Task),
+                contentColor = it.status.retrieveColorCode(it.hasStarted()),
+                iconStart =
                   if (it.status == Task.TaskStatus.COMPLETED) Icons.Filled.Check
                   else Icons.Filled.Add,
-                actionIconColor =
-                  if (it.status == Task.TaskStatus.COMPLETED) SuccessColor
-                  else it.status.retrieveColorCode(),
-                actionButtonColor = it.status.retrieveColorCode(),
-                actionButtonText = it.description,
+                iconColor =
+                  it.status.retrieveColorCode(
+                    hasStarted = it.hasStarted(),
+                    changeCompleteStatusColor = true
+                  ),
               )
             }
         )
@@ -198,7 +193,6 @@
       else -> DefaultColor
     }
 
-<<<<<<< HEAD
   fun HealthStatus.retrieveDisplayIdentifierKey(): String =
     when (this) {
       HealthStatus.EXPOSED_INFANT -> "HCC Number"
@@ -207,10 +201,6 @@
       else -> "ART Number"
     }
 
-  private fun Date.formatDob(): String = simpleDateFormat.format(this)
-
-=======
->>>>>>> cadabf89
   companion object {
     const val DEFAULT_TASKS_COUNT = 5 // TODO Configure tasks to display
   }
