--- conflicted
+++ resolved
@@ -84,12 +84,8 @@
           identifier = inputModel.identifier,
           age = inputModel.age,
           sex = inputModel.gender.translateGender(context),
-<<<<<<< HEAD
-          dob = inputModel.birthdate?.formatDob() ?: "",
+          dob = inputModel.birthdate,
           forms = inputModel.forms.map { FormButtonData(it.title, it.identifier) },
-=======
-          dob = inputModel.birthdate,
->>>>>>> c255e49d
           tasks =
             inputModel.tasks.take(DEFAULT_TASKS_COUNT).map {
               PatientProfileRowItem(
