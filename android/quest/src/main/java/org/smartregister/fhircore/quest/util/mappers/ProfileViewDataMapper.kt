/*
 * Copyright 2021 Ona Systems, Inc
 *
 * Licensed under the Apache License, Version 2.0 (the "License");
 * you may not use this file except in compliance with the License.
 * You may obtain a copy of the License at
 *
 *       http://www.apache.org/licenses/LICENSE-2.0
 *
 * Unless required by applicable law or agreed to in writing, software
 * distributed under the License is distributed on an "AS IS" BASIS,
 * WITHOUT WARRANTIES OR CONDITIONS OF ANY KIND, either express or implied.
 * See the License for the specific language governing permissions and
 * limitations under the License.
 */

package org.smartregister.fhircore.quest.util.mappers

import android.content.Context
import androidx.compose.material.icons.Icons
import androidx.compose.material.icons.filled.Add
import androidx.compose.material.icons.filled.Check
import androidx.compose.ui.graphics.Color
import com.google.android.fhir.logicalId
import dagger.hilt.android.qualifiers.ApplicationContext
import javax.inject.Inject
import org.hl7.fhir.r4.model.ResourceType
import org.hl7.fhir.r4.model.Task
<<<<<<< HEAD
import org.smartregister.fhircore.engine.domain.model.FormButtonData
=======
import org.smartregister.fhircore.engine.domain.model.ActionableButtonData
>>>>>>> 382dc687
import org.smartregister.fhircore.engine.domain.model.ProfileData
import org.smartregister.fhircore.engine.domain.util.DataMapper
import org.smartregister.fhircore.engine.ui.theme.DefaultColor
import org.smartregister.fhircore.engine.ui.theme.InfoColor
import org.smartregister.fhircore.engine.ui.theme.OverdueColor
import org.smartregister.fhircore.engine.ui.theme.SuccessColor
<<<<<<< HEAD
import org.smartregister.fhircore.engine.util.extension.asDdMmmYyyy
=======
import org.smartregister.fhircore.engine.util.extension.asReference
import org.smartregister.fhircore.engine.util.extension.capitalizeFirstLetter
>>>>>>> 382dc687
import org.smartregister.fhircore.engine.util.extension.extractId
import org.smartregister.fhircore.engine.util.extension.hasStarted
import org.smartregister.fhircore.engine.util.extension.prettifyDate
import org.smartregister.fhircore.engine.util.extension.translateGender
import org.smartregister.fhircore.quest.R
import org.smartregister.fhircore.quest.ui.family.profile.model.FamilyMemberTask
import org.smartregister.fhircore.quest.ui.family.profile.model.FamilyMemberViewState
import org.smartregister.fhircore.quest.ui.shared.models.ProfileViewData

class ProfileViewDataMapper @Inject constructor(@ApplicationContext val context: Context) :
  DataMapper<ProfileData, ProfileViewData> {

  override fun transformInputToOutputModel(inputModel: ProfileData): ProfileViewData {
    return when (inputModel) {
      is ProfileData.AncProfileData ->
        ProfileViewData.PatientProfileViewData(
          logicalId = inputModel.logicalId,
          name = inputModel.name,
          sex = inputModel.gender.translateGender(context),
          age = inputModel.age,
          dob = inputModel.birthdate,
          identifier = inputModel.identifier
        )
      is ProfileData.HivProfileData ->
        ProfileViewData.HivProfileViewData(
          logicalId = inputModel.logicalId,
          name = inputModel.name,
          address = inputModel.address,
          age = inputModel.age,
          artNumber = inputModel.identifier.toString(),
        )
      is ProfileData.AppointmentProfileData ->
        ProfileViewData.AppointmentProfileViewData(
          logicalId = inputModel.logicalId,
          name = inputModel.name,
          address = inputModel.address,
          age = inputModel.age,
          artNumber = inputModel.identifier.toString(),
        )
      is ProfileData.DefaultProfileData ->
        ProfileViewData.PatientProfileViewData(
          logicalId = inputModel.logicalId,
          name = inputModel.name,
          identifier = inputModel.identifier,
          age = inputModel.age,
          sex = inputModel.gender.translateGender(context),
          dob = inputModel.birthdate,
          forms = inputModel.forms.map { FormButtonData(it.title, it.identifier) },
          tasks =
            inputModel.tasks.take(DEFAULT_TASKS_COUNT).map {
<<<<<<< HEAD
              PatientProfileRowItem(
                logicalId = it.logicalId,
                actionFormId =
=======
              ActionableButtonData(
                action =
                  when (it.status) {
                    Task.TaskStatus.CANCELLED, Task.TaskStatus.FAILED ->
                      context.getString(
                        R.string.visit_overdue,
                        it.description.capitalizeFirstLetter(),
                        it.executionPeriod.start.prettifyDate()
                      )
                    Task.TaskStatus.READY ->
                      context.getString(
                        R.string.visit_due_today,
                        it.description.capitalizeFirstLetter()
                      )
                    Task.TaskStatus.COMPLETED -> it.description.capitalizeFirstLetter()
                    else ->
                      context.getString(
                        R.string.visit_due_on,
                        it.description.capitalizeFirstLetter(),
                        it.executionPeriod.start.prettifyDate()
                      )
                  },
                questionnaireId =
>>>>>>> 382dc687
                  if (it.status == Task.TaskStatus.READY && it.hasReasonReference())
                    it.reasonReference.extractId()
                  else null,
                backReference = it.logicalId.asReference(ResourceType.Task),
                contentColor = it.status.retrieveColorCode(it.hasStarted()),
                iconStart =
                  if (it.status == Task.TaskStatus.COMPLETED) Icons.Filled.Check
                  else Icons.Filled.Add,
                iconColor =
                  it.status.retrieveColorCode(
                    hasStarted = it.hasStarted(),
                    changeCompleteStatusColor = true
                  ),
              )
            },
          formResponses =
            inputModel.responses.map {
              val (questionnaire, questionnaireResponse) = it
              PatientProfileRowItem(
                logicalId = inputModel.logicalId,
                title =
                  context.getString(
                    R.string.questionnaire_response_name,
                    questionnaire.name,
                    questionnaireResponse.authored?.asDdMmmYyyy() ?: ""
                  ),
                subtitle = "", // TODO display configured content here and below
                subtitleStatus = null,
                profileViewSection = PatientProfileViewSection.TEST_RESULTS,
                showDot = false,
                showAngleRightIcon = true,
                actionFormId = questionnaire.logicalId
              )
            }
        )
      is ProfileData.FamilyProfileData ->
        ProfileViewData.FamilyProfileViewData(
          logicalId = inputModel.logicalId,
          name = context.getString(R.string.family_suffix, inputModel.name),
          address = inputModel.address,
          age = inputModel.age,
          familyMemberViewStates =
            inputModel.members.map { memberProfileData ->
              FamilyMemberViewState(
                patientId = memberProfileData.id,
                birthDate = memberProfileData.birthdate,
                age = memberProfileData.age,
                gender = memberProfileData.gender.translateGender(context),
                name = memberProfileData.name,
                memberTasks =
                  memberProfileData
                    .tasks
                    .filter { it.status == Task.TaskStatus.READY }
                    .take(DEFAULT_TASKS_COUNT)
                    .map {
                      FamilyMemberTask(
                        taskId = it.logicalId,
                        task = it.description,
                        taskStatus = it.status,
                        colorCode = it.status.retrieveColorCode(it.hasStarted()),
                        taskFormId =
                          if (it.status == Task.TaskStatus.READY &&
                              it.hasStarted() &&
                              it.hasReasonReference()
                          )
                            it.reasonReference.extractId()
                          else null
                      )
                    }
              )
            }
        )
    }
  }

  private fun Task.TaskStatus.retrieveColorCode(
    hasStarted: Boolean,
    changeCompleteStatusColor: Boolean = false
  ): Color =
    when (this) {
      Task.TaskStatus.READY -> if (hasStarted) InfoColor else DefaultColor
      Task.TaskStatus.CANCELLED -> DefaultColor
      Task.TaskStatus.FAILED -> OverdueColor
      Task.TaskStatus.COMPLETED -> if (changeCompleteStatusColor) SuccessColor else DefaultColor
      else -> DefaultColor
    }

  companion object {
    const val DEFAULT_TASKS_COUNT = 5 // TODO Configure tasks to display
  }
}<|MERGE_RESOLUTION|>--- conflicted
+++ resolved
@@ -26,23 +26,15 @@
 import javax.inject.Inject
 import org.hl7.fhir.r4.model.ResourceType
 import org.hl7.fhir.r4.model.Task
-<<<<<<< HEAD
-import org.smartregister.fhircore.engine.domain.model.FormButtonData
-=======
 import org.smartregister.fhircore.engine.domain.model.ActionableButtonData
->>>>>>> 382dc687
 import org.smartregister.fhircore.engine.domain.model.ProfileData
 import org.smartregister.fhircore.engine.domain.util.DataMapper
 import org.smartregister.fhircore.engine.ui.theme.DefaultColor
 import org.smartregister.fhircore.engine.ui.theme.InfoColor
 import org.smartregister.fhircore.engine.ui.theme.OverdueColor
 import org.smartregister.fhircore.engine.ui.theme.SuccessColor
-<<<<<<< HEAD
-import org.smartregister.fhircore.engine.util.extension.asDdMmmYyyy
-=======
 import org.smartregister.fhircore.engine.util.extension.asReference
 import org.smartregister.fhircore.engine.util.extension.capitalizeFirstLetter
->>>>>>> 382dc687
 import org.smartregister.fhircore.engine.util.extension.extractId
 import org.smartregister.fhircore.engine.util.extension.hasStarted
 import org.smartregister.fhircore.engine.util.extension.prettifyDate
@@ -90,14 +82,8 @@
           age = inputModel.age,
           sex = inputModel.gender.translateGender(context),
           dob = inputModel.birthdate,
-          forms = inputModel.forms.map { FormButtonData(it.title, it.identifier) },
           tasks =
             inputModel.tasks.take(DEFAULT_TASKS_COUNT).map {
-<<<<<<< HEAD
-              PatientProfileRowItem(
-                logicalId = it.logicalId,
-                actionFormId =
-=======
               ActionableButtonData(
                 action =
                   when (it.status) {
@@ -121,7 +107,6 @@
                       )
                   },
                 questionnaireId =
->>>>>>> 382dc687
                   if (it.status == Task.TaskStatus.READY && it.hasReasonReference())
                     it.reasonReference.extractId()
                   else null,
@@ -135,25 +120,6 @@
                     hasStarted = it.hasStarted(),
                     changeCompleteStatusColor = true
                   ),
-              )
-            },
-          formResponses =
-            inputModel.responses.map {
-              val (questionnaire, questionnaireResponse) = it
-              PatientProfileRowItem(
-                logicalId = inputModel.logicalId,
-                title =
-                  context.getString(
-                    R.string.questionnaire_response_name,
-                    questionnaire.name,
-                    questionnaireResponse.authored?.asDdMmmYyyy() ?: ""
-                  ),
-                subtitle = "", // TODO display configured content here and below
-                subtitleStatus = null,
-                profileViewSection = PatientProfileViewSection.TEST_RESULTS,
-                showDot = false,
-                showAngleRightIcon = true,
-                actionFormId = questionnaire.logicalId
               )
             }
         )
