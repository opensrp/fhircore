/*
 * Copyright 2021 Ona Systems, Inc
 *
 * Licensed under the Apache License, Version 2.0 (the "License");
 * you may not use this file except in compliance with the License.
 * You may obtain a copy of the License at
 *
 *       http://www.apache.org/licenses/LICENSE-2.0
 *
 * Unless required by applicable law or agreed to in writing, software
 * distributed under the License is distributed on an "AS IS" BASIS,
 * WITHOUT WARRANTIES OR CONDITIONS OF ANY KIND, either express or implied.
 * See the License for the specific language governing permissions and
 * limitations under the License.
 */

package org.smartregister.fhircore.quest.util.mappers

import android.content.Context
import androidx.compose.ui.graphics.Color
import dagger.hilt.android.qualifiers.ApplicationContext
import javax.inject.Inject
import org.smartregister.fhircore.engine.domain.model.RegisterData
import org.smartregister.fhircore.engine.domain.model.VisitStatus
import org.smartregister.fhircore.engine.domain.util.DataMapper
import org.smartregister.fhircore.engine.ui.theme.BlueTextColor
import org.smartregister.fhircore.engine.ui.theme.DueLightColor
import org.smartregister.fhircore.engine.ui.theme.OverdueDarkRedColor
import org.smartregister.fhircore.engine.ui.theme.OverdueLightColor
<<<<<<< HEAD
import org.smartregister.fhircore.engine.util.extension.milestonesDue
import org.smartregister.fhircore.engine.util.extension.milestonesOverdue
import org.smartregister.fhircore.engine.util.extension.toAgeDisplay
import org.smartregister.fhircore.quest.ui.patient.register.model.RegisterViewData
=======
import org.smartregister.fhircore.engine.util.extension.capitalizeFirstLetter
import org.smartregister.fhircore.engine.util.extension.translateGender
import org.smartregister.fhircore.quest.R
import org.smartregister.fhircore.quest.ui.shared.models.RegisterViewData
import org.smartregister.fhircore.quest.ui.shared.models.ServiceMember
>>>>>>> f84325f9

class RegisterViewDataMapper @Inject constructor(@ApplicationContext val context: Context) :
  DataMapper<RegisterData, RegisterViewData> {
  override fun transformInputToOutputModel(inputModel: RegisterData): RegisterViewData {
    return when (inputModel) {
      is RegisterData.DefaultRegisterData ->
        RegisterViewData(
<<<<<<< HEAD
          id = inputModel.id,
          title =
            listOf(
                inputModel.name,
                inputModel.gender.first().uppercase(),
                inputModel.birthDate.toAgeDisplay()
              )
              .joinToString(", "),
          subtitle =
            inputModel.gender.lowercase().replaceFirstChar {
              it.uppercase()
            } // TODO make transalatable
=======
          logicalId = inputModel.logicalId,
          title = listOf(inputModel.name, inputModel.age).joinToString(", "),
          subtitle = inputModel.gender.translateGender(context).capitalizeFirstLetter()
>>>>>>> f84325f9
        )
      is RegisterData.FamilyRegisterData -> {
        val serviceText =
          when {
            inputModel.servicesOverdue != 0 -> inputModel.servicesOverdue.toString()
            inputModel.servicesDue != 0 -> inputModel.servicesDue.toString()
            else -> null
          }
        RegisterViewData(
<<<<<<< HEAD
          id = inputModel.id,
          title =
            listOf(
                inputModel.name,
                inputModel.gender?.first()?.uppercase(),
                inputModel.birthDate.toAgeDisplay()
              )
              .joinToString(),
          subtitle = inputModel.address,
          healthModule = HealthModule.FAMILY,
          status = "", // tODO
          otherStatus = "", // TODO
          serviceAsButton = false,
          serviceBackgroundColor =
            if (inputModel.services.count { it.milestonesOverdue().isEmpty() } == 0) DueLightColor
            else OverdueLightColor,
          serviceForegroundColor =
            if (inputModel.services.count { it.milestonesOverdue().isEmpty() } == 0) BlueTextColor
            else OverdueDarkRedColor,
          serviceMemberIcons = listOf(), // tODO
          serviceText = inputModel.members.count { it.pregnant == true }.toString()
=======
          logicalId = inputModel.logicalId,
          title = context.getString(R.string.family_suffix, inputModel.name),
          subtitle = inputModel.address,
          status = context.getString(R.string.date_last_visited, inputModel.lastSeen),
          serviceButtonActionable = false,
          serviceButtonBackgroundColor =
            if (inputModel.servicesOverdue != 0) OverdueDarkRedColor else Color.White,
          serviceButtonForegroundColor =
            if (inputModel.servicesOverdue != 0) Color.White else BlueTextColor,
          serviceMembers =
            inputModel.members.map {
              ServiceMember(
                icon =
                  when {
                    it.pregnant -> R.drawable.ic_pregnant
                    it.age.toInt() <= 5 -> R.drawable.ic_kids
                    else -> R.drawable.ic_users
                  },
                logicalId = it.logicalId
              )
            },
          serviceText = serviceText,
          borderedServiceButton = inputModel.servicesDue != 0 && inputModel.servicesOverdue == 0,
          serviceButtonBorderColor = BlueTextColor,
          showDivider = true,
          showServiceButton = !serviceText.isNullOrEmpty()
>>>>>>> f84325f9
        )
      }
      is RegisterData.AncRegisterData ->
        RegisterViewData(
<<<<<<< HEAD
          id = inputModel.id,
          title = listOf(inputModel.name, inputModel.birthDate.toAgeDisplay()).joinToString(),
          subtitle = inputModel.address,
          status =
            inputModel
              .let {
                if (it.services.any { it.milestonesOverdue().isNotEmpty() }) VisitStatus.OVERDUE
                else if (it.services.any { it.milestonesDue().isNotEmpty() }) VisitStatus.DUE
                else VisitStatus.PLANNED
              }
              .name,
          otherStatus = "", // TODO
          serviceAsButton = true,
          serviceBackgroundColor =
            if (inputModel.services.count { it.milestonesOverdue().isEmpty() } == 0) DueLightColor
            else OverdueLightColor,
          serviceForegroundColor =
            if (inputModel.services.count { it.milestonesOverdue().isEmpty() } == 0) BlueTextColor
            else OverdueDarkRedColor,
          healthModule = HealthModule.ANC
=======
          logicalId = inputModel.logicalId,
          title = listOf(inputModel.name, inputModel.age).joinToString(),
          status = inputModel.address,
          serviceButtonActionable = true,
          serviceButtonBackgroundColor =
            if (inputModel.servicesOverdue == 0) DueLightColor else OverdueLightColor,
          serviceButtonForegroundColor =
            if (inputModel.servicesOverdue == 0) BlueTextColor else OverdueDarkRedColor,
          serviceText = context.getString(R.string.anc_visit),
          showServiceButton = inputModel.servicesOverdue != 0 || inputModel.servicesDue != 0
>>>>>>> f84325f9
        )
      else -> throw UnsupportedOperationException()
    }
  }
}<|MERGE_RESOLUTION|>--- conflicted
+++ resolved
@@ -27,18 +27,13 @@
 import org.smartregister.fhircore.engine.ui.theme.DueLightColor
 import org.smartregister.fhircore.engine.ui.theme.OverdueDarkRedColor
 import org.smartregister.fhircore.engine.ui.theme.OverdueLightColor
-<<<<<<< HEAD
+import org.smartregister.fhircore.engine.util.extension.capitalizeFirstLetter
 import org.smartregister.fhircore.engine.util.extension.milestonesDue
 import org.smartregister.fhircore.engine.util.extension.milestonesOverdue
 import org.smartregister.fhircore.engine.util.extension.toAgeDisplay
-import org.smartregister.fhircore.quest.ui.patient.register.model.RegisterViewData
-=======
-import org.smartregister.fhircore.engine.util.extension.capitalizeFirstLetter
 import org.smartregister.fhircore.engine.util.extension.translateGender
 import org.smartregister.fhircore.quest.R
 import org.smartregister.fhircore.quest.ui.shared.models.RegisterViewData
-import org.smartregister.fhircore.quest.ui.shared.models.ServiceMember
->>>>>>> f84325f9
 
 class RegisterViewDataMapper @Inject constructor(@ApplicationContext val context: Context) :
   DataMapper<RegisterData, RegisterViewData> {
@@ -46,89 +41,39 @@
     return when (inputModel) {
       is RegisterData.DefaultRegisterData ->
         RegisterViewData(
-<<<<<<< HEAD
-          id = inputModel.id,
-          title =
-            listOf(
-                inputModel.name,
-                inputModel.gender.first().uppercase(),
-                inputModel.birthDate.toAgeDisplay()
-              )
-              .joinToString(", "),
-          subtitle =
-            inputModel.gender.lowercase().replaceFirstChar {
-              it.uppercase()
-            } // TODO make transalatable
-=======
           logicalId = inputModel.logicalId,
-          title = listOf(inputModel.name, inputModel.age).joinToString(", "),
+          title = listOf(inputModel.name, inputModel.birthDate.toAgeDisplay()).joinToString(", "),
           subtitle = inputModel.gender.translateGender(context).capitalizeFirstLetter()
->>>>>>> f84325f9
         )
-      is RegisterData.FamilyRegisterData -> {
-        val serviceText =
-          when {
-            inputModel.servicesOverdue != 0 -> inputModel.servicesOverdue.toString()
-            inputModel.servicesDue != 0 -> inputModel.servicesDue.toString()
-            else -> null
-          }
+      is RegisterData.FamilyRegisterData ->
         RegisterViewData(
-<<<<<<< HEAD
-          id = inputModel.id,
-          title =
-            listOf(
-                inputModel.name,
-                inputModel.gender?.first()?.uppercase(),
-                inputModel.birthDate.toAgeDisplay()
-              )
-              .joinToString(),
-          subtitle = inputModel.address,
-          healthModule = HealthModule.FAMILY,
-          status = "", // tODO
-          otherStatus = "", // TODO
-          serviceAsButton = false,
-          serviceBackgroundColor =
-            if (inputModel.services.count { it.milestonesOverdue().isEmpty() } == 0) DueLightColor
-            else OverdueLightColor,
-          serviceForegroundColor =
-            if (inputModel.services.count { it.milestonesOverdue().isEmpty() } == 0) BlueTextColor
-            else OverdueDarkRedColor,
-          serviceMemberIcons = listOf(), // tODO
-          serviceText = inputModel.members.count { it.pregnant == true }.toString()
-=======
           logicalId = inputModel.logicalId,
           title = context.getString(R.string.family_suffix, inputModel.name),
           subtitle = inputModel.address,
           status = context.getString(R.string.date_last_visited, inputModel.lastSeen),
           serviceButtonActionable = false,
           serviceButtonBackgroundColor =
-            if (inputModel.servicesOverdue != 0) OverdueDarkRedColor else Color.White,
+            if (inputModel.services.any { it.milestonesOverdue().isNotEmpty() }) OverdueDarkRedColor
+            else Color.White,
           serviceButtonForegroundColor =
-            if (inputModel.servicesOverdue != 0) Color.White else BlueTextColor,
-          serviceMembers =
-            inputModel.members.map {
-              ServiceMember(
-                icon =
-                  when {
-                    it.pregnant -> R.drawable.ic_pregnant
-                    it.age.toInt() <= 5 -> R.drawable.ic_kids
-                    else -> R.drawable.ic_users
-                  },
-                logicalId = it.logicalId
-              )
+            if (inputModel.services.any { it.milestonesOverdue().isNotEmpty() }) Color.White
+            else BlueTextColor,
+          serviceText =
+            when {
+              inputModel.services.any { it.milestonesOverdue().isNotEmpty() } ->
+                inputModel.services.sumOf { it.milestonesOverdue().size }.toString()
+              inputModel.services.any { it.milestonesDue().isNotEmpty() } ->
+                inputModel.services.sumOf { it.milestonesDue().size }.toString()
+              else -> null
             },
-          serviceText = serviceText,
-          borderedServiceButton = inputModel.servicesDue != 0 && inputModel.servicesOverdue == 0,
+          borderedServiceButton = inputModel.services.any { it.milestonesOverdue().size > 0 },
           serviceButtonBorderColor = BlueTextColor,
           showDivider = true,
-          showServiceButton = !serviceText.isNullOrEmpty()
->>>>>>> f84325f9
+          showServiceButton = inputModel.services.isNotEmpty()
         )
-      }
       is RegisterData.AncRegisterData ->
         RegisterViewData(
-<<<<<<< HEAD
-          id = inputModel.id,
+          logicalId = inputModel.logicalId,
           title = listOf(inputModel.name, inputModel.birthDate.toAgeDisplay()).joinToString(),
           subtitle = inputModel.address,
           status =
@@ -139,27 +84,15 @@
                 else VisitStatus.PLANNED
               }
               .name,
-          otherStatus = "", // TODO
-          serviceAsButton = true,
-          serviceBackgroundColor =
+          serviceButtonActionable = true,
+          serviceButtonBackgroundColor =
             if (inputModel.services.count { it.milestonesOverdue().isEmpty() } == 0) DueLightColor
             else OverdueLightColor,
-          serviceForegroundColor =
+          serviceButtonForegroundColor =
             if (inputModel.services.count { it.milestonesOverdue().isEmpty() } == 0) BlueTextColor
             else OverdueDarkRedColor,
-          healthModule = HealthModule.ANC
-=======
-          logicalId = inputModel.logicalId,
-          title = listOf(inputModel.name, inputModel.age).joinToString(),
-          status = inputModel.address,
-          serviceButtonActionable = true,
-          serviceButtonBackgroundColor =
-            if (inputModel.servicesOverdue == 0) DueLightColor else OverdueLightColor,
-          serviceButtonForegroundColor =
-            if (inputModel.servicesOverdue == 0) BlueTextColor else OverdueDarkRedColor,
           serviceText = context.getString(R.string.anc_visit),
-          showServiceButton = inputModel.servicesOverdue != 0 || inputModel.servicesDue != 0
->>>>>>> f84325f9
+          showServiceButton = inputModel.services.isNotEmpty()
         )
       else -> throw UnsupportedOperationException()
     }
