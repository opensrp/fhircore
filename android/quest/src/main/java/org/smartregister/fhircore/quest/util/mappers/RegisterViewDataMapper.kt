/*
 * Copyright 2021 Ona Systems, Inc
 *
 * Licensed under the Apache License, Version 2.0 (the "License");
 * you may not use this file except in compliance with the License.
 * You may obtain a copy of the License at
 *
 *       http://www.apache.org/licenses/LICENSE-2.0
 *
 * Unless required by applicable law or agreed to in writing, software
 * distributed under the License is distributed on an "AS IS" BASIS,
 * WITHOUT WARRANTIES OR CONDITIONS OF ANY KIND, either express or implied.
 * See the License for the specific language governing permissions and
 * limitations under the License.
 */

package org.smartregister.fhircore.quest.util.mappers

import android.content.Context
import androidx.compose.ui.graphics.Color
import androidx.ui.text.substring
import dagger.hilt.android.qualifiers.ApplicationContext
import javax.inject.Inject
import org.hl7.fhir.r4.model.Enumerations
import org.smartregister.fhircore.engine.domain.model.HealthStatus
import org.smartregister.fhircore.engine.domain.model.RegisterData
import org.smartregister.fhircore.engine.domain.util.DataMapper
import org.smartregister.fhircore.engine.ui.theme.BlueTextColor
import org.smartregister.fhircore.engine.ui.theme.DueLightColor
import org.smartregister.fhircore.engine.ui.theme.FemalePinkColor
import org.smartregister.fhircore.engine.ui.theme.MaleBlueColor
import org.smartregister.fhircore.engine.ui.theme.OverdueDarkRedColor
import org.smartregister.fhircore.engine.ui.theme.OverdueLightColor
import org.smartregister.fhircore.engine.util.extension.capitalizeFirstLetter
import org.smartregister.fhircore.engine.util.extension.translateGender
import org.smartregister.fhircore.quest.R
import org.smartregister.fhircore.quest.ui.shared.models.RegisterViewData
import org.smartregister.fhircore.quest.ui.shared.models.ServiceMember

class RegisterViewDataMapper @Inject constructor(@ApplicationContext val context: Context) :
  DataMapper<RegisterData, RegisterViewData> {
  override fun transformInputToOutputModel(inputModel: RegisterData): RegisterViewData {
    return when (inputModel) {
      is RegisterData.DefaultRegisterData ->
        RegisterViewData(
          logicalId = inputModel.logicalId,
          title = listOf(inputModel.name, inputModel.age).joinToString(", "),
          subtitle = inputModel.gender.translateGender(context).capitalizeFirstLetter(),
          registerType = RegisterData.DefaultRegisterData::class
        )
      is RegisterData.FamilyRegisterData -> {
        val serviceText =
          when {
            inputModel.servicesOverdue != 0 -> inputModel.servicesOverdue.toString()
            inputModel.servicesDue != 0 -> inputModel.servicesDue.toString()
            else -> null
          }
        RegisterViewData(
          logicalId = inputModel.logicalId,
          title = context.getString(R.string.family_suffix, inputModel.name),
          subtitle = inputModel.address,
          status = context.getString(R.string.date_last_visited, inputModel.lastSeen),
          serviceButtonActionable = false,
          serviceButtonBackgroundColor =
            if (inputModel.servicesOverdue != 0) OverdueDarkRedColor else Color.White,
          serviceButtonForegroundColor =
            if (inputModel.servicesOverdue != 0) Color.White else BlueTextColor,
          serviceMembers =
            inputModel.members.map {
              ServiceMember(
                icon =
                  when {
                    it.pregnant -> R.drawable.ic_pregnant
                    it.age.toInt() <= 5 -> R.drawable.ic_kids
                    else -> R.drawable.ic_users
                  },
                logicalId = it.logicalId
              )
            },
          serviceText = serviceText,
          borderedServiceButton = inputModel.servicesDue != 0 && inputModel.servicesOverdue == 0,
          serviceButtonBorderColor = BlueTextColor,
          showDivider = true,
          showServiceButton = !serviceText.isNullOrEmpty(),
          registerType = RegisterData.FamilyRegisterData::class
        )
      }
      is RegisterData.AncRegisterData ->
        RegisterViewData(
          logicalId = inputModel.logicalId,
          title = listOf(inputModel.name, inputModel.age).joinToString(),
          status = inputModel.address,
          serviceButtonActionable = true,
          serviceButtonBackgroundColor =
            if (inputModel.servicesOverdue == 0) DueLightColor else OverdueLightColor,
          serviceButtonForegroundColor =
            if (inputModel.servicesOverdue == 0) BlueTextColor else OverdueDarkRedColor,
          serviceText = context.getString(R.string.anc_visit),
          showServiceButton = inputModel.servicesOverdue != 0 || inputModel.servicesDue != 0,
          registerType = RegisterData.AncRegisterData::class
        )
      is RegisterData.HivRegisterData ->
        RegisterViewData(
          logicalId = inputModel.logicalId,
          title = inputModel.name,
          subtitle = "${inputModel.age}, ${inputModel.healthStatus.display}",
          registerType = inputModel::class,
          identifier = inputModel.identifier?.let { if (it.length > 6) it.substring(0..5) else it }
              ?: "",
          serviceButtonBackgroundColor =
            if (inputModel.gender == Enumerations.AdministrativeGender.MALE) MaleBlueColor
            else FemalePinkColor,
          serviceTextIcon =
            when {
              inputModel.isBreastfeeding -> R.drawable.ic_person_breastfeeding_solid
              inputModel.isPregnant -> R.drawable.baseline_pregnant_woman_24
              inputModel.healthStatus == HealthStatus.EXPOSED_INFANT ->
                R.drawable.baseline_child_care_fill_48
              inputModel.gender == Enumerations.AdministrativeGender.MALE ->
                R.drawable.baseline_man_24
              inputModel.gender == Enumerations.AdministrativeGender.FEMALE ->
                R.drawable.baseline_woman_24
              else -> null
            }
        )
      is RegisterData.AppointmentRegisterData ->
        RegisterViewData(
          logicalId = inputModel.logicalId,
          title = listOf(inputModel.name, inputModel.age).joinToString(", "),
          subtitle = inputModel.gender.translateGender(context).capitalizeFirstLetter(),
          registerType = RegisterData.AppointmentRegisterData::class
        )
      is RegisterData.TracingRegisterData ->
        RegisterViewData(
          logicalId = inputModel.logicalId,
          title = inputModel.name,
          subtitle =
<<<<<<< HEAD
            "${inputModel.attempts} attempt${if (inputModel.attempts.size > 1) "s" else ""}, ${inputModel.reasons.joinToString(" + ")}",
=======
            "${inputModel.attempts} attempt${if (inputModel.attempts > 1) "s" else ""}, ${inputModel.reasons.joinToString(" + ")}",
>>>>>>> f1c9c66b
          registerType = inputModel::class,
          identifier = inputModel.identifier?.let { if (it.length > 6) it.substring(0..5) else it }
              ?: "",
          serviceButtonBackgroundColor =
            if (inputModel.gender == Enumerations.AdministrativeGender.MALE) MaleBlueColor
            else FemalePinkColor,
          serviceTextIcon =
            when {
              inputModel.isBreastfeeding -> R.drawable.ic_person_breastfeeding_solid
              inputModel.isPregnant -> R.drawable.baseline_pregnant_woman_24
              inputModel.healthStatus == HealthStatus.EXPOSED_INFANT ->
                R.drawable.baseline_child_care_fill_48
              inputModel.gender == Enumerations.AdministrativeGender.MALE ->
                R.drawable.baseline_man_24
              inputModel.gender == Enumerations.AdministrativeGender.FEMALE ->
                R.drawable.baseline_woman_24
              else -> null
            }
        )
      else -> throw UnsupportedOperationException()
    }
  }
}<|MERGE_RESOLUTION|>--- conflicted
+++ resolved
@@ -135,11 +135,7 @@
           logicalId = inputModel.logicalId,
           title = inputModel.name,
           subtitle =
-<<<<<<< HEAD
-            "${inputModel.attempts} attempt${if (inputModel.attempts.size > 1) "s" else ""}, ${inputModel.reasons.joinToString(" + ")}",
-=======
             "${inputModel.attempts} attempt${if (inputModel.attempts > 1) "s" else ""}, ${inputModel.reasons.joinToString(" + ")}",
->>>>>>> f1c9c66b
           registerType = inputModel::class,
           identifier = inputModel.identifier?.let { if (it.length > 6) it.substring(0..5) else it }
               ?: "",
