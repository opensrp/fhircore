--- conflicted
+++ resolved
@@ -89,11 +89,8 @@
             profileUiState = profileViewModel.profileUiState.value,
             onEvent = profileViewModel::onEvent,
             snackStateFlow = profileViewModel.snackBarStateFlow,
-<<<<<<< HEAD
             monthFilterRange = profileViewModel.getMonthFilterRange(),
-=======
             decodedImageMap = configurationRegistry.decodedImageMap,
->>>>>>> b55d7208
           )
         }
       }
