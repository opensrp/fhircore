--- conflicted
+++ resolved
@@ -48,11 +48,7 @@
     savedInstanceState: Bundle?
   ): View {
     with(profileFragmentArgs) {
-<<<<<<< HEAD
-      lifecycleScope.launchWhenCreated {
-=======
       lifecycleScope.launch {
->>>>>>> bf28a9c9
         profileViewModel.retrieveProfileUiState(profileId, resourceId, resourceConfig, params)
       }
     }
