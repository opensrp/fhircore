/*
 * Copyright 2021-2024 Ona Systems, Inc
 *
 * Licensed under the Apache License, Version 2.0 (the "License");
 * you may not use this file except in compliance with the License.
 * You may obtain a copy of the License at
 *
 *       http://www.apache.org/licenses/LICENSE-2.0
 *
 * Unless required by applicable law or agreed to in writing, software
 * distributed under the License is distributed on an "AS IS" BASIS,
 * WITHOUT WARRANTIES OR CONDITIONS OF ANY KIND, either express or implied.
 * See the License for the specific language governing permissions and
 * limitations under the License.
 */

package org.smartregister.fhircore.quest.navigation

object NavigationArg {

  const val REGISTER_ID = "registerId"
  const val PROFILE_ID = "profileId"
  const val SCREEN_TITLE = "screenTitle"
  const val RESOURCE_ID = "resourceId"
  const val RESOURCE_CONFIG = "resourceConfig"
  const val MULTI_SELECT_VIEW_CONFIG = "multiSelectViewConfig"
<<<<<<< HEAD
  const val CONFIG_ID = "configId"
=======
  const val GEO_WIDGET_ID = "geoWidgetId"
>>>>>>> c1864688
  const val REPORT_ID = "reportId"
  const val PARAMS = "params"
  const val TOOL_BAR_HOME_NAVIGATION = "toolBarHomeNavigation"
}<|MERGE_RESOLUTION|>--- conflicted
+++ resolved
@@ -24,11 +24,7 @@
   const val RESOURCE_ID = "resourceId"
   const val RESOURCE_CONFIG = "resourceConfig"
   const val MULTI_SELECT_VIEW_CONFIG = "multiSelectViewConfig"
-<<<<<<< HEAD
-  const val CONFIG_ID = "configId"
-=======
   const val GEO_WIDGET_ID = "geoWidgetId"
->>>>>>> c1864688
   const val REPORT_ID = "reportId"
   const val PARAMS = "params"
   const val TOOL_BAR_HOME_NAVIGATION = "toolBarHomeNavigation"
