/*
 * Copyright 2021-2023 Ona Systems, Inc
 *
 * Licensed under the Apache License, Version 2.0 (the "License");
 * you may not use this file except in compliance with the License.
 * You may obtain a copy of the License at
 *
 *       http://www.apache.org/licenses/LICENSE-2.0
 *
 * Unless required by applicable law or agreed to in writing, software
 * distributed under the License is distributed on an "AS IS" BASIS,
 * WITHOUT WARRANTIES OR CONDITIONS OF ANY KIND, either express or implied.
 * See the License for the specific language governing permissions and
 * limitations under the License.
 */

package org.smartregister.fhircore.quest.ui.shared.components

import androidx.compose.foundation.BorderStroke
import androidx.compose.foundation.layout.Row
import androidx.compose.foundation.layout.fillMaxWidth
import androidx.compose.foundation.layout.padding
import androidx.compose.foundation.layout.size
import androidx.compose.foundation.layout.wrapContentHeight
import androidx.compose.foundation.layout.wrapContentWidth
import androidx.compose.material.ButtonDefaults
import androidx.compose.material.Icon
import androidx.compose.material.OutlinedButton
import androidx.compose.material.Text
import androidx.compose.material.icons.Icons
import androidx.compose.material.icons.filled.Add
import androidx.compose.material.icons.filled.ArrowDropDown
import androidx.compose.material.icons.filled.Check
import androidx.compose.runtime.Composable
import androidx.compose.ui.Modifier
import androidx.compose.ui.graphics.Color
import androidx.compose.ui.platform.testTag
import androidx.compose.ui.text.font.FontWeight
import androidx.compose.ui.text.style.TextAlign
import androidx.compose.ui.text.style.TextOverflow
import androidx.compose.ui.unit.dp
import androidx.compose.ui.unit.sp
import androidx.navigation.NavController
import androidx.navigation.compose.rememberNavController
import org.hl7.fhir.r4.model.ResourceType
import org.smartregister.fhircore.engine.configuration.view.ButtonProperties
import org.smartregister.fhircore.engine.configuration.view.ButtonType
import org.smartregister.fhircore.engine.domain.model.ResourceData
import org.smartregister.fhircore.engine.domain.model.ServiceStatus
import org.smartregister.fhircore.engine.ui.theme.DefaultColor
import org.smartregister.fhircore.engine.ui.theme.SuccessColor
import org.smartregister.fhircore.engine.util.annotation.PreviewWithBackgroundExcludeGenerated
import org.smartregister.fhircore.engine.util.extension.interpolate
import org.smartregister.fhircore.engine.util.extension.parseColor
import org.smartregister.fhircore.quest.util.extensions.clickable
import org.smartregister.fhircore.quest.util.extensions.conditional
import org.smartregister.fhircore.quest.util.extensions.handleClickEvent

const val ACTIONABLE_BUTTON_TEST_TAG = "actionableButtonTestTag"

@Composable
fun ActionableButton(
  modifier: Modifier = Modifier,
  buttonProperties: ButtonProperties,
  resourceData: ResourceData,
  navController: NavController
) {
  if (buttonProperties.visible.interpolate(resourceData.computedValuesMap).toBoolean()) {
    val interpolatedButtonProperties = buttonProperties.interpolate(resourceData.computedValuesMap)
    val statusColor = buttonProperties.statusColor(resourceData.computedValuesMap)
    val status = interpolatedButtonProperties.status
    val backgroundColor = interpolatedButtonProperties.backgroundColor
    val isButtonEnabled = interpolatedButtonProperties.enabled.toBoolean()
    val clickable = buttonProperties.clickable(resourceData)
    OutlinedButton(
      onClick = {
<<<<<<< HEAD
        if (interpolatedButtonProperties.enabled.toBoolean() &&
            (status == ServiceStatus.DUE.name || clickable)
=======
        if (buttonEnabled &&
            (status == ServiceStatus.DUE || status == ServiceStatus.OVERDUE || clickable)
>>>>>>> c6a8b273
        ) {
          buttonProperties.actions.handleClickEvent(
            navController = navController,
            resourceData = resourceData
          )
        }
      },
      colors =
        ButtonDefaults.buttonColors(
          backgroundColor =
            if (backgroundColor.parseColor() != Color.Unspecified) {
              backgroundColor.parseColor()
            } else statusColor.copy(alpha = 0.1f),
          contentColor = statusColor,
          disabledBackgroundColor = DefaultColor.copy(alpha = 0.1f),
          disabledContentColor = DefaultColor,
        ),
      modifier =
        modifier
          .conditional(buttonProperties.fillMaxWidth, { fillMaxWidth() }, { wrapContentWidth() })
          .padding(horizontal = 12.dp, vertical = 4.dp)
          .wrapContentHeight()
          .testTag(ACTIONABLE_BUTTON_TEST_TAG),
      enabled = interpolatedButtonProperties.enabled.toBoolean(),
      border = BorderStroke(width = 0.5.dp, color = statusColor.copy(alpha = 0.1f)),
      elevation = null
    ) {
      // Each component here uses a new modifier to avoid inheriting the properties of the parent
      Icon(
        imageVector =
          if (status == ServiceStatus.COMPLETED.name) Icons.Filled.Check else Icons.Filled.Add,
        contentDescription = null,
        tint =
          if (isButtonEnabled)
            when (status) {
              ServiceStatus.COMPLETED.name -> SuccessColor
              else -> statusColor
            }
          else DefaultColor,
        modifier = Modifier.size(16.dp)
      )
      Text(
        text = interpolatedButtonProperties.text ?: "",
        fontWeight = FontWeight.Medium,
        color =
          if (isButtonEnabled)
            when (status) {
              ServiceStatus.COMPLETED.name -> DefaultColor.copy(0.9f)
              else -> statusColor
            }
          else DefaultColor.copy(0.9f),
        textAlign = TextAlign.Start,
        overflow = TextOverflow.Ellipsis,
        maxLines = 1,
        modifier =
          Modifier.padding(horizontal = 4.dp, vertical = 4.dp)
            .conditional(status == ServiceStatus.COMPLETED.name, { weight(1f) }),
        fontSize = buttonProperties.fontSize.sp
      )
      if (status == ServiceStatus.COMPLETED.name) {
        Icon(
          imageVector = Icons.Filled.ArrowDropDown,
          contentDescription = null,
          tint = DefaultColor,
          modifier = Modifier.size(18.dp),
        )
      }
    }
  }
}

@PreviewWithBackgroundExcludeGenerated
@Composable
fun ActionableButtonPreview() {
  ActionableButton(
    buttonProperties =
      ButtonProperties(
        visible = "true",
        status = ServiceStatus.IN_PROGRESS.name,
        text = "ANC Visit",
        buttonType = ButtonType.TINY
      ),
    resourceData = ResourceData("id", ResourceType.Patient, emptyMap()),
    navController = rememberNavController()
  )
}

@PreviewWithBackgroundExcludeGenerated
@Composable
fun DisabledActionableButtonPreview() {
  Row(modifier = Modifier.fillMaxWidth()) {
    ActionableButton(
      buttonProperties =
        ButtonProperties(
          visible = "true",
          status = ServiceStatus.COMPLETED.name,
          text = "Issuing of teenage pads and household due on 23-01-2023",
          enabled = "true",
          buttonType = ButtonType.BIG
        ),
      resourceData = ResourceData("id", ResourceType.Patient, emptyMap()),
      navController = rememberNavController()
    )
  }
}

@PreviewWithBackgroundExcludeGenerated
@Composable
fun SmallActionableButtonPreview() {
  Row(modifier = Modifier.fillMaxWidth()) {
    ActionableButton(
      modifier = Modifier.weight(1.0f),
      buttonProperties =
        ButtonProperties(
          status = "DUE",
          text = "Due Task",
          fillMaxWidth = true,
          buttonType = ButtonType.TINY
        ),
      resourceData = ResourceData("id", ResourceType.Patient, emptyMap()),
      navController = rememberNavController()
    )
    ActionableButton(
      modifier = Modifier.weight(1.0f),
      buttonProperties =
        ButtonProperties(
          status = "COMPLETED",
          text = "Completed Task",
          fillMaxWidth = true,
          buttonType = ButtonType.TINY
        ),
      resourceData = ResourceData("id", ResourceType.Patient, emptyMap()),
      navController = rememberNavController()
    )
  }
}<|MERGE_RESOLUTION|>--- conflicted
+++ resolved
@@ -74,13 +74,8 @@
     val clickable = buttonProperties.clickable(resourceData)
     OutlinedButton(
       onClick = {
-<<<<<<< HEAD
         if (interpolatedButtonProperties.enabled.toBoolean() &&
-            (status == ServiceStatus.DUE.name || clickable)
-=======
-        if (buttonEnabled &&
             (status == ServiceStatus.DUE || status == ServiceStatus.OVERDUE || clickable)
->>>>>>> c6a8b273
         ) {
           buttonProperties.actions.handleClickEvent(
             navController = navController,
