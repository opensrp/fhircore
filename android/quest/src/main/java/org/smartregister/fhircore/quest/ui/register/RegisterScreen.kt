/*
 * Copyright 2021-2024 Ona Systems, Inc
 *
 * Licensed under the Apache License, Version 2.0 (the "License");
 * you may not use this file except in compliance with the License.
 * You may obtain a copy of the License at
 *
 *       http://www.apache.org/licenses/LICENSE-2.0
 *
 * Unless required by applicable law or agreed to in writing, software
 * distributed under the License is distributed on an "AS IS" BASIS,
 * WITHOUT WARRANTIES OR CONDITIONS OF ANY KIND, either express or implied.
 * See the License for the specific language governing permissions and
 * limitations under the License.
 */

package org.smartregister.fhircore.quest.ui.register

import androidx.compose.foundation.layout.Arrangement
import androidx.compose.foundation.layout.Box
import androidx.compose.foundation.layout.Column
import androidx.compose.foundation.layout.fillMaxSize
import androidx.compose.foundation.layout.padding
import androidx.compose.foundation.lazy.LazyListState
import androidx.compose.foundation.lazy.rememberLazyListState
import androidx.compose.material.icons.Icons
import androidx.compose.material.icons.filled.Add
import androidx.compose.material3.Button
import androidx.compose.material3.Icon
import androidx.compose.material3.Scaffold
import androidx.compose.material3.Text
import androidx.compose.runtime.Composable
import androidx.compose.runtime.MutableState
import androidx.compose.runtime.collectAsState
import androidx.compose.ui.Alignment
import androidx.compose.ui.Modifier
import androidx.compose.ui.graphics.Color
import androidx.compose.ui.platform.testTag
import androidx.compose.ui.res.stringResource
import androidx.compose.ui.text.font.FontWeight
import androidx.compose.ui.text.style.TextAlign
import androidx.compose.ui.unit.dp
import androidx.compose.ui.unit.sp
import androidx.navigation.NavController
import androidx.paging.compose.LazyPagingItems
import org.smartregister.fhircore.engine.R
import org.smartregister.fhircore.engine.configuration.navigation.NavigationMenuConfig
import org.smartregister.fhircore.engine.configuration.register.NoResultsConfig
import org.smartregister.fhircore.engine.domain.model.ResourceData
import org.smartregister.fhircore.engine.domain.model.ToolBarHomeNavigation
import org.smartregister.fhircore.engine.ui.components.register.LoaderDialog
import org.smartregister.fhircore.engine.ui.components.register.RegisterHeader
import org.smartregister.fhircore.engine.util.annotation.PreviewWithBackgroundExcludeGenerated
import org.smartregister.fhircore.quest.event.ToolbarClickEvent
import org.smartregister.fhircore.quest.ui.main.components.TopScreenSection
import org.smartregister.fhircore.quest.ui.register.components.RegisterCardList
import org.smartregister.fhircore.quest.ui.shared.components.ExtendedFab
import org.smartregister.fhircore.quest.util.extensions.handleClickEvent

const val NO_REGISTER_VIEW_COLUMN_TEST_TAG = "noRegisterViewColumnTestTag"
const val NO_REGISTER_VIEW_TITLE_TEST_TAG = "noRegisterViewTitleTestTag"
const val NO_REGISTER_VIEW_MESSAGE_TEST_TAG = "noRegisterViewMessageTestTag"
const val NO_REGISTER_VIEW_BUTTON_TEST_TAG = "noRegisterViewButtonTestTag"
const val NO_REGISTER_VIEW_BUTTON_ICON_TEST_TAG = "noRegisterViewButtonIconTestTag"
const val NO_REGISTER_VIEW_BUTTON_TEXT_TEST_TAG = "noRegisterViewButtonTextTestTag"
const val REGISTER_CARD_TEST_TAG = "registerCardListTestTag"
const val FIRST_TIME_SYNC_DIALOG = "firstTimeSyncTestTag"
const val FAB_BUTTON_REGISTER_TEST_TAG = "fabTestTag"
const val TOP_REGISTER_SCREEN_TEST_TAG = "topScreenTestTag"

@Composable
fun RegisterScreen(
  modifier: Modifier = Modifier,
  openDrawer: (Boolean) -> Unit,
  onEvent: (RegisterEvent) -> Unit,
  registerUiState: RegisterUiState,
  searchText: MutableState<String>,
  currentPage: MutableState<Int>,
  pagingItems: LazyPagingItems<ResourceData>,
  navController: NavController,
  toolBarHomeNavigation: ToolBarHomeNavigation = ToolBarHomeNavigation.OPEN_DRAWER
) {
  val lazyListState: LazyListState = rememberLazyListState()

  Scaffold(
    topBar = {
      Column {
       /*
       * Top section has toolbar and a results counts view
       * by default isSearchBarVisible is visible
       * */
        val filterActions = registerUiState.registerConfiguration?.registerFilter?.dataFilterActions
        TopScreenSection(
<<<<<<< HEAD
          title = registerUiState.registerConfiguration?.topScreenSection?.screenTitle ?: registerUiState.screenTitle,
=======
          modifier = modifier.testTag(TOP_REGISTER_SCREEN_TEST_TAG),
          title = registerUiState.screenTitle,
>>>>>>> e4565a9d
          searchText = searchText.value,
          filteredRecordsCount = registerUiState.filteredRecordsCount,
          isSearchBarVisible = registerUiState.registerConfiguration?.searchBar?.visible ?: true,
          searchPlaceholder = registerUiState.registerConfiguration?.searchBar?.display,
          toolBarHomeNavigation = toolBarHomeNavigation,
          onSearchTextChanged = { searchText ->
            onEvent(RegisterEvent.SearchRegister(searchText = searchText))
          },
          isFilterIconEnabled = filterActions?.isNotEmpty() ?: false,
          topScreenSection = registerUiState.registerConfiguration?.topScreenSection
        ) { event ->
          when (event) {
            ToolbarClickEvent.Navigate ->
              when (toolBarHomeNavigation) {
                ToolBarHomeNavigation.OPEN_DRAWER -> openDrawer(true)
                ToolBarHomeNavigation.NAVIGATE_BACK -> navController.popBackStack()
              }
            ToolbarClickEvent.FilterData -> {
              onEvent(RegisterEvent.ResetFilterRecordsCount)
              filterActions?.handleClickEvent(navController)
            }
            ToolbarClickEvent.Toggle -> {
              registerUiState.registerConfiguration?.topScreenSection?.toggleAction?.handleClickEvent(
                navController = navController
              )
            }
          }
        }
        // Only show counter during search
        if (searchText.value.isNotEmpty()) RegisterHeader(resultCount = pagingItems.itemCount)
      }
    },
    floatingActionButton = {
      val fabActions = registerUiState.registerConfiguration?.fabActions
      if (!fabActions.isNullOrEmpty() && fabActions.first().visible) {
        ExtendedFab(
          modifier = modifier.testTag(FAB_BUTTON_REGISTER_TEST_TAG),
          fabActions = fabActions,
          navController = navController,
          lazyListState = lazyListState,
        )
      }
    },
  ) { innerPadding ->
    Box(modifier = modifier.padding(innerPadding)) {
      if (registerUiState.isFirstTimeSync) {
        val isSyncUpload = registerUiState.isSyncUpload.collectAsState(initial = false).value
        LoaderDialog(
          modifier = modifier.testTag(FIRST_TIME_SYNC_DIALOG),
          percentageProgressFlow = registerUiState.progressPercentage,
          dialogMessage =
            stringResource(
              id = if (isSyncUpload) R.string.syncing_up else R.string.syncing_down,
            ),
          showPercentageProgress = true,
        )
      }
      if (
        registerUiState.totalRecordsCount > 0 &&
          registerUiState.registerConfiguration?.registerCard != null
      ) {
        RegisterCardList(
          modifier = modifier.testTag(REGISTER_CARD_TEST_TAG),
          registerCardConfig = registerUiState.registerConfiguration.registerCard,
          pagingItems = pagingItems,
          navController = navController,
          lazyListState = lazyListState,
          onEvent = onEvent,
          registerUiState = registerUiState,
          currentPage = currentPage,
          showPagination = searchText.value.isEmpty(),
        )
      } else {
        registerUiState.registerConfiguration?.noResults?.let { noResultConfig ->
          NoRegisterDataView(modifier = modifier, noResults = noResultConfig) {
            noResultConfig.actionButton?.actions?.handleClickEvent(navController)
          }
        }
      }
    }
  }
}

@Composable
fun NoRegisterDataView(
  modifier: Modifier = Modifier,
  noResults: NoResultsConfig,
  onClick: () -> Unit,
) {
  Column(
    modifier = modifier.fillMaxSize().padding(16.dp).testTag(NO_REGISTER_VIEW_COLUMN_TEST_TAG),
    horizontalAlignment = Alignment.CenterHorizontally,
    verticalArrangement = Arrangement.Center,
  ) {
    Text(
      text = noResults.title,
      fontSize = 16.sp,
      modifier = modifier.padding(vertical = 8.dp).testTag(NO_REGISTER_VIEW_TITLE_TEST_TAG),
      fontWeight = FontWeight.Bold,
    )
    Text(
      text = noResults.message,
      modifier =
        modifier.padding(start = 32.dp, end = 32.dp).testTag(NO_REGISTER_VIEW_MESSAGE_TEST_TAG),
      textAlign = TextAlign.Center,
      fontSize = 15.sp,
      color = Color.Gray,
    )
    if (noResults.actionButton != null) {
      Button(
        modifier = modifier.padding(vertical = 16.dp).testTag(NO_REGISTER_VIEW_BUTTON_TEST_TAG),
        onClick = onClick,
      ) {
        Icon(
          imageVector = Icons.Filled.Add,
          contentDescription = null,
          modifier.padding(end = 8.dp).testTag(NO_REGISTER_VIEW_BUTTON_ICON_TEST_TAG),
        )
        Text(
          text = noResults.actionButton?.display?.uppercase().toString(),
          modifier.testTag(NO_REGISTER_VIEW_BUTTON_TEXT_TEST_TAG),
        )
      }
    }
  }
}

@PreviewWithBackgroundExcludeGenerated
@Composable
private fun PreviewNoRegistersView() {
  NoRegisterDataView(
    noResults =
      NoResultsConfig(
        title = "Title",
        message = "This is message",
        actionButton = NavigationMenuConfig(display = "Button Text", id = "1"),
      ),
  ) {}
}<|MERGE_RESOLUTION|>--- conflicted
+++ resolved
@@ -91,12 +91,8 @@
        * */
         val filterActions = registerUiState.registerConfiguration?.registerFilter?.dataFilterActions
         TopScreenSection(
-<<<<<<< HEAD
-          title = registerUiState.registerConfiguration?.topScreenSection?.screenTitle ?: registerUiState.screenTitle,
-=======
           modifier = modifier.testTag(TOP_REGISTER_SCREEN_TEST_TAG),
           title = registerUiState.screenTitle,
->>>>>>> e4565a9d
           searchText = searchText.value,
           filteredRecordsCount = registerUiState.filteredRecordsCount,
           isSearchBarVisible = registerUiState.registerConfiguration?.searchBar?.visible ?: true,
