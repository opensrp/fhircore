--- conflicted
+++ resolved
@@ -190,10 +190,6 @@
             }
           }
         }
-<<<<<<< HEAD
-=======
-
->>>>>>> 1b010136
         if (searchText.value.isNotEmpty()) RegisterHeader(resultCount = pagingItems.itemCount)
       }
     },
