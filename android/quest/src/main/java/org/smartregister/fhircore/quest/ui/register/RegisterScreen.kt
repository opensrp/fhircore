/*
 * Copyright 2021-2024 Ona Systems, Inc
 *
 * Licensed under the Apache License, Version 2.0 (the "License");
 * you may not use this file except in compliance with the License.
 * You may obtain a copy of the License at
 *
 *       http://www.apache.org/licenses/LICENSE-2.0
 *
 * Unless required by applicable law or agreed to in writing, software
 * distributed under the License is distributed on an "AS IS" BASIS,
 * WITHOUT WARRANTIES OR CONDITIONS OF ANY KIND, either express or implied.
 * See the License for the specific language governing permissions and
 * limitations under the License.
 */

package org.smartregister.fhircore.quest.ui.register

import androidx.compose.foundation.layout.Arrangement
import androidx.compose.foundation.layout.Box
import androidx.compose.foundation.layout.Column
import androidx.compose.foundation.layout.fillMaxSize
import androidx.compose.foundation.layout.padding
import androidx.compose.foundation.lazy.LazyListState
import androidx.compose.foundation.lazy.rememberLazyListState
import androidx.compose.material.Button
import androidx.compose.material.Icon
import androidx.compose.material.Scaffold
import androidx.compose.material.Text
import androidx.compose.material.icons.Icons
import androidx.compose.material.icons.filled.Add
import androidx.compose.runtime.Composable
import androidx.compose.runtime.MutableState
import androidx.compose.runtime.collectAsState
import androidx.compose.ui.Alignment
import androidx.compose.ui.Modifier
import androidx.compose.ui.graphics.Color
import androidx.compose.ui.platform.testTag
import androidx.compose.ui.res.stringResource
import androidx.compose.ui.text.font.FontWeight
import androidx.compose.ui.text.style.TextAlign
import androidx.compose.ui.unit.dp
import androidx.compose.ui.unit.sp
import androidx.navigation.NavController
import androidx.paging.compose.LazyPagingItems
import org.smartregister.fhircore.engine.R
import org.smartregister.fhircore.engine.configuration.navigation.NavigationMenuConfig
import org.smartregister.fhircore.engine.configuration.register.NoResultsConfig
import org.smartregister.fhircore.engine.domain.model.ResourceData
import org.smartregister.fhircore.engine.domain.model.ToolBarHomeNavigation
import org.smartregister.fhircore.engine.ui.components.register.LoaderDialog
import org.smartregister.fhircore.engine.ui.components.register.RegisterHeader
import org.smartregister.fhircore.engine.util.annotation.PreviewWithBackgroundExcludeGenerated
import org.smartregister.fhircore.quest.event.ToolbarClickEvent
import org.smartregister.fhircore.quest.ui.main.components.TopScreenSection
import org.smartregister.fhircore.quest.ui.register.components.RegisterCardList
import org.smartregister.fhircore.quest.ui.shared.components.ExtendedFab
import org.smartregister.fhircore.quest.ui.shared.models.UiSearchMode
import org.smartregister.fhircore.quest.ui.shared.models.UiSearchQuery
import org.smartregister.fhircore.quest.util.extensions.handleClickEvent

const val NO_REGISTER_VIEW_COLUMN_TEST_TAG = "noRegisterViewColumnTestTag"
const val NO_REGISTER_VIEW_TITLE_TEST_TAG = "noRegisterViewTitleTestTag"
const val NO_REGISTER_VIEW_MESSAGE_TEST_TAG = "noRegisterViewMessageTestTag"
const val NO_REGISTER_VIEW_BUTTON_TEST_TAG = "noRegisterViewButtonTestTag"
const val NO_REGISTER_VIEW_BUTTON_ICON_TEST_TAG = "noRegisterViewButtonIconTestTag"
const val NO_REGISTER_VIEW_BUTTON_TEXT_TEST_TAG = "noRegisterViewButtonTextTestTag"
const val REGISTER_CARD_TEST_TAG = "registerCardListTestTag"
const val FIRST_TIME_SYNC_DIALOG = "firstTimeSyncTestTag"
const val FAB_BUTTON_REGISTER_TEST_TAG = "fabTestTag"
const val TOP_REGISTER_SCREEN_TEST_TAG = "topScreenTestTag"

@Composable
fun RegisterScreen(
  modifier: Modifier = Modifier,
  openDrawer: (Boolean) -> Unit,
  onEvent: (RegisterEvent) -> Unit,
  registerUiState: RegisterUiState,
  searchQuery: MutableState<UiSearchQuery>,
  currentPage: MutableState<Int>,
  pagingItems: LazyPagingItems<ResourceData>,
  navController: NavController,
  toolBarHomeNavigation: ToolBarHomeNavigation = ToolBarHomeNavigation.OPEN_DRAWER,
) {
  val lazyListState: LazyListState = rememberLazyListState()

  Scaffold(
    topBar = {
      Column {
        val filterActions = registerUiState.registerConfiguration?.registerFilter?.dataFilterActions
        TopScreenSection(
          modifier = modifier.testTag(TOP_REGISTER_SCREEN_TEST_TAG),
          title =
            registerUiState.screenTitle.ifEmpty {
              registerUiState.registerConfiguration?.topScreenSection?.title ?: ""
<<<<<<< HEAD
            }, // backward compatibility for screen title
          searchQuery = searchQuery.value,
          filteredRecordsCount = registerUiState.filteredRecordsCount,
          isSearchBarVisible = registerUiState.registerConfiguration?.searchBar?.visible ?: true,
          searchPlaceholder = registerUiState.registerConfiguration?.searchBar?.display,
          showSearchByBarcode =
            registerUiState.registerConfiguration?.searchBar?.searchByQrCode?.isEnabled ?: false,
          toolBarHomeNavigation = toolBarHomeNavigation,
          onSearchTextChanged = { uiSearchQuery ->
            onEvent(RegisterEvent.SearchRegister(searchText = uiSearchQuery))
=======
            },
          searchText = searchText.value,
          filteredRecordsCount = registerUiState.filteredRecordsCount,
          isSearchBarVisible = registerUiState.registerConfiguration?.searchBar?.visible ?: true,
          searchPlaceholder = registerUiState.registerConfiguration?.searchBar?.display,
          showSearchByQrCode =
            registerUiState.registerConfiguration?.searchBar?.searchByQrCode ?: false,
          toolBarHomeNavigation = toolBarHomeNavigation,
          onSearchTextChanged = { text ->
            searchText.value = text
            onEvent(RegisterEvent.SearchRegister(searchText = text))
>>>>>>> 65bb1c60
          },
          isFilterIconEnabled = filterActions?.isNotEmpty() ?: false,
          topScreenSection = registerUiState.registerConfiguration?.topScreenSection,
          navController = navController,
        ) { event ->
          when (event) {
            ToolbarClickEvent.Navigate ->
              when (toolBarHomeNavigation) {
                ToolBarHomeNavigation.OPEN_DRAWER -> openDrawer(true)
                ToolBarHomeNavigation.NAVIGATE_BACK -> navController.popBackStack()
              }
            ToolbarClickEvent.FilterData -> {
              onEvent(RegisterEvent.ResetFilterRecordsCount)
              filterActions?.handleClickEvent(navController)
            }
            is ToolbarClickEvent.Actions -> {
              event.actions.handleClickEvent(
                navController = navController,
              )
            }
          }
        }
<<<<<<< HEAD
        // Only show counter during search
        if (!searchQuery.value.isBlank()) RegisterHeader(resultCount = pagingItems.itemCount)
=======

        if (searchText.value.isNotEmpty()) RegisterHeader(resultCount = pagingItems.itemCount)
>>>>>>> 65bb1c60
      }
    },
    floatingActionButton = {
      val fabActions = registerUiState.registerConfiguration?.fabActions
      if (!fabActions.isNullOrEmpty() && fabActions.first().visible) {
        ExtendedFab(
          modifier = modifier.testTag(FAB_BUTTON_REGISTER_TEST_TAG),
          fabActions = fabActions,
          navController = navController,
          lazyListState = lazyListState,
        )
      }
    },
  ) { innerPadding ->
    Box(modifier = modifier.padding(innerPadding)) {
      if (registerUiState.isFirstTimeSync) {
        val isSyncUpload = registerUiState.isSyncUpload.collectAsState(initial = false).value
        LoaderDialog(
          modifier = modifier.testTag(FIRST_TIME_SYNC_DIALOG),
          percentageProgressFlow = registerUiState.progressPercentage,
          dialogMessage =
            stringResource(
              id = if (isSyncUpload) R.string.syncing_up else R.string.syncing_down,
            ),
          showPercentageProgress = true,
        )
      }
      if (
        registerUiState.totalRecordsCount > 0 &&
          registerUiState.registerConfiguration?.registerCard != null
      ) {
        RegisterCardList(
          modifier = modifier.testTag(REGISTER_CARD_TEST_TAG),
          registerCardConfig = registerUiState.registerConfiguration.registerCard,
          pagingItems = pagingItems,
          navController = navController,
          lazyListState = lazyListState,
          onEvent = onEvent,
          registerUiState = registerUiState,
          currentPage = currentPage,
          showPagination = searchQuery.value.isEmpty(),
          scanProfileLaunch =
            if (!searchQuery.value.isBlank() && searchQuery.value.mode == UiSearchMode.QrCodeScan) {
              registerUiState.registerConfiguration.searchBar?.searchByQrCode?.profileLaunch
            } else {
              null
            },
        )
      } else {
        registerUiState.registerConfiguration?.noResults?.let { noResultConfig ->
          NoRegisterDataView(modifier = modifier, noResults = noResultConfig) {
            noResultConfig.actionButton?.actions?.handleClickEvent(navController)
          }
        }
      }
    }
  }
}

@Composable
fun NoRegisterDataView(
  modifier: Modifier = Modifier,
  noResults: NoResultsConfig,
  onClick: () -> Unit,
) {
  Column(
    modifier = modifier.fillMaxSize().padding(16.dp).testTag(NO_REGISTER_VIEW_COLUMN_TEST_TAG),
    horizontalAlignment = Alignment.CenterHorizontally,
    verticalArrangement = Arrangement.Center,
  ) {
    Text(
      text = noResults.title,
      fontSize = 16.sp,
      modifier = modifier.padding(vertical = 8.dp).testTag(NO_REGISTER_VIEW_TITLE_TEST_TAG),
      fontWeight = FontWeight.Bold,
    )
    Text(
      text = noResults.message,
      modifier =
        modifier.padding(start = 32.dp, end = 32.dp).testTag(NO_REGISTER_VIEW_MESSAGE_TEST_TAG),
      textAlign = TextAlign.Center,
      fontSize = 15.sp,
      color = Color.Gray,
    )
    if (noResults.actionButton != null) {
      Button(
        modifier = modifier.padding(vertical = 16.dp).testTag(NO_REGISTER_VIEW_BUTTON_TEST_TAG),
        onClick = onClick,
      ) {
        Icon(
          imageVector = Icons.Filled.Add,
          contentDescription = null,
          modifier.padding(end = 8.dp).testTag(NO_REGISTER_VIEW_BUTTON_ICON_TEST_TAG),
        )
        Text(
          text = noResults.actionButton?.display?.uppercase().toString(),
          modifier.testTag(NO_REGISTER_VIEW_BUTTON_TEXT_TEST_TAG),
        )
      }
    }
  }
}

@PreviewWithBackgroundExcludeGenerated
@Composable
private fun PreviewNoRegistersView() {
  NoRegisterDataView(
    noResults =
      NoResultsConfig(
        title = "Title",
        message = "This is message",
        actionButton = NavigationMenuConfig(display = "Button Text", id = "1"),
      ),
  ) {}
}<|MERGE_RESOLUTION|>--- conflicted
+++ resolved
@@ -93,30 +93,17 @@
           title =
             registerUiState.screenTitle.ifEmpty {
               registerUiState.registerConfiguration?.topScreenSection?.title ?: ""
-<<<<<<< HEAD
-            }, // backward compatibility for screen title
+            },
           searchQuery = searchQuery.value,
           filteredRecordsCount = registerUiState.filteredRecordsCount,
           isSearchBarVisible = registerUiState.registerConfiguration?.searchBar?.visible ?: true,
           searchPlaceholder = registerUiState.registerConfiguration?.searchBar?.display,
-          showSearchByBarcode =
+          showSearchByQrCode =
             registerUiState.registerConfiguration?.searchBar?.searchByQrCode?.isEnabled ?: false,
           toolBarHomeNavigation = toolBarHomeNavigation,
           onSearchTextChanged = { uiSearchQuery ->
-            onEvent(RegisterEvent.SearchRegister(searchText = uiSearchQuery))
-=======
-            },
-          searchText = searchText.value,
-          filteredRecordsCount = registerUiState.filteredRecordsCount,
-          isSearchBarVisible = registerUiState.registerConfiguration?.searchBar?.visible ?: true,
-          searchPlaceholder = registerUiState.registerConfiguration?.searchBar?.display,
-          showSearchByQrCode =
-            registerUiState.registerConfiguration?.searchBar?.searchByQrCode ?: false,
-          toolBarHomeNavigation = toolBarHomeNavigation,
-          onSearchTextChanged = { text ->
-            searchText.value = text
-            onEvent(RegisterEvent.SearchRegister(searchText = text))
->>>>>>> 65bb1c60
+            searchQuery.value = uiSearchQuery
+            onEvent(RegisterEvent.SearchRegister(searchQuery = uiSearchQuery))
           },
           isFilterIconEnabled = filterActions?.isNotEmpty() ?: false,
           topScreenSection = registerUiState.registerConfiguration?.topScreenSection,
@@ -139,13 +126,8 @@
             }
           }
         }
-<<<<<<< HEAD
-        // Only show counter during search
+
         if (!searchQuery.value.isBlank()) RegisterHeader(resultCount = pagingItems.itemCount)
-=======
-
-        if (searchText.value.isNotEmpty()) RegisterHeader(resultCount = pagingItems.itemCount)
->>>>>>> 65bb1c60
       }
     },
     floatingActionButton = {
