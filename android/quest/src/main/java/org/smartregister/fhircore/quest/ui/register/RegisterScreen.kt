--- conflicted
+++ resolved
@@ -154,13 +154,10 @@
             onEvent(RegisterEvent.SearchRegister(searchQuery = uiSearchQuery))
           },
           isFilterIconEnabled = filterActions?.isNotEmpty() ?: false,
-<<<<<<< HEAD
           unreadNotificationsCount = registerUiState.unreadNotificationsCount,
           isNotificationIconEnabled = notificationActions?.isNotEmpty() ?: false,
-=======
           topScreenSection = registerUiState.registerConfiguration?.topScreenSection,
           navController = navController,
->>>>>>> b55d7208
         ) { event ->
           when (event) {
             ToolbarClickEvent.Navigate ->
@@ -172,13 +169,11 @@
               onEvent(RegisterEvent.ResetFilterRecordsCount)
               filterActions?.handleClickEvent(navController)
             }
-<<<<<<< HEAD
             ToolbarClickEvent.ShowNotification -> {
               notificationActions?.handleClickEvent(navController)
-=======
+            }
             is ToolbarClickEvent.Actions -> {
               event.actions.handleClickEvent(navController)
->>>>>>> b55d7208
             }
           }
         }
