/*
 * Copyright 2021-2024 Ona Systems, Inc
 *
 * Licensed under the Apache License, Version 2.0 (the "License");
 * you may not use this file except in compliance with the License.
 * You may obtain a copy of the License at
 *
 *       http://www.apache.org/licenses/LICENSE-2.0
 *
 * Unless required by applicable law or agreed to in writing, software
 * distributed under the License is distributed on an "AS IS" BASIS,
 * WITHOUT WARRANTIES OR CONDITIONS OF ANY KIND, either express or implied.
 * See the License for the specific language governing permissions and
 * limitations under the License.
 */

package org.smartregister.fhircore.quest.ui.main.components

import androidx.compose.foundation.background
import androidx.compose.foundation.clickable
import androidx.compose.foundation.layout.Arrangement
import androidx.compose.foundation.layout.Box
import androidx.compose.foundation.layout.Column
import androidx.compose.foundation.layout.Row
import androidx.compose.foundation.layout.fillMaxWidth
import androidx.compose.foundation.layout.padding
import androidx.compose.foundation.lazy.LazyRow
import androidx.compose.foundation.lazy.items
import androidx.compose.foundation.shape.RoundedCornerShape
import androidx.compose.material.Badge
import androidx.compose.material.BadgedBox
import androidx.compose.material.Icon
import androidx.compose.material.IconButton
import androidx.compose.material.MaterialTheme
import androidx.compose.material.OutlinedTextField
import androidx.compose.material.Text
import androidx.compose.material.TextFieldDefaults
import androidx.compose.material.icons.Icons
import androidx.compose.material.icons.filled.ArrowBack
import androidx.compose.material.icons.filled.Clear
import androidx.compose.material.icons.filled.FilterAlt
import androidx.compose.material.icons.filled.Menu
import androidx.compose.material.icons.filled.Search
import androidx.compose.runtime.Composable
import androidx.compose.runtime.LaunchedEffect
import androidx.compose.runtime.getValue
import androidx.compose.runtime.mutableStateOf
import androidx.compose.runtime.remember
import androidx.compose.runtime.setValue
import androidx.compose.ui.Alignment
import androidx.compose.ui.Modifier
import androidx.compose.ui.draw.clip
import androidx.compose.ui.graphics.Color
import androidx.compose.ui.platform.LocalContext
import androidx.compose.ui.platform.testTag
import androidx.compose.ui.res.painterResource
import androidx.compose.ui.res.stringResource
import androidx.compose.ui.text.style.TextOverflow
import androidx.compose.ui.unit.dp
import androidx.compose.ui.unit.sp
import androidx.navigation.NavController
import androidx.navigation.compose.rememberNavController
import org.smartregister.fhircore.engine.R
import org.smartregister.fhircore.engine.configuration.navigation.ImageConfig
import org.smartregister.fhircore.engine.configuration.view.ImageProperties
import org.smartregister.fhircore.engine.domain.model.ToolBarHomeNavigation
import org.smartregister.fhircore.engine.domain.model.TopScreenSectionConfig
import org.smartregister.fhircore.engine.ui.theme.GreyTextColor
import org.smartregister.fhircore.engine.util.annotation.PreviewWithBackgroundExcludeGenerated
import org.smartregister.fhircore.engine.util.extension.getActivity
import org.smartregister.fhircore.quest.event.ToolbarClickEvent
import org.smartregister.fhircore.quest.ui.shared.components.Image
import org.smartregister.fhircore.quest.util.QrCodeScanUtils

const val DRAWER_MENU = "Drawer Menu"
const val SEARCH = "Search"
const val CLEAR = "Clear"
const val FILTER = "Filter"
const val TITLE_ROW_TEST_TAG = "titleRowTestTag"
const val TOP_ROW_ICON_TEST_TAG = "topRowIconTestTag"
const val TOP_ROW_TEXT_TEST_TAG = "topRowTextTestTag"
const val TOP_ROW_FILTER_ICON_TEST_TAG = "topRowFilterIconTestTag"
const val OUTLINED_BOX_TEST_TAG = "outlinedBoxTestTag"
const val TRAILING_ICON_TEST_TAG = "trailingIconTestTag"
const val TRAILING_ICON_BUTTON_TEST_TAG = "trailingIconButtonTestTag"
const val TRAILING_QR_SCAN_ICON_TEST_TAG = "qrCodeScanTrailingIconTestTag"
const val TRAILING_QR_SCAN_ICON_BUTTON_TEST_TAG = "qrCodeScanTrailingIconButtonTestTag"
const val LEADING_ICON_TEST_TAG = "leadingIconTestTag"
const val SEARCH_FIELD_TEST_TAG = "searchFieldTestTag"
const val TOP_ROW_TOGGLE_ICON_TEST_tAG = "topRowToggleIconTestTag"

@Composable
fun TopScreenSection(
  modifier: Modifier = Modifier,
  title: String,
  navController: NavController,
  isSearchBarVisible: Boolean,
  searchText: String,
  showSearchByQrCode: Boolean = false,
  filteredRecordsCount: Long? = null,
  searchPlaceholder: String? = null,
  toolBarHomeNavigation: ToolBarHomeNavigation = ToolBarHomeNavigation.OPEN_DRAWER,
  onSearchTextChanged: (String) -> Unit = {},
  isFilterIconEnabled: Boolean = false,
  topScreenSection: TopScreenSectionConfig? = null,
  onClick: (ToolbarClickEvent) -> Unit = {},
) {
<<<<<<< HEAD
  val currentContext = LocalContext.current
=======
  // Trigger search automatically on launch if text is not empty
  LaunchedEffect(Unit) {
    if (searchText.isNotEmpty()) {
      onSearchTextChanged(searchText)
    }
  }
>>>>>>> 1b010136

  Column(
    modifier = modifier.fillMaxWidth().background(MaterialTheme.colors.primary),
  ) {
    Row(
      modifier =
        modifier
          .fillMaxWidth()
          .padding(horizontal = 16.dp, vertical = 16.dp)
          .testTag(
            TITLE_ROW_TEST_TAG,
          ),
      verticalAlignment = Alignment.CenterVertically,
    ) {
      Icon(
        when (toolBarHomeNavigation) {
          ToolBarHomeNavigation.OPEN_DRAWER -> Icons.Filled.Menu
          ToolBarHomeNavigation.NAVIGATE_BACK -> Icons.Filled.ArrowBack
        },
        contentDescription = DRAWER_MENU,
        tint = Color.White,
        modifier =
          modifier.clickable { onClick(ToolbarClickEvent.Navigate) }.testTag(TOP_ROW_ICON_TEST_TAG),
      )
      Text(
        text = title,
        fontSize = 20.sp,
        color = Color.White,
        modifier = modifier.padding(start = 8.dp).weight(1f).testTag(TOP_ROW_TEXT_TEST_TAG),
      )

      // if menu icons are more than two then we will add a overflow menu for other menu icons
      // to support m3 guidelines
      // https://m3.material.io/components/top-app-bar/guidelines#b1b64842-7d88-4c3f-8ffb-4183fe648c9e
      SetupToolbarIcons(topScreenSection?.menuIcons, navController, modifier, onClick)

      if (isFilterIconEnabled) {
        BadgedBox(
          modifier = Modifier.padding(end = 8.dp),
          badge = {
            if (filteredRecordsCount != null && filteredRecordsCount > -1) {
              Badge {
                Text(
                  text = if (filteredRecordsCount > 99) "99+" else filteredRecordsCount.toString(),
                  overflow = TextOverflow.Clip,
                  maxLines = 1,
                )
              }
            }
          },
        ) {
          Icon(
            imageVector = Icons.Default.FilterAlt,
            contentDescription = FILTER,
            tint = Color.White,
            modifier =
              modifier
                .clickable { onClick(ToolbarClickEvent.FilterData) }
                .testTag(TOP_ROW_FILTER_ICON_TEST_TAG),
          )
        }
      }
    }
    if (isSearchBarVisible) {
      OutlinedTextField(
        colors = TextFieldDefaults.outlinedTextFieldColors(textColor = Color.DarkGray),
        value = searchText,
        onValueChange = { onSearchTextChanged(it) },
        maxLines = 1,
        singleLine = true,
        placeholder = {
          Text(
            color = GreyTextColor,
            text = searchPlaceholder ?: stringResource(R.string.search_hint),
            modifier = modifier.testTag(SEARCH_FIELD_TEST_TAG),
          )
        },
        modifier =
          modifier
            .padding(start = 8.dp, bottom = 8.dp, end = 8.dp)
            .fillMaxWidth()
            .clip(RoundedCornerShape(size = 10.dp))
            .background(Color.White)
            .testTag(OUTLINED_BOX_TEST_TAG),
        leadingIcon = {
          Icon(
            imageVector = Icons.Filled.Search,
            SEARCH,
            modifier = modifier.testTag(LEADING_ICON_TEST_TAG),
          )
        },
        trailingIcon = {
          Box(contentAlignment = Alignment.CenterEnd) {
            when {
              searchText.isNotBlank() -> {
                IconButton(
                  onClick = { onSearchTextChanged("") },
                  modifier = modifier.testTag(TRAILING_ICON_BUTTON_TEST_TAG),
                ) {
                  Icon(
                    imageVector = Icons.Filled.Clear,
                    CLEAR,
                    tint = Color.Gray,
                    modifier = modifier.testTag(TRAILING_ICON_TEST_TAG),
                  )
                }
              }
              showSearchByQrCode -> {
                IconButton(
                  onClick = {
                    currentContext.getActivity()?.let {
                      QrCodeScanUtils.scanQrCode(it) { code -> onSearchTextChanged(code ?: "") }
                    }
                  },
                  modifier = modifier.testTag(TRAILING_QR_SCAN_ICON_BUTTON_TEST_TAG),
                ) {
                  navController.context
                  Icon(
                    painter =
                      painterResource(id = org.smartregister.fhircore.quest.R.drawable.ic_qr_code),
                    contentDescription =
                      stringResource(
                        id = org.smartregister.fhircore.quest.R.string.qr_code,
                      ),
                    modifier = modifier.testTag(TRAILING_QR_SCAN_ICON_TEST_TAG),
                  )
                }
              }
            }
          }
        },
      )
    }
  }
}

@Composable
fun SetupToolbarIcons(
  menuIcons: List<ImageProperties>?,
  navController: NavController,
  modifier: Modifier,
  onClick: (ToolbarClickEvent) -> Unit,
) {
  if (menuIcons?.isNotEmpty() == true && menuIcons.size > 2) {
    var menuExpanded by remember { mutableStateOf(false) }
    Row {
      RenderMenuIcons(
        menuIcons = menuIcons.take(2),
        navController = navController,
        modifier = modifier,
        onClick = onClick,
      )
      // FIXME - Do not use material 3 library for now. We have to use dropdown menu to render the
      // other menu icons
    }
  } else {
    menuIcons?.let {
      RenderMenuIcons(
        menuIcons = it,
        navController = navController,
        modifier = modifier,
        onClick = onClick,
      )
    }
  }
}

@Composable
fun RenderMenuIcons(
  menuIcons: List<ImageProperties>,
  navController: NavController,
  modifier: Modifier,
  onClick: (ToolbarClickEvent) -> Unit,
) {
  LazyRow(horizontalArrangement = Arrangement.spacedBy(16.dp)) {
    items(menuIcons) {
      Image(
        imageProperties = ImageProperties(imageConfig = it.imageConfig),
        navController = navController,
        tint = Color.White,
        modifier =
          modifier
            .clickable { onClick(ToolbarClickEvent.Actions(it.actions)) }
            .testTag(TOP_ROW_TOGGLE_ICON_TEST_tAG),
      )
    }
  }
}

@PreviewWithBackgroundExcludeGenerated
@Composable
fun TopScreenSectionWithFilterItemOverNinetyNinePreview() {
  TopScreenSection(
    title = "All Clients",
    searchText = "Eddy",
    filteredRecordsCount = 120,
    onSearchTextChanged = {},
    toolBarHomeNavigation = ToolBarHomeNavigation.NAVIGATE_BACK,
    isFilterIconEnabled = true,
    onClick = {},
    isSearchBarVisible = true,
    navController = rememberNavController(),
  )
}

@PreviewWithBackgroundExcludeGenerated
@Composable
fun TopScreenSectionWithFilterCountNinetyNinePreview() {
  TopScreenSection(
    title = "All Clients",
    searchText = "Eddy",
    filteredRecordsCount = 99,
    onSearchTextChanged = {},
    toolBarHomeNavigation = ToolBarHomeNavigation.NAVIGATE_BACK,
    isFilterIconEnabled = true,
    onClick = {},
    isSearchBarVisible = true,
    navController = rememberNavController(),
  )
}

@PreviewWithBackgroundExcludeGenerated
@Composable
fun TopScreenSectionNoFilterIconPreview() {
  TopScreenSection(
    title = "All Clients",
    searchText = "Eddy",
    onSearchTextChanged = {},
    toolBarHomeNavigation = ToolBarHomeNavigation.NAVIGATE_BACK,
    isFilterIconEnabled = false,
    onClick = {},
    isSearchBarVisible = true,
    navController = rememberNavController(),
    topScreenSection =
      TopScreenSectionConfig(
        searchBar = null,
        title = "Service Point",
        menuIcons =
          arrayListOf(
            ImageProperties(imageConfig = ImageConfig(reference = "ic_service_points")),
          ),
      ),
  )
}

@PreviewWithBackgroundExcludeGenerated
@Composable
fun TopScreenSectionWithFilterIconAndToggleIconPreview() {
  TopScreenSection(
    title = "All Clients",
    searchText = "Eddy",
    filteredRecordsCount = 120,
    onSearchTextChanged = {},
    toolBarHomeNavigation = ToolBarHomeNavigation.NAVIGATE_BACK,
    isFilterIconEnabled = true,
    onClick = {},
    isSearchBarVisible = true,
    navController = rememberNavController(),
    topScreenSection =
      TopScreenSectionConfig(
        searchBar = null,
        title = "Service Point",
        menuIcons =
          arrayListOf(
            ImageProperties(imageConfig = ImageConfig(reference = "ic_service_points")),
          ),
      ),
  )
}

@PreviewWithBackgroundExcludeGenerated
@Composable
fun TopScreenSectionWithToggleIconPreview() {
  TopScreenSection(
    title = "All Clients",
    searchText = "Eddy",
    filteredRecordsCount = 120,
    onSearchTextChanged = {},
    toolBarHomeNavigation = ToolBarHomeNavigation.NAVIGATE_BACK,
    isFilterIconEnabled = false,
    onClick = {},
    isSearchBarVisible = true,
    navController = rememberNavController(),
  )
}<|MERGE_RESOLUTION|>--- conflicted
+++ resolved
@@ -105,16 +105,14 @@
   topScreenSection: TopScreenSectionConfig? = null,
   onClick: (ToolbarClickEvent) -> Unit = {},
 ) {
-<<<<<<< HEAD
   val currentContext = LocalContext.current
-=======
+
   // Trigger search automatically on launch if text is not empty
   LaunchedEffect(Unit) {
     if (searchText.isNotEmpty()) {
       onSearchTextChanged(searchText)
     }
   }
->>>>>>> 1b010136
 
   Column(
     modifier = modifier.fillMaxWidth().background(MaterialTheme.colors.primary),
