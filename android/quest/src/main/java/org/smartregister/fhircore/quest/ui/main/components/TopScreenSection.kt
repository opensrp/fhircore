/*
 * Copyright 2021-2023 Ona Systems, Inc
 *
 * Licensed under the Apache License, Version 2.0 (the "License");
 * you may not use this file except in compliance with the License.
 * You may obtain a copy of the License at
 *
 *       http://www.apache.org/licenses/LICENSE-2.0
 *
 * Unless required by applicable law or agreed to in writing, software
 * distributed under the License is distributed on an "AS IS" BASIS,
 * WITHOUT WARRANTIES OR CONDITIONS OF ANY KIND, either express or implied.
 * See the License for the specific language governing permissions and
 * limitations under the License.
 */

package org.smartregister.fhircore.quest.ui.main.components

import androidx.compose.foundation.background
import androidx.compose.foundation.clickable
import androidx.compose.foundation.layout.Column
import androidx.compose.foundation.layout.Row
import androidx.compose.foundation.layout.fillMaxWidth
import androidx.compose.foundation.layout.padding
import androidx.compose.foundation.layout.size
import androidx.compose.foundation.shape.RoundedCornerShape
import androidx.compose.material.Badge
import androidx.compose.material.BadgedBox
import androidx.compose.material.Icon
import androidx.compose.material.IconButton
import androidx.compose.material.MaterialTheme
import androidx.compose.material.OutlinedTextField
import androidx.compose.material.Text
import androidx.compose.material.TextFieldDefaults
import androidx.compose.material.icons.Icons
import androidx.compose.material.icons.filled.ArrowBack
import androidx.compose.material.icons.filled.Clear
import androidx.compose.material.icons.filled.FilterAlt
import androidx.compose.material.icons.filled.Menu
import androidx.compose.material.icons.filled.Notifications
import androidx.compose.material.icons.filled.Search
import androidx.compose.runtime.Composable
import androidx.compose.ui.Alignment
import androidx.compose.ui.Modifier
import androidx.compose.ui.draw.clip
import androidx.compose.ui.graphics.Color
import androidx.compose.ui.platform.testTag
import androidx.compose.ui.res.stringResource
import androidx.compose.ui.text.style.TextOverflow
import androidx.compose.ui.unit.dp
import androidx.compose.ui.unit.sp
import org.smartregister.fhircore.engine.R
import org.smartregister.fhircore.engine.domain.model.ToolBarHomeNavigation
import org.smartregister.fhircore.engine.ui.theme.GreyTextColor
import org.smartregister.fhircore.engine.util.annotation.PreviewWithBackgroundExcludeGenerated
import org.smartregister.fhircore.quest.event.ToolbarClickEvent

const val DRAWER_MENU = "Drawer Menu"
const val SEARCH = "Search"
const val CLEAR = "Clear"
const val FILTER = "Filter"
const val NOTIFICATION = "Notification"
const val TITLE_ROW_TEST_TAG = "titleRowTestTag"
const val TOP_ROW_ICON_TEST_TAG = "topRowIconTestTag"
const val TOP_ROW_TEXT_TEST_TAG = "topRowTextTestTag"
const val TOP_ROW_FILTER_ICON_TEST_TAG = "topRowFilterIconTestTag"
const val TOP_ROW_NOTIFICATION_ICON_TEST_TAG = "topRowNotificationIconTestTag"
const val OUTLINED_BOX_TEST_TAG = "outlinedBoxTestTag"
const val TRAILING_ICON_TEST_TAG = "trailingIconTestTag"
const val TRAILING_ICON_BUTTON_TEST_TAG = "trailingIconButtonTestTag"
const val LEADING_ICON_TEST_TAG = "leadingIconTestTag"
const val SEARCH_FIELD_TEST_TAG = "searchFieldTestTag"

@Composable
fun TopScreenSection(
  modifier: Modifier = Modifier,
  title: String,
  searchText: String,
  filteredRecordsCount: Long? = null,
  unreadNotificationsCount: Long? = null,
  searchPlaceholder: String? = null,
  toolBarHomeNavigation: ToolBarHomeNavigation = ToolBarHomeNavigation.OPEN_DRAWER,
  onSearchTextChanged: (String) -> Unit,
  isFilterIconEnabled: Boolean = false,
  isNotificationIconEnabled: Boolean = false,
  onClick: (ToolbarClickEvent) -> Unit,
) {
  Column(
    modifier = modifier.fillMaxWidth().background(MaterialTheme.colors.primary),
  ) {
    Row(
      modifier = modifier.fillMaxWidth().padding(horizontal = 16.dp, vertical = 16.dp),
      verticalAlignment = Alignment.CenterVertically,
<<<<<<< HEAD
      modifier = modifier.padding(8.dp).testTag(TITLE_ROW_TEST_TAG),
=======
>>>>>>> 60048182
    ) {
      Icon(
        when (toolBarHomeNavigation) {
          ToolBarHomeNavigation.OPEN_DRAWER -> Icons.Filled.Menu
          ToolBarHomeNavigation.NAVIGATE_BACK -> Icons.Filled.ArrowBack
        },
        contentDescription = DRAWER_MENU,
        tint = Color.White,
        modifier =
          modifier.clickable { onClick(ToolbarClickEvent.Navigate) }.testTag(TOP_ROW_ICON_TEST_TAG),
      )
      Text(
        text = title,
        fontSize = 20.sp,
        color = Color.White,
        modifier = modifier.padding(start = 8.dp).weight(1f).testTag(TOP_ROW_TEXT_TEST_TAG),
      )
      if (isFilterIconEnabled) {
<<<<<<< HEAD
        IconButton(
          onClick = { onClick.invoke(ToolbarClickEvent.FilterData) },
        ) {
          BadgedBox(
            badge = {
              if (filteredRecordsCount != null && filteredRecordsCount > -1) {
                Badge {
                  Text(
                    text = filteredRecordsCount.toString(),
                    overflow = TextOverflow.Clip,
                    maxLines = 1,
                  )
                }
=======
        BadgedBox(
          modifier = Modifier.padding(end = 8.dp),
          badge = {
            if (filteredRecordsCount != null && filteredRecordsCount > -1) {
              Badge {
                Text(
                  text = if (filteredRecordsCount > 99) "99+" else filteredRecordsCount.toString(),
                  overflow = TextOverflow.Clip,
                  maxLines = 1,
                )
>>>>>>> 60048182
              }
            }
          },
        ) {
          Icon(
            imageVector = Icons.Default.FilterAlt,
            contentDescription = FILTER,
            tint = Color.White,
            modifier =
              modifier
                .clickable { onClick(ToolbarClickEvent.FilterData) }
                .testTag(TOP_ROW_FILTER_ICON_TEST_TAG),
          )
        }
      }
      if (isNotificationIconEnabled) {
        IconButton(
          onClick = { onClick.invoke(ToolbarClickEvent.ShowNotification) },
        ) {
          BadgedBox(
            badge = {
              if (unreadNotificationsCount != null && unreadNotificationsCount > 0) {
                Badge {
                  Text(
                    text = unreadNotificationsCount.toString(),
                    overflow = TextOverflow.Clip,
                    maxLines = 1,
                  )
                }
              }
            },
          ) {
            Icon(
              imageVector = Icons.Default.Notifications,
              contentDescription = NOTIFICATION,
              tint = Color.White,
              modifier = modifier.testTag(TOP_ROW_NOTIFICATION_ICON_TEST_TAG),
            )
          }
        }
      }
    }

    OutlinedTextField(
      colors = TextFieldDefaults.outlinedTextFieldColors(textColor = Color.DarkGray),
      value = searchText,
      onValueChange = { onSearchTextChanged(it) },
      maxLines = 1,
      singleLine = true,
      placeholder = {
        Text(
          color = GreyTextColor,
          text = searchPlaceholder ?: stringResource(R.string.search_hint),
          modifier = modifier.testTag(SEARCH_FIELD_TEST_TAG),
        )
      },
      modifier =
        modifier
          .padding(start = 8.dp, bottom = 8.dp, end = 8.dp)
          .fillMaxWidth()
          .clip(RoundedCornerShape(size = 10.dp))
          .background(Color.White)
          .testTag(OUTLINED_BOX_TEST_TAG),
      leadingIcon = {
        Icon(
          imageVector = Icons.Filled.Search,
          SEARCH,
          modifier = modifier.testTag(LEADING_ICON_TEST_TAG),
        )
      },
      trailingIcon = {
        if (searchText.isNotEmpty()) {
          IconButton(
            onClick = { onSearchTextChanged("") },
            modifier = modifier.testTag(TRAILING_ICON_BUTTON_TEST_TAG),
          ) {
            Icon(
              imageVector = Icons.Filled.Clear,
              CLEAR,
              tint = Color.Gray,
              modifier = modifier.testTag(TRAILING_ICON_TEST_TAG),
            )
          }
        }
      },
    )
  }
}

@PreviewWithBackgroundExcludeGenerated
@Composable
fun TopScreenSectionWithFilterItemOverNinetyNinePreview() {
  TopScreenSection(
    title = "All Clients",
    searchText = "Eddy",
    filteredRecordsCount = 120,
    onSearchTextChanged = {},
    toolBarHomeNavigation = ToolBarHomeNavigation.NAVIGATE_BACK,
    isFilterIconEnabled = true,
    onClick = {},
  )
}

@PreviewWithBackgroundExcludeGenerated
@Composable
fun TopScreenSectionWithFilterCountNinetyNinePreview() {
  TopScreenSection(
    title = "All Clients",
    searchText = "Eddy",
    filteredRecordsCount = 99,
    onSearchTextChanged = {},
    toolBarHomeNavigation = ToolBarHomeNavigation.NAVIGATE_BACK,
    isFilterIconEnabled = true,
    onClick = {},
  )
}

@PreviewWithBackgroundExcludeGenerated
@Composable
fun TopScreenSectionNoFilterIconPreview() {
  TopScreenSection(
    title = "All Clients",
    searchText = "Eddy",
    onSearchTextChanged = {},
    toolBarHomeNavigation = ToolBarHomeNavigation.NAVIGATE_BACK,
    isFilterIconEnabled = false,
    onClick = {},
  )
}<|MERGE_RESOLUTION|>--- conflicted
+++ resolved
@@ -91,10 +91,6 @@
     Row(
       modifier = modifier.fillMaxWidth().padding(horizontal = 16.dp, vertical = 16.dp),
       verticalAlignment = Alignment.CenterVertically,
-<<<<<<< HEAD
-      modifier = modifier.padding(8.dp).testTag(TITLE_ROW_TEST_TAG),
-=======
->>>>>>> 60048182
     ) {
       Icon(
         when (toolBarHomeNavigation) {
@@ -113,21 +109,6 @@
         modifier = modifier.padding(start = 8.dp).weight(1f).testTag(TOP_ROW_TEXT_TEST_TAG),
       )
       if (isFilterIconEnabled) {
-<<<<<<< HEAD
-        IconButton(
-          onClick = { onClick.invoke(ToolbarClickEvent.FilterData) },
-        ) {
-          BadgedBox(
-            badge = {
-              if (filteredRecordsCount != null && filteredRecordsCount > -1) {
-                Badge {
-                  Text(
-                    text = filteredRecordsCount.toString(),
-                    overflow = TextOverflow.Clip,
-                    maxLines = 1,
-                  )
-                }
-=======
         BadgedBox(
           modifier = Modifier.padding(end = 8.dp),
           badge = {
@@ -138,7 +119,6 @@
                   overflow = TextOverflow.Clip,
                   maxLines = 1,
                 )
->>>>>>> 60048182
               }
             }
           },
@@ -151,33 +131,34 @@
               modifier
                 .clickable { onClick(ToolbarClickEvent.FilterData) }
                 .testTag(TOP_ROW_FILTER_ICON_TEST_TAG),
-          )
-        }
-      }
-      if (isNotificationIconEnabled) {
-        IconButton(
-          onClick = { onClick.invoke(ToolbarClickEvent.ShowNotification) },
-        ) {
-          BadgedBox(
-            badge = {
-              if (unreadNotificationsCount != null && unreadNotificationsCount > 0) {
-                Badge {
-                  Text(
-                    text = unreadNotificationsCount.toString(),
-                    overflow = TextOverflow.Clip,
-                    maxLines = 1,
-                  )
-                }
-              }
-            },
-          ) {
-            Icon(
-              imageVector = Icons.Default.Notifications,
-              contentDescription = NOTIFICATION,
-              tint = Color.White,
-              modifier = modifier.testTag(TOP_ROW_NOTIFICATION_ICON_TEST_TAG),
             )
           }
+        }
+
+      if (isNotificationIconEnabled) {
+        BadgedBox(
+          modifier = Modifier.padding(end = 8.dp),
+          badge = {
+            if (unreadNotificationsCount != null && unreadNotificationsCount > 0) {
+              Badge {
+                Text(
+                  text = if (unreadNotificationsCount > 99) "99+" else unreadNotificationsCount.toString(),
+                  overflow = TextOverflow.Clip,
+                  maxLines = 1,
+                )
+              }
+            }
+          },
+        ) {
+          Icon(
+            imageVector = Icons.Default.Notifications,
+            contentDescription = NOTIFICATION,
+            tint = Color.White,
+            modifier =
+            modifier
+              .clickable { onClick(ToolbarClickEvent.ShowNotification) }
+              .testTag(TOP_ROW_NOTIFICATION_ICON_TEST_TAG),
+          )
         }
       }
     }
