--- conflicted
+++ resolved
@@ -178,7 +178,6 @@
                 geoWidgetConfiguration = geoWidgetConfiguration,
                 searchQuery = searchViewModel.searchQuery,
                 search = { searchText ->
-<<<<<<< HEAD
                   coroutineScope.launch {
                     val geoJsonFeatures =
                       geoWidgetLauncherViewModel.retrieveLocations(
@@ -195,15 +194,6 @@
                       )
                     }
                   }
-=======
-                  geoWidgetFragment.clearMapFeatures()
-                  geoWidgetLauncherViewModel.onEvent(
-                    GeoWidgetEvent.SearchFeatures(
-                      searchQuery = SearchQuery(searchText, SearchMode.KeyboardInput),
-                      geoWidgetConfig = geoWidgetConfiguration,
-                    ),
-                  )
->>>>>>> 62c9e89d
                 },
                 isFirstTimeSync = geoWidgetLauncherViewModel.isFirstTime(),
                 appDrawerUIState = appDrawerUIState,
