/*
 * Copyright 2021-2024 Ona Systems, Inc
 *
 * Licensed under the Apache License, Version 2.0 (the "License");
 * you may not use this file except in compliance with the License.
 * You may obtain a copy of the License at
 *
 *       http://www.apache.org/licenses/LICENSE-2.0
 *
 * Unless required by applicable law or agreed to in writing, software
 * distributed under the License is distributed on an "AS IS" BASIS,
 * WITHOUT WARRANTIES OR CONDITIONS OF ANY KIND, either express or implied.
 * See the License for the specific language governing permissions and
 * limitations under the License.
 */

package org.smartregister.fhircore.quest.ui.geowidget

import android.os.Bundle
import android.view.LayoutInflater
import android.view.View
import android.view.ViewGroup
import androidx.compose.foundation.layout.Box
import androidx.compose.foundation.layout.fillMaxSize
import androidx.compose.foundation.layout.padding
import androidx.compose.material.Scaffold
import androidx.compose.material.rememberScaffoldState
import androidx.compose.runtime.LaunchedEffect
import androidx.compose.runtime.rememberCoroutineScope
import androidx.compose.ui.Modifier
import androidx.compose.ui.platform.ComposeView
import androidx.compose.ui.platform.ViewCompositionStrategy
import androidx.fragment.app.Fragment
import androidx.fragment.app.activityViewModels
import androidx.fragment.app.viewModels
import androidx.lifecycle.Lifecycle
import androidx.lifecycle.lifecycleScope
import androidx.lifecycle.repeatOnLifecycle
import androidx.navigation.findNavController
import androidx.navigation.fragment.findNavController
import androidx.navigation.fragment.navArgs
import com.google.android.fhir.sync.CurrentSyncJobStatus
import com.google.android.fhir.sync.SyncJobStatus
import com.google.android.fhir.sync.SyncOperation
import dagger.hilt.android.AndroidEntryPoint
import javax.inject.Inject
import kotlinx.coroutines.flow.launchIn
import kotlinx.coroutines.flow.onEach
import kotlinx.coroutines.launch
import org.hl7.fhir.r4.model.ResourceType
import org.smartregister.fhircore.engine.configuration.ConfigType
import org.smartregister.fhircore.engine.configuration.ConfigurationRegistry
import org.smartregister.fhircore.engine.configuration.geowidget.GeoWidgetConfiguration
import org.smartregister.fhircore.engine.domain.model.SnackBarMessageConfig
import org.smartregister.fhircore.engine.sync.OnSyncListener
import org.smartregister.fhircore.engine.sync.SyncListenerManager
import org.smartregister.fhircore.engine.sync.SyncState
import org.smartregister.fhircore.engine.ui.base.AlertDialogButton
import org.smartregister.fhircore.engine.ui.base.AlertDialogue
import org.smartregister.fhircore.engine.ui.base.AlertIntent
import org.smartregister.fhircore.engine.ui.theme.AppTheme
import org.smartregister.fhircore.engine.util.DispatcherProvider
import org.smartregister.fhircore.engine.util.extension.getActivity
import org.smartregister.fhircore.engine.util.extension.showToast
import org.smartregister.fhircore.quest.R
import org.smartregister.fhircore.quest.event.AppEvent
import org.smartregister.fhircore.quest.event.EventBus
import org.smartregister.fhircore.quest.navigation.MainNavigationScreen
import org.smartregister.fhircore.quest.ui.main.AppMainEvent
import org.smartregister.fhircore.quest.ui.main.AppMainUiState
import org.smartregister.fhircore.quest.ui.main.AppMainViewModel
import org.smartregister.fhircore.quest.ui.main.components.AppDrawer
import org.smartregister.fhircore.quest.ui.shared.components.SnackBarMessage
import org.smartregister.fhircore.quest.ui.shared.models.SearchMode
import org.smartregister.fhircore.quest.ui.shared.models.SearchQuery
import org.smartregister.fhircore.quest.ui.shared.viewmodels.SearchViewModel
import org.smartregister.fhircore.quest.util.extensions.handleClickEvent
import org.smartregister.fhircore.quest.util.extensions.hookSnackBar
import org.smartregister.fhircore.quest.util.extensions.rememberLifecycleEvent
import timber.log.Timber

@AndroidEntryPoint
class GeoWidgetLauncherFragment : Fragment(), OnSyncListener {

  @Inject lateinit var eventBus: EventBus

  @Inject lateinit var syncListenerManager: SyncListenerManager

  @Inject lateinit var configurationRegistry: ConfigurationRegistry

  @Inject lateinit var dispatcherProvider: DispatcherProvider

  private lateinit var geoWidgetConfiguration: GeoWidgetConfiguration
  private val navArgs by navArgs<GeoWidgetLauncherFragmentArgs>()
  private val geoWidgetLauncherViewModel by viewModels<GeoWidgetLauncherViewModel>()
  private val appMainViewModel by activityViewModels<AppMainViewModel>()
  private val searchViewModel by activityViewModels<SearchViewModel>()

  override fun onCreateView(
    inflater: LayoutInflater,
    container: ViewGroup?,
    savedInstanceState: Bundle?,
  ): View {
    geoWidgetConfiguration =
      configurationRegistry.retrieveConfiguration<GeoWidgetConfiguration>(
        configType = ConfigType.GeoWidget,
        configId = navArgs.geoWidgetId,
      )
    if (geoWidgetConfiguration.resourceConfig.baseResource.resource != ResourceType.Location) {
      val message = getString(R.string.invalid_base_resource)
      requireContext().showToast(message)
      Timber.e(message, geoWidgetConfiguration.toString())
      requireContext().getActivity()?.finish()
    }

    return ComposeView(requireContext()).apply {
      setViewCompositionStrategy(ViewCompositionStrategy.DisposeOnViewTreeLifecycleDestroyed)
      setContent {
        val appConfig = appMainViewModel.applicationConfiguration
        val coroutineScope = rememberCoroutineScope()
        val scaffoldState = rememberScaffoldState()
        val uiState: AppMainUiState = appMainViewModel.appMainUiState.value
        val appDrawerUIState = appMainViewModel.appDrawerUiState.value
        val openDrawer: (Boolean) -> Unit = { open: Boolean ->
          coroutineScope.launch {
            if (open) scaffoldState.drawerState.open() else scaffoldState.drawerState.close()
          }
        }

        // Close side menu (drawer) when activity is not in foreground
        val lifecycleEvent = rememberLifecycleEvent()
        LaunchedEffect(lifecycleEvent) {
          if (lifecycleEvent == Lifecycle.Event.ON_PAUSE) scaffoldState.drawerState.close()
        }

        LaunchedEffect(Unit) {
          geoWidgetLauncherViewModel.snackBarStateFlow.hookSnackBar(
            scaffoldState = scaffoldState,
            resourceData = null,
            navController = findNavController(),
          )
        }

        AppTheme {
          Scaffold(
            drawerGesturesEnabled = scaffoldState.drawerState.isOpen,
            scaffoldState = scaffoldState,
            drawerContent = {
              AppDrawer(
                appUiState = uiState,
                appDrawerUIState = appDrawerUIState,
                openDrawer = openDrawer,
                onSideMenuClick = {
                  if (it is AppMainEvent.TriggerWorkflow) {
                    searchViewModel.searchQuery.value = SearchQuery.emptyText
                  }
                  appMainViewModel.onEvent(it)
                },
                navController = findNavController(),
                unSyncedResourceCount = appMainViewModel.unSyncedResourcesCount,
                onCountUnSyncedResources = appMainViewModel::updateUnSyncedResourcesCount,
                decodeImage = { geoWidgetLauncherViewModel.getImageBitmap(it) },
              )
            },
            snackbarHost = { snackBarHostState ->
              SnackBarMessage(
                snackBarHostState = snackBarHostState,
                backgroundColorHex = appConfig.snackBarTheme.backgroundColor,
                actionColorHex = appConfig.snackBarTheme.actionTextColor,
                contentColorHex = appConfig.snackBarTheme.messageTextColor,
              )
            },
          ) { innerPadding ->
            Box(modifier = Modifier.padding(innerPadding)) {
              GeoWidgetLauncherScreen(
                modifier = Modifier.fillMaxSize(),
                openDrawer = openDrawer,
                navController = findNavController(),
                toolBarHomeNavigation = navArgs.toolBarHomeNavigation,
                geoWidgetConfiguration = geoWidgetConfiguration,
                searchQuery = searchViewModel.searchQuery,
                search = { searchText ->
                  geoWidgetLauncherViewModel.run {
                    onEvent(GeoWidgetEvent.ClearMap, context)
                    onEvent(
                      GeoWidgetEvent.RetrieveFeatures(
                        searchQuery = SearchQuery(searchText, SearchMode.KeyboardInput),
                        geoWidgetConfig = geoWidgetConfiguration,
                      ),
                      context,
                    )
                  }
                },
                isFirstTimeSync = geoWidgetLauncherViewModel.isFirstTime(),
                appDrawerUIState = appDrawerUIState,
                clearMapLiveData = geoWidgetLauncherViewModel.clearMapLiveData,
                geoJsonFeatures = geoWidgetLauncherViewModel.geoJsonFeatures,
                launchQuestionnaire = geoWidgetLauncherViewModel::launchQuestionnaire,
                decodeImage = geoWidgetLauncherViewModel::getImageBitmap,
                onAppMainEvent = appMainViewModel::onEvent,
                isSyncing = geoWidgetLauncherViewModel.isSyncing,
              )
            }
          }
        }
      }
    }
  }

  override fun onResume() {
    super.onResume()
    syncListenerManager.registerSyncListener(this, lifecycle)
  }

<<<<<<< HEAD
  override fun onSync(syncJobStatus: CurrentSyncJobStatus) {
    onSync(syncJobStatus, isCustomSync = false)
  }

  private fun onSync(syncJobStatus: CurrentSyncJobStatus, isCustomSync: Boolean) {
    when (syncJobStatus) {
=======
  override fun onSync(syncState: SyncState) {
    when (val syncJobStatus = syncState.currentSyncJobStatus) {
>>>>>>> e4515939
      is CurrentSyncJobStatus.Running -> {
        if (syncJobStatus.inProgressSyncJob is SyncJobStatus.Started) {
          lifecycleScope.launch {
            if (isCustomSync) {
              geoWidgetLauncherViewModel.emitSnackBarState(
                SnackBarMessageConfig(message = getString(R.string.syncing_custom_resources_toast)),
              )
            }
          }
        } else {
          val inProgressSyncJob = syncJobStatus.inProgressSyncJob as SyncJobStatus.InProgress
          val isSyncUpload = inProgressSyncJob.syncOperation == SyncOperation.UPLOAD
          val progressPercentage = appMainViewModel.calculatePercentageProgress(inProgressSyncJob)
          appMainViewModel.updateAppDrawerUIState(
            isSyncUpload = isSyncUpload,
            syncCounter = syncState.counter,
            currentSyncJobStatus = syncJobStatus,
            percentageProgress = progressPercentage,
          )
        }
      }
      is CurrentSyncJobStatus.Succeeded -> {
<<<<<<< HEAD
        appMainViewModel.updateAppDrawerUIState(currentSyncJobStatus = syncJobStatus)
      }
      is CurrentSyncJobStatus.Failed -> {
        appMainViewModel.updateAppDrawerUIState(currentSyncJobStatus = syncJobStatus)
<<<<<<< HEAD
=======
        if (syncJobStatus is CurrentSyncJobStatus.Succeeded) {
          geoWidgetLauncherViewModel.onEvent(GeoWidgetEvent.ClearMap, context = requireContext())
        }
>>>>>>> 4359a24aa4ff90a5550d3b26530d2b92c0a4e11f
=======
        appMainViewModel.updateAppDrawerUIState(
          syncCounter = syncState.counter,
          currentSyncJobStatus = syncJobStatus,
        )
      }
      is CurrentSyncJobStatus.Failed -> {
        appMainViewModel.updateAppDrawerUIState(
          syncCounter = syncState.counter,
          currentSyncJobStatus = syncJobStatus,
        )
>>>>>>> e4515939
        geoWidgetLauncherViewModel.onEvent(
          GeoWidgetEvent.RetrieveFeatures(
            geoWidgetConfig = geoWidgetConfiguration,
            searchQuery = searchViewModel.searchQuery.value,
          ),
          context = requireContext(),
        )
      }
      else ->
        appMainViewModel.updateAppDrawerUIState(
          syncCounter = syncState.counter,
          currentSyncJobStatus = syncJobStatus,
        )
    }
  }

  override fun onViewCreated(view: View, savedInstanceState: Bundle?) {
    super.onViewCreated(view, savedInstanceState)
    viewLifecycleOwner.lifecycleScope.launch {
      viewLifecycleOwner.repeatOnLifecycle(Lifecycle.State.CREATED) {
<<<<<<< HEAD
        launch {
          configurationRegistry.syncState
            .onEach { syncJobStatus -> onSync(syncJobStatus, true) }
            .launchIn(this)
        }
        launch {
          eventBus.events
            .getFor(MainNavigationScreen.GeoWidgetLauncher.eventId(navArgs.geoWidgetId))
            .onEach { appEvent ->
              when (appEvent) {
                is AppEvent.RefreshData,
                is AppEvent.OnSubmitQuestionnaire, -> {
                  appMainViewModel.countRegisterData()
                  geoWidgetLauncherViewModel.run {
                    onEvent(GeoWidgetEvent.ClearMap)
                    onEvent(
                      GeoWidgetEvent.RetrieveFeatures(
                        geoWidgetConfig = geoWidgetConfiguration,
                        searchQuery = searchViewModel.searchQuery.value,
                      ),
                    )
                  }
=======
        eventBus.events
          .getFor(MainNavigationScreen.GeoWidgetLauncher.eventId(navArgs.geoWidgetId))
          .onEach { appEvent ->
            when (appEvent) {
              is AppEvent.RefreshData,
              is AppEvent.OnSubmitQuestionnaire, -> {
                appMainViewModel.countRegisterData()
                geoWidgetLauncherViewModel.run {
                  onEvent(GeoWidgetEvent.ClearMap, context = requireContext())
                  onEvent(
                    GeoWidgetEvent.RetrieveFeatures(
                      geoWidgetConfig = geoWidgetConfiguration,
                      searchQuery = searchViewModel.searchQuery.value,
                    ),
                    context = requireContext(),
                  )
>>>>>>> 4359a24aa4ff90a5550d3b26530d2b92c0a4e11f
                }
              }
            }
<<<<<<< HEAD
            .launchIn(this)
        }
=======
          }
          .launchIn(this)
>>>>>>> e4515939
      }
    }
    geoWidgetLauncherViewModel.noLocationFoundDialog.observe(viewLifecycleOwner) { show ->
      if (show) {
        AlertDialogue.showAlert(
          context = requireContext(),
          alertIntent = AlertIntent.INFO,
          message = geoWidgetConfiguration.noResults?.message!!,
          title = geoWidgetConfiguration.noResults?.title!!,
          confirmButton =
            AlertDialogButton(
              listener = {
                geoWidgetConfiguration.noResults
                  ?.actionButton
                  ?.actions
                  ?.handleClickEvent(findNavController())
              },
              text = R.string.positive_button_location_set,
            ),
          cancellable = true,
          neutralButton =
            AlertDialogButton(
              listener = {},
            ),
        )
      }
    }
    geoWidgetLauncherViewModel.onEvent(
      GeoWidgetEvent.RetrieveFeatures(
        geoWidgetConfig = geoWidgetConfiguration,
        searchQuery = searchViewModel.searchQuery.value,
      ),
      context = requireContext(),
    )
  }

  override fun onPause() {
    super.onPause()
    appMainViewModel.updateAppDrawerUIState(
      isSyncUpload = false,
      syncCounter = null,
      currentSyncJobStatus = null,
      percentageProgress = 0,
    )
  }

  override fun onDestroy() {
    super.onDestroy()
    appMainViewModel.updateAppDrawerUIState(
      isSyncUpload = false,
      syncCounter = null,
      currentSyncJobStatus = null,
      percentageProgress = 0,
    )
  }
}<|MERGE_RESOLUTION|>--- conflicted
+++ resolved
@@ -51,7 +51,6 @@
 import org.smartregister.fhircore.engine.configuration.ConfigType
 import org.smartregister.fhircore.engine.configuration.ConfigurationRegistry
 import org.smartregister.fhircore.engine.configuration.geowidget.GeoWidgetConfiguration
-import org.smartregister.fhircore.engine.domain.model.SnackBarMessageConfig
 import org.smartregister.fhircore.engine.sync.OnSyncListener
 import org.smartregister.fhircore.engine.sync.SyncListenerManager
 import org.smartregister.fhircore.engine.sync.SyncState
@@ -212,27 +211,10 @@
     syncListenerManager.registerSyncListener(this, lifecycle)
   }
 
-<<<<<<< HEAD
-  override fun onSync(syncJobStatus: CurrentSyncJobStatus) {
-    onSync(syncJobStatus, isCustomSync = false)
-  }
-
-  private fun onSync(syncJobStatus: CurrentSyncJobStatus, isCustomSync: Boolean) {
-    when (syncJobStatus) {
-=======
   override fun onSync(syncState: SyncState) {
     when (val syncJobStatus = syncState.currentSyncJobStatus) {
->>>>>>> e4515939
       is CurrentSyncJobStatus.Running -> {
-        if (syncJobStatus.inProgressSyncJob is SyncJobStatus.Started) {
-          lifecycleScope.launch {
-            if (isCustomSync) {
-              geoWidgetLauncherViewModel.emitSnackBarState(
-                SnackBarMessageConfig(message = getString(R.string.syncing_custom_resources_toast)),
-              )
-            }
-          }
-        } else {
+        if (syncJobStatus.inProgressSyncJob is SyncJobStatus.InProgress) {
           val inProgressSyncJob = syncJobStatus.inProgressSyncJob as SyncJobStatus.InProgress
           val isSyncUpload = inProgressSyncJob.syncOperation == SyncOperation.UPLOAD
           val progressPercentage = appMainViewModel.calculatePercentageProgress(inProgressSyncJob)
@@ -245,18 +227,6 @@
         }
       }
       is CurrentSyncJobStatus.Succeeded -> {
-<<<<<<< HEAD
-        appMainViewModel.updateAppDrawerUIState(currentSyncJobStatus = syncJobStatus)
-      }
-      is CurrentSyncJobStatus.Failed -> {
-        appMainViewModel.updateAppDrawerUIState(currentSyncJobStatus = syncJobStatus)
-<<<<<<< HEAD
-=======
-        if (syncJobStatus is CurrentSyncJobStatus.Succeeded) {
-          geoWidgetLauncherViewModel.onEvent(GeoWidgetEvent.ClearMap, context = requireContext())
-        }
->>>>>>> 4359a24aa4ff90a5550d3b26530d2b92c0a4e11f
-=======
         appMainViewModel.updateAppDrawerUIState(
           syncCounter = syncState.counter,
           currentSyncJobStatus = syncJobStatus,
@@ -267,7 +237,6 @@
           syncCounter = syncState.counter,
           currentSyncJobStatus = syncJobStatus,
         )
->>>>>>> e4515939
         geoWidgetLauncherViewModel.onEvent(
           GeoWidgetEvent.RetrieveFeatures(
             geoWidgetConfig = geoWidgetConfiguration,
@@ -288,30 +257,6 @@
     super.onViewCreated(view, savedInstanceState)
     viewLifecycleOwner.lifecycleScope.launch {
       viewLifecycleOwner.repeatOnLifecycle(Lifecycle.State.CREATED) {
-<<<<<<< HEAD
-        launch {
-          configurationRegistry.syncState
-            .onEach { syncJobStatus -> onSync(syncJobStatus, true) }
-            .launchIn(this)
-        }
-        launch {
-          eventBus.events
-            .getFor(MainNavigationScreen.GeoWidgetLauncher.eventId(navArgs.geoWidgetId))
-            .onEach { appEvent ->
-              when (appEvent) {
-                is AppEvent.RefreshData,
-                is AppEvent.OnSubmitQuestionnaire, -> {
-                  appMainViewModel.countRegisterData()
-                  geoWidgetLauncherViewModel.run {
-                    onEvent(GeoWidgetEvent.ClearMap)
-                    onEvent(
-                      GeoWidgetEvent.RetrieveFeatures(
-                        geoWidgetConfig = geoWidgetConfiguration,
-                        searchQuery = searchViewModel.searchQuery.value,
-                      ),
-                    )
-                  }
-=======
         eventBus.events
           .getFor(MainNavigationScreen.GeoWidgetLauncher.eventId(navArgs.geoWidgetId))
           .onEach { appEvent ->
@@ -328,17 +273,11 @@
                     ),
                     context = requireContext(),
                   )
->>>>>>> 4359a24aa4ff90a5550d3b26530d2b92c0a4e11f
                 }
               }
             }
-<<<<<<< HEAD
-            .launchIn(this)
-        }
-=======
           }
           .launchIn(this)
->>>>>>> e4515939
       }
     }
     geoWidgetLauncherViewModel.noLocationFoundDialog.observe(viewLifecycleOwner) { show ->
