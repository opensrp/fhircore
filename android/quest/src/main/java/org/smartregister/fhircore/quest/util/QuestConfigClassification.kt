--- conflicted
+++ resolved
@@ -22,10 +22,7 @@
   PATIENT_REGISTER,
   PATIENT_REGISTER_ROW,
   TEST_RESULT_DETAIL_VIEW,
-<<<<<<< HEAD
+  PATIENT_DETAILS_VIEW,
   REGISTER_NAVIGATION;
-=======
-  PATIENT_DETAILS_VIEW;
->>>>>>> 41447931
   override val classification: String = name.lowercase()
 }