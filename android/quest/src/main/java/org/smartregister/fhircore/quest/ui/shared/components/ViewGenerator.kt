--- conflicted
+++ resolved
@@ -170,38 +170,6 @@
           resourceData = resourceData,
           navController = navController
         )
-      ViewType.PERSONAL_DATA ->
-        PersonalDataView(
-          modifier = modifier,
-          personalDataCardProperties = properties as PersonalDataProperties,
-          resourceData = resourceData,
-          navController = navController
-        )
-      ViewType.SPACER ->
-        SpacerView(modifier = modifier, spacerProperties = properties as SpacerProperties)
-      ViewType.LIST ->
-        List(
-          modifier = modifier,
-          viewProperties = properties as ListProperties,
-          resourceData = resourceData,
-          navController = navController,
-        )
-    }
-<<<<<<< HEAD
-    ViewType.SERVICE_CARD ->
-      ServiceCard(
-        modifier = modifier,
-        serviceCardProperties = properties as ServiceCardProperties,
-        resourceData = resourceData,
-        navController = navController
-      )
-    ViewType.CARD ->
-      CardView(
-        modifier = modifier,
-        viewProperties = properties as CardViewProperties,
-        resourceData = resourceData,
-        navController = navController
-      )
     ViewType.TABS ->
       TabView(
         modifier = modifier,
@@ -209,24 +177,23 @@
         resourceData = resourceData,
         navController = navController
       )
-    ViewType.PERSONAL_DATA ->
-      PersonalDataView(
-        modifier = modifier,
-        personalDataCardProperties = properties as PersonalDataProperties,
-        resourceData = resourceData,
-        navController = navController
-      )
-    ViewType.SPACER ->
-      SpacerView(modifier = modifier, spacerProperties = properties as SpacerProperties)
-    ViewType.LIST ->
-      List(
-        modifier = modifier,
-        viewProperties = properties as ListProperties,
-        resourceData = resourceData,
-        navController = navController,
-      )
-=======
->>>>>>> 1b605e2d
+      ViewType.PERSONAL_DATA ->
+        PersonalDataView(
+          modifier = modifier,
+          personalDataCardProperties = properties as PersonalDataProperties,
+          resourceData = resourceData,
+          navController = navController
+        )
+      ViewType.SPACER ->
+        SpacerView(modifier = modifier, spacerProperties = properties as SpacerProperties)
+      ViewType.LIST ->
+        List(
+          modifier = modifier,
+          viewProperties = properties as ListProperties,
+          resourceData = resourceData,
+          navController = navController,
+        )
+    }
   }
 }
 
