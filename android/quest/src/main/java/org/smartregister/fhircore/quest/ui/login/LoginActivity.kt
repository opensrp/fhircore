--- conflicted
+++ resolved
@@ -29,10 +29,6 @@
 import dagger.hilt.android.AndroidEntryPoint
 import javax.inject.Inject
 import kotlinx.coroutines.launch
-<<<<<<< HEAD
-=======
-import org.smartregister.fhircore.engine.data.local.ContentCache
->>>>>>> 22a080be
 import org.smartregister.fhircore.engine.data.remote.shared.TokenAuthenticator
 import org.smartregister.fhircore.engine.datastore.ContentCache
 import org.smartregister.fhircore.engine.p2p.dao.P2PReceiverTransferDao
@@ -93,11 +89,7 @@
           navigateToPinLogin(launchSetup = false)
         }
       }
-<<<<<<< HEAD
       viewModelScope.launch { ContentCache.invalidate() }
-=======
-      viewModelScope.launch { contentCache.invalidate() }
->>>>>>> 22a080be
       navigateToHome.observe(loginActivity) { launchHomeScreen ->
         if (launchHomeScreen) {
           downloadNowWorkflowConfigs()
