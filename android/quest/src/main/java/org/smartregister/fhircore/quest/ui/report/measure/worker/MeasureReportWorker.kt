/*
 * Copyright 2021-2024 Ona Systems, Inc
 *
 * Licensed under the Apache License, Version 2.0 (the "License");
 * you may not use this file except in compliance with the License.
 * You may obtain a copy of the License at
 *
 *       http://www.apache.org/licenses/LICENSE-2.0
 *
 * Unless required by applicable law or agreed to in writing, software
 * distributed under the License is distributed on an "AS IS" BASIS,
 * WITHOUT WARRANTIES OR CONDITIONS OF ANY KIND, either express or implied.
 * See the License for the specific language governing permissions and
 * limitations under the License.
 */

package org.smartregister.fhircore.quest.ui.report.measure.worker

import android.content.Context
import androidx.hilt.work.HiltWorker
import androidx.work.CoroutineWorker
import androidx.work.ExistingWorkPolicy
import androidx.work.OneTimeWorkRequestBuilder
import androidx.work.WorkManager
import androidx.work.WorkerParameters
import androidx.work.workDataOf
import com.google.android.fhir.FhirEngine
import com.google.android.fhir.knowledge.KnowledgeManager
<<<<<<< HEAD
=======
import com.google.android.fhir.search.search
>>>>>>> 7f4da95a
import com.google.android.fhir.workflow.FhirOperator
import dagger.assisted.Assisted
import dagger.assisted.AssistedInject
import java.time.Duration
import java.time.LocalDateTime
import java.time.LocalTime
import java.time.format.DateTimeFormatter
import java.time.temporal.ChronoUnit
import java.util.Calendar
import java.util.Date
import java.util.NoSuchElementException
import java.util.concurrent.TimeUnit
import kotlinx.coroutines.withContext
import org.hl7.fhir.instance.model.api.IBaseResource
import org.hl7.fhir.r4.model.Measure
import org.hl7.fhir.r4.model.MeasureReport
import org.hl7.fhir.r4.model.ResourceType
import org.smartregister.fhircore.engine.configuration.ConfigurationRegistry
import org.smartregister.fhircore.engine.data.local.DefaultRepository
import org.smartregister.fhircore.engine.util.DefaultDispatcherProvider
import org.smartregister.fhircore.engine.util.extension.SDFHH_MM
import org.smartregister.fhircore.engine.util.extension.SDF_YYYY_MM_DD
import org.smartregister.fhircore.engine.util.extension.batchedSearch
import org.smartregister.fhircore.engine.util.extension.firstDayOfMonth
import org.smartregister.fhircore.engine.util.extension.formatDate
import org.smartregister.fhircore.engine.util.extension.lastDayOfMonth
import org.smartregister.fhircore.engine.util.extension.loadCqlLibraryBundle
import org.smartregister.fhircore.engine.util.extension.parseDate
import org.smartregister.fhircore.engine.util.extension.plusMonths
import org.smartregister.fhircore.engine.util.extension.retrievePreviouslyGeneratedMeasureReports
import org.smartregister.fhircore.engine.util.extension.today
import org.smartregister.fhircore.quest.ui.report.measure.MeasureReportViewModel
import timber.log.Timber

@HiltWorker
class MeasureReportWorker
@AssistedInject
constructor(
  @Assisted val appContext: Context,
  @Assisted workerParams: WorkerParameters,
  val defaultRepository: DefaultRepository,
  val configurationRegistry: ConfigurationRegistry,
  val dispatcherProvider: DefaultDispatcherProvider,
  val fhirOperator: FhirOperator,
  val fhirEngine: FhirEngine,
  private val knowledgeManager: KnowledgeManager,
  val workManager: WorkManager,
) : CoroutineWorker(appContext, workerParams) {

  override suspend fun doWork(): Result {
    val time = inputData.getString(TIME)
    val campaignDate = inputData.getString(APP_CONFIG)
    try {
      val monthList = campaignDate?.let { getMonthRangeList(it) }
      Timber.w("started MeasureReportWorker")

      fhirEngine
        .batchedSearch<Measure> {}
        .map { it.resource }
        .forEach {
          monthList?.forEachIndexed { index, date ->
            val startDateFormatted = date.firstDayOfMonth().formatDate(SDF_YYYY_MM_DD)
            val endDateFormatted = date.lastDayOfMonth().formatDate(SDF_YYYY_MM_DD)
            if (
              fhirEngine
                .retrievePreviouslyGeneratedMeasureReports(
                  startDateFormatted = startDateFormatted,
                  endDateFormatted = endDateFormatted,
                  measureUrl = it.url,
                  subjects = emptyList(),
                )
                .isEmpty()
            ) {
              evaluatePopulationMeasure(it.url, startDateFormatted, endDateFormatted)
            } else {
              if (index == 0 && lastDayOfMonth(endDateFormatted.parseDate(SDF_YYYY_MM_DD))) {
                evaluatePopulationMeasure(it.url, startDateFormatted, endDateFormatted)
              }
            }
          }
        }
      Timber.w("successfully completed MeasureReportMonthPeriodWorker")
    } catch (e: Exception) {
      Timber.w(e.localizedMessage)
      Result.failure()
    } finally {
      time?.let { if (campaignDate != null) scheduleMeasureReportWorker(workManager = workManager) }
    }
    return Result.success()
  }

  private fun lastDayOfMonth(date: Date?): Boolean = date?.before(today().lastDayOfMonth()) == true

  private suspend fun evaluatePopulationMeasure(
    measureUrl: String,
    startDateFormatted: String,
    endDateFormatted: String,
  ) {
    Timber.w("evaluatePopulationMeasure in MeasureReportWorker")

    withContext(dispatcherProvider.io()) {
      fhirEngine.loadCqlLibraryBundle(fhirOperator, measureUrl)
    }
    val measureReport: MeasureReport? =
      withContext(dispatcherProvider.io()) {
        try {
          val measureUrlResources: Iterable<IBaseResource> =
<<<<<<< HEAD
            knowledgeManager.loadResources(measureUrl)
=======
            knowledgeManager.loadResources(
              resourceType = ResourceType.Measure.name,
              url = measureUrl,
            )
>>>>>>> 7f4da95a

          fhirOperator.evaluateMeasure(
            measure = measureUrlResources.first() as Measure,
            start = startDateFormatted,
            end = endDateFormatted,
            reportType = MeasureReportViewModel.POPULATION,
            subjectId = null,
            practitioner = null,
            /* TODO DO NOT pass this id to MeasureProcessor as this is treated as subject if subject is null.
            practitionerId?.asReference(ResourceType.Practitioner)?.reference*/
          )
        } catch (exception: IllegalArgumentException) {
          Timber.e(exception)
          null
        } catch (exception: NoSuchElementException) {
          Timber.e(exception)
          null
        }
      }
    if (measureReport != null) {
      Timber.w(
        "saving measureReport in MeasureReportWorker with period.end ${measureReport.period.end}",
      )

      val result =
        fhirEngine.retrievePreviouslyGeneratedMeasureReports(
          startDateFormatted = startDateFormatted,
          endDateFormatted = endDateFormatted,
          measureUrl = measureUrl,
          subjects = emptyList(),
        )
      if (result.isNotEmpty()) defaultRepository.delete(result.last())
      defaultRepository.addOrUpdate(resource = measureReport)
    }
  }

  /** @return list of months within current date and starting date of campaign */
  fun getMonthRangeList(campaignRegisterDate: String): List<Date> {
    val yearMonths = mutableListOf<Date>()
    val endDate = Calendar.getInstance().time.formatDate(SDF_YYYY_MM_DD).parseDate(SDF_YYYY_MM_DD)
    var lastDate = endDate?.firstDayOfMonth()
    while (lastDate?.after(campaignRegisterDate.parseDate(SDF_YYYY_MM_DD)) == true) {
      yearMonths.add(lastDate)
      lastDate = lastDate.plusMonths(-1)
    }
    return yearMonths.toList()
  }

  companion object {
    private const val WORK_ID = "fhirMeasureReportWorker"
    private const val APP_CONFIG = "appConfig"
    private const val TIME = "time"

    fun scheduleMeasureReportWorker(workManager: WorkManager) {
      // TODO removed the from application config, should be retrieved from
      // MeasureReportConfiguration instead
      val scheduleTime = "12:55"
      val campaignRegisterDate = "2020-10-27"

      try {
        val alarmTime =
          LocalTime.parse(scheduleTime, DateTimeFormatter.ofPattern(SDFHH_MM)) // 24h format
        var now = LocalDateTime.now().truncatedTo(ChronoUnit.MINUTES)
        val nowTime = now.toLocalTime()
        // if same time, schedule for next day as well
        // if today's time had passed, schedule for next day
        if (nowTime == alarmTime || nowTime.isAfter(alarmTime)) {
          now = now.plusDays(1)
        }
        now =
          now
            .withHour(alarmTime.hour)
            .withMinute(alarmTime.minute) // .withSecond(alarmTime.second).withNano(alarmTime.nano)
        val duration = Duration.between(LocalDateTime.now(), now)
        val data = workDataOf(APP_CONFIG to campaignRegisterDate, TIME to scheduleTime)

        val workRequest =
          OneTimeWorkRequestBuilder<MeasureReportWorker>()
            .setInitialDelay(duration.seconds, TimeUnit.SECONDS)
            .setInputData(data)
            .build()

        workManager.enqueueUniqueWork(WORK_ID + now, ExistingWorkPolicy.KEEP, workRequest)
      } catch (e: Exception) {
        Timber.w(e.localizedMessage)
      }
    }
  }
}<|MERGE_RESOLUTION|>--- conflicted
+++ resolved
@@ -26,10 +26,6 @@
 import androidx.work.workDataOf
 import com.google.android.fhir.FhirEngine
 import com.google.android.fhir.knowledge.KnowledgeManager
-<<<<<<< HEAD
-=======
-import com.google.android.fhir.search.search
->>>>>>> 7f4da95a
 import com.google.android.fhir.workflow.FhirOperator
 import dagger.assisted.Assisted
 import dagger.assisted.AssistedInject
@@ -137,14 +133,10 @@
       withContext(dispatcherProvider.io()) {
         try {
           val measureUrlResources: Iterable<IBaseResource> =
-<<<<<<< HEAD
-            knowledgeManager.loadResources(measureUrl)
-=======
             knowledgeManager.loadResources(
               resourceType = ResourceType.Measure.name,
               url = measureUrl,
             )
->>>>>>> 7f4da95a
 
           fhirOperator.evaluateMeasure(
             measure = measureUrlResources.first() as Measure,
