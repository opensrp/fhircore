--- conflicted
+++ resolved
@@ -51,16 +51,11 @@
     questionnaireId: String,
     subjectReference: String,
   ): QuestionnaireResponse? {
-<<<<<<< HEAD
-    val searchQuery = createQuestionnaireResponseSearchQuery(questionnaireId, subjectReference)
-    return defaultRepository.search<QuestionnaireResponse>(searchQuery).firstOrNull()
-=======
     val searchQuery =
       createQuestionnaireResponseSearchQuery(questionnaireId, subjectId, subjectType)
     return defaultRepository.search<QuestionnaireResponse>(searchQuery).maxByOrNull {
       it.meta.lastUpdated
     }
->>>>>>> 97a75a08
   }
 
   /**
