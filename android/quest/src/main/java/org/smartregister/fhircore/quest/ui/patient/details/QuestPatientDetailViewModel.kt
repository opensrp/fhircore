/*
 * Copyright 2021 Ona Systems, Inc
 *
 * Licensed under the Apache License, Version 2.0 (the "License");
 * you may not use this file except in compliance with the License.
 * You may obtain a copy of the License at
 *
 *       http://www.apache.org/licenses/LICENSE-2.0
 *
 * Unless required by applicable law or agreed to in writing, software
 * distributed under the License is distributed on an "AS IS" BASIS,
 * WITHOUT WARRANTIES OR CONDITIONS OF ANY KIND, either express or implied.
 * See the License for the specific language governing permissions and
 * limitations under the License.
 */

package org.smartregister.fhircore.quest.ui.patient.details

import androidx.annotation.StringRes
import androidx.lifecycle.LiveData
import androidx.lifecycle.MutableLiveData
import androidx.lifecycle.ViewModel
import androidx.lifecycle.viewModelScope
import com.google.android.fhir.FhirEngine
import com.google.android.fhir.logicalId
import dagger.hilt.android.lifecycle.HiltViewModel
import javax.inject.Inject
import kotlinx.coroutines.launch
import kotlinx.serialization.Serializable
import org.hl7.fhir.r4.model.Questionnaire
import org.hl7.fhir.r4.model.QuestionnaireResponse
import org.smartregister.fhircore.engine.configuration.view.SearchFilter
import org.smartregister.fhircore.engine.cql.LibraryEvaluator
import org.smartregister.fhircore.engine.data.local.DefaultRepository
import org.smartregister.fhircore.engine.ui.questionnaire.QuestionnaireConfig
import org.smartregister.fhircore.quest.configuration.view.PatientDetailsViewConfiguration
import org.smartregister.fhircore.quest.data.patient.PatientRepository
import org.smartregister.fhircore.quest.data.patient.model.PatientItem
import org.smartregister.fhircore.quest.data.patient.model.QuestResultItem
import org.smartregister.fhircore.quest.ui.patient.register.PatientItemMapper

@HiltViewModel
class QuestPatientDetailViewModel
@Inject
constructor(
  val patientRepository: PatientRepository,
  val defaultRepository: DefaultRepository,
  val patientItemMapper: PatientItemMapper,
  val libraryEvaluator: LibraryEvaluator,
  val fhirEngine: FhirEngine
) : ViewModel() {

  private val _patientDetailsViewConfiguration = MutableLiveData<PatientDetailsViewConfiguration>()
  val patientDetailsViewConfiguration: LiveData<PatientDetailsViewConfiguration>
    get() = _patientDetailsViewConfiguration

  val patientItem = MutableLiveData<PatientItem>()
  val questionnaireConfigs = MutableLiveData<List<QuestionnaireConfig>>()
  val testResults = MutableLiveData<List<QuestResultItem>>()
  val onBackPressClicked = MutableLiveData(false)
  val onMenuItemClicked = MutableLiveData(-1)
  val onFormItemClicked = MutableLiveData<QuestionnaireConfig>(null)
  val onFormTestResultClicked = MutableLiveData<QuestResultItem?>(null)

  fun getDemographicsWithAdditionalData(
    patientId: String,
    patientDetailsViewConfiguration: PatientDetailsViewConfiguration
  ) {
    viewModelScope.launch {
      val demographic = patientRepository.fetchDemographicsWithAdditionalData(patientId)
      demographic.additionalData?.forEach {
        it.valuePrefix = patientDetailsViewConfiguration.valuePrefix
      }
      patientItem.postValue(demographic)
    }
  }

  fun getAllForms(profileConfig: ProfileConfig) {
    viewModelScope.launch {
      questionnaireConfigs.postValue(
        patientRepository.fetchTestForms(profileConfig.profileQuestionnaireFilter)
      )
    }
  }

  fun getAllResults(
    patientId: String,
    profileConfig: ProfileConfig,
    patientDetailsViewConfiguration: PatientDetailsViewConfiguration
  ) {
    viewModelScope.launch {
      val forms = patientRepository.fetchTestForms(profileConfig.profileQuestionnaireFilter)

      testResults.postValue(
        patientRepository.fetchTestResults(patientId, forms, patientDetailsViewConfiguration)
      )
    }
  }

  fun onMenuItemClickListener(@StringRes id: Int) {
    onMenuItemClicked.value = id
  }

  fun onFormItemClickListener(questionnaireConfig: QuestionnaireConfig) {
    onFormItemClicked.value = questionnaireConfig
  }

  fun onTestResultItemClickListener(resultItem: QuestResultItem?) {
    onFormTestResultClicked.value = resultItem
  }

  fun onBackPressed(backPressed: Boolean) {
    onBackPressClicked.value = backPressed
  }

  fun fetchResultItemLabel(testResult: Pair<QuestionnaireResponse, Questionnaire>): String {
    return testResult.second.name ?: testResult.second.title ?: testResult.second.logicalId
  }

  fun updateViewConfigurations(patientDetailsViewConfiguration: PatientDetailsViewConfiguration) {
    _patientDetailsViewConfiguration.value = patientDetailsViewConfiguration
  }

<<<<<<< HEAD
  fun loadParser(
    packageName: String,
    patientDetailsViewConfiguration: PatientDetailsViewConfiguration
  ): DetailConfigParser {
    return Class.forName(
        "$packageName.configuration.parser.${patientDetailsViewConfiguration.parser}"
      )
      .getConstructor(FhirEngine::class.java)
      .newInstance(fhirEngine) as
      DetailConfigParser
  }

  fun fetchPatientResources(patientId: String): LiveData<ArrayList<String>> {
    val resourceListLive = MutableLiveData<ArrayList<String>>()
    val resourceList = arrayListOf<String>()
    viewModelScope.launch {
      val activePregnancyConditionString =
        patientRepository.fetchPregnancyCondition(patientId = patientId)
      if (activePregnancyConditionString.isNotEmpty())
        resourceList.add(activePregnancyConditionString)
      resourceListLive.postValue(resourceList)
    }
    return resourceListLive
  }

=======
>>>>>>> 45e29dc4
  companion object {
    const val PROFILE_CONFIG = "configurations/form/profile_config.json"
  }

  @Serializable
  data class ProfileConfig(
    val profileQuestionnaireFilter: SearchFilter,
    val cqlHelperLibraryFilter: SearchFilter,
    val cqlProfileLibraryFilter: SearchFilter
  )
}<|MERGE_RESOLUTION|>--- conflicted
+++ resolved
@@ -121,7 +121,6 @@
     _patientDetailsViewConfiguration.value = patientDetailsViewConfiguration
   }
 
-<<<<<<< HEAD
   fun loadParser(
     packageName: String,
     patientDetailsViewConfiguration: PatientDetailsViewConfiguration
@@ -147,8 +146,6 @@
     return resourceListLive
   }
 
-=======
->>>>>>> 45e29dc4
   companion object {
     const val PROFILE_CONFIG = "configurations/form/profile_config.json"
   }
