/*
 * Copyright 2021 Ona Systems, Inc
 *
 * Licensed under the Apache License, Version 2.0 (the "License");
 * you may not use this file except in compliance with the License.
 * You may obtain a copy of the License at
 *
 *       http://www.apache.org/licenses/LICENSE-2.0
 *
 * Unless required by applicable law or agreed to in writing, software
 * distributed under the License is distributed on an "AS IS" BASIS,
 * WITHOUT WARRANTIES OR CONDITIONS OF ANY KIND, either express or implied.
 * See the License for the specific language governing permissions and
 * limitations under the License.
 */

package org.smartregister.fhircore.quest.ui.patient.details

import androidx.lifecycle.AndroidViewModel
import androidx.lifecycle.LiveData
import androidx.lifecycle.ViewModelProvider
import androidx.lifecycle.ViewModelStoreOwner
import kotlinx.coroutines.runBlocking
import kotlinx.serialization.Serializable
import org.hl7.fhir.r4.model.Patient
import org.hl7.fhir.r4.model.QuestionnaireResponse
import org.smartregister.fhircore.engine.configuration.view.SearchFilter
import org.smartregister.fhircore.engine.ui.questionnaire.QuestionnaireConfig
import org.smartregister.fhircore.engine.util.extension.createFactory
import org.smartregister.fhircore.engine.util.extension.decodeJson
import org.smartregister.fhircore.engine.util.extension.loadBinaryResourceConfiguration
import org.smartregister.fhircore.quest.QuestApplication
import org.smartregister.fhircore.quest.QuestApplication.Companion.getProfileConfigId
import org.smartregister.fhircore.quest.data.patient.PatientRepository

class QuestPatientDetailViewModel(
  val application: QuestApplication,
  private val repository: PatientRepository,
  private val patientId: String
) : AndroidViewModel(application), QuestPatientDetailDataProvider {

  private var mOnBackPressListener: () -> Unit = {}
  private var mOnMenuItemClickListener: (menuItem: String) -> Unit = {}
  private var mOnFormItemClickListener: (item: QuestionnaireConfig) -> Unit = {}
  private var mOnTestResultItemClickListener: (item: QuestionnaireResponse) -> Unit = {}

  override fun getDemographics(): LiveData<Patient> {
    return repository.fetchDemographics(patientId)
  }

  override fun onBackPressListener(): () -> Unit {
    return mOnBackPressListener
  }

  override fun onMenuItemClickListener(): (menuItem: String) -> Unit {
    return mOnMenuItemClickListener
  }

  override fun getAllForms(): LiveData<List<QuestionnaireConfig>> {
    return runBlocking {
      val config = loadProfileConfig()

      repository.fetchTestForms(config.profileQuestionnaireFilter)
    }
  }

  override fun getAllResults(): LiveData<List<QuestionnaireResponse>> {
    return repository.fetchTestResults(patientId)
  }

  override fun onFormItemClickListener(): (item: QuestionnaireConfig) -> Unit {
    return mOnFormItemClickListener
  }

  override fun onTestResultItemClickListener(): (item: QuestionnaireResponse) -> Unit {
    return mOnTestResultItemClickListener
  }

  fun setOnBackPressListener(onBackPressListener: () -> Unit) {
    this.mOnBackPressListener = onBackPressListener
  }

  fun setOnMenuItemClickListener(onMenuItemClickListener: (menuItem: String) -> Unit) {
    this.mOnMenuItemClickListener = onMenuItemClickListener
  }

  fun setOnFormItemClickListener(onFormItemClickListener: (item: QuestionnaireConfig) -> Unit) {
    this.mOnFormItemClickListener = onFormItemClickListener
  }

  fun setOnTestResultItemClickListener(
    onTestResultItemClickListener: (item: QuestionnaireResponse) -> Unit
  ) {
    this.mOnTestResultItemClickListener = onTestResultItemClickListener
  }

  private suspend fun loadProfileConfig(): ProfileConfig {
    return application.loadBinaryResourceConfiguration<ProfileConfig>(getProfileConfigId())
      ?: application.assets.open(PROFILE_CONFIG).bufferedReader().use { it.readText() }.decodeJson()
  }

<<<<<<< HEAD
    private const val CODE = "code"
    private const val SYSTEM = "system"
    const val PROFILE_CONFIG = "configurations/form/profile_config.json"
=======
  companion object {
    const val PROFILE_CONFIG = "profile_config.json"
>>>>>>> d6716443

    fun get(
      owner: ViewModelStoreOwner,
      application: QuestApplication,
      repository: PatientRepository,
      patientId: String
    ): QuestPatientDetailViewModel {
      return ViewModelProvider(
        owner,
        QuestPatientDetailViewModel(application, repository, patientId).createFactory()
      )[QuestPatientDetailViewModel::class.java]
    }
  }

  @Serializable data class ProfileConfig(val profileQuestionnaireFilter: SearchFilter)
}<|MERGE_RESOLUTION|>--- conflicted
+++ resolved
@@ -99,14 +99,8 @@
       ?: application.assets.open(PROFILE_CONFIG).bufferedReader().use { it.readText() }.decodeJson()
   }
 
-<<<<<<< HEAD
-    private const val CODE = "code"
-    private const val SYSTEM = "system"
+  companion object {
     const val PROFILE_CONFIG = "configurations/form/profile_config.json"
-=======
-  companion object {
-    const val PROFILE_CONFIG = "profile_config.json"
->>>>>>> d6716443
 
     fun get(
       owner: ViewModelStoreOwner,
