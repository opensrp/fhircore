--- conflicted
+++ resolved
@@ -319,17 +319,13 @@
 ) {
   val noUnsyncedData = unSyncedResourceCount.intValue == 0
   Box(
-<<<<<<< HEAD
     modifier =
       Modifier.background(
           if (noUnsyncedData) {
             SideMenuBottomItemDarkColor
           } else WarningColor.copy(alpha = TRANSPARENCY),
         )
-        .padding(16.dp),
-=======
-    modifier = Modifier.background(SideMenuBottomItemDarkColor).padding(vertical = 16.dp),
->>>>>>> d0434386
+        .padding(vertical = 16.dp),
   ) {
     SideMenuItem(
       modifier = Modifier,
