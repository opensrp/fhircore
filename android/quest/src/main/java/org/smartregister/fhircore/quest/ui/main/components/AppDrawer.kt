/*
 * Copyright 2021-2023 Ona Systems, Inc
 *
 * Licensed under the Apache License, Version 2.0 (the "License");
 * you may not use this file except in compliance with the License.
 * You may obtain a copy of the License at
 *
 *       http://www.apache.org/licenses/LICENSE-2.0
 *
 * Unless required by applicable law or agreed to in writing, software
 * distributed under the License is distributed on an "AS IS" BASIS,
 * WITHOUT WARRANTIES OR CONDITIONS OF ANY KIND, either express or implied.
 * See the License for the specific language governing permissions and
 * limitations under the License.
 */

package org.smartregister.fhircore.quest.ui.main.components

import androidx.compose.foundation.background
import androidx.compose.foundation.clickable
import androidx.compose.foundation.layout.Arrangement
import androidx.compose.foundation.layout.Box
import androidx.compose.foundation.layout.Column
import androidx.compose.foundation.layout.Row
import androidx.compose.foundation.layout.Spacer
import androidx.compose.foundation.layout.fillMaxWidth
import androidx.compose.foundation.layout.height
import androidx.compose.foundation.layout.padding
import androidx.compose.foundation.layout.size
import androidx.compose.foundation.layout.width
import androidx.compose.foundation.lazy.LazyColumn
import androidx.compose.foundation.lazy.items
import androidx.compose.foundation.shape.RoundedCornerShape
import androidx.compose.material.Divider
import androidx.compose.material.Icon
import androidx.compose.material.Scaffold
import androidx.compose.material.Text
import androidx.compose.material.icons.Icons
import androidx.compose.material.icons.filled.Add
import androidx.compose.material.icons.filled.KeyboardArrowRight
import androidx.compose.runtime.Composable
import androidx.compose.runtime.remember
import androidx.compose.ui.Alignment
import androidx.compose.ui.Modifier
import androidx.compose.ui.draw.clip
import androidx.compose.ui.graphics.Color
import androidx.compose.ui.graphics.vector.ImageVector
import androidx.compose.ui.platform.LocalContext
import androidx.compose.ui.platform.testTag
import androidx.compose.ui.res.stringResource
import androidx.compose.ui.text.style.TextOverflow
import androidx.compose.ui.unit.dp
import androidx.compose.ui.unit.sp
import androidx.navigation.NavController
import androidx.navigation.compose.rememberNavController
import org.smartregister.fhircore.engine.configuration.ConfigType
import org.smartregister.fhircore.engine.configuration.navigation.ICON_TYPE_LOCAL
import org.smartregister.fhircore.engine.configuration.navigation.ImageConfig
import org.smartregister.fhircore.engine.configuration.navigation.NavigationConfiguration
import org.smartregister.fhircore.engine.configuration.navigation.NavigationMenuConfig
import org.smartregister.fhircore.engine.configuration.view.ImageProperties
import org.smartregister.fhircore.engine.domain.model.Language
import org.smartregister.fhircore.engine.ui.theme.AppTitleColor
import org.smartregister.fhircore.engine.ui.theme.MenuActionButtonTextColor
import org.smartregister.fhircore.engine.ui.theme.MenuItemColor
import org.smartregister.fhircore.engine.ui.theme.SideMenuBottomItemDarkColor
import org.smartregister.fhircore.engine.ui.theme.SideMenuDarkColor
import org.smartregister.fhircore.engine.ui.theme.SideMenuTopItemDarkColor
import org.smartregister.fhircore.engine.ui.theme.SubtitleTextColor
import org.smartregister.fhircore.engine.util.annotation.PreviewWithBackgroundExcludeGenerated
import org.smartregister.fhircore.engine.util.extension.appVersion
import org.smartregister.fhircore.quest.R
import org.smartregister.fhircore.quest.ui.main.AppMainEvent
import org.smartregister.fhircore.quest.ui.main.AppMainUiState
import org.smartregister.fhircore.quest.ui.main.appMainUiStateOf
import org.smartregister.fhircore.quest.ui.shared.components.Image
import org.smartregister.fhircore.quest.util.extensions.handleClickEvent

const val SIDE_MENU_ICON = "sideMenuIcon"
const val NAV_TOP_SECTION_TEST_TAG = "navTopSectionTestTag"
const val MENU_BUTTON_TEST_TAG = "menuButtonTestTag"
const val MENU_BUTTON_ICON_TEST_TAG = "menuButtonIconTestTag"
const val MENU_BUTTON_TEXT_TEST_TAG = "menuButtonTextTestTag"
const val SIDE_MENU_ITEM_MAIN_ROW_TEST_TAG = "sideMenuItemMainRowTestTag"
const val SIDE_MENU_ITEM_INNER_ROW_TEST_TAG = "sideMenuItemInnerRowTestTag"
const val SIDE_MENU_ITEM_END_ICON_TEST_TAG = "sideMenuItemEndIconTestTag"
const val SIDE_MENU_ITEM_TEXT_TEST_TAG = "sideMenuItemTextTestTag"
const val NAV_BOTTOM_SECTION_SIDE_MENU_ITEM_TEST_TAG = "navBottomSectionSideMenuItemTestTag"
const val NAV_BOTTOM_SECTION_MAIN_BOX_TEST_TAG = "navBottomSectionMainBoxTestTag"
const val NAV_CLIENT_REGISTER_MENUS_LIST = "navClientRegisterMenusList"
private val DividerColor = MenuItemColor.copy(alpha = 0.2f)

@Composable
fun AppDrawer(
  modifier: Modifier = Modifier,
  appUiState: AppMainUiState,
  navController: NavController,
  openDrawer: (Boolean) -> Unit,
  onSideMenuClick: (AppMainEvent) -> Unit,
  appVersionPair: Pair<Int, String>? = null
) {
  val context = LocalContext.current
  val (versionCode, versionName) = remember { appVersionPair ?: context.appVersion() }

  Scaffold(
    topBar = {
      Column(modifier = modifier.background(SideMenuDarkColor)) {
        // Display the app name and version
        NavTopSection(modifier, appUiState, versionCode, versionName)

        // Display menu action button
        MenuActionButton(
          modifier = modifier,
          navigationConfiguration = appUiState.navigationConfiguration,
          navController = navController
        )

        Divider(color = DividerColor)
      }
    },
    bottomBar = { // Display bottom section of the nav (sync)
      NavBottomSection(modifier, appUiState, onSideMenuClick, openDrawer)
    },
    backgroundColor = SideMenuDarkColor
  ) { innerPadding ->
    Box(modifier = modifier.padding(innerPadding)) {
      Column {
        // Display list of configurable client registers
        Column(modifier = modifier.background(SideMenuDarkColor).padding(16.dp)) {
          if (appUiState.navigationConfiguration.clientRegisters.isNotEmpty()) {
            Text(
              text = stringResource(id = R.string.registers).uppercase(),
              fontSize = 14.sp,
              color = MenuItemColor
            )
          }
          Spacer(modifier = modifier.height(8.dp))
          ClientRegisterMenus(
            appUiState = appUiState,
            navController = navController,
            openDrawer = openDrawer,
            onSideMenuClick = onSideMenuClick
          )
          if (appUiState.navigationConfiguration.bottomSheetRegisters?.registers?.isNotEmpty() ==
              true
          ) {
            OtherPatientsItem(
              navigationConfiguration = appUiState.navigationConfiguration,
              onSideMenuClick = onSideMenuClick,
              openDrawer = openDrawer,
              navController = navController
            )
          }
        }

        Divider(color = DividerColor)

        // Display list of configurable static menu
        StaticMenus(
          modifier = modifier.background(SideMenuDarkColor),
          navigationConfiguration = appUiState.navigationConfiguration,
          navController = navController,
          openDrawer = openDrawer,
          onSideMenuClick = onSideMenuClick,
          appUiState = appUiState
        )
      }
    }
  }
}

@Composable
private fun NavBottomSection(
  modifier: Modifier,
  appUiState: AppMainUiState,
  onSideMenuClick: (AppMainEvent) -> Unit,
  openDrawer: (Boolean) -> Unit
) {
  val context = LocalContext.current
  Box(
    modifier =
      modifier
        .testTag(NAV_BOTTOM_SECTION_MAIN_BOX_TEST_TAG)
        .background(SideMenuBottomItemDarkColor)
        .padding(horizontal = 16.dp, vertical = 4.dp)
  ) {
    SideMenuItem(
      modifier.testTag(NAV_BOTTOM_SECTION_SIDE_MENU_ITEM_TEST_TAG),
      imageConfig = ImageConfig(type = ICON_TYPE_LOCAL, "ic_sync"),
      title = stringResource(R.string.sync),
      endText = appUiState.lastSyncTime,
      showEndText = true,
      endTextColor = SubtitleTextColor
    ) {
      openDrawer(false)
      onSideMenuClick(AppMainEvent.SyncData(context))
    }
  }
}

@Composable
private fun OtherPatientsItem(
  navigationConfiguration: NavigationConfiguration,
  onSideMenuClick: (AppMainEvent) -> Unit,
  openDrawer: (Boolean) -> Unit,
  navController: NavController
) {
  val context = LocalContext.current
  SideMenuItem(
<<<<<<< HEAD
    imageConfig = navigationConfiguration.bottomSheetRegisters?.menuIconConfig,
    title = stringResource(R.string.other_patients),
=======
    menuIconConfig = navigationConfiguration.bottomSheetRegisters?.menuIconConfig,
    title =
      navigationConfiguration.bottomSheetRegisters?.display!!.ifEmpty {
        stringResource(R.string.other_patients)
      },
>>>>>>> ff07689f
    endText = "",
    showEndText = false,
    endImageVector = Icons.Filled.KeyboardArrowRight,
    endTextColor = SubtitleTextColor,
  ) {
    openDrawer(false)
    onSideMenuClick(
      AppMainEvent.OpenRegistersBottomSheet(
        registersList = navigationConfiguration.bottomSheetRegisters?.registers,
        navController = navController,
        title =
          if (navigationConfiguration.bottomSheetRegisters?.display.isNullOrEmpty()) {
            context.getString(R.string.other_patients)
          } else {
            navigationConfiguration.bottomSheetRegisters?.display
          }
      )
    )
  }
}

@Composable
private fun NavTopSection(
  modifier: Modifier,
  appUiState: AppMainUiState,
  versionCode: Int,
  versionName: String?
) {
  Row(
    horizontalArrangement = Arrangement.SpaceBetween,
    modifier =
      modifier
        .fillMaxWidth()
        .background(SideMenuTopItemDarkColor)
        .padding(horizontal = 16.dp)
        .testTag(NAV_TOP_SECTION_TEST_TAG)
  ) {
    Text(
      text = appUiState.appTitle,
      fontSize = 22.sp,
      color = AppTitleColor,
      modifier = modifier.padding(top = 16.dp, bottom = 16.dp, end = 8.dp),
      maxLines = 1,
      overflow = TextOverflow.Ellipsis
    )
    Text(
      text = "$versionCode($versionName)",
      fontSize = 22.sp,
      color = AppTitleColor,
      modifier = modifier.padding(vertical = 16.dp),
      maxLines = 1,
      overflow = TextOverflow.Ellipsis
    )
  }
}

@Composable
private fun ClientRegisterMenus(
  appUiState: AppMainUiState,
  navController: NavController,
  openDrawer: (Boolean) -> Unit,
  onSideMenuClick: (AppMainEvent) -> Unit
) {
  LazyColumn(modifier = Modifier.testTag(NAV_CLIENT_REGISTER_MENUS_LIST)) {
    items(appUiState.navigationConfiguration.clientRegisters, { it.id }) { navigationMenu ->
      SideMenuItem(
        imageConfig = navigationMenu.menuIconConfig,
        title = navigationMenu.display,
        endText = appUiState.registerCountMap[navigationMenu.id]?.toString() ?: "",
        showEndText = navigationMenu.showCount
      ) {
        openDrawer(false)
        onSideMenuClick(
          AppMainEvent.TriggerWorkflow(navController = navController, navMenu = navigationMenu)
        )
      }
    }
  }
}

@Composable
private fun StaticMenus(
  modifier: Modifier = Modifier,
  navigationConfiguration: NavigationConfiguration,
  navController: NavController,
  openDrawer: (Boolean) -> Unit,
  onSideMenuClick: (AppMainEvent) -> Unit,
  appUiState: AppMainUiState
) {
  LazyColumn(modifier = modifier.padding(horizontal = 16.dp)) {
    items(navigationConfiguration.staticMenu, { it.id }) { navigationMenu ->
      SideMenuItem(
        imageConfig = navigationMenu.menuIconConfig,
        title = navigationMenu.display,
        endText = appUiState.registerCountMap[navigationMenu.id]?.toString() ?: "",
        showEndText = navigationMenu.showCount
      ) {
        openDrawer(false)
        onSideMenuClick(
          AppMainEvent.TriggerWorkflow(navController = navController, navMenu = navigationMenu)
        )
      }
    }
  }
}

@Composable
private fun MenuActionButton(
  modifier: Modifier = Modifier,
  navigationConfiguration: NavigationConfiguration,
  navController: NavController
) {
  if (navigationConfiguration.menuActionButton != null &&
      navigationConfiguration.menuActionButton?.visible == true
  ) {
    Row(
      modifier =
        modifier
          .fillMaxWidth()
          .clickable {
            navigationConfiguration.menuActionButton?.actions?.handleClickEvent(navController)
          }
          .padding(16.dp)
          .testTag(MENU_BUTTON_TEST_TAG),
      verticalAlignment = Alignment.CenterVertically
    ) {
      Box(
        modifier.background(MenuActionButtonTextColor).size(16.dp).clip(RoundedCornerShape(2.dp)),
        contentAlignment = Alignment.Center
      ) {
        Icon(
          imageVector = Icons.Filled.Add,
          modifier = modifier.testTag(MENU_BUTTON_ICON_TEST_TAG),
          contentDescription = null,
        )
      }
      Spacer(modifier.width(16.dp))
      Text(
        modifier = modifier.testTag(MENU_BUTTON_TEXT_TEST_TAG),
        text = navigationConfiguration.menuActionButton?.display?.uppercase()
            ?: stringResource(id = R.string.register_new_client),
        color = MenuActionButtonTextColor,
        fontSize = 18.sp
      )
    }
  }
}

@Composable
private fun SideMenuItem(
  modifier: Modifier = Modifier,
  imageConfig: ImageConfig? = null,
  title: String,
  endText: String = "",
  endTextColor: Color = Color.White,
  showEndText: Boolean,
  endImageVector: ImageVector? = null,
  onSideMenuClick: () -> Unit
) {
  Row(
    horizontalArrangement = Arrangement.SpaceBetween,
    modifier =
      modifier
        .fillMaxWidth()
        .clickable { onSideMenuClick() }
        .testTag(SIDE_MENU_ITEM_MAIN_ROW_TEST_TAG),
    verticalAlignment = Alignment.CenterVertically,
  ) {
    Row(modifier = modifier.testTag(SIDE_MENU_ITEM_INNER_ROW_TEST_TAG).padding(vertical = 16.dp)) {
      Image(
        paddingEnd = 10,
        imageProperties = ImageProperties(imageConfig = imageConfig),
        tint = MenuItemColor
      )
      SideMenuItemText(title = title, textColor = Color.White)
    }
    if (showEndText) {
      SideMenuItemText(title = endText, textColor = endTextColor)
    }
    endImageVector?.let { imageVector ->
      Icon(
        imageVector = imageVector,
        contentDescription = null,
        tint = MenuItemColor,
        modifier = modifier.padding(0.dp).testTag(SIDE_MENU_ITEM_END_ICON_TEST_TAG)
      )
    }
  }
}

@Composable
private fun SideMenuItemText(title: String, textColor: Color) {
  Text(
    text = title,
    color = textColor,
    fontSize = 18.sp,
    modifier = Modifier.testTag(SIDE_MENU_ITEM_TEXT_TEST_TAG)
  )
}

@PreviewWithBackgroundExcludeGenerated
@Composable
fun AppDrawerPreview() {
  AppDrawer(
    appUiState =
      appMainUiStateOf(
        appTitle = "MOH VTS",
        username = "Demo",
        lastSyncTime = "05:30 PM, Mar 3",
        currentLanguage = "English",
        languages = listOf(Language("en", "English"), Language("sw", "Swahili")),
        navigationConfiguration =
          NavigationConfiguration(
            appId = "appId",
            configType = ConfigType.Navigation.name,
            staticMenu = listOf(),
            clientRegisters = listOf(),
            menuActionButton =
              NavigationMenuConfig(id = "id1", visible = true, display = "Register Household")
          )
      ),
    navController = rememberNavController(),
    openDrawer = {},
    onSideMenuClick = {},
    appVersionPair = Pair(1, "0.0.1")
  )
}<|MERGE_RESOLUTION|>--- conflicted
+++ resolved
@@ -207,16 +207,11 @@
 ) {
   val context = LocalContext.current
   SideMenuItem(
-<<<<<<< HEAD
-    imageConfig = navigationConfiguration.bottomSheetRegisters?.menuIconConfig,
-    title = stringResource(R.string.other_patients),
-=======
     menuIconConfig = navigationConfiguration.bottomSheetRegisters?.menuIconConfig,
     title =
       navigationConfiguration.bottomSheetRegisters?.display!!.ifEmpty {
         stringResource(R.string.other_patients)
       },
->>>>>>> ff07689f
     endText = "",
     showEndText = false,
     endImageVector = Icons.Filled.KeyboardArrowRight,
