--- conflicted
+++ resolved
@@ -414,11 +414,6 @@
         username = "Demo",
         lastSyncTime = "05:30 PM, Mar 3",
         currentLanguage = "English",
-<<<<<<< HEAD
-        languages =
-          listOf(Language("en", "English"), Language("sw", "Swahili"), Language("fr", "French")),
-        navigationConfiguration = NavigationConfiguration(appId = "appId")
-=======
         languages = listOf(Language("en", "English"), Language("sw", "Swahili")),
         navigationConfiguration =
           NavigationConfiguration(
@@ -429,7 +424,6 @@
             menuActionButton =
               NavigationMenuConfig(id = "id1", visible = true, display = "Register Household")
           )
->>>>>>> e1f71f29
       ),
     navController = rememberNavController(),
     openDrawer = {},
