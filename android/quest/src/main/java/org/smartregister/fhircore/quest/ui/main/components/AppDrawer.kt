/*
 * Copyright 2021-2024 Ona Systems, Inc
 *
 * Licensed under the Apache License, Version 2.0 (the "License");
 * you may not use this file except in compliance with the License.
 * You may obtain a copy of the License at
 *
 *       http://www.apache.org/licenses/LICENSE-2.0
 *
 * Unless required by applicable law or agreed to in writing, software
 * distributed under the License is distributed on an "AS IS" BASIS,
 * WITHOUT WARRANTIES OR CONDITIONS OF ANY KIND, either express or implied.
 * See the License for the specific language governing permissions and
 * limitations under the License.
 */

package org.smartregister.fhircore.quest.ui.main.components

import android.content.Context
import androidx.compose.foundation.background
import androidx.compose.foundation.clickable
import androidx.compose.foundation.layout.Arrangement
import androidx.compose.foundation.layout.Box
import androidx.compose.foundation.layout.Column
import androidx.compose.foundation.layout.Row
import androidx.compose.foundation.layout.Spacer
import androidx.compose.foundation.layout.fillMaxSize
import androidx.compose.foundation.layout.fillMaxWidth
import androidx.compose.foundation.layout.padding
import androidx.compose.foundation.layout.size
import androidx.compose.foundation.layout.width
import androidx.compose.foundation.lazy.LazyColumn
import androidx.compose.foundation.lazy.items
import androidx.compose.foundation.shape.RoundedCornerShape
import androidx.compose.material.Divider
import androidx.compose.material.Icon
import androidx.compose.material.Scaffold
import androidx.compose.material.Text
import androidx.compose.material.icons.Icons
import androidx.compose.material.icons.automirrored.filled.KeyboardArrowRight
import androidx.compose.material.icons.filled.Add
import androidx.compose.runtime.Composable
import androidx.compose.runtime.LaunchedEffect
import androidx.compose.runtime.SideEffect
import androidx.compose.runtime.getValue
import androidx.compose.runtime.mutableStateOf
import androidx.compose.runtime.remember
import androidx.compose.runtime.rememberCoroutineScope
import androidx.compose.runtime.setValue
import androidx.compose.ui.Alignment
import androidx.compose.ui.Modifier
import androidx.compose.ui.draw.clip
import androidx.compose.ui.graphics.Color
import androidx.compose.ui.graphics.vector.ImageVector
import androidx.compose.ui.platform.LocalContext
import androidx.compose.ui.platform.testTag
import androidx.compose.ui.res.stringResource
import androidx.compose.ui.text.font.FontWeight
import androidx.compose.ui.text.style.TextOverflow
import androidx.compose.ui.unit.dp
import androidx.compose.ui.unit.sp
import androidx.navigation.NavController
import androidx.navigation.compose.rememberNavController
import com.google.android.fhir.sync.CurrentSyncJobStatus
import com.google.android.fhir.sync.SyncJobStatus
import com.google.android.fhir.sync.SyncOperation
import java.time.OffsetDateTime
import kotlin.time.Duration.Companion.seconds
import kotlinx.coroutines.delay
import kotlinx.coroutines.launch
import org.smartregister.fhircore.engine.configuration.ConfigType
import org.smartregister.fhircore.engine.configuration.navigation.ICON_TYPE_LOCAL
import org.smartregister.fhircore.engine.configuration.navigation.ImageConfig
import org.smartregister.fhircore.engine.configuration.navigation.NavigationConfiguration
import org.smartregister.fhircore.engine.configuration.navigation.NavigationMenuConfig
import org.smartregister.fhircore.engine.configuration.view.ImageProperties
import org.smartregister.fhircore.engine.domain.model.Language
import org.smartregister.fhircore.engine.ui.theme.AppTheme
import org.smartregister.fhircore.engine.ui.theme.AppTitleColor
import org.smartregister.fhircore.engine.ui.theme.DangerColor
import org.smartregister.fhircore.engine.ui.theme.MenuActionButtonTextColor
import org.smartregister.fhircore.engine.ui.theme.MenuItemColor
import org.smartregister.fhircore.engine.ui.theme.SideMenuBottomItemDarkColor
import org.smartregister.fhircore.engine.ui.theme.SideMenuDarkColor
import org.smartregister.fhircore.engine.ui.theme.SideMenuTopItemDarkColor
import org.smartregister.fhircore.engine.ui.theme.SubtitleTextColor
import org.smartregister.fhircore.engine.ui.theme.SuccessColor
import org.smartregister.fhircore.engine.ui.theme.SyncBarBackgroundColor
import org.smartregister.fhircore.engine.util.annotation.PreviewWithBackgroundExcludeGenerated
import org.smartregister.fhircore.engine.util.extension.appVersion
import org.smartregister.fhircore.engine.util.extension.parseColor
import org.smartregister.fhircore.quest.R
import org.smartregister.fhircore.quest.ui.main.AppMainEvent
import org.smartregister.fhircore.quest.ui.main.AppMainUiState
import org.smartregister.fhircore.quest.ui.main.appMainUiStateOf
import org.smartregister.fhircore.quest.ui.shared.components.Image
import org.smartregister.fhircore.quest.ui.shared.components.SyncStatusView
import org.smartregister.fhircore.quest.ui.shared.components.TRANSPARENCY
import org.smartregister.fhircore.quest.ui.shared.models.AppDrawerUIState
import org.smartregister.fhircore.quest.util.extensions.handleClickEvent

const val SIDE_MENU_ICON = "sideMenuIcon"
const val NAV_TOP_SECTION_TEST_TAG = "navTopSectionTestTag"
const val MENU_BUTTON_TEST_TAG = "menuButtonTestTag"
const val MENU_BUTTON_ICON_TEST_TAG = "menuButtonIconTestTag"
const val MENU_BUTTON_TEXT_TEST_TAG = "menuButtonTextTestTag"
const val SIDE_MENU_ITEM_MAIN_ROW_TEST_TAG = "sideMenuItemMainRowTestTag"
const val SIDE_MENU_ITEM_INNER_ROW_TEST_TAG = "sideMenuItemInnerRowTestTag"
const val SIDE_MENU_ITEM_END_ICON_TEST_TAG = "sideMenuItemEndIconTestTag"
const val SIDE_MENU_ITEM_TEXT_TEST_TAG = "sideMenuItemTextTestTag"
private val DividerColor = MenuItemColor.copy(alpha = 0.2f)

@Composable
fun AppDrawer(
  modifier: Modifier = Modifier,
  appUiState: AppMainUiState,
  appDrawerUIState: AppDrawerUIState = AppDrawerUIState(),
  navController: NavController,
  openDrawer: (Boolean) -> Unit,
  onSideMenuClick: (AppMainEvent) -> Unit,
  appVersionPair: Pair<Int, String>? = null,
) {
  val context = LocalContext.current
  val (versionCode, versionName) = remember { appVersionPair ?: context.appVersion() }
  val navigationConfiguration = appUiState.navigationConfiguration

  Scaffold(
    topBar = {
      Column(modifier = modifier.background(SideMenuDarkColor)) {
        // Display the app name and version
        NavTopSection(modifier, appUiState, versionCode, versionName)

        // Display menu action button
        MenuActionButton(
          modifier = modifier,
          navigationConfiguration = navigationConfiguration,
          navController = navController,
        )

        Divider(color = DividerColor)
      }
    },
    bottomBar = { // Display bottom section of the nav (sync)
      NavBottomSection(
        appUiState = appUiState,
        appDrawerUIState = appDrawerUIState,
        onSideMenuClick = onSideMenuClick,
        openDrawer = openDrawer,
      )
    },
  ) { innerPadding ->
<<<<<<< HEAD
    Box(modifier = modifier.padding(innerPadding)) {
      LazyColumn(modifier = modifier) {
        item {
          Column(modifier = modifier.background(SideMenuDarkColor).padding(horizontal = 16.dp)) {
            if (
              navigationConfiguration.clientRegisters.isNotEmpty() &&
                navigationConfiguration.clientRegisters.size > 1
            ) {
=======
    Box(
      modifier = modifier.padding(innerPadding).background(SideMenuDarkColor).fillMaxSize(),
    ) {
      LazyColumn(modifier = modifier.padding(horizontal = 16.dp)) {
        item {
          Column {
            if (navigationConfiguration.clientRegisters.isNotEmpty()) {
>>>>>>> 2998a846
              Text(
                text = stringResource(id = R.string.registers).uppercase(),
                fontSize = 14.sp,
                color = MenuItemColor,
                modifier = Modifier.padding(top = 16.dp, bottom = 16.dp),
              )
            }
          }
        }

        // Display list of configurable client registers
        items(navigationConfiguration.clientRegisters, { it.id }) { navigationMenu ->
          SideMenuItem(
            imageConfig = navigationMenu.menuIconConfig,
            title = navigationMenu.display,
            endText = appUiState.registerCountMap[navigationMenu.id]?.toString() ?: "",
            showEndText = navigationMenu.showCount,
<<<<<<< HEAD
            endTextColor = navigationMenu.countColor?.parseColor() ?: Color.White,
            endTextFontSize = navigationMenu.countFontSize,
=======
            endTextColor = MenuItemColor,
>>>>>>> 2998a846
          ) {
            openDrawer(false)
            onSideMenuClick(
              AppMainEvent.TriggerWorkflow(navController = navController, navMenu = navigationMenu),
            )
          }
        }

        item {
          if (navigationConfiguration.bottomSheetRegisters?.registers?.isNotEmpty() == true) {
            Column(modifier = modifier.padding(horizontal = 16.dp)) {
              OtherPatientsItem(
                navigationConfiguration = navigationConfiguration,
                onSideMenuClick = onSideMenuClick,
                openDrawer = openDrawer,
                navController = navController,
              )
              if (navigationConfiguration.staticMenu.isNotEmpty()) Divider(color = DividerColor)
            }
          }
        }
        // Add a divider between clientRegisters and the next section
        item { Divider(color = DividerColor) }

        // Display list of configurable static menu
        items(navigationConfiguration.staticMenu, { it.id }) { navigationMenu ->
          SideMenuItem(
            imageConfig = navigationMenu.menuIconConfig,
            title = navigationMenu.display,
            endText = appUiState.registerCountMap[navigationMenu.id]?.toString() ?: "",
            showEndText = navigationMenu.showCount,
            endTextColor = MenuItemColor,
          ) {
            openDrawer(false)
            onSideMenuClick(
              AppMainEvent.TriggerWorkflow(navController = navController, navMenu = navigationMenu),
            )
          }
        }
      }
    }
  }
}

@Composable
private fun NavBottomSection(
  appUiState: AppMainUiState,
  appDrawerUIState: AppDrawerUIState,
  onSideMenuClick: (AppMainEvent) -> Unit,
  openDrawer: (Boolean) -> Unit,
) {
  val currentSyncJobStatus = appDrawerUIState.currentSyncJobStatus
  val context = LocalContext.current
  val coroutineScope = rememberCoroutineScope()
  var showDefaultSyncStatus by remember { mutableStateOf(false) }
  val syncStatusBackgroundColor =
    when (currentSyncJobStatus) {
      is CurrentSyncJobStatus.Failed -> DangerColor.copy(alpha = TRANSPARENCY)
      is CurrentSyncJobStatus.Running -> SyncBarBackgroundColor
      is CurrentSyncJobStatus.Succeeded -> SuccessColor.copy(alpha = TRANSPARENCY)
      else -> Color.Unspecified
    }
  Box(
    modifier = Modifier.background(syncStatusBackgroundColor).fillMaxWidth(),
    contentAlignment = Alignment.Center,
  ) {
    when (currentSyncJobStatus) {
      is CurrentSyncJobStatus.Running -> {
        SyncStatusView(
          currentSyncJobStatus = currentSyncJobStatus,
          minimized = false,
          progressPercentage = appDrawerUIState.percentageProgress,
          onCancel = {
            onSideMenuClick(AppMainEvent.CancelSyncData(context))
            openDrawer(false)
          },
        )
        SideEffect { showDefaultSyncStatus = false }
      }
      is CurrentSyncJobStatus.Failed -> {
        SyncStatusView(
          currentSyncJobStatus = currentSyncJobStatus,
          minimized = false,
        ) {
          openDrawer(false)
          onSideMenuClick(AppMainEvent.SyncData(context))
        }
      }
      is CurrentSyncJobStatus.Succeeded -> {
        LaunchedEffect(Unit) {
          coroutineScope.launch {
            delay(7.seconds)
            showDefaultSyncStatus = true
          }
        }
        if (showDefaultSyncStatus) {
          DefaultSyncStatus(
            appUiState = appUiState,
            openDrawer = openDrawer,
            onSideMenuClick = onSideMenuClick,
            context = context,
          )
        } else {
          SyncStatusView(
            currentSyncJobStatus = currentSyncJobStatus,
            minimized = false,
          )
        }
      }
      else -> {
        DefaultSyncStatus(
          appUiState = appUiState,
          openDrawer = openDrawer,
          onSideMenuClick = onSideMenuClick,
          context = context,
        )
      }
    }
  }
}

@Composable
private fun DefaultSyncStatus(
  appUiState: AppMainUiState,
  openDrawer: (Boolean) -> Unit,
  onSideMenuClick: (AppMainEvent) -> Unit,
  context: Context,
) {
  Box(
    modifier = Modifier.background(SideMenuBottomItemDarkColor).padding(16.dp),
  ) {
    SideMenuItem(
      modifier = Modifier,
      imageConfig = ImageConfig(type = ICON_TYPE_LOCAL, "ic_sync"),
      title = stringResource(org.smartregister.fhircore.engine.R.string.sync),
      endText = appUiState.lastSyncTime,
      padding = 0,
      showEndText = true,
      endTextColor = SubtitleTextColor,
    ) {
      openDrawer(false)
      onSideMenuClick(AppMainEvent.SyncData(context))
    }
  }
}

@Composable
private fun OtherPatientsItem(
  navigationConfiguration: NavigationConfiguration,
  onSideMenuClick: (AppMainEvent) -> Unit,
  openDrawer: (Boolean) -> Unit,
  navController: NavController,
) {
  val context = LocalContext.current
  SideMenuItem(
    imageConfig = navigationConfiguration.bottomSheetRegisters?.menuIconConfig,
    title =
      navigationConfiguration.bottomSheetRegisters?.display!!.ifEmpty {
        stringResource(org.smartregister.fhircore.engine.R.string.other_patients)
      },
    endText = "",
    showEndText = false,
    endImageVector = Icons.AutoMirrored.Filled.KeyboardArrowRight,
    endTextColor = SubtitleTextColor,
  ) {
    openDrawer(false)
    onSideMenuClick(
      AppMainEvent.OpenRegistersBottomSheet(
        registersList = navigationConfiguration.bottomSheetRegisters?.registers,
        navController = navController,
        title =
          if (navigationConfiguration.bottomSheetRegisters?.display.isNullOrEmpty()) {
            context.getString(org.smartregister.fhircore.engine.R.string.other_patients)
          } else {
            navigationConfiguration.bottomSheetRegisters?.display
          },
      ),
    )
  }
}

@Composable
private fun NavTopSection(
  modifier: Modifier,
  appUiState: AppMainUiState,
  versionCode: Int,
  versionName: String?,
) {
  Row(
    horizontalArrangement = Arrangement.SpaceBetween,
    modifier =
      modifier
        .fillMaxWidth()
        .background(SideMenuTopItemDarkColor)
        .padding(horizontal = 16.dp)
        .testTag(NAV_TOP_SECTION_TEST_TAG),
    verticalAlignment = Alignment.CenterVertically,
  ) {
    Text(
      text = appUiState.appTitle,
      fontSize = 18.sp,
      color = AppTitleColor,
      modifier = modifier.padding(top = 16.dp, bottom = 16.dp, end = 8.dp),
      maxLines = 1,
      overflow = TextOverflow.Ellipsis,
    )
    Text(
      text = "$versionCode($versionName)",
<<<<<<< HEAD
      fontSize = appUiState.appVersionFontSize?.sp ?: 22.sp,
=======
      fontSize = 14.sp,
>>>>>>> 2998a846
      color = AppTitleColor,
      modifier = modifier.padding(vertical = 16.dp),
      maxLines = 1,
      overflow = TextOverflow.Ellipsis,
    )
  }
}

@Composable
private fun MenuActionButton(
  modifier: Modifier = Modifier,
  navigationConfiguration: NavigationConfiguration,
  navController: NavController,
) {
  if (
    navigationConfiguration.menuActionButton != null &&
      navigationConfiguration.menuActionButton?.visible == true
  ) {
    Row(
      modifier =
        modifier
          .fillMaxWidth()
          .clickable {
            navigationConfiguration.menuActionButton?.actions?.handleClickEvent(navController)
          }
          .padding(16.dp)
          .testTag(MENU_BUTTON_TEST_TAG),
      verticalAlignment = Alignment.CenterVertically,
    ) {
      Box(
        modifier.background(MenuActionButtonTextColor).size(16.dp).clip(RoundedCornerShape(2.dp)),
        contentAlignment = Alignment.Center,
      ) {
        Icon(
          imageVector = Icons.Filled.Add,
          modifier = modifier.testTag(MENU_BUTTON_ICON_TEST_TAG),
          contentDescription = null,
        )
      }
      Spacer(modifier.width(16.dp))
      Text(
        modifier = modifier.testTag(MENU_BUTTON_TEXT_TEST_TAG),
        text =
          navigationConfiguration.menuActionButton?.display?.uppercase()
            ?: stringResource(id = org.smartregister.fhircore.engine.R.string.register_new_client),
        color = MenuActionButtonTextColor,
        fontSize = 16.sp,
      )
    }
  }
}

@Composable
private fun SideMenuItem(
  modifier: Modifier = Modifier,
  imageConfig: ImageConfig? = null,
  title: String,
  endText: String = "",
  endTextColor: Color = Color.White,
<<<<<<< HEAD
  endTextFontSize: Float? = null,
=======
  padding: Int = 10,
>>>>>>> 2998a846
  showEndText: Boolean,
  endImageVector: ImageVector? = null,
  onSideMenuClick: () -> Unit,
) {
  Row(
    horizontalArrangement = Arrangement.SpaceBetween,
    modifier =
      modifier
        .fillMaxWidth()
        .padding(vertical = padding.dp)
        .clickable { onSideMenuClick() }
        .testTag(SIDE_MENU_ITEM_MAIN_ROW_TEST_TAG)
        .padding(horizontal = 16.dp),
    verticalAlignment = Alignment.CenterVertically,
  ) {
    Row(
      modifier = modifier.testTag(SIDE_MENU_ITEM_INNER_ROW_TEST_TAG),
      verticalAlignment = Alignment.CenterVertically,
    ) {
      Image(
        paddingEnd = 10,
        imageProperties = ImageProperties(imageConfig = imageConfig, size = 32),
        tint = MenuItemColor,
        navController = rememberNavController(),
      )
      SideMenuItemText(title = title, textColor = Color.White)
    }
    if (showEndText) {
      SideMenuItemText(title = endText, textColor = endTextColor, fontSize = endTextFontSize)
    }
    endImageVector?.let { imageVector ->
      Icon(
        imageVector = imageVector,
        contentDescription = null,
        tint = MenuItemColor,
        modifier = modifier.padding(0.dp).testTag(SIDE_MENU_ITEM_END_ICON_TEST_TAG),
      )
    }
  }
}

@Composable
<<<<<<< HEAD
private fun SideMenuItemText(title: String, textColor: Color, fontSize: Float? = null) {
  Text(
    text = title,
    color = textColor,
    fontSize = fontSize?.sp ?: 18.sp,
=======
private fun SideMenuItemText(
  title: String,
  textColor: Color,
  textSize: Int = 16,
  boldText: Boolean = false,
) {
  Text(
    text = title,
    color = textColor,
    fontSize = textSize.sp,
    fontWeight = if (boldText) FontWeight.Bold else FontWeight.Normal,
>>>>>>> 2998a846
    modifier = Modifier.testTag(SIDE_MENU_ITEM_TEXT_TEST_TAG),
  )
}

@PreviewWithBackgroundExcludeGenerated
@Composable
fun AppDrawerPreview() {
  AppTheme {
    AppDrawer(
      appUiState =
        appMainUiStateOf(
          appTitle = "MOH VTS",
          username = "Demo",
          lastSyncTime = "05:30 PM, Mar 3",
          currentLanguage = "English",
          languages = listOf(Language("en", "English"), Language("sw", "Swahili")),
          navigationConfiguration =
            NavigationConfiguration(
              appId = "appId",
              configType = ConfigType.Navigation.name,
              staticMenu = listOf(),
              clientRegisters =
                listOf(
                  NavigationMenuConfig(id = "id0", visible = true, display = "Households"),
                  NavigationMenuConfig(id = "id2", visible = true, display = "PNC"),
                  NavigationMenuConfig(id = "id3", visible = true, display = "ANC"),
                  NavigationMenuConfig(id = "id4", visible = true, display = "Family Planning"),
                ),
              menuActionButton =
                NavigationMenuConfig(id = "id1", visible = true, display = "Register Household"),
            ),
        ),
      navController = rememberNavController(),
      openDrawer = {},
      onSideMenuClick = {},
      appVersionPair = Pair(1, "0.0.1"),
    )
  }
}

@PreviewWithBackgroundExcludeGenerated
@Composable
fun AppDrawerOnSyncCompletePreview() {
  AppTheme {
    AppDrawer(
      appUiState =
        appMainUiStateOf(
          appTitle = "MOH VTS",
          username = "Demo",
          lastSyncTime = "05:30 PM, Mar 3",
          currentLanguage = "English",
          languages = listOf(Language("en", "English"), Language("sw", "Swahili")),
          navigationConfiguration =
            NavigationConfiguration(
              appId = "appId",
              configType = ConfigType.Navigation.name,
              staticMenu = listOf(),
              clientRegisters =
                listOf(
                  NavigationMenuConfig(id = "id0", visible = true, display = "Households"),
                  NavigationMenuConfig(id = "id2", visible = true, display = "PNC"),
                  NavigationMenuConfig(id = "id3", visible = true, display = "ANC"),
                  NavigationMenuConfig(id = "id4", visible = true, display = "Family Planning"),
                ),
              menuActionButton =
                NavigationMenuConfig(id = "id1", visible = true, display = "Register Household"),
            ),
          currentSyncJobStatus = CurrentSyncJobStatus.Succeeded(OffsetDateTime.now()),
        ),
      appDrawerUIState =
        AppDrawerUIState(
          currentSyncJobStatus = CurrentSyncJobStatus.Succeeded(OffsetDateTime.now()),
        ),
      navController = rememberNavController(),
      openDrawer = {},
      onSideMenuClick = {},
      appVersionPair = Pair(1, "0.0.1"),
    )
  }
}

@PreviewWithBackgroundExcludeGenerated
@Composable
fun AppDrawerOnSyncFailedPreview() {
  AppTheme {
    AppDrawer(
      appUiState =
        appMainUiStateOf(
          appTitle = "MOH VTS",
          username = "Demo",
          lastSyncTime = "05:30 PM, Mar 3",
          currentLanguage = "English",
          languages = listOf(Language("en", "English"), Language("sw", "Swahili")),
          navigationConfiguration =
            NavigationConfiguration(
              appId = "appId",
              configType = ConfigType.Navigation.name,
              staticMenu = listOf(),
              clientRegisters =
                listOf(
                  NavigationMenuConfig(id = "id0", visible = true, display = "Households"),
                  NavigationMenuConfig(id = "id2", visible = true, display = "PNC"),
                  NavigationMenuConfig(id = "id3", visible = true, display = "ANC"),
                  NavigationMenuConfig(id = "id4", visible = true, display = "Family Planning"),
                ),
              menuActionButton =
                NavigationMenuConfig(id = "id1", visible = true, display = "Register Household"),
            ),
          currentSyncJobStatus = CurrentSyncJobStatus.Failed(OffsetDateTime.now()),
        ),
      appDrawerUIState =
        AppDrawerUIState(
          currentSyncJobStatus = CurrentSyncJobStatus.Failed(OffsetDateTime.now()),
        ),
      navController = rememberNavController(),
      openDrawer = {},
      onSideMenuClick = {},
      appVersionPair = Pair(1, "0.0.1"),
    )
  }
}

@PreviewWithBackgroundExcludeGenerated
@Composable
fun AppDrawerOnSyncRunningPreview() {
  AppTheme {
    AppDrawer(
      appUiState =
        appMainUiStateOf(
          appTitle = "MOH VTS",
          username = "Demo",
          lastSyncTime = "05:30 PM, Mar 3",
          currentLanguage = "English",
          languages = listOf(Language("en", "English"), Language("sw", "Swahili")),
          navigationConfiguration =
            NavigationConfiguration(
              appId = "appId",
              configType = ConfigType.Navigation.name,
              staticMenu = listOf(),
              clientRegisters =
                listOf(
                  NavigationMenuConfig(id = "id0", visible = true, display = "Households"),
                  NavigationMenuConfig(id = "id2", visible = true, display = "PNC"),
                  NavigationMenuConfig(id = "id3", visible = true, display = "ANC"),
                  NavigationMenuConfig(id = "id4", visible = true, display = "Family Planning"),
                ),
              menuActionButton =
                NavigationMenuConfig(id = "id1", visible = true, display = "Register Household"),
            ),
          currentSyncJobStatus =
            CurrentSyncJobStatus.Running(SyncJobStatus.InProgress(SyncOperation.DOWNLOAD, 200, 35)),
        ),
      appDrawerUIState =
        AppDrawerUIState(
          currentSyncJobStatus =
            CurrentSyncJobStatus.Running(SyncJobStatus.InProgress(SyncOperation.DOWNLOAD, 200, 35)),
        ),
      navController = rememberNavController(),
      openDrawer = {},
      onSideMenuClick = {},
      appVersionPair = Pair(1, "0.0.1"),
    )
  }
}<|MERGE_RESOLUTION|>--- conflicted
+++ resolved
@@ -149,24 +149,14 @@
       )
     },
   ) { innerPadding ->
-<<<<<<< HEAD
-    Box(modifier = modifier.padding(innerPadding)) {
-      LazyColumn(modifier = modifier) {
-        item {
-          Column(modifier = modifier.background(SideMenuDarkColor).padding(horizontal = 16.dp)) {
-            if (
-              navigationConfiguration.clientRegisters.isNotEmpty() &&
-                navigationConfiguration.clientRegisters.size > 1
-            ) {
-=======
     Box(
       modifier = modifier.padding(innerPadding).background(SideMenuDarkColor).fillMaxSize(),
     ) {
       LazyColumn(modifier = modifier.padding(horizontal = 16.dp)) {
         item {
           Column {
-            if (navigationConfiguration.clientRegisters.isNotEmpty()) {
->>>>>>> 2998a846
+            if (navigationConfiguration.clientRegisters.isNotEmpty() &&
+                navigationConfiguration.clientRegisters.size > 1) {
               Text(
                 text = stringResource(id = R.string.registers).uppercase(),
                 fontSize = 14.sp,
@@ -184,12 +174,7 @@
             title = navigationMenu.display,
             endText = appUiState.registerCountMap[navigationMenu.id]?.toString() ?: "",
             showEndText = navigationMenu.showCount,
-<<<<<<< HEAD
-            endTextColor = navigationMenu.countColor?.parseColor() ?: Color.White,
-            endTextFontSize = navigationMenu.countFontSize,
-=======
             endTextColor = MenuItemColor,
->>>>>>> 2998a846
           ) {
             openDrawer(false)
             onSideMenuClick(
@@ -398,11 +383,7 @@
     )
     Text(
       text = "$versionCode($versionName)",
-<<<<<<< HEAD
-      fontSize = appUiState.appVersionFontSize?.sp ?: 22.sp,
-=======
       fontSize = 14.sp,
->>>>>>> 2998a846
       color = AppTitleColor,
       modifier = modifier.padding(vertical = 16.dp),
       maxLines = 1,
@@ -462,11 +443,7 @@
   title: String,
   endText: String = "",
   endTextColor: Color = Color.White,
-<<<<<<< HEAD
-  endTextFontSize: Float? = null,
-=======
   padding: Int = 10,
->>>>>>> 2998a846
   showEndText: Boolean,
   endImageVector: ImageVector? = null,
   onSideMenuClick: () -> Unit,
@@ -509,13 +486,6 @@
 }
 
 @Composable
-<<<<<<< HEAD
-private fun SideMenuItemText(title: String, textColor: Color, fontSize: Float? = null) {
-  Text(
-    text = title,
-    color = textColor,
-    fontSize = fontSize?.sp ?: 18.sp,
-=======
 private fun SideMenuItemText(
   title: String,
   textColor: Color,
@@ -527,7 +497,6 @@
     color = textColor,
     fontSize = textSize.sp,
     fontWeight = if (boldText) FontWeight.Bold else FontWeight.Normal,
->>>>>>> 2998a846
     modifier = Modifier.testTag(SIDE_MENU_ITEM_TEXT_TEST_TAG),
   )
 }
