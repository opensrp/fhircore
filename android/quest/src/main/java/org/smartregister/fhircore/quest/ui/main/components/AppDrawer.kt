/*
 * Copyright 2021 Ona Systems, Inc
 *
 * Licensed under the Apache License, Version 2.0 (the "License");
 * you may not use this file except in compliance with the License.
 * You may obtain a copy of the License at
 *
 *       http://www.apache.org/licenses/LICENSE-2.0
 *
 * Unless required by applicable law or agreed to in writing, software
 * distributed under the License is distributed on an "AS IS" BASIS,
 * WITHOUT WARRANTIES OR CONDITIONS OF ANY KIND, either express or implied.
 * See the License for the specific language governing permissions and
 * limitations under the License.
 */

package org.smartregister.fhircore.quest.ui.main.components

import android.content.Context
import androidx.compose.foundation.background
import androidx.compose.foundation.clickable
import androidx.compose.foundation.layout.Arrangement
import androidx.compose.foundation.layout.Box
import androidx.compose.foundation.layout.Column
import androidx.compose.foundation.layout.Row
import androidx.compose.foundation.layout.Spacer
import androidx.compose.foundation.layout.fillMaxHeight
import androidx.compose.foundation.layout.fillMaxWidth
import androidx.compose.foundation.layout.height
import androidx.compose.foundation.layout.padding
import androidx.compose.foundation.layout.size
import androidx.compose.foundation.layout.width
import androidx.compose.foundation.lazy.LazyColumn
import androidx.compose.foundation.lazy.items
import androidx.compose.foundation.shape.RoundedCornerShape
import androidx.compose.material.Divider
import androidx.compose.material.Icon
import androidx.compose.material.Text
import androidx.compose.material.icons.Icons
import androidx.compose.material.icons.filled.Add
import androidx.compose.runtime.Composable
import androidx.compose.runtime.remember
import androidx.compose.ui.Alignment
import androidx.compose.ui.Modifier
import androidx.compose.ui.draw.clip
import androidx.compose.ui.graphics.Color
import androidx.compose.ui.platform.LocalContext
import androidx.compose.ui.res.painterResource
import androidx.compose.ui.res.stringResource
import androidx.compose.ui.tooling.preview.Preview
import androidx.compose.ui.unit.dp
import androidx.compose.ui.unit.sp
import androidx.navigation.NavHostController
import androidx.navigation.compose.rememberNavController
import org.smartregister.fhircore.engine.configuration.navigation.NavigationConfiguration
import org.smartregister.fhircore.engine.domain.model.Language
import org.smartregister.fhircore.engine.ui.theme.AppTitleColor
import org.smartregister.fhircore.engine.ui.theme.MenuActionButtonTextColor
import org.smartregister.fhircore.engine.ui.theme.MenuItemColor
import org.smartregister.fhircore.engine.ui.theme.SideMenuBottomItemDarkColor
import org.smartregister.fhircore.engine.ui.theme.SideMenuDarkColor
import org.smartregister.fhircore.engine.ui.theme.SideMenuTopItemDarkColor
import org.smartregister.fhircore.engine.ui.theme.SubtitleTextColor
import org.smartregister.fhircore.engine.util.annotation.ExcludeFromJacocoGeneratedReport
import org.smartregister.fhircore.engine.util.extension.appVersion
import org.smartregister.fhircore.engine.util.extension.retrieveResourceId
import org.smartregister.fhircore.quest.R
import org.smartregister.fhircore.quest.ui.main.AppMainEvent
import org.smartregister.fhircore.quest.ui.main.AppMainUiState
import org.smartregister.fhircore.quest.ui.main.appMainUiStateOf

const val SIDE_MENU_ICON = "sideMenuIcon"
private val DividerColor = MenuItemColor.copy(alpha = 0.2f)

@Composable
fun AppDrawer(
  modifier: Modifier = Modifier,
  appUiState: AppMainUiState,
  navController: NavHostController,
  openDrawer: (Boolean) -> Unit,
  onSideMenuClick: (AppMainEvent) -> Unit
) {
  val context = LocalContext.current
  val (versionCode, versionName) = remember { context.appVersion() }

  Column(
    verticalArrangement = Arrangement.SpaceBetween,
    modifier = modifier.fillMaxHeight().background(SideMenuDarkColor)
  ) {

    // Display the app name and version
    NavTopSection(modifier, appUiState, versionCode, versionName)

    // Display menu action button
    MenuActionButton(
      modifier = modifier,
      navigationConfiguration = appUiState.navigationConfiguration,
      onSideMenuClick = onSideMenuClick,
      context = context
    )

    Divider(color = DividerColor)

    // Display list of configurable client registers
    Column(modifier.background(SideMenuDarkColor).padding(16.dp)) {
      if (appUiState.navigationConfiguration.clientRegisters.isNotEmpty()) {
        Text(
          text = stringResource(id = R.string.registers).uppercase(),
          fontSize = 14.sp,
          color = MenuItemColor
        )
      }
      Spacer(modifier = modifier.height(8.dp))
<<<<<<< HEAD
      ClientRegisterMenus(appUiState.navigationConfiguration, context, openDrawer)
      if (appUiState.navigationConfiguration.bottomSheetRegisters?.registers?.isNotEmpty() == true
      ) {
        OtherPatientsItem(appUiState.navigationConfiguration, onSideMenuClick, context, openDrawer)
      }
=======
      ClientRegisterMenus(
        navigationConfiguration = appUiState.navigationConfiguration,
        context = context,
        navController = navController,
        openDrawer = openDrawer,
        onSideMenuClick = onSideMenuClick
      )
>>>>>>> 47e014a5
    }

    Divider(color = DividerColor)

    // Display list of configurable static menu
    StaticMenus(
      modifier = modifier.background(SideMenuDarkColor),
      navigationConfiguration = appUiState.navigationConfiguration,
      context = context,
      openDrawer = openDrawer
    )

    // Display bottom section of the nav (sync)
    NavBottomSection(modifier, appUiState, onSideMenuClick)
  }
}

@Composable
private fun NavBottomSection(
  modifier: Modifier,
  appUiState: AppMainUiState,
  onSideMenuClick: (AppMainEvent) -> Unit
) {
  Box(
    modifier =
      modifier.background(SideMenuBottomItemDarkColor).padding(horizontal = 16.dp, vertical = 4.dp)
  ) {
    SideMenuItem(
      iconResource = R.drawable.ic_sync,
      title = stringResource(R.string.sync),
      endText = appUiState.lastSyncTime,
      showEndText = true,
      endTextColor = SubtitleTextColor,
      onSideMenuClick = { onSideMenuClick(AppMainEvent.SyncData) }
    )
  }
}

@Composable
private fun OtherPatientsItem(
  navigationConfiguration: NavigationConfiguration,
  onSideMenuClick: (AppMainEvent) -> Unit,
  context: Context,
  openDrawer: (Boolean) -> Unit
) {
  SideMenuItem(
    iconResource = null,
    title = stringResource(R.string.other_patients),
    endText = "",
    showEndText = false,
    endIconResource = R.drawable.ic_right_arrow,
    endTextColor = SubtitleTextColor,
    onSideMenuClick = {
      openDrawer(false)
      onSideMenuClick(
        AppMainEvent.OpenRegistersBottomSheet(
          context = context,
          registersList = navigationConfiguration.bottomSheetRegisters?.registers
        )
      )
    }
  )
}

@Composable
private fun NavTopSection(
  modifier: Modifier,
  appUiState: AppMainUiState,
  versionCode: Int,
  versionName: String?
) {
  Row(
    horizontalArrangement = Arrangement.SpaceBetween,
    modifier =
      modifier.fillMaxWidth().background(SideMenuTopItemDarkColor).padding(horizontal = 16.dp)
  ) {
    Text(
      text = appUiState.appTitle,
      fontSize = 22.sp,
      color = AppTitleColor,
      modifier = modifier.padding(vertical = 16.dp)
    )
    Text(
      text = "$versionCode($versionName)",
      fontSize = 22.sp,
      color = AppTitleColor,
      modifier = modifier.padding(vertical = 16.dp)
    )
  }
}

@Composable
private fun ClientRegisterMenus(
  navigationConfiguration: NavigationConfiguration,
  context: Context,
  navController: NavHostController,
  openDrawer: (Boolean) -> Unit,
  onSideMenuClick: (AppMainEvent) -> Unit
) {
  LazyColumn {
    items(navigationConfiguration.clientRegisters, { it.id }) { navigationMenu ->
      SideMenuItem(
        // TODO Do we want save icons as base64 encoded strings
        iconResource = context.retrieveResourceId(navigationMenu.icon),
        title = navigationMenu.display,
        endText = "", // TODO compute register count
        showEndText = navigationMenu.showCount,
        onSideMenuClick = {
          openDrawer(false)
          onSideMenuClick(
            AppMainEvent.NavigateToScreen(
              navController = navController,
              actions = navigationMenu.actions,
              registerId = navigationMenu.id
            )
          )
        }
      )
    }
  }
}

@Composable
private fun StaticMenus(
  modifier: Modifier = Modifier,
  navigationConfiguration: NavigationConfiguration,
  context: Context,
  openDrawer: (Boolean) -> Unit
) {
  LazyColumn(modifier = modifier.padding(horizontal = 16.dp)) {
    items(navigationConfiguration.staticMenu, { it.id }) { navigationMenu ->
      SideMenuItem(
        // TODO Do we want save icons as base64 encoded strings
        iconResource = context.retrieveResourceId(navigationMenu.icon),
        title = navigationMenu.display,
        endText = "", // TODO compute register count
        showEndText = navigationMenu.showCount,
        onSideMenuClick = {
          openDrawer(false)
          // TODO navigate to relevant screen/initiate an action
        }
      )
    }
  }
}

@Composable
private fun MenuActionButton(
  modifier: Modifier = Modifier,
  navigationConfiguration: NavigationConfiguration,
  onSideMenuClick: (AppMainEvent) -> Unit,
  context: Context
) {
  if (navigationConfiguration.menuActionButton != null) {
    Row(
      modifier =
        modifier
          .fillMaxWidth()
          .clickable {
            onSideMenuClick(
              AppMainEvent.RegisterNewClient(
                context = context,
                questionnaireId =
                  navigationConfiguration.menuActionButton?.questionnaire?.id.toString()
              )
            )
          }
          .padding(16.dp),
      verticalAlignment = Alignment.CenterVertically
    ) {
      Box(
        modifier.background(MenuActionButtonTextColor).size(16.dp).clip(RoundedCornerShape(2.dp)),
        contentAlignment = Alignment.Center
      ) {
        Icon(
          imageVector = Icons.Filled.Add,
          contentDescription = null,
        )
      }
      Spacer(modifier.width(16.dp))
      Text(
        text = navigationConfiguration.menuActionButton?.display?.uppercase()
            ?: stringResource(id = R.string.register_new_client),
        color = MenuActionButtonTextColor,
        fontSize = 18.sp
      )
    }
  }
}

@Composable
private fun SideMenuItem(
  modifier: Modifier = Modifier,
  iconResource: Int?,
  title: String,
  endText: String = "",
  endTextColor: Color = Color.White,
  showEndText: Boolean,
  endIconResource: Int? = null,
  onSideMenuClick: () -> Unit // showEndIcon //ShowEndIconResource
) {
  Row(
    horizontalArrangement = Arrangement.SpaceBetween,
    modifier = modifier.fillMaxWidth().clickable { onSideMenuClick() },
    verticalAlignment = Alignment.CenterVertically,
  ) {
    Row(modifier = modifier.padding(vertical = 16.dp)) {
      if (iconResource != null) {
        Icon(
          modifier = modifier.padding(end = 10.dp).size(24.dp),
          painter = painterResource(id = iconResource),
          contentDescription = SIDE_MENU_ICON,
          tint = MenuItemColor
        )
      }
      SideMenuItemText(title = title, textColor = Color.White)
    }

    if (showEndText) {
      SideMenuItemText(title = endText, textColor = endTextColor)
    }

    endIconResource?.let { icon ->
      Icon(
        modifier = modifier.padding(end = 10.dp),
        painter = painterResource(id = icon),
        contentDescription = SIDE_MENU_ICON,
        tint = MenuItemColor
      )
    }
  }
}

@Composable
private fun SideMenuItemText(title: String, textColor: Color) {
  Text(text = title, color = textColor, fontSize = 18.sp)
}

@Preview(showBackground = false)
@ExcludeFromJacocoGeneratedReport
@Composable
fun PreviewSideMenuItem() {
  SideMenuItem(
    iconResource = null,
    title = "Other Patients",
    endText = "End Text",
    showEndText = false,
    endIconResource = R.drawable.ic_right_arrow,
    onSideMenuClick = {}
  )
}

@Preview(showBackground = true)
@ExcludeFromJacocoGeneratedReport
@Composable
fun AppDrawerPreview() {
  AppDrawer(
    appUiState =
      appMainUiStateOf(
        appTitle = "MOH VTS",
        username = "Demo",
        lastSyncTime = "05:30 PM, Mar 3",
        currentLanguage = "English",
        languages = listOf(Language("en", "English"), Language("sw", "Swahili")),
        navigationConfiguration = NavigationConfiguration(appId = "appId")
      ),
    navController = rememberNavController(),
    openDrawer = {},
    onSideMenuClick = {}
  )
}<|MERGE_RESOLUTION|>--- conflicted
+++ resolved
@@ -111,13 +111,6 @@
         )
       }
       Spacer(modifier = modifier.height(8.dp))
-<<<<<<< HEAD
-      ClientRegisterMenus(appUiState.navigationConfiguration, context, openDrawer)
-      if (appUiState.navigationConfiguration.bottomSheetRegisters?.registers?.isNotEmpty() == true
-      ) {
-        OtherPatientsItem(appUiState.navigationConfiguration, onSideMenuClick, context, openDrawer)
-      }
-=======
       ClientRegisterMenus(
         navigationConfiguration = appUiState.navigationConfiguration,
         context = context,
@@ -125,7 +118,10 @@
         openDrawer = openDrawer,
         onSideMenuClick = onSideMenuClick
       )
->>>>>>> 47e014a5
+      if (appUiState.navigationConfiguration.bottomSheetRegisters?.registers?.isNotEmpty() == true
+      ) {
+        OtherPatientsItem(appUiState.navigationConfiguration, onSideMenuClick, context, openDrawer)
+      }
     }
 
     Divider(color = DividerColor)
@@ -325,7 +321,7 @@
   endTextColor: Color = Color.White,
   showEndText: Boolean,
   endIconResource: Int? = null,
-  onSideMenuClick: () -> Unit // showEndIcon //ShowEndIconResource
+  onSideMenuClick: () -> Unit
 ) {
   Row(
     horizontalArrangement = Arrangement.SpaceBetween,
