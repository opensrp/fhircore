--- conflicted
+++ resolved
@@ -143,22 +143,15 @@
   }
 
   fun onSetPin(newPin: CharArray) {
-<<<<<<< HEAD
-    viewModelScope.launch(dispatcherProvider.io()) {
+    viewModelScope.launch {
+      showProgressBar(true)
       val username = secureSharedPreference.retrieveSessionUsername()
       username!!
-      pinUiState.value = pinUiState.value.copy(showProgressBar = true)
-      secureSharedPreference.saveSessionPin(username, newPin)
-      secureSharedPreference.saveSessionUsername(username)
-      pinUiState.value = pinUiState.value.copy(showProgressBar = false)
-=======
-    viewModelScope.launch {
-      showProgressBar(true)
-      secureSharedPreference.saveSessionPin(newPin) {
+      secureSharedPreference.saveSessionPin(username, newPin) {
+        secureSharedPreference.saveSessionUsername(username)
         showProgressBar(false)
         _navigateToHome.postValue(true)
       }
->>>>>>> 662acfd5
     }
   }
 
@@ -189,39 +182,25 @@
   }
 
   fun pinLogin(enteredPin: CharArray, callback: (Boolean) -> Unit) {
-<<<<<<< HEAD
     val username = pinUiState.value.selectedUser!!
     pinLogin(username, enteredPin, callback)
   }
 
   fun pinLogin(username: String, enteredPin: CharArray, callback: (Boolean) -> Unit) {
-    viewModelScope.launch(dispatcherProvider.io()) {
-      pinUiState.value = pinUiState.value.copy(showProgressBar = true)
-
+    viewModelScope.launch {
+      showProgressBar(true)
       val storedPinHash = secureSharedPreference.retrieveSessionUserPin(username)
       val salt = secureSharedPreference.retrieveSessionUserSalt(username)
-      val generatedHash = enteredPin.toPasswordHash(Base64.getDecoder().decode(salt))
-=======
-    viewModelScope.launch {
-      showProgressBar(true)
-      val storedPinHash = secureSharedPreference.retrieveSessionPin()
-      val salt = secureSharedPreference.retrievePinSalt()
       val generatedHash =
         async(dispatcherProvider.io()) {
             enteredPin.toPasswordHash(Base64.getDecoder().decode(salt))
           }
           .await()
->>>>>>> 662acfd5
       val validPin = generatedHash == storedPinHash
       if (validPin) clearPasswordInMemory(enteredPin)
       callback.invoke(validPin)
-<<<<<<< HEAD
-
       onPinVerified(username, validPin)
-=======
-      onPinVerified(validPin)
       showProgressBar(false)
->>>>>>> 662acfd5
     }
   }
 }