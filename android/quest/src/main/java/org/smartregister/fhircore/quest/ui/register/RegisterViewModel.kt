--- conflicted
+++ resolved
@@ -80,10 +80,7 @@
   val snackBarStateFlow = _snackBarStateFlow.asSharedFlow()
   val registerUiState = mutableStateOf(RegisterUiState())
   val currentPage: MutableState<Int> = mutableIntStateOf(0)
-<<<<<<< HEAD
   val searchText: MutableState<UiSearchQuery> = mutableStateOf(UiSearchQuery.emptyText)
-=======
->>>>>>> 65bb1c60
   val paginatedRegisterData: MutableStateFlow<Flow<PagingData<ResourceData>>> =
     MutableStateFlow(emptyFlow())
   val pagesDataCache = mutableMapOf<Int, Flow<PagingData<ResourceData>>>()
@@ -171,15 +168,10 @@
     when (event) {
       // Search using name or patient logicalId or identifier. Modify to add more search params
       is RegisterEvent.SearchRegister -> {
-<<<<<<< HEAD
-        searchText.value = event.searchText
-        if (event.searchText.isBlank()) {
-=======
-        if (event.searchText.isEmpty()) {
->>>>>>> 65bb1c60
+        if (event.searchQuery.isBlank()) {
           paginateRegisterData(registerUiState.value.registerId)
         } else {
-          filterRegisterData(event.searchText)
+          filterRegisterData(event.searchQuery.query)
         }
       }
       is RegisterEvent.MoveToNextPage -> {
@@ -204,11 +196,7 @@
             searchBar.computedRules!!.any { ruleName ->
               // if ruleName not found in map return {-1}; check always return false hence no data
               val value = resourceData.computedValuesMap[ruleName]?.toString() ?: "{-1}"
-<<<<<<< HEAD
-              value.contains(other = event.searchText.query, ignoreCase = true)
-=======
               value.contains(other = searchText, ignoreCase = true)
->>>>>>> 65bb1c60
             }
           }
         }
