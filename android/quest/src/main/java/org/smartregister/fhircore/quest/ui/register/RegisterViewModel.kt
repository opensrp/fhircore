/*
 * Copyright 2021-2024 Ona Systems, Inc
 *
 * Licensed under the Apache License, Version 2.0 (the "License");
 * you may not use this file except in compliance with the License.
 * You may obtain a copy of the License at
 *
 *       http://www.apache.org/licenses/LICENSE-2.0
 *
 * Unless required by applicable law or agreed to in writing, software
 * distributed under the License is distributed on an "AS IS" BASIS,
 * WITHOUT WARRANTIES OR CONDITIONS OF ANY KIND, either express or implied.
 * See the License for the specific language governing permissions and
 * limitations under the License.
 */

package org.smartregister.fhircore.quest.ui.register

import android.graphics.Bitmap
import androidx.compose.runtime.MutableState
import androidx.compose.runtime.mutableIntStateOf
import androidx.compose.runtime.mutableLongStateOf
import androidx.compose.runtime.mutableStateMapOf
import androidx.compose.runtime.mutableStateOf
import androidx.lifecycle.ViewModel
import androidx.lifecycle.viewModelScope
import androidx.paging.Pager
import androidx.paging.PagingConfig
import androidx.paging.PagingData
import androidx.paging.cachedIn
import androidx.paging.filter
import com.google.android.fhir.sync.CurrentSyncJobStatus
import dagger.hilt.android.lifecycle.HiltViewModel
import javax.inject.Inject
import kotlin.math.ceil
import kotlinx.coroutines.flow.Flow
import kotlinx.coroutines.flow.MutableSharedFlow
import kotlinx.coroutines.flow.MutableStateFlow
import kotlinx.coroutines.flow.asSharedFlow
import kotlinx.coroutines.flow.emptyFlow
import kotlinx.coroutines.flow.firstOrNull
import kotlinx.coroutines.flow.map
import kotlinx.coroutines.launch
import kotlinx.coroutines.runBlocking
import org.hl7.fhir.r4.model.CodeType
import org.hl7.fhir.r4.model.CodeableConcept
import org.hl7.fhir.r4.model.Coding
import org.hl7.fhir.r4.model.DateTimeType
import org.hl7.fhir.r4.model.DateType
import org.hl7.fhir.r4.model.DecimalType
import org.hl7.fhir.r4.model.Enumerations.DataType
import org.hl7.fhir.r4.model.IntegerType
import org.hl7.fhir.r4.model.Quantity
import org.hl7.fhir.r4.model.QuestionnaireResponse
import org.hl7.fhir.r4.model.QuestionnaireResponse.QuestionnaireResponseItemAnswerComponent
import org.hl7.fhir.r4.model.Reference
import org.hl7.fhir.r4.model.StringType
import org.hl7.fhir.r4.model.TimeType
import org.hl7.fhir.r4.model.UriType
import org.hl7.fhir.r4.model.UrlType
import org.smartregister.fhircore.engine.configuration.ConfigType
import org.smartregister.fhircore.engine.configuration.ConfigurationRegistry
import org.smartregister.fhircore.engine.configuration.app.ApplicationConfiguration
import org.smartregister.fhircore.engine.configuration.register.RegisterConfiguration
import org.smartregister.fhircore.engine.configuration.register.RegisterFilterField
import org.smartregister.fhircore.engine.data.local.register.RegisterRepository
import org.smartregister.fhircore.engine.datastore.PreferenceDataStore
import org.smartregister.fhircore.engine.domain.model.ActionParameter
import org.smartregister.fhircore.engine.domain.model.Code
import org.smartregister.fhircore.engine.domain.model.DataQuery
import org.smartregister.fhircore.engine.domain.model.FhirResourceConfig
import org.smartregister.fhircore.engine.domain.model.FilterCriterionConfig
import org.smartregister.fhircore.engine.domain.model.NestedSearchConfig
import org.smartregister.fhircore.engine.domain.model.ResourceConfig
import org.smartregister.fhircore.engine.domain.model.ResourceData
import org.smartregister.fhircore.engine.domain.model.SnackBarMessageConfig
import org.smartregister.fhircore.engine.rulesengine.ResourceDataRulesExecutor
import org.smartregister.fhircore.engine.util.DispatcherProvider
import org.smartregister.fhircore.engine.util.SharedPreferenceKey
import org.smartregister.fhircore.engine.util.extension.encodeJson
import org.smartregister.fhircore.quest.data.register.RegisterPagingSource
import org.smartregister.fhircore.quest.data.register.model.RegisterPagingSourceState
import org.smartregister.fhircore.quest.util.extensions.referenceToBitmap
import org.smartregister.fhircore.quest.util.extensions.toParamDataMap
import timber.log.Timber

@HiltViewModel
class RegisterViewModel
@Inject
constructor(
  val registerRepository: RegisterRepository,
  val configurationRegistry: ConfigurationRegistry,
  val preferenceDataStore: PreferenceDataStore,
  val resourceDataRulesExecutor: ResourceDataRulesExecutor,
  val dispatcherProvider: DispatcherProvider,
) : ViewModel() {

  private val _snackBarStateFlow = MutableSharedFlow<SnackBarMessageConfig>()
  val snackBarStateFlow = _snackBarStateFlow.asSharedFlow()
  val registerUiState = mutableStateOf(RegisterUiState())
  val registerUiCountState = mutableStateOf(RegisterUiCountState())
  val currentPage: MutableState<Int> = mutableIntStateOf(0)
  val registerData: MutableStateFlow<Flow<PagingData<ResourceData>>> = MutableStateFlow(emptyFlow())
  val pagesDataCache = mutableMapOf<Int, Flow<PagingData<ResourceData>>>()
  val registerFilterState = mutableStateOf(RegisterFilterState())
  private val _totalRecordsCount = mutableLongStateOf(0L)
  private val _filteredRecordsCount = mutableLongStateOf(-1L)
  private lateinit var registerConfiguration: RegisterConfiguration
  private var completeRegisterData: Flow<PagingData<ResourceData>>? = null
  private val _percentageProgress: MutableSharedFlow<Int> = MutableSharedFlow(0)
  private val _isUploadSync: MutableSharedFlow<Boolean> = MutableSharedFlow(0)
  private val _currentSyncJobStatusFlow: MutableSharedFlow<CurrentSyncJobStatus?> =
    MutableSharedFlow(0)
  val applicationConfiguration: ApplicationConfiguration by lazy {
    configurationRegistry.retrieveConfiguration(ConfigType.Application, paramsMap = emptyMap())
  }
  private val decodedImageMap = mutableStateMapOf<String, Bitmap>()

  /**
   * This function paginates the register data. An optional [clearCache] resets the data in the
   * cache (this is necessary after a questionnaire has been submitted to refresh the register with
   * new/updated data).
   */
  fun paginateRegisterData(
    registerId: String,
    loadAll: Boolean = false,
    clearCache: Boolean = false,
  ) {
    if (clearCache) {
      pagesDataCache.clear()
      completeRegisterData = null
    }
    registerData.value =
      pagesDataCache.getOrPut(currentPage.value) {
        getPager(registerId, loadAll).flow.cachedIn(viewModelScope)
      }
  }

  private fun getPager(registerId: String, loadAll: Boolean = false): Pager<Int, ResourceData> {
    val currentRegisterConfigs = retrieveRegisterConfiguration(registerId)
    val ruleConfigs = currentRegisterConfigs.registerCard.rules
    val pageSize = currentRegisterConfigs.pageSize

    return Pager(
      config = PagingConfig(pageSize = pageSize, enablePlaceholders = false),
      pagingSourceFactory = {
        RegisterPagingSource(
            registerRepository = registerRepository,
            resourceDataRulesExecutor = resourceDataRulesExecutor,
            ruleConfigs = ruleConfigs,
            fhirResourceConfig = registerFilterState.value.fhirResourceConfig,
            actionParameters = registerUiState.value.params.toTypedArray().toParamDataMap(),
          )
          .apply {
            setPatientPagingSourceState(
              RegisterPagingSourceState(
                registerId = registerId,
                loadAll = loadAll,
                currentPage = if (loadAll) 0 else currentPage.value,
              ),
            )
          }
      },
    )
  }

  fun retrieveRegisterConfiguration(
    registerId: String,
    paramMap: Map<String, String>? = emptyMap(),
  ): RegisterConfiguration {
    // Ensures register configuration is initialized once
    if (!::registerConfiguration.isInitialized) {
      registerConfiguration =
        configurationRegistry.retrieveConfiguration(
          ConfigType.Register,
          registerId,
          paramMap,
        )
    }
    return registerConfiguration
  }

  private fun retrieveCompleteRegisterData(
    registerId: String,
    forceRefresh: Boolean,
  ): Flow<PagingData<ResourceData>> {
    if (completeRegisterData == null || forceRefresh) {
      completeRegisterData = getPager(registerId, true).flow.cachedIn(viewModelScope)
    }
    return completeRegisterData!!
  }

  fun onEvent(event: RegisterEvent) {
    val registerId = registerUiState.value.registerId
    when (event) {
      // Search using name or patient logicalId or identifier. Modify to add more search params
      is RegisterEvent.SearchRegister -> {
        if (event.searchQuery.isBlank()) {
          val regConfig = retrieveRegisterConfiguration(registerId)
          val searchByDynamicQueries = !regConfig.searchBar?.dataFilterFields.isNullOrEmpty()
          if (searchByDynamicQueries) {
            registerFilterState.value = RegisterFilterState() // Reset queries
          }
          when {
            regConfig.infiniteScroll ->
              registerData.value = retrieveCompleteRegisterData(registerId, searchByDynamicQueries)
            else ->
              retrieveRegisterUiState(
                registerId = registerId,
                screenTitle = registerUiState.value.screenTitle,
                params = registerUiState.value.params.toTypedArray(),
                clearCache = searchByDynamicQueries,
              )
          }
        } else {
          filterRegisterData(event.searchQuery.query)
        }
      }
      is RegisterEvent.MoveToNextPage -> {
        currentPage.value = currentPage.value.plus(1)
        paginateRegisterData(registerId)
      }
      is RegisterEvent.MoveToPreviousPage -> {
        currentPage.value.let { if (it > 0) currentPage.value = it.minus(1) }
        paginateRegisterData(registerId)
      }
      RegisterEvent.ResetFilterRecordsCount -> _filteredRecordsCount.longValue = -1
    }
  }

  fun filterRegisterData(searchText: String) {
    val searchBar = registerUiState.value.registerConfiguration?.searchBar
    val registerId = registerUiState.value.registerId
    if (!searchBar?.dataFilterFields.isNullOrEmpty()) {
      val dataFilterFields = searchBar?.dataFilterFields
      updateRegisterFilterState(
        registerId = registerId,
        questionnaireResponse =
          constructSearchQuestionnaireResponse(
            searchText = searchText,
            dataFilterFields = searchBar?.dataFilterFields ?: emptyList(),
          ),
        dataFilterFields = dataFilterFields,
      )
      paginateRegisterData(registerId = registerId, loadAll = true, clearCache = true)
    } else if (searchBar?.computedRules != null) {
      registerData.value =
        retrieveCompleteRegisterData(
            registerId = registerId,
            forceRefresh = false,
          )
          .map { pagingData: PagingData<ResourceData>,
            ->
            pagingData.filter { resourceData: ResourceData ->
              searchBar.computedRules!!.any { ruleName ->
                // if ruleName not found in map return {-1}; check always return false hence no data
                val value = resourceData.computedValuesMap[ruleName]?.toString() ?: "{-1}"
                value.contains(other = searchText, ignoreCase = true)
              }
            }
          }
    }
  }

  private fun constructSearchQuestionnaireResponse(
    searchText: String,
    dataFilterFields: List<RegisterFilterField>,
  ): QuestionnaireResponse {
    val questionnaireResponse = QuestionnaireResponse()
    dataFilterFields.forEach {
      it.dataQueries.mapToQRItems(questionnaireResponse, searchText)
      it.nestedSearchResources?.forEach { nestedSearchConfig ->
        nestedSearchConfig.dataQueries.mapToQRItems(questionnaireResponse, searchText)
      }
    }
    return questionnaireResponse
  }

  private fun List<DataQuery>?.mapToQRItems(
    questionnaireResponse: QuestionnaireResponse,
    searchText: String,
  ) {
    this?.forEach { dataQuery ->
      dataQuery.filterCriteria.map { filterCriterionConfig ->
        questionnaireResponse.addItem(
          QuestionnaireResponse.QuestionnaireResponseItemComponent(
              StringType(filterCriterionConfig.dataFilterLinkId),
            )
            .apply {
              when (filterCriterionConfig.dataType) {
                DataType.QUANTITY ->
                  addAnswer(
                    QuestionnaireResponseItemAnswerComponent().apply {
                      value = Quantity(searchText.toDouble())
                    },
                  )
                DataType.DATETIME ->
                  addAnswer(
                    QuestionnaireResponseItemAnswerComponent().apply {
                      value = DateTimeType(searchText)
                    },
                  )
                DataType.DATE ->
                  addAnswer(
                    QuestionnaireResponseItemAnswerComponent().apply {
                      value = DateType(searchText)
                    },
                  )
                DataType.TIME ->
                  addAnswer(
                    QuestionnaireResponseItemAnswerComponent().apply {
                      value = TimeType(searchText)
                    },
                  )
                DataType.DECIMAL ->
                  addAnswer(
                    QuestionnaireResponseItemAnswerComponent().apply {
                      value = DecimalType(searchText)
                    },
                  )
                DataType.INTEGER ->
                  addAnswer(
                    QuestionnaireResponseItemAnswerComponent().apply {
                      value = IntegerType(searchText)
                    },
                  )
                DataType.STRING ->
                  addAnswer(
                    QuestionnaireResponseItemAnswerComponent().apply {
                      value = StringType(searchText)
                    },
                  )
                DataType.URI ->
                  addAnswer(
                    QuestionnaireResponseItemAnswerComponent().apply {
                      value = UriType(searchText)
                    },
                  )
                DataType.URL ->
                  addAnswer(
                    QuestionnaireResponseItemAnswerComponent().apply {
                      value = UrlType(searchText)
                    },
                  )
                DataType.REFERENCE ->
                  addAnswer(
                    QuestionnaireResponseItemAnswerComponent().apply {
                      value = Reference(searchText)
                    },
                  )
                DataType.CODING ->
                  addAnswer(
                    QuestionnaireResponseItemAnswerComponent().apply {
                      value = Coding("", searchText, "")
                    },
                  )
                DataType.CODEABLECONCEPT ->
                  addAnswer(
                    QuestionnaireResponseItemAnswerComponent().apply {
                      value = CodeableConcept(Coding("", searchText, ""))
                    },
                  )
                DataType.CODE ->
                  addAnswer(
                    QuestionnaireResponseItemAnswerComponent().apply {
                      value = CodeType(searchText)
                    },
                  )
                else -> {
                  // Type cannot be used in search query
                }
              }
            },
        )
      }
    }
  }

  fun updateRegisterFilterState(
    registerId: String,
    questionnaireResponse: QuestionnaireResponse,
    dataFilterFields: List<RegisterFilterField>? = null,
  ) {
    // Reset filter state if no answer is provided for all the fields
    if (questionnaireResponse.item.all { !it.hasAnswer() }) {
      registerFilterState.value =
        RegisterFilterState(
          questionnaireResponse = null,
          fhirResourceConfig = null,
        )
      return
    }

    val registerConfiguration = retrieveRegisterConfiguration(registerId)
    val resourceConfig = registerConfiguration.fhirResource
    val baseResource = resourceConfig.baseResource
    val qrItemMap = questionnaireResponse.item.groupBy { it.linkId }.mapValues { it.value.first() }

    val registerDataFilterFieldsMap =
      (dataFilterFields ?: registerConfiguration.registerFilter?.dataFilterFields)
        ?.groupBy { it.filterId }
        ?.mapValues { it.value.first() }

    // Get filter queries from the map. NOTE: filterId MUST be unique for all resources
    val baseResourceRegisterFilterField = registerDataFilterFieldsMap?.get(baseResource.filterId)
    val newBaseResourceDataQueries =
      createQueriesForRegisterFilter(
        dataQueries = baseResourceRegisterFilterField?.dataQueries,
        qrItemMap = qrItemMap,
      )

    val newRelatedResources =
      createFilterRelatedResources(
        registerDataFilterFieldsMap = registerDataFilterFieldsMap,
        relatedResources = resourceConfig.relatedResources,
        qrItemMap = qrItemMap,
      )

    val fhirResourceConfig =
      FhirResourceConfig(
        baseResource =
          baseResource.copy(
            dataQueries = newBaseResourceDataQueries ?: baseResource.dataQueries,
            nestedSearchResources =
              getValidatedNestedSearchResources(
                  baseResourceRegisterFilterField?.nestedSearchResources,
                  qrItemMap,
                )
                ?.map { nestedSearchConfig ->
                  nestedSearchConfig.copy(
                    dataQueries =
                      createQueriesForRegisterFilter(
                        dataQueries = nestedSearchConfig.dataQueries,
                        qrItemMap = qrItemMap,
                      ),
                  )
                } ?: baseResource.nestedSearchResources,
          ),
        relatedResources = newRelatedResources,
      )
    registerFilterState.value =
      RegisterFilterState(
        questionnaireResponse = questionnaireResponse,
        fhirResourceConfig = fhirResourceConfig,
      )
    Timber.i("New ResourceConfig for register data filter: ${fhirResourceConfig.encodeJson()}")
  }

  private fun getValidatedNestedSearchResources(
    nestedSearchResources: List<NestedSearchConfig>?,
    qrItemMap: Map<String, QuestionnaireResponse.QuestionnaireResponseItemComponent>,
  ) =
    nestedSearchResources?.filter { nestedSearchConfig ->
      nestedSearchConfig.dataQueries?.any { dataQuery ->
        dataQuery.filterCriteria.any { filterCriterionConfig ->
          filterCriterionConfig.dataFilterLinkId.isNullOrEmpty() ||
            qrItemMap[filterCriterionConfig.dataFilterLinkId]?.answer?.isNotEmpty() == true
        }
      } ?: false
    }

  private fun createFilterRelatedResources(
    registerDataFilterFieldsMap: Map<String, RegisterFilterField>?,
    relatedResources: List<ResourceConfig>,
    qrItemMap: Map<String, QuestionnaireResponse.QuestionnaireResponseItemComponent>,
  ): List<ResourceConfig> {
    val newRelatedResources =
      relatedResources.map { resourceConfig: ResourceConfig ->
        val registerFilterField = registerDataFilterFieldsMap?.get(resourceConfig.filterId)
        val newDataQueries =
          createQueriesForRegisterFilter(
            dataQueries = registerFilterField?.dataQueries,
            qrItemMap = qrItemMap,
          )
        resourceConfig.copy(
          dataQueries = newDataQueries ?: resourceConfig.dataQueries,
          relatedResources =
            createFilterRelatedResources(
              registerDataFilterFieldsMap = registerDataFilterFieldsMap,
              relatedResources = resourceConfig.relatedResources,
              qrItemMap = qrItemMap,
            ),
          nestedSearchResources =
            registerFilterField?.nestedSearchResources?.map { nestedSearchConfig ->
              nestedSearchConfig.copy(
                dataQueries =
                  createQueriesForRegisterFilter(
                    dataQueries = nestedSearchConfig.dataQueries,
                    qrItemMap = qrItemMap,
                  ),
              )
            } ?: resourceConfig.nestedSearchResources,
        )
      }
    return newRelatedResources
  }

  private fun createQueriesForRegisterFilter(
    dataQueries: List<DataQuery>?,
    qrItemMap: Map<String, QuestionnaireResponse.QuestionnaireResponseItemComponent>,
  ) =
    dataQueries?.map {
      val newFilterCriteria = mutableListOf<FilterCriterionConfig>()
      it.filterCriteria.forEach { filterCriterionConfig ->
        if (!filterCriterionConfig.dataFilterLinkId.isNullOrEmpty()) {
          val answerComponent = qrItemMap[filterCriterionConfig.dataFilterLinkId]
          answerComponent?.answer?.forEach { itemAnswerComponent ->
            val criterion =
              convertAnswerToFilterCriterion(
                itemAnswerComponent,
                filterCriterionConfig,
              )
            if (criterion != null) newFilterCriteria.add(criterion)
          }
        } else {
          newFilterCriteria.add(filterCriterionConfig)
        }
      }
      it.copy(filterCriteria = newFilterCriteria)
    }

  private fun convertAnswerToFilterCriterion(
    answerComponent: QuestionnaireResponseItemAnswerComponent,
    oldFilterCriterion: FilterCriterionConfig,
  ): FilterCriterionConfig? =
    when {
      answerComponent.hasValueCoding() -> {
        val valueCoding: Coding = answerComponent.valueCoding
        FilterCriterionConfig.TokenFilterCriterionConfig(
          dataType = DataType.CODE,
          computedRule = oldFilterCriterion.computedRule,
          value = Code(valueCoding.system, valueCoding.code, valueCoding.display),
        )
      }
      answerComponent.hasValueStringType() -> {
        val stringFilterCriterion =
          oldFilterCriterion as FilterCriterionConfig.StringFilterCriterionConfig
        FilterCriterionConfig.StringFilterCriterionConfig(
          dataType = DataType.STRING,
          computedRule = stringFilterCriterion.computedRule,
          modifier = stringFilterCriterion.modifier,
          value = answerComponent.valueStringType.value,
        )
      }
      answerComponent.hasValueQuantity() -> {
        val quantityCriteria =
          oldFilterCriterion as FilterCriterionConfig.QuantityFilterCriterionConfig
        FilterCriterionConfig.QuantityFilterCriterionConfig(
          dataType = DataType.QUANTITY,
          computedRule = quantityCriteria.computedRule,
          prefix = quantityCriteria.prefix,
          system = quantityCriteria.system,
          unit = quantityCriteria.unit,
          value = answerComponent.valueDecimalType.value,
        )
      }
      answerComponent.hasValueIntegerType() -> {
        val numberFilterCriterion =
          oldFilterCriterion as FilterCriterionConfig.NumberFilterCriterionConfig
        FilterCriterionConfig.NumberFilterCriterionConfig(
          dataType = DataType.INTEGER,
          computedRule = numberFilterCriterion.computedRule,
          prefix = numberFilterCriterion.prefix,
          value = answerComponent.valueIntegerType.value.toBigDecimal(),
        )
      }
      answerComponent.hasValueDecimalType() -> {
        val numberFilterCriterion =
          oldFilterCriterion as FilterCriterionConfig.NumberFilterCriterionConfig
        FilterCriterionConfig.NumberFilterCriterionConfig(
          dataType = DataType.DECIMAL,
          computedRule = numberFilterCriterion.computedRule,
          prefix = numberFilterCriterion.prefix,
          value = answerComponent.valueDecimalType.value,
        )
      }
      answerComponent.hasValueDateTimeType() -> {
        val dateFilterCriterion =
          oldFilterCriterion as FilterCriterionConfig.DateFilterCriterionConfig
        FilterCriterionConfig.DateFilterCriterionConfig(
          dataType = DataType.DATETIME,
          computedRule = dateFilterCriterion.computedRule,
          prefix = dateFilterCriterion.prefix,
          valueAsDateTime = true,
          value = answerComponent.valueDateTimeType.asStringValue(),
        )
      }
      answerComponent.hasValueDateType() -> {
        val dateFilterCriterion =
          oldFilterCriterion as FilterCriterionConfig.DateFilterCriterionConfig
        FilterCriterionConfig.DateFilterCriterionConfig(
          dataType = DataType.DATE,
          computedRule = dateFilterCriterion.computedRule,
          prefix = dateFilterCriterion.prefix,
          valueAsDateTime = dateFilterCriterion.valueAsDateTime,
          value = answerComponent.valueDateType.asStringValue(),
        )
      }
      answerComponent.hasValueUriType() -> {
        val uriCriterion = oldFilterCriterion as FilterCriterionConfig.UriFilterCriterionConfig
        FilterCriterionConfig.UriFilterCriterionConfig(
          dataType = DataType.URI,
          computedRule = uriCriterion.computedRule,
          value = answerComponent.valueUriType.valueAsString,
        )
      }
      answerComponent.hasValueReference() -> {
        val referenceCriterion =
          oldFilterCriterion as FilterCriterionConfig.ReferenceFilterCriterionConfig
        FilterCriterionConfig.ReferenceFilterCriterionConfig(
          dataType = DataType.REFERENCE,
          computedRule = referenceCriterion.computedRule,
          value = answerComponent.valueReference.reference,
        )
      }
      else -> {
        null
      }
    }

  fun retrieveRegisterUiState(
    registerId: String,
    screenTitle: String,
    params: Array<ActionParameter>? = emptyArray(),
    clearCache: Boolean,
  ) {
    if (registerId.isNotEmpty()) {
      val paramsMap: Map<String, String> = params.toParamDataMap()

      val currentRegisterConfiguration = retrieveRegisterConfiguration(registerId, paramsMap)
      if (currentRegisterConfiguration.infiniteScroll) {
        registerData.value =
          retrieveCompleteRegisterData(currentRegisterConfiguration.id, clearCache)
      } else {
        paginateRegisterData(
          registerId = registerId,
          loadAll = false,
          clearCache = clearCache,
        )
        viewModelScope.launch(dispatcherProvider.io()) {
          _totalRecordsCount.longValue =
            registerRepository.countRegisterData(
              registerId = registerId,
              paramsMap = paramsMap,
            )

          // Only count filtered data when queries are updated
          if (registerFilterState.value.fhirResourceConfig != null) {
            _filteredRecordsCount.longValue =
              registerRepository.countRegisterData(
                registerId = registerId,
                paramsMap = paramsMap,
                fhirResourceConfig = registerFilterState.value.fhirResourceConfig,
              )
          }

<<<<<<< HEAD
        registerUiState.value =
          RegisterUiState(
            screenTitle = currentRegisterConfiguration.registerTitle ?: screenTitle,
            isFirstTimeSync = // TODO: Reads an object type ---> OffsetDateTime
            preferenceDataStore.read(
              PreferenceDataStore.LAST_SYNC_TIMESTAMP
            ).firstOrNull()
              .isNullOrEmpty() &&
              _totalRecordsCount.longValue == 0L &&
              applicationConfiguration.usePractitionerAssignedLocationOnSync,
            registerConfiguration = currentRegisterConfiguration,
            registerId = registerId,
            totalRecordsCount = _totalRecordsCount.longValue,
            filteredRecordsCount = _filteredRecordsCount.longValue,
            pagesCount =
              ceil(
                  (if (registerFilterState.value.fhirResourceConfig != null) {
                      _filteredRecordsCount.longValue
                    } else {
                      _totalRecordsCount.longValue
                    })
                    .toDouble()
                    .div(currentRegisterConfiguration.pageSize.toLong()),
                )
                .toInt(),
            progressPercentage = _percentageProgress,
            isSyncUpload = _isUploadSync,
            currentSyncJobStatus = _currentSyncJobStatusFlow,
            params = params?.toList() ?: emptyList(),
          )
=======
          registerUiCountState.value =
            RegisterUiCountState(
              totalRecordsCount = _totalRecordsCount.longValue,
              filteredRecordsCount = _filteredRecordsCount.longValue,
              pagesCount =
                ceil(
                    (if (registerFilterState.value.fhirResourceConfig != null) {
                        _filteredRecordsCount.longValue
                      } else {
                        _totalRecordsCount.longValue
                      })
                      .toDouble()
                      .div(currentRegisterConfiguration.pageSize.toLong()),
                  )
                  .toInt(),
            )
        }
>>>>>>> 92601d7b
      }

      registerUiState.value =
        RegisterUiState(
          screenTitle = currentRegisterConfiguration.registerTitle ?: screenTitle,
          isFirstTimeSync = isFirstTimeSync(),
          registerConfiguration = currentRegisterConfiguration,
          registerId = registerId,
          progressPercentage = _percentageProgress,
          isSyncUpload = _isUploadSync,
          currentSyncJobStatus = _currentSyncJobStatusFlow,
          params = params?.toList() ?: emptyList(),
        )
    }
  }

  private fun isFirstTimeSync() =
    sharedPreferencesHelper
      .read(
        SharedPreferenceKey.LAST_SYNC_TIMESTAMP.name,
        null,
      )
      .isNullOrEmpty() &&
      applicationConfiguration.usePractitionerAssignedLocationOnSync &&
      _totalRecordsCount.longValue == 0L

  suspend fun emitSnackBarState(snackBarMessageConfig: SnackBarMessageConfig) {
    _snackBarStateFlow.emit(snackBarMessageConfig)
  }

  fun getImageBitmap(reference: String) = runBlocking {
    reference.referenceToBitmap(registerRepository.fhirEngine, decodedImageMap)
  }
}<|MERGE_RESOLUTION|>--- conflicted
+++ resolved
@@ -654,38 +654,6 @@
               )
           }
 
-<<<<<<< HEAD
-        registerUiState.value =
-          RegisterUiState(
-            screenTitle = currentRegisterConfiguration.registerTitle ?: screenTitle,
-            isFirstTimeSync = // TODO: Reads an object type ---> OffsetDateTime
-            preferenceDataStore.read(
-              PreferenceDataStore.LAST_SYNC_TIMESTAMP
-            ).firstOrNull()
-              .isNullOrEmpty() &&
-              _totalRecordsCount.longValue == 0L &&
-              applicationConfiguration.usePractitionerAssignedLocationOnSync,
-            registerConfiguration = currentRegisterConfiguration,
-            registerId = registerId,
-            totalRecordsCount = _totalRecordsCount.longValue,
-            filteredRecordsCount = _filteredRecordsCount.longValue,
-            pagesCount =
-              ceil(
-                  (if (registerFilterState.value.fhirResourceConfig != null) {
-                      _filteredRecordsCount.longValue
-                    } else {
-                      _totalRecordsCount.longValue
-                    })
-                    .toDouble()
-                    .div(currentRegisterConfiguration.pageSize.toLong()),
-                )
-                .toInt(),
-            progressPercentage = _percentageProgress,
-            isSyncUpload = _isUploadSync,
-            currentSyncJobStatus = _currentSyncJobStatusFlow,
-            params = params?.toList() ?: emptyList(),
-          )
-=======
           registerUiCountState.value =
             RegisterUiCountState(
               totalRecordsCount = _totalRecordsCount.longValue,
@@ -703,7 +671,6 @@
                   .toInt(),
             )
         }
->>>>>>> 92601d7b
       }
 
       registerUiState.value =
@@ -721,14 +688,14 @@
   }
 
   private fun isFirstTimeSync() =
-    sharedPreferencesHelper
-      .read(
-        SharedPreferenceKey.LAST_SYNC_TIMESTAMP.name,
-        null,
-      )
-      .isNullOrEmpty() &&
-      applicationConfiguration.usePractitionerAssignedLocationOnSync &&
-      _totalRecordsCount.longValue == 0L
+      runBlocking {
+          preferenceDataStore.read(
+              PreferenceDataStore.LAST_SYNC_TIMESTAMP
+          ).firstOrNull()
+              .isNullOrEmpty() &&
+                  applicationConfiguration.usePractitionerAssignedLocationOnSync &&
+                  _totalRecordsCount.longValue == 0L
+      }
 
   suspend fun emitSnackBarState(snackBarMessageConfig: SnackBarMessageConfig) {
     _snackBarStateFlow.emit(snackBarMessageConfig)
