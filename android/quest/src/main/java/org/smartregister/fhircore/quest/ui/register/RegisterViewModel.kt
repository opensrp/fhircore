--- conflicted
+++ resolved
@@ -38,20 +38,13 @@
 import org.smartregister.fhircore.engine.configuration.register.RegisterConfiguration
 import org.smartregister.fhircore.engine.data.local.register.RegisterRepository
 import org.smartregister.fhircore.engine.domain.model.ResourceData
-<<<<<<< HEAD
-=======
-import org.smartregister.fhircore.engine.ui.questionnaire.QuestionnaireActivity
->>>>>>> 2748ebc0
 import org.smartregister.fhircore.engine.util.LAST_SYNC_TIMESTAMP
 import org.smartregister.fhircore.engine.util.SharedPreferencesHelper
 import org.smartregister.fhircore.quest.data.register.RegisterPagingSource
 import org.smartregister.fhircore.quest.data.register.RegisterPagingSource.Companion.DEFAULT_PAGE_SIZE
 import org.smartregister.fhircore.quest.data.register.model.RegisterPagingSourceState
-<<<<<<< HEAD
 import org.smartregister.fhircore.quest.ui.questionnaire.QuestionnaireActivity
 import org.smartregister.fhircore.quest.util.extensions.launchQuestionnaire
-=======
->>>>>>> 2748ebc0
 
 @HiltViewModel
 class RegisterViewModel
@@ -145,13 +138,8 @@
       is RegisterEvent.RegisterNewClient ->
         event.context.launchQuestionnaire<QuestionnaireActivity>(
           // TODO use appropriate property from the register configuration
-<<<<<<< HEAD
-          // "provide-questionnaire-id"
-          )
-=======
-          "provide-questionnaire-id"
+          //"provide-questionnaire-id"
         )
->>>>>>> 2748ebc0
       is RegisterEvent.OnViewComponentEvent ->
         event.viewComponentEvent.handleEvent(event.navController)
     }
