--- conflicted
+++ resolved
@@ -48,11 +48,8 @@
 import org.smartregister.fhircore.engine.util.SharedPreferencesHelper
 import org.smartregister.fhircore.quest.data.register.RegisterPagingSource
 import org.smartregister.fhircore.quest.data.register.model.RegisterPagingSourceState
-<<<<<<< HEAD
 import timber.log.Timber
-=======
 import org.smartregister.fhircore.quest.util.convertActionParameterArrayToMap
->>>>>>> bf28a9c9
 
 @HiltViewModel
 class RegisterViewModel
@@ -107,15 +104,11 @@
   }
 
   private fun getPager(registerId: String, loadAll: Boolean = false): Pager<Int, ResourceData> {
-<<<<<<< HEAD
-    // Get the configured page size from RegisterConfiguration default is 20
-    val pageSize = retrieveRegisterConfiguration(registerId).pageSize
-    Timber.e("getPager() called $registerId | loadAll $loadAll")
-=======
     val currentRegisterConfigs = retrieveRegisterConfiguration(registerId)
     val ruleConfigs = currentRegisterConfigs.registerCard.rules
     val pageSize = currentRegisterConfigs.pageSize // Default 10
->>>>>>> bf28a9c9
+
+    Timber.e("getPager() called $registerId | loadAll $loadAll")
 
     return Pager(
       config = PagingConfig(pageSize = pageSize, enablePlaceholders = false),
@@ -209,12 +202,8 @@
       viewModelScope.launch(dispatcherProvider.io()) {
         val currentRegisterConfiguration = retrieveRegisterConfiguration(registerId, paramsMap)
         // Count register data then paginate the data
-<<<<<<< HEAD
-        _totalRecordsCount.value = registerRepository.countRegisterData(registerId)
+        _totalRecordsCount.value = registerRepository.countRegisterData(registerId, paramsMap)
         Timber.e("RegisterViewModel.retrieveRegisterUiState() ")
-=======
-        _totalRecordsCount.value = registerRepository.countRegisterData(registerId, paramsMap)
->>>>>>> bf28a9c9
         paginateRegisterData(registerId, loadAll = false)
 
         registerUiState.value =
