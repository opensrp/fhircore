--- conflicted
+++ resolved
@@ -73,12 +73,8 @@
       OverflowMenuItem(R.id.client_visit, R.string.client_visit).apply { hidden = true },
       OverflowMenuItem(R.id.guardian_visit, R.string.guardian_visit),
       OverflowMenuItem(R.id.viral_load_results, R.string.viral_load_results),
-<<<<<<< HEAD
+      OverflowMenuItem(R.id.view_children, R.string.view_children_x),
       OverflowMenuItem(R.id.edit_profile, R.string.edit_profile, confirmAction = true),
-=======
-      OverflowMenuItem(R.id.view_children, R.string.view_children_x),
-      OverflowMenuItem(R.id.edit_profile, R.string.edit_profile),
->>>>>>> 7ff73759
       OverflowMenuItem(R.id.guardian_management, R.string.guardian_management),
       OverflowMenuItem(R.id.clinic_history, R.string.clinic_history),
       OverflowMenuItem(
