/*
 * Copyright 2021-2024 Ona Systems, Inc
 *
 * Licensed under the Apache License, Version 2.0 (the "License");
 * you may not use this file except in compliance with the License.
 * You may obtain a copy of the License at
 *
 *       http://www.apache.org/licenses/LICENSE-2.0
 *
 * Unless required by applicable law or agreed to in writing, software
 * distributed under the License is distributed on an "AS IS" BASIS,
 * WITHOUT WARRANTIES OR CONDITIONS OF ANY KIND, either express or implied.
 * See the License for the specific language governing permissions and
 * limitations under the License.
 */

package org.smartregister.fhircore.quest.ui.questionnaire

import android.app.Activity
import android.app.AlertDialog
import android.content.Intent
import android.os.Bundle
import android.os.Parcelable
import android.view.View
import androidx.activity.OnBackPressedCallback
import androidx.activity.viewModels
import androidx.core.os.bundleOf
import androidx.fragment.app.commit
import androidx.lifecycle.lifecycleScope
import com.google.android.fhir.datacapture.QuestionnaireFragment
import com.google.android.fhir.logicalId
import dagger.hilt.android.AndroidEntryPoint
import kotlinx.coroutines.launch
import org.hl7.fhir.r4.model.Questionnaire
import org.hl7.fhir.r4.model.QuestionnaireResponse
import org.hl7.fhir.r4.model.Resource
import org.hl7.fhir.r4.model.ResourceType
import org.smartregister.fhircore.engine.configuration.QuestionnaireConfig
import org.smartregister.fhircore.engine.domain.model.ActionParameter
import org.smartregister.fhircore.engine.domain.model.ActionParameterType
import org.smartregister.fhircore.engine.domain.model.isEditable
import org.smartregister.fhircore.engine.domain.model.isReadOnly
import org.smartregister.fhircore.engine.ui.base.AlertDialogue
import org.smartregister.fhircore.engine.ui.base.BaseMultiLanguageActivity
import org.smartregister.fhircore.engine.util.extension.clearText
import org.smartregister.fhircore.engine.util.extension.encodeResourceToString
import org.smartregister.fhircore.engine.util.extension.parcelable
import org.smartregister.fhircore.engine.util.extension.parcelableArrayList
import org.smartregister.fhircore.engine.util.extension.showToast
import org.smartregister.fhircore.quest.R
import org.smartregister.fhircore.quest.databinding.QuestionnaireActivityBinding
import timber.log.Timber
import java.io.Serializable
import java.util.LinkedList

@AndroidEntryPoint
class QuestionnaireActivity : BaseMultiLanguageActivity() {

  val viewModel by viewModels<QuestionnaireViewModel>()
  private lateinit var questionnaireConfig: QuestionnaireConfig
  private lateinit var actionParameters: ArrayList<ActionParameter>
  private lateinit var viewBinding: QuestionnaireActivityBinding
  private var questionnaire: Questionnaire? = null
  private var alertDialog: AlertDialog? = null

  override fun onCreate(savedInstanceState: Bundle?) {
    super.onCreate(savedInstanceState)
    setTheme(org.smartregister.fhircore.engine.R.style.AppTheme_Questionnaire)
    viewBinding = QuestionnaireActivityBinding.inflate(layoutInflater)
    setContentView(viewBinding.root)
    with(intent) {
      parcelable<QuestionnaireConfig>(QUESTIONNAIRE_CONFIG)?.also { questionnaireConfig = it }
      actionParameters = parcelableArrayList(QUESTIONNAIRE_ACTION_PARAMETERS) ?: arrayListOf()
    }

    if (!::questionnaireConfig.isInitialized) {
      showToast(getString(R.string.missing_questionnaire_config))
      finish()
      return
    }

    viewModel.questionnaireProgressStateLiveData.observe(this) { progressState ->
      alertDialog =
        if (progressState?.active == false) {
          alertDialog?.dismiss()
          null
        } else {
          when (progressState) {
            is QuestionnaireProgressState.ExtractionInProgress ->
              AlertDialogue.showProgressAlert(this, R.string.extraction_in_progress)
            is QuestionnaireProgressState.QuestionnaireLaunch ->
              AlertDialogue.showProgressAlert(this, R.string.loading_questionnaire)
            else -> null
          }
        }
    }

    if (savedInstanceState == null) renderQuestionnaire()

    this.onBackPressedDispatcher.addCallback(
      this,
      object : OnBackPressedCallback(true) {
        override fun handleOnBackPressed() {
          handleBackPress()
        }
      },
    )
  }

  override fun onSaveInstanceState(outState: Bundle) {
    super.onSaveInstanceState(outState)
    outState.clear()
  }

  private fun renderQuestionnaire() {
    lifecycleScope.launch {
      if (supportFragmentManager.findFragmentByTag(QUESTIONNAIRE_FRAGMENT_TAG) == null) {
        viewModel.setProgressState(QuestionnaireProgressState.QuestionnaireLaunch(true))
        with(viewBinding) {
          questionnaireToolbar.apply {
            setNavigationIcon(R.drawable.ic_arrow_back)
            setNavigationOnClickListener { handleBackPress() }
          }
          questionnaireTitle.apply { text = questionnaireConfig.title }
          clearAll.apply {
            visibility = if (questionnaireConfig.showClearAll) View.VISIBLE else View.GONE
            setOnClickListener {
              // TODO Clear current QuestionnaireResponse items -> SDK
            }
          }
        }

        questionnaire = viewModel.retrieveQuestionnaire(questionnaireConfig, actionParameters)

        try {
          val questionnaireFragmentBuilder = buildQuestionnaireFragment(questionnaire!!)
          supportFragmentManager.commit {
            setReorderingAllowed(true)
            add(R.id.container, questionnaireFragmentBuilder.build(), QUESTIONNAIRE_FRAGMENT_TAG)
          }

          registerFragmentResultListener()
        } catch (nullPointerException: NullPointerException) {
          showToast(getString(R.string.questionnaire_not_found))
          finish()
        } finally {
          viewModel.setProgressState(QuestionnaireProgressState.QuestionnaireLaunch(false))
        }
      }
    }
  }

  private suspend fun buildQuestionnaireFragment(
    questionnaire: Questionnaire,
  ): QuestionnaireFragment.Builder {
    if (questionnaire.subjectType.isNullOrEmpty()) {
      showToast(getString(R.string.missing_subject_type))
      Timber.e(
        "Missing subject type on questionnaire. Provide Questionnaire.subjectType to resolve.",
      )
      finish()
    }
    val questionnaireFragmentBuilder =
      QuestionnaireFragment.builder()
        .setQuestionnaire(questionnaire.json())
        .setCustomQuestionnaireItemViewHolderFactoryMatchersProvider(
          OPENSRP_ITEM_VIEWHOLDER_FACTORY_MATCHERS_PROVIDER,
        )
        .showAsterisk(questionnaireConfig.showRequiredTextAsterisk)
        .showRequiredText(questionnaireConfig.showRequiredText)

    val questionnaireSubjectType = questionnaire.subjectType.firstOrNull()?.code
    val resourceType =
      questionnaireConfig.resourceType ?: questionnaireSubjectType?.let { ResourceType.valueOf(it) }
    val resourceIdentifier = questionnaireConfig.resourceIdentifier

    if (resourceType != null && !resourceIdentifier.isNullOrEmpty()) {
      // Add subject and other configured resource to launchContext
      val launchContextResources =
        LinkedList<Resource>().apply {
          viewModel.loadResource(resourceType, resourceIdentifier)?.let { add(it) }
          addAll(
            // Exclude the subject resource its already added
            viewModel.retrievePopulationResources(
              actionParameters.filterNot {
                it.paramType == ActionParameterType.QUESTIONNAIRE_RESPONSE_POPULATION_RESOURCE &&
                  resourceType == it.resourceType &&
                  resourceIdentifier.equals(it.value, ignoreCase = true)
              },
            ),
          )
        }

<<<<<<< HEAD
=======
      if (launchContextResources.isNotEmpty()) {
        questionnaireFragmentBuilder.setQuestionnaireLaunchContextMap(
          launchContextResources.associate {
            Pair(it.resourceType.name.lowercase(), it.encodeResourceToString())
          },
        )
      }

>>>>>>> 8183ab7e
      // Populate questionnaire with latest QuestionnaireResponse
      if (questionnaireConfig.isEditable()) {
        val latestQuestionnaireResponse =
          viewModel.searchLatestQuestionnaireResponse(
            resourceId = resourceIdentifier,
            resourceType = resourceType,
            questionnaireId = questionnaire.logicalId,
          )

        val questionnaireResponse =
          QuestionnaireResponse().apply {
            item = latestQuestionnaireResponse?.item
            // Clearing the text prompts the SDK to re-process the content, which includes HTML
            clearText()
          }

        if (viewModel.validateQuestionnaireResponse(questionnaire, questionnaireResponse, this)) {
          questionnaireFragmentBuilder.setQuestionnaireResponse(questionnaireResponse.json())
        } else {
          showToast(getString(R.string.error_populating_questionnaire))
        }
      }
    }
    return questionnaireFragmentBuilder
  }

  private fun Resource.json(): String = this.encodeResourceToString()

  private fun registerFragmentResultListener() {
    supportFragmentManager.setFragmentResultListener(
      QuestionnaireFragment.SUBMIT_REQUEST_KEY,
      this,
    ) { _, _ ->
      val questionnaireResponse = retrieveQuestionnaireResponse()

      // Close questionnaire if opened in read only mode or if experimental
      if (questionnaireConfig.isReadOnly() || questionnaire?.experimental == true) {
        finish()
      }
      if (questionnaireResponse != null && questionnaire != null) {
        viewModel.run {
          setProgressState(QuestionnaireProgressState.ExtractionInProgress(true))
          handleQuestionnaireSubmission(
            questionnaire = questionnaire!!,
            currentQuestionnaireResponse = questionnaireResponse,
            questionnaireConfig = questionnaireConfig,
            actionParameters = actionParameters,
            context = this@QuestionnaireActivity,
          ) { idTypes, questionnaireResponse ->
            // Dismiss progress indicator dialog, submit result then finish activity
            // TODO Ensure this dialog is dismissed even when an exception is encountered
            setProgressState(QuestionnaireProgressState.ExtractionInProgress(false))
            setResult(
              Activity.RESULT_OK,
              Intent().apply {
                putExtra(QUESTIONNAIRE_RESPONSE, questionnaireResponse as Serializable)
                putExtra(QUESTIONNAIRE_SUBMISSION_EXTRACTED_RESOURCE_IDS, idTypes as Serializable)
                putExtra(QUESTIONNAIRE_CONFIG, questionnaireConfig as Parcelable)
              },
            )
            finish()
          }
        }
      }
    }
  }

  private fun handleBackPress() {
    if (questionnaireConfig.isReadOnly()) {
      finish()
    } else if (questionnaireConfig.saveDraft) {
      AlertDialogue.showCancelAlert(
        context = this,
        message =
          org.smartregister.fhircore.engine.R.string
            .questionnaire_in_progress_alert_back_pressed_message,
        title = org.smartregister.fhircore.engine.R.string.questionnaire_alert_back_pressed_title,
        confirmButtonListener = {
          retrieveQuestionnaireResponse()?.let { questionnaireResponse ->
            viewModel.saveDraftQuestionnaire(questionnaireResponse)
          }
        },
        confirmButtonText =
          org.smartregister.fhircore.engine.R.string
            .questionnaire_alert_back_pressed_save_draft_button_title,
        neutralButtonListener = { finish() },
        neutralButtonText =
          org.smartregister.fhircore.engine.R.string.questionnaire_alert_back_pressed_button_title,
      )
    } else {
      AlertDialogue.showConfirmAlert(
        context = this,
        message =
          org.smartregister.fhircore.engine.R.string.questionnaire_alert_back_pressed_message,
        title = org.smartregister.fhircore.engine.R.string.questionnaire_alert_back_pressed_title,
        confirmButtonListener = { finish() },
        confirmButtonText =
          org.smartregister.fhircore.engine.R.string.questionnaire_alert_back_pressed_button_title,
      )
    }
  }

  private fun retrieveQuestionnaireResponse(): QuestionnaireResponse? =
    (supportFragmentManager.findFragmentByTag(QUESTIONNAIRE_FRAGMENT_TAG) as QuestionnaireFragment?)
      ?.getQuestionnaireResponse()

  companion object {

    const val QUESTIONNAIRE_FRAGMENT_TAG = "questionnaireFragment"
    const val QUESTIONNAIRE_CONFIG = "questionnaireConfig"
    const val QUESTIONNAIRE_SUBMISSION_EXTRACTED_RESOURCE_IDS = "questionnaireExtractedResourceIds"
    const val QUESTIONNAIRE_RESPONSE = "questionnaireResponse"
    const val QUESTIONNAIRE_ACTION_PARAMETERS = "questionnaireActionParameters"
    const val QUESTIONNAIRE_POPULATION_RESOURCES = "questionnairePopulationResources"

    fun intentBundle(
      questionnaireConfig: QuestionnaireConfig,
      actionParams: List<ActionParameter>,
    ): Bundle =
      bundleOf(
        Pair(QUESTIONNAIRE_CONFIG, questionnaireConfig),
        Pair(QUESTIONNAIRE_ACTION_PARAMETERS, actionParams),
      )
  }
}<|MERGE_RESOLUTION|>--- conflicted
+++ resolved
@@ -191,8 +191,6 @@
           )
         }
 
-<<<<<<< HEAD
-=======
       if (launchContextResources.isNotEmpty()) {
         questionnaireFragmentBuilder.setQuestionnaireLaunchContextMap(
           launchContextResources.associate {
@@ -201,7 +199,6 @@
         )
       }
 
->>>>>>> 8183ab7e
       // Populate questionnaire with latest QuestionnaireResponse
       if (questionnaireConfig.isEditable()) {
         val latestQuestionnaireResponse =
