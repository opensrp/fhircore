--- conflicted
+++ resolved
@@ -370,76 +370,58 @@
               )
             }
 
-<<<<<<< HEAD
-          handleQuestionnaireSubmission(
-            questionnaire = questionnaire!!,
-            currentQuestionnaireResponse = questionnaireResponse,
-            questionnaireConfig = questionnaireConfig,
-            actionParameters = actionParameters,
-            context = this@QuestionnaireActivity,
-          ) { idTypes, questionnaireResponse, extractedValidationErrors ->
-            // Dismiss progress indicator dialog, submit result then finish activity
-            // TODO Ensure this dialog is dismissed even when an exception is encountered
-            setProgressState(QuestionnaireProgressState.ExtractionInProgress(false))
-
-            if (BuildConfig.BUILD_TYPE.contains("debug", ignoreCase = true)) {
-              val message =
-                if (extractedValidationErrors.isEmpty()) {
-                  "Questionnaire submitted and saved successfully with no validation errors"
-                } else {
-                  """
-                    Questionnaire `${questionnaire?.referenceValue()}` was submitted but had the following validation errors
-                    
-                    ${buildString { extractedValidationErrors.forEach {
-                                        appendLine("${it.key}: ")
-                                        append(it.value)
-                                        appendLine()
-                                    }
-                                    }}
-                                    """
-                    .trimIndent()
-                }
-
-              AlertDialogue.showInfoAlert(
-                this@QuestionnaireActivity,
-                message,
-                "Questionnaire submitted",
-                {
-                  it.dismiss()
-                  finishOnQuestionnaireSubmission(
-                    questionnaireResponse,
-                    idTypes,
-                    questionnaireConfig,
-                  )
-                },
-              )
-            } else {
-              finishOnQuestionnaireSubmission(
-                questionnaireResponse,
-                idTypes,
-                questionnaireConfig,
-              )
-=======
             handleQuestionnaireSubmission(
               questionnaire = questionnaire!!,
               currentQuestionnaireResponse = questionnaireResponse,
               questionnaireConfig = questionnaireConfig,
               actionParameters = actionParameters,
               context = this@QuestionnaireActivity,
-            ) { idTypes, questionnaireResponse ->
+            ) { idTypes, questionnaireResponse, extractedValidationErrors ->
               // Dismiss progress indicator dialog, submit result then finish activity
               // TODO Ensure this dialog is dismissed even when an exception is encountered
               setProgressState(QuestionnaireProgressState.ExtractionInProgress(false))
-              setResult(
-                Activity.RESULT_OK,
-                Intent().apply {
-                  putExtra(QUESTIONNAIRE_RESPONSE, questionnaireResponse as Serializable)
-                  putExtra(QUESTIONNAIRE_SUBMISSION_EXTRACTED_RESOURCE_IDS, idTypes as Serializable)
-                  putExtra(QUESTIONNAIRE_CONFIG, questionnaireConfig as Parcelable)
-                },
-              )
-              finish()
->>>>>>> 5d72b3e8
+
+              if (BuildConfig.BUILD_TYPE.contains("debug", ignoreCase = true)) {
+                val message =
+                  if (extractedValidationErrors.isEmpty()) {
+                    "Questionnaire submitted and saved successfully with no validation errors"
+                  } else {
+                    """
+                    Questionnaire `${questionnaire?.referenceValue()}` was submitted but had the following validation errors
+                    
+                    ${
+                                            buildString {
+                                                extractedValidationErrors.forEach {
+                                                    appendLine("${it.key}: ")
+                                                    append(it.value)
+                                                    appendLine()
+                                                }
+                                            }
+                                        }
+                                    """
+                      .trimIndent()
+                  }
+
+                AlertDialogue.showInfoAlert(
+                  this@QuestionnaireActivity,
+                  message,
+                  "Questionnaire submitted",
+                  {
+                    it.dismiss()
+                    finishOnQuestionnaireSubmission(
+                      questionnaireResponse,
+                      idTypes,
+                      questionnaireConfig,
+                    )
+                  },
+                )
+              } else {
+                finishOnQuestionnaireSubmission(
+                  questionnaireResponse,
+                  idTypes,
+                  questionnaireConfig,
+                )
+              }
             }
           }
         }
