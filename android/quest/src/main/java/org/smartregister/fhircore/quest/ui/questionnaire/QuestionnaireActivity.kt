--- conflicted
+++ resolved
@@ -145,20 +145,7 @@
               setBarcode(questionnaire, questionnaireConfig.resourceIdentifier!!)
             }
           }
-<<<<<<< HEAD
-        if (::baseResourceType.isInitialized) {
-          questionnaireResponse =
-            questionnaireViewModel.getQuestionnaireResponseFromDbOrPopulation(
-                questionnaire = questionnaire,
-                subjectId = baseResourceId.extractLogicalIdUuid(),
-                subjectType = baseResourceType,
-                questionnaireConfig = questionnaireConfig
-              )
-              .apply { generateMissingItems(questionnaire) }
-        } else {
-          questionnaireResponse = QuestionnaireResponse()
-        }
-=======
+
         questionnaireResponse =
           questionnaireViewModel.getQuestionnaireResponseFromDbOrPopulation(
               questionnaire = questionnaire,
@@ -167,7 +154,6 @@
               questionnaireConfig = questionnaireConfig
             )
             .apply { generateMissingItems(questionnaire) }
->>>>>>> c7758643
 
         val questionnaireResponseValid =
           questionnaireViewModel.isQuestionnaireResponseValid(
