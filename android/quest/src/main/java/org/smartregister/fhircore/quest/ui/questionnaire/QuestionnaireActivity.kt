/*
 * Copyright 2021-2024 Ona Systems, Inc
 *
 * Licensed under the Apache License, Version 2.0 (the "License");
 * you may not use this file except in compliance with the License.
 * You may obtain a copy of the License at
 *
 *       http://www.apache.org/licenses/LICENSE-2.0
 *
 * Unless required by applicable law or agreed to in writing, software
 * distributed under the License is distributed on an "AS IS" BASIS,
 * WITHOUT WARRANTIES OR CONDITIONS OF ANY KIND, either express or implied.
 * See the License for the specific language governing permissions and
 * limitations under the License.
 */

package org.smartregister.fhircore.quest.ui.questionnaire

import android.Manifest
import android.app.Activity
import android.app.AlertDialog
import android.content.Intent
import android.location.Location
import android.os.Bundle
import android.os.Parcelable
import android.provider.Settings
import android.view.View
import android.widget.Toast
import androidx.activity.OnBackPressedCallback
import androidx.activity.result.ActivityResult
import androidx.activity.result.ActivityResultLauncher
import androidx.activity.result.contract.ActivityResultContracts
import androidx.activity.viewModels
import androidx.core.os.bundleOf
import androidx.fragment.app.commit
import androidx.lifecycle.lifecycleScope
import com.google.android.fhir.datacapture.QuestionnaireFragment
import com.google.android.gms.location.FusedLocationProviderClient
import com.google.android.gms.location.LocationServices
import dagger.hilt.android.AndroidEntryPoint
import java.io.Serializable
import javax.inject.Inject
import kotlinx.coroutines.async
import kotlinx.coroutines.launch
import org.hl7.fhir.r4.model.Questionnaire
import org.hl7.fhir.r4.model.QuestionnaireResponse
import org.hl7.fhir.r4.model.Resource
import org.smartregister.fhircore.engine.configuration.QuestionnaireConfig
import org.smartregister.fhircore.engine.configuration.app.LocationLogOptions
import org.smartregister.fhircore.engine.domain.model.ActionParameter
import org.smartregister.fhircore.engine.domain.model.isReadOnly
import org.smartregister.fhircore.engine.domain.model.isSummary
import org.smartregister.fhircore.engine.ui.base.AlertDialogButton
import org.smartregister.fhircore.engine.ui.base.AlertDialogue
import org.smartregister.fhircore.engine.ui.base.AlertIntent
import org.smartregister.fhircore.engine.ui.base.BaseMultiLanguageActivity
import org.smartregister.fhircore.engine.util.DispatcherProvider
import org.smartregister.fhircore.engine.util.extension.encodeResourceToString
import org.smartregister.fhircore.engine.util.extension.parcelable
import org.smartregister.fhircore.engine.util.extension.parcelableArrayList
import org.smartregister.fhircore.engine.util.extension.showToast
import org.smartregister.fhircore.engine.util.location.LocationUtils
import org.smartregister.fhircore.engine.util.location.PermissionUtils
import org.smartregister.fhircore.quest.R
import org.smartregister.fhircore.quest.databinding.QuestionnaireActivityBinding
import org.smartregister.fhircore.quest.ui.shared.ActivityOnResultType
import org.smartregister.fhircore.quest.ui.shared.ON_RESULT_TYPE
import org.smartregister.fhircore.quest.util.ResourceUtils
import timber.log.Timber

@AndroidEntryPoint
class QuestionnaireActivity : BaseMultiLanguageActivity() {

  @Inject lateinit var dispatcherProvider: DispatcherProvider
  val viewModel by viewModels<QuestionnaireViewModel>()
  private lateinit var questionnaireConfig: QuestionnaireConfig
  private lateinit var actionParameters: ArrayList<ActionParameter>
  private lateinit var viewBinding: QuestionnaireActivityBinding
  private var questionnaire: Questionnaire? = null
  private var alertDialog: AlertDialog? = null
  private lateinit var fusedLocationClient: FusedLocationProviderClient
  private var currentLocation: Location? = null
  private val locationPermissionLauncher: ActivityResultLauncher<Array<String>> =
    registerForActivityResult(ActivityResultContracts.RequestMultiplePermissions()) {
      permissions: Map<String, Boolean> ->
      PermissionUtils.getLocationPermissionLauncher(
        permissions = permissions,
        onFineLocationPermissionGranted = { fetchLocation() },
        onCoarseLocationPermissionGranted = { fetchLocation() },
        onLocationPermissionDenied = {
          showToast(
            getString(R.string.location_permissions_denied),
            Toast.LENGTH_SHORT,
          )
        },
      )
    }

  private val activityResultLauncher: ActivityResultLauncher<Intent> =
    registerForActivityResult(ActivityResultContracts.StartActivityForResult()) {
      activityResult: ActivityResult ->
      if (activityResult.resultCode == Activity.RESULT_OK) {
        fetchLocation()
      }
    }

  override fun onCreate(savedInstanceState: Bundle?) {
    super.onCreate(savedInstanceState)

    setTheme(org.smartregister.fhircore.engine.R.style.AppTheme_Questionnaire)
    viewBinding = QuestionnaireActivityBinding.inflate(layoutInflater)
    setContentView(viewBinding.root)
    with(intent) {
      parcelable<QuestionnaireConfig>(QUESTIONNAIRE_CONFIG)?.also { questionnaireConfig = it }
      actionParameters = parcelableArrayList(QUESTIONNAIRE_ACTION_PARAMETERS) ?: arrayListOf()
    }

    if (!::questionnaireConfig.isInitialized) {
      showToast(getString(R.string.missing_questionnaire_config))
      finish()
      return
    }

    viewModel.questionnaireProgressStateLiveData.observe(this) { progressState ->
      alertDialog =
        if (progressState?.active == false) {
          alertDialog?.dismiss()
          null
        } else {
          when (progressState) {
            is QuestionnaireProgressState.ExtractionInProgress ->
              AlertDialogue.showProgressAlert(this, R.string.extraction_in_progress)
            is QuestionnaireProgressState.QuestionnaireLaunch ->
              AlertDialogue.showProgressAlert(this, R.string.loading_questionnaire)
            else -> null
          }
        }
    }

    if (savedInstanceState == null) renderQuestionnaire()

    setupLocationServices()

    this.onBackPressedDispatcher.addCallback(
      this,
      object : OnBackPressedCallback(true) {
        override fun handleOnBackPressed() {
          handleBackPress()
        }
      },
    )
  }

  private fun setupLocationServices() {
    if (
      viewModel.applicationConfiguration.logGpsLocation.contains(LocationLogOptions.QUESTIONNAIRE)
    ) {
      fusedLocationClient = LocationServices.getFusedLocationProviderClient(this)

      if (!LocationUtils.isLocationEnabled(this)) {
        showLocationSettingsDialog(
          Intent(Settings.ACTION_LOCATION_SOURCE_SETTINGS).apply {
            putExtra(ON_RESULT_TYPE, ActivityOnResultType.LOCATION.name)
          },
        )
      }

      if (!PermissionUtils.hasLocationPermissions(this)) {
        locationPermissionLauncher.launch(
          arrayOf(
            Manifest.permission.ACCESS_FINE_LOCATION,
            Manifest.permission.ACCESS_COARSE_LOCATION,
          ),
        )
      }

      if (
        currentLocation == null &&
          LocationUtils.isLocationEnabled(this) &&
          PermissionUtils.hasLocationPermissions(this)
      ) {
        fetchLocation()
      }
    }
  }

  private fun showLocationSettingsDialog(intent: Intent) {
    viewModel.setProgressState(QuestionnaireProgressState.QuestionnaireLaunch(false))
    AlertDialog.Builder(this)
      .setMessage(getString(R.string.location_services_disabled))
      .setCancelable(true)
      .setPositiveButton(getString(R.string.yes)) { _, _ -> activityResultLauncher.launch(intent) }
      .setNegativeButton(getString(R.string.no)) { dialog, _ -> dialog.cancel() }
      .show()
  }

  fun fetchLocation(highAccuracy: Boolean = true) {
    lifecycleScope.launch {
      try {
        currentLocation =
          async(dispatcherProvider.io()) {
              if (highAccuracy) {
                LocationUtils.getAccurateLocation(fusedLocationClient)
              } else {
                LocationUtils.getApproximateLocation(fusedLocationClient)
              }
            }
            .await()
      } catch (e: Exception) {
        Timber.e(e, "Failed to get GPS location for questionnaire: ${questionnaireConfig.id}")
        showToast("Failed to get GPS location", Toast.LENGTH_LONG)
      }
    }
  }

  override fun onSaveInstanceState(outState: Bundle) {
    super.onSaveInstanceState(outState)
    outState.clear()
  }

  private fun renderQuestionnaire() {
    if (supportFragmentManager.findFragmentByTag(QUESTIONNAIRE_FRAGMENT_TAG) != null) return

    lifecycleScope.launch {
      viewModel.setProgressState(QuestionnaireProgressState.QuestionnaireLaunch(true))

      viewBinding.questionnaireToolbar.setNavigationIcon(R.drawable.ic_cancel)
      viewBinding.questionnaireToolbar.setNavigationOnClickListener { handleBackPress() }
      viewBinding.questionnaireTitle.text = questionnaireConfig.title
      viewBinding.clearAll.visibility =
        if (questionnaireConfig.showClearAll) View.VISIBLE else View.GONE

      questionnaire = viewModel.retrieveQuestionnaire(questionnaireConfig)

      if (questionnaire == null) {
        showToast(getString(R.string.questionnaire_not_found))
        finish()
        return@launch
      }
      if (questionnaire!!.subjectType.isNullOrEmpty()) {
        val subjectRequiredMessage = getString(R.string.missing_subject_type)
        showToast(subjectRequiredMessage)
        Timber.e(subjectRequiredMessage)
        finish()
        return@launch
      }

      val questionnaireFragment =
        getQuestionnaireFragmentBuilder(
            questionnaire = questionnaire!!,
            questionnaireConfig = questionnaireConfig,
          )
          .build()
      viewBinding.clearAll.setOnClickListener { questionnaireFragment.clearAllAnswers() }
      supportFragmentManager.commit {
        setReorderingAllowed(true)
        add(R.id.container, questionnaireFragment, QUESTIONNAIRE_FRAGMENT_TAG)
      }
      registerFragmentResultListener()

      viewModel.setProgressState(QuestionnaireProgressState.QuestionnaireLaunch(false))
    }
  }

  private suspend fun getQuestionnaireFragmentBuilder(
    questionnaire: Questionnaire,
    questionnaireConfig: QuestionnaireConfig,
  ): QuestionnaireFragment.Builder {
    val (questionnaireResponse, launchContextResources) =
      viewModel.populateQuestionnaire(questionnaire, this.questionnaireConfig, actionParameters)

    return QuestionnaireFragment.builder()
      .setQuestionnaire(questionnaire.json())
      .setCustomQuestionnaireItemViewHolderFactoryMatchersProvider(
        OPENSRP_ITEM_VIEWHOLDER_FACTORY_MATCHERS_PROVIDER,
      )
      .setSubmitButtonText(
        questionnaireConfig.saveButtonText ?: getString(R.string.submit_questionnaire),
      )
      .showAsterisk(this.questionnaireConfig.showRequiredTextAsterisk)
      .showRequiredText(this.questionnaireConfig.showRequiredText)
      .setIsReadOnly(questionnaireConfig.isSummary())
      .setShowSubmitAnywayButton(questionnaireConfig.showSubmitAnywayButton.toBooleanStrict())
      .apply {
        if (questionnaireResponse != null) {
          questionnaireResponse
            .takeIf {
              viewModel.validateQuestionnaireResponse(questionnaire, it, this@QuestionnaireActivity)
            }
            ?.let { setQuestionnaireResponse(it.json()) }
            ?: showToast(getString(R.string.error_populating_questionnaire))
        }

        launchContextResources
          .associate { Pair(it.resourceType.name.lowercase(), it.encodeResourceToString()) }
          .takeIf { it.isNotEmpty() }
          ?.let { setQuestionnaireLaunchContextMap(it) }
      }
  }

  private fun Resource.json(): String = this.encodeResourceToString()

  private fun registerFragmentResultListener() {
    supportFragmentManager.setFragmentResultListener(
      QuestionnaireFragment.SUBMIT_REQUEST_KEY,
      this,
    ) { _, _ ->
      if (questionnaireConfig.showSubmissionConfirmationDialog.toBooleanStrict()) {
        AlertDialogue.showAlert(
          context = this,
          alertIntent = AlertIntent.CONFIRM,
          message = getString(R.string.questionnaire_submission_confirmation_message),
          title = getString(R.string.questionnaire_submission_confirmation_title),
          confirmButton =
            AlertDialogButton(
              listener = { processSubmission() },
            ),
          neutralButton =
            AlertDialogButton(
              text = R.string.no,
              listener = { it.dismiss() },
            ),
        )
      } else {
        processSubmission()
      }
    }
  }

  private fun processSubmission() {
    lifecycleScope.launch {
      val questionnaireResponse = retrieveQuestionnaireResponse()

      // Close questionnaire if opened in read only mode or if experimental
      if (questionnaireConfig.isReadOnly() || questionnaire?.experimental == true) {
        finish()
      }
      if (questionnaireResponse != null && questionnaire != null) {
        viewModel.run {
          setProgressState(QuestionnaireProgressState.ExtractionInProgress(true))

          if (currentLocation != null) {
            questionnaireResponse.contained.add(
              ResourceUtils.createFhirLocationFromGpsLocation(gpsLocation = currentLocation!!),
            )
          }

          handleQuestionnaireSubmission(
            questionnaire = questionnaire!!,
            currentQuestionnaireResponse = questionnaireResponse,
            questionnaireConfig = questionnaireConfig,
            actionParameters = actionParameters,
            context = this@QuestionnaireActivity,
          ) { idTypes, questionnaireResponse ->
            // Dismiss progress indicator dialog, submit result then finish activity
            // TODO Ensure this dialog is dismissed even when an exception is encountered
            setProgressState(QuestionnaireProgressState.ExtractionInProgress(false))
            setResult(
              Activity.RESULT_OK,
              Intent().apply {
                putExtra(QUESTIONNAIRE_RESPONSE, questionnaireResponse as Serializable)
                putExtra(QUESTIONNAIRE_SUBMISSION_EXTRACTED_RESOURCE_IDS, idTypes as Serializable)
                putExtra(QUESTIONNAIRE_CONFIG, questionnaireConfig as Parcelable)
                putExtra(ON_RESULT_TYPE, ActivityOnResultType.QUESTIONNAIRE.name)
              },
            )
            finish()
          }
        }
      }
    }
  }

  private fun handleBackPress() {
    if (questionnaireConfig.isReadOnly()) {
      finish()
    } else if (questionnaireConfig.saveDraft) {
      AlertDialogue.showThreeButtonAlert(
        context = this,
        message =
          org.smartregister.fhircore.engine.R.string
            .questionnaire_in_progress_alert_back_pressed_message,
        title = org.smartregister.fhircore.engine.R.string.questionnaire_alert_back_pressed_title,
<<<<<<< HEAD
        confirmButtonListener = {
          lifecycleScope.launch {
            retrieveQuestionnaireResponse()?.let { questionnaireResponse ->
              viewModel.saveDraftQuestionnaire(questionnaireResponse, questionnaireConfig)
              setResult(
                Activity.RESULT_OK,
                Intent().apply {
                  putExtra(QUESTIONNAIRE_RESPONSE, questionnaireResponse as Serializable)
                  putExtra(QUESTIONNAIRE_CONFIG, questionnaireConfig as Parcelable)
                  putExtra(ON_RESULT_TYPE, ActivityOnResultType.QUESTIONNAIRE.name)
                },
              )
              finish()
            }
          }
        },
        confirmButtonText =
          org.smartregister.fhircore.engine.R.string
            .questionnaire_alert_back_pressed_save_draft_button_title,
        neutralButtonListener = {},
        neutralButtonText =
          org.smartregister.fhircore.engine.R.string.questionnaire_alert_neutral_button_title,
        negativeButtonListener = { finish() },
        negativeButtonText =
          org.smartregister.fhircore.engine.R.string.questionnaire_alert_negative_button_title,
=======
        confirmButton =
          AlertDialogButton(
            listener = {
              lifecycleScope.launch {
                retrieveQuestionnaireResponse()?.let { questionnaireResponse ->
                  viewModel.saveDraftQuestionnaire(questionnaireResponse, questionnaireConfig)
                  finish()
                }
              }
            },
            text =
              org.smartregister.fhircore.engine.R.string
                .questionnaire_alert_back_pressed_save_draft_button_title,
            color = org.smartregister.fhircore.engine.R.color.colorPrimary,
          ),
        neutralButton =
          AlertDialogButton(
            listener = {},
            text =
              org.smartregister.fhircore.engine.R.string.questionnaire_alert_neutral_button_title,
          ),
        negativeButton =
          AlertDialogButton(
            listener = { finish() },
            text =
              org.smartregister.fhircore.engine.R.string.questionnaire_alert_negative_button_title,
            color = org.smartregister.fhircore.engine.R.color.colorPrimary,
          ),
>>>>>>> 49b1e453
      )
    } else {
      AlertDialogue.showConfirmAlert(
        context = this,
        message =
          org.smartregister.fhircore.engine.R.string.questionnaire_alert_back_pressed_message,
        title = org.smartregister.fhircore.engine.R.string.questionnaire_alert_back_pressed_title,
        confirmButtonListener = { finish() },
        confirmButtonText =
          org.smartregister.fhircore.engine.R.string.questionnaire_alert_back_pressed_button_title,
      )
    }
  }

  private suspend fun retrieveQuestionnaireResponse(): QuestionnaireResponse? =
    (supportFragmentManager.findFragmentByTag(QUESTIONNAIRE_FRAGMENT_TAG) as QuestionnaireFragment?)
      ?.getQuestionnaireResponse()

  companion object {

    const val QUESTIONNAIRE_FRAGMENT_TAG = "questionnaireFragment"
    const val QUESTIONNAIRE_CONFIG = "questionnaireConfig"
    const val QUESTIONNAIRE_SUBMISSION_EXTRACTED_RESOURCE_IDS = "questionnaireExtractedResourceIds"
    const val QUESTIONNAIRE_RESPONSE = "questionnaireResponse"
    const val QUESTIONNAIRE_ACTION_PARAMETERS = "questionnaireActionParameters"

    fun intentBundle(
      questionnaireConfig: QuestionnaireConfig,
      actionParams: List<ActionParameter>,
    ): Bundle =
      bundleOf(
        Pair(QUESTIONNAIRE_CONFIG, questionnaireConfig),
        Pair(QUESTIONNAIRE_ACTION_PARAMETERS, actionParams),
      )
  }
}<|MERGE_RESOLUTION|>--- conflicted
+++ resolved
@@ -381,39 +381,20 @@
           org.smartregister.fhircore.engine.R.string
             .questionnaire_in_progress_alert_back_pressed_message,
         title = org.smartregister.fhircore.engine.R.string.questionnaire_alert_back_pressed_title,
-<<<<<<< HEAD
-        confirmButtonListener = {
-          lifecycleScope.launch {
-            retrieveQuestionnaireResponse()?.let { questionnaireResponse ->
-              viewModel.saveDraftQuestionnaire(questionnaireResponse, questionnaireConfig)
-              setResult(
-                Activity.RESULT_OK,
-                Intent().apply {
-                  putExtra(QUESTIONNAIRE_RESPONSE, questionnaireResponse as Serializable)
-                  putExtra(QUESTIONNAIRE_CONFIG, questionnaireConfig as Parcelable)
-                  putExtra(ON_RESULT_TYPE, ActivityOnResultType.QUESTIONNAIRE.name)
-                },
-              )
-              finish()
-            }
-          }
-        },
-        confirmButtonText =
-          org.smartregister.fhircore.engine.R.string
-            .questionnaire_alert_back_pressed_save_draft_button_title,
-        neutralButtonListener = {},
-        neutralButtonText =
-          org.smartregister.fhircore.engine.R.string.questionnaire_alert_neutral_button_title,
-        negativeButtonListener = { finish() },
-        negativeButtonText =
-          org.smartregister.fhircore.engine.R.string.questionnaire_alert_negative_button_title,
-=======
         confirmButton =
           AlertDialogButton(
             listener = {
               lifecycleScope.launch {
                 retrieveQuestionnaireResponse()?.let { questionnaireResponse ->
                   viewModel.saveDraftQuestionnaire(questionnaireResponse, questionnaireConfig)
+                    setResult(
+                        Activity.RESULT_OK,
+                        Intent().apply {
+                            putExtra(QUESTIONNAIRE_RESPONSE, questionnaireResponse as Serializable)
+                            putExtra(QUESTIONNAIRE_CONFIG, questionnaireConfig as Parcelable)
+                            putExtra(ON_RESULT_TYPE, ActivityOnResultType.QUESTIONNAIRE.name)
+                        },
+                    )
                   finish()
                 }
               }
@@ -436,7 +417,6 @@
               org.smartregister.fhircore.engine.R.string.questionnaire_alert_negative_button_title,
             color = org.smartregister.fhircore.engine.R.color.colorPrimary,
           ),
->>>>>>> 49b1e453
       )
     } else {
       AlertDialogue.showConfirmAlert(
