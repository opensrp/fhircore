--- conflicted
+++ resolved
@@ -271,7 +271,7 @@
       Timber.e(subjectRequiredMessage)
       finish()
     }
-<<<<<<< HEAD
+
     val questionnaireFragmentBuilder =
       QuestionnaireFragment.builder()
         .setQuestionnaire(questionnaire.json())
@@ -303,8 +303,6 @@
             ),
           )
         }
-=======
->>>>>>> 86580cb7
 
     val (questionnaireResponse, launchContextResources) =
       viewModel.populateQuestionnaire(questionnaire, questionnaireConfig, actionParameters)
