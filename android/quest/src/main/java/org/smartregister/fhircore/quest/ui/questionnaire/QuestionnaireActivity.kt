--- conflicted
+++ resolved
@@ -516,11 +516,8 @@
             memberResourceType = questionnaireConfig.groupResource!!.memberResourceType
           )
         }
-
-<<<<<<< HEAD
-=======
+        
         // Calls the QuestionnaireViewModel to extract and save the resources.
->>>>>>> 89eb2ea6
         questionnaireViewModel.extractAndSaveResources(
           context = this,
           questionnaire = questionnaire,
