--- conflicted
+++ resolved
@@ -177,35 +177,7 @@
         // 3- default -> process, populate and pass response/data from intent if exists
         arguments =
           bundleOf(Pair(QuestionnaireFragment.EXTRA_QUESTIONNAIRE_JSON_STRING, questionnaireString))
-<<<<<<< HEAD
             .apply { attachQuestionnaireResponse(this, intent, questionnaireConfig) }
-=======
-            .apply {
-              var questionnaireResponse =
-                intent
-                  .getStringExtra(QUESTIONNAIRE_RESPONSE)
-                  ?.decodeResourceFromString<QuestionnaireResponse>()
-                  ?.apply { generateMissingItems(this@QuestionnaireActivity.questionnaire) }
-
-              if (questionnaireConfig.type.isReadOnly()) require(questionnaireResponse != null)
-
-              if (questionnaireConfig.resourceIdentifier != null) {
-                setBarcode(questionnaire, questionnaireConfig.resourceIdentifier!!)
-                if (questionnaireResponse == null) {
-                  questionnaireResponse =
-                    questionnaireViewModel.generateQuestionnaireResponse(
-                      questionnaire = questionnaire,
-                      intent = intent,
-                      questionnaireConfig = questionnaireConfig
-                    )
-                }
-                this.putString(
-                  QuestionnaireFragment.EXTRA_QUESTIONNAIRE_RESPONSE_JSON_STRING,
-                  questionnaireResponse.encodeResourceToString()
-                )
-              }
-            }
->>>>>>> 734f1b59
       }
     supportFragmentManager.commit { add(R.id.container, fragment, QUESTIONNAIRE_FRAGMENT_TAG) }
   }
@@ -231,9 +203,9 @@
     if (questionnaireResponse == null && intentHasPopulationResources(intent)) {
       questionnaireResponse =
         questionnaireViewModel.generateQuestionnaireResponse(
-          questionnaire,
-          intent,
-          questionnaireConfig
+          questionnaire = questionnaire,
+          intent = intent,
+          questionnaireConfig = questionnaireConfig
         )
     }
 
