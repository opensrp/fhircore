--- conflicted
+++ resolved
@@ -74,6 +74,7 @@
 
 const val CIRCULAR_PROGRESS_INDICATOR = "progress_indicator"
 const val PIN_LOGO_IMAGE = "pin_logo_image"
+const val FORGOT_PIN_TEST_TAG = "FORGOT_PIN_TEXT"
 
 @Composable
 fun PinLoginScreen(viewModel: PinViewModel) {
@@ -83,11 +84,8 @@
   val applicationConfiguration = remember { viewModel.applicationConfiguration }
 
   PinLoginPage(
-<<<<<<< HEAD
     applicationConfiguration = applicationConfiguration,
-=======
     showProgressBar = showProgressBar,
->>>>>>> d5d51824
     showError = showError,
     pinUiState = pinUiState,
     onMenuLoginClicked = viewModel::onMenuItemClicked,
@@ -193,7 +191,7 @@
                     .align(Alignment.CenterHorizontally)
                     .clickable { showForgotPinDialog = !showForgotPinDialog }
                     .bringIntoViewRequester(bringIntoViewRequester)
-                    .testTag("FORGOT_PIN_TEXT"), // <-- Added test tag here
+                    .testTag(FORGOT_PIN_TEST_TAG), // <-- Added test tag here
               )
             }
           } else {
@@ -341,16 +339,13 @@
 @PreviewWithBackgroundExcludeGenerated
 private fun PinSetupPreview() {
   PinLoginPage(
-<<<<<<< HEAD
     applicationConfiguration =
       ApplicationConfiguration(
         appId = "appId",
         configType = "application",
         appTitle = "FHIRCore App",
       ),
-=======
     showProgressBar = false,
->>>>>>> d5d51824
     showError = false,
     pinUiState =
       PinUiState(
@@ -372,16 +367,13 @@
 @PreviewWithBackgroundExcludeGenerated
 private fun PinSetupPreviewWithProgress() {
   PinLoginPage(
-<<<<<<< HEAD
     applicationConfiguration =
       ApplicationConfiguration(
         appId = "appId",
         configType = "application",
         appTitle = "FHIRCore App",
       ),
-=======
     showProgressBar = true,
->>>>>>> d5d51824
     showError = false,
     pinUiState =
       PinUiState(
@@ -403,16 +395,13 @@
 @PreviewWithBackgroundExcludeGenerated
 private fun PinLoginPreview() {
   PinLoginPage(
-<<<<<<< HEAD
     applicationConfiguration =
       ApplicationConfiguration(
         appId = "appId",
         configType = "application",
         appTitle = "FHIRCore App",
       ),
-=======
     showProgressBar = false,
->>>>>>> d5d51824
     showError = false,
     pinUiState =
       PinUiState(
