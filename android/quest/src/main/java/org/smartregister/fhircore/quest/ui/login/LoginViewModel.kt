/*
 * Copyright 2021-2024 Ona Systems, Inc
 *
 * Licensed under the Apache License, Version 2.0 (the "License");
 * you may not use this file except in compliance with the License.
 * You may obtain a copy of the License at
 *
 *       http://www.apache.org/licenses/LICENSE-2.0
 *
 * Unless required by applicable law or agreed to in writing, software
 * distributed under the License is distributed on an "AS IS" BASIS,
 * WITHOUT WARRANTIES OR CONDITIONS OF ANY KIND, either express or implied.
 * See the License for the specific language governing permissions and
 * limitations under the License.
 */

package org.smartregister.fhircore.quest.ui.login

import android.content.Context
import androidx.lifecycle.LiveData
import androidx.lifecycle.MutableLiveData
import androidx.lifecycle.ViewModel
import androidx.lifecycle.viewModelScope
import androidx.work.Constraints
import androidx.work.NetworkType
import androidx.work.OneTimeWorkRequestBuilder
import androidx.work.WorkManager
import dagger.hilt.android.lifecycle.HiltViewModel
import io.sentry.Sentry
import io.sentry.protocol.User
import java.net.SocketTimeoutException
import java.net.UnknownHostException
import javax.inject.Inject
import kotlinx.coroutines.launch
import org.hl7.fhir.r4.model.Bundle as FhirR4ModelBundle
import org.hl7.fhir.r4.model.ResourceType
import org.smartregister.fhircore.engine.configuration.ConfigType
import org.smartregister.fhircore.engine.configuration.ConfigurationRegistry
import org.smartregister.fhircore.engine.configuration.app.ApplicationConfiguration
import org.smartregister.fhircore.engine.configuration.app.ConfigService
import org.smartregister.fhircore.engine.data.local.DefaultRepository
import org.smartregister.fhircore.engine.data.remote.auth.KeycloakService
import org.smartregister.fhircore.engine.data.remote.fhir.resource.FhirResourceService
import org.smartregister.fhircore.engine.data.remote.model.response.UserInfo
import org.smartregister.fhircore.engine.data.remote.shared.TokenAuthenticator
import org.smartregister.fhircore.engine.util.DispatcherProvider
import org.smartregister.fhircore.engine.util.SecureSharedPreference
import org.smartregister.fhircore.engine.util.SharedPreferenceKey
import org.smartregister.fhircore.engine.util.SharedPreferencesHelper
import org.smartregister.fhircore.engine.util.clearPasswordInMemory
import org.smartregister.fhircore.engine.util.extension.extractLogicalIdUuid
import org.smartregister.fhircore.engine.util.extension.getActivity
import org.smartregister.fhircore.engine.util.extension.isDeviceOnline
import org.smartregister.fhircore.engine.util.extension.practitionerEndpointUrl
import org.smartregister.fhircore.engine.util.extension.valueToString
import org.smartregister.fhircore.engine.util.practitionerIdKey
import org.smartregister.fhircore.quest.BuildConfig
import org.smartregister.model.location.LocationHierarchy
import org.smartregister.model.practitioner.PractitionerDetails
import retrofit2.HttpException
import timber.log.Timber

@HiltViewModel
class LoginViewModel
@Inject
constructor(
  val configurationRegistry: ConfigurationRegistry,
  val accountAuthenticator: AccountAuthenticator,
  val sharedPreferences: SharedPreferencesHelper,
  val secureSharedPreference: SecureSharedPreference,
  val defaultRepository: DefaultRepository,
  val configService: ConfigService,
  val keycloakService: KeycloakService,
  val fhirResourceService: FhirResourceService,
  val tokenAuthenticator: TokenAuthenticator,
  val dispatcherProvider: DispatcherProvider,
  val workManager: WorkManager,
) : ViewModel() {

  private val _launchDialPad: MutableLiveData<String?> = MutableLiveData(null)
  val launchDialPad
    get() = _launchDialPad

  private val _navigateToHome = MutableLiveData(false)
  val navigateToHome: LiveData<Boolean>
    get() = _navigateToHome

  private val _username = MutableLiveData("")
  val username: LiveData<String>
    get() = _username

  private val _password = MutableLiveData("")
  val password: LiveData<String>
    get() = _password

  private val _loginErrorState = MutableLiveData<LoginErrorState?>()
  val loginErrorState: LiveData<LoginErrorState?>
    get() = _loginErrorState

  private val _showProgressBar = MutableLiveData(false)
  val showProgressBar
    get() = _showProgressBar

  val applicationConfiguration: ApplicationConfiguration by lazy {
    configurationRegistry.retrieveConfiguration(ConfigType.Application)
  }

  fun onUsernameUpdated(username: String) {
    _loginErrorState.postValue(null)
    _username.value = username
  }

  fun onPasswordUpdated(password: String) {
    _loginErrorState.postValue(null)
    _password.value = password
  }

  fun login(context: Context) {
    if (!username.value.isNullOrBlank() && !password.value.isNullOrBlank()) {
      _loginErrorState.postValue(null)
      _showProgressBar.postValue(true)

      val trimmedUsername = username.value!!.trim()
      val passwordAsCharArray = password.value!!.trim().toCharArray()

      viewModelScope.launch(dispatcherProvider.io()) {
        if (context.getActivity()!!.isDeviceOnline()) {
          fetchToken(
            username = trimmedUsername,
            password = passwordAsCharArray,
            onFetchUserInfo = {
              if (it.isFailure) {
                Timber.e(it.exceptionOrNull())
                _showProgressBar.postValue(false)
                _loginErrorState.postValue(LoginErrorState.ERROR_FETCHING_USER)
              }
            },
            onFetchPractitioner = { bundleResult, userInfo ->
              if (bundleResult.isFailure) {
                _showProgressBar.postValue(false)
                Timber.e(bundleResult.exceptionOrNull())
                Timber.e(bundleResult.getOrNull().valueToString())
                _loginErrorState.postValue(LoginErrorState.ERROR_FETCHING_USER)
                return@fetchToken
              }

              val bundle = bundleResult.getOrDefault(FhirR4ModelBundle())
              bundle.entry
                .map { it.resource }
                .filterIsInstance<PractitionerDetails>()
                .forEach {
                  val existingLogins = secureSharedPreference.retrieveLoggedInUsernames()
                  if (
                    existingLogins.isEmpty() ||
                      (existingLogins.size == 1 && existingLogins.first() == trimmedUsername)
                  ) {
                    savePractitionerDetails(it, userInfo) {
                      _showProgressBar.postValue(false)
                      updateNavigateHome(true)
                    }
                    return@forEach
                  }

                  val existingLocations =
                    sharedPreferences.read<List<String>>(key = ResourceType.Location.name)
                      ?: emptyList()
                  val userLocations =
                    it.fhirPractitionerDetails.locations.map { location ->
                      location.id.extractLogicalIdUuid()
                    }
                  val locationsMatching =
                    existingLocations.isNotEmpty() &&
                      existingLocations.all { location -> userLocations.contains(location) }

                  val existingCareTeams =
                    sharedPreferences.read<List<String>>(key = ResourceType.CareTeam.name)
                      ?: emptyList()
                  val userCareTeams =
                    it.fhirPractitionerDetails.careTeams.map { careTeam ->
                      careTeam.id.extractLogicalIdUuid()
                    }
                  val careTeamsMatching =
                    existingCareTeams.isNotEmpty() &&
                      existingCareTeams.all { careTeam -> userCareTeams.contains(careTeam) }

                  val existingOrganizations =
                    sharedPreferences.read<List<String>>(key = ResourceType.Organization.name)
                      ?: emptyList()
                  val userOrganizations =
                    it.fhirPractitionerDetails.organizations.map { org ->
                      org.id.extractLogicalIdUuid()
                    }
                  val organizationsMatching =
                    existingOrganizations.isNotEmpty() &&
                      existingOrganizations.all { org -> userOrganizations.contains(org) }

                  if (locationsMatching && careTeamsMatching && organizationsMatching) {
                    savePractitionerDetails(it, userInfo) {
                      _showProgressBar.postValue(false)
                      updateNavigateHome(true)
                    }
                  } else {
                    _showProgressBar.postValue(false)
                    _loginErrorState.postValue(LoginErrorState.ERROR_MATCHING_SYNC_STRATEGY)
                  }
                }
            },
          )
        } else {
          if (secureSharedPreference.retrieveSessionUsername() == null) {
            _showProgressBar.postValue(false)
            _loginErrorState.postValue(LoginErrorState.INVALID_OFFLINE_STATE)
          } else if (
            accountAuthenticator.validateLoginCredentials(trimmedUsername, passwordAsCharArray)
          ) {
            try {
              // Configure Sentry scope
              Sentry.configureScope { scope ->
                scope.setTag("versionCode", BuildConfig.VERSION_CODE.toString())
                scope.setTag("versionName", BuildConfig.VERSION_NAME)
                scope.user = User().apply { username = trimmedUsername }
              }
            } catch (e: Exception) {
              Timber.e(e)
            }
            _showProgressBar.postValue(false)
            updateNavigateHome(true)
          } else {
            _showProgressBar.postValue(false)
            _loginErrorState.postValue(LoginErrorState.INVALID_CREDENTIALS)
          }
        }
        clearPasswordInMemory(passwordAsCharArray)
      }
    }
  }

  fun forgotPassword() {
    // TODO load supervisor contact e.g.
    _launchDialPad.value = "tel:0123456789"
  }

  fun updateNavigateHome(navigateHome: Boolean = true) {
    _navigateToHome.postValue(navigateHome)
  }

  fun isPinEnabled(): Boolean = applicationConfiguration.loginConfig.enablePin ?: false

  /**
   * This function checks first if the existing token is active otherwise fetches a new token, then
   * gets the user information from the authentication server. The id of the retrieved user is used
   * to obtain the [PractitionerDetails] from the FHIR server.
   */
  private suspend fun fetchToken(
    username: String,
    password: CharArray,
    onFetchUserInfo: (Result<UserInfo>) -> Unit,
    onFetchPractitioner: (Result<FhirR4ModelBundle>, UserInfo?) -> Unit,
  ) {
    val practitionerID =
      sharedPreferences.read(
        key = practitionerIdKey(username),
        defaultValue = null,
      )
    // Get credentials for username
    val currentCredentials = secureSharedPreference.retrieveCredentials(username)
    if (
      currentCredentials != null &&
        practitionerID.isNullOrBlank().not() &&
        username.equals(currentCredentials.username, ignoreCase = true) &&
        tokenAuthenticator.sessionActive(username)
    ) {
      // Allow login access
      secureSharedPreference.saveSessionUsername(username)
      _showProgressBar.postValue(false)
      updateNavigateHome(true)
      return
    }

    tokenAuthenticator
      .fetchAccessToken(username, password)
      .onSuccess { fetchPractitioner(onFetchUserInfo, onFetchPractitioner) }
      .onFailure {
        _showProgressBar.postValue(false)
        var errorState = LoginErrorState.ERROR_FETCHING_USER

        when (it) {
          is HttpException -> {
            when (it.code()) {
              401 -> errorState = LoginErrorState.INVALID_CREDENTIALS
            }
          }
          is UnknownHostException -> {
            errorState = LoginErrorState.UNKNOWN_HOST
          }
          is IllegalAccessException -> {
            errorState = LoginErrorState.UNAUTHORISED_PERMISSIONS
          }
        }

        _loginErrorState.postValue(errorState)
        Timber.e(it)
      }
  }

  suspend fun fetchPractitioner(
    onFetchUserInfo: (Result<UserInfo>) -> Unit,
    onFetchPractitioner: (Result<FhirR4ModelBundle>, UserInfo?) -> Unit,
  ) {
    try {
      val userInfo = keycloakService.fetchUserInfo().body()
      if (userInfo != null && !userInfo.keycloakUuid.isNullOrEmpty()) {
        writeUserInfo(userInfo = userInfo)
        onFetchUserInfo(Result.success(userInfo))
        try {
          val bundle =
            fhirResourceService.getResource(url = userInfo.keycloakUuid!!.practitionerEndpointUrl())
          onFetchPractitioner(Result.success(bundle), userInfo)
        } catch (httpException: HttpException) {
          onFetchPractitioner(Result.failure(httpException), userInfo)
          Timber.e(httpException.response()?.errorBody()?.charStream()?.readText())
        } catch (unknownHostException: UnknownHostException) {
          onFetchPractitioner(Result.failure(unknownHostException), userInfo)
          Timber.e(
            unknownHostException,
            "An error occurred fetching the practitioner details",
          )
        } catch (socketTimeoutException: SocketTimeoutException) {
          onFetchPractitioner(Result.failure(socketTimeoutException), userInfo)
          Timber.e(
            socketTimeoutException,
            "An error occurred fetching the practitioner details",
          )
        } catch (exception: Exception) {
          onFetchPractitioner(Result.failure(exception), userInfo)
          Timber.e(exception, "An error occurred fetching the practitioner details")
        }
      } else {
        onFetchPractitioner(
          Result.failure(NullPointerException("Keycloak user is null. Failed to fetch user.")),
          userInfo,
        )
      }
    } catch (httpException: HttpException) {
      onFetchUserInfo(Result.failure(httpException))
    } catch (unknownHostException: UnknownHostException) {
      onFetchUserInfo(Result.failure(unknownHostException))
      Timber.e(unknownHostException, "An error occurred fetching the practitioner details")
    } catch (socketTimeoutException: SocketTimeoutException) {
      onFetchUserInfo(Result.failure(socketTimeoutException))
      Timber.e(socketTimeoutException, "An error occurred fetching the practitioner details")
    } catch (exception: Exception) {
      onFetchUserInfo(Result.failure(exception))
      Timber.e(exception, "An error occurred fetching the practitioner details")
    }
  }

  fun savePractitionerDetails(
    practitionerDetails: PractitionerDetails,
    userInfo: UserInfo?,
    postProcess: () -> Unit,
  ) {
    viewModelScope.launch {
<<<<<<< HEAD
      val careTeams = practitionerDetails.fhirPractitionerDetails?.careTeams ?: listOf()
      val organizations = practitionerDetails.fhirPractitionerDetails?.organizations ?: listOf()
      val locations = practitionerDetails.fhirPractitionerDetails?.locations ?: listOf()
      val practitioners = practitionerDetails.fhirPractitionerDetails?.practitioners ?: listOf()
      val practitionerId =
        practitionerDetails.fhirPractitionerDetails?.practitionerId.valueToString()
      val locationHierarchies =
        practitionerDetails.fhirPractitionerDetails?.locationHierarchyList ?: listOf()

      val careTeamIds =
        withContext(dispatcherProvider.io()) {
          defaultRepository.createRemote(false, *careTeams.toTypedArray()).run {
            careTeams.map { it.id.extractLogicalIdUuid() }
          }
        }
      val organizationIds =
        withContext(dispatcherProvider.io()) {
          defaultRepository.createRemote(false, *organizations.toTypedArray()).run {
            organizations.map { it.id.extractLogicalIdUuid() }
          }
        }
      val locationIds =
        withContext(dispatcherProvider.io()) {
=======
      bundle.entry.forEach { entry ->
        val practitionerDetails = entry.resource as PractitionerDetails
        val careTeams = practitionerDetails.fhirPractitionerDetails?.careTeams ?: listOf()
        val organizations = practitionerDetails.fhirPractitionerDetails?.organizations ?: listOf()
        val locations = practitionerDetails.fhirPractitionerDetails?.locations ?: listOf()
        val practitioners = practitionerDetails.fhirPractitionerDetails?.practitioners ?: listOf()
        val practitionerId =
          practitionerDetails.fhirPractitionerDetails?.practitionerId.valueToString()
        val locationHierarchies =
          practitionerDetails.fhirPractitionerDetails?.locationHierarchyList ?: listOf()

        val careTeamIds =
          defaultRepository.createRemote(false, *careTeams.toTypedArray()).run {
            careTeams.map { it.id.extractLogicalIdUuid() }
          }

        val organizationIds =
          defaultRepository.createRemote(false, *organizations.toTypedArray()).run {
            organizations.map { it.id.extractLogicalIdUuid() }
          }

        val locationIds =
>>>>>>> dc23404b
          defaultRepository.createRemote(false, *locations.toTypedArray()).run {
            locations.map { it.id.extractLogicalIdUuid() }
          }
        }

<<<<<<< HEAD
      val location =
        withContext(dispatcherProvider.io()) {
=======
        val location =
>>>>>>> dc23404b
          defaultRepository.createRemote(false, *locations.toTypedArray()).run {
            locations.map { it.name }
          }
        }

<<<<<<< HEAD
      val careTeam =
        withContext(dispatcherProvider.io()) {
          defaultRepository.createRemote(false, *careTeams.toTypedArray()).run {
            careTeams.map { it.name }
=======
        val careTeam =
          defaultRepository.createRemote(false, *careTeams.toTypedArray()).run {
            careTeams.map { it.name }
          }

        val organization =
          defaultRepository.createRemote(false, *organizations.toTypedArray()).run {
            organizations.map { it.name }
>>>>>>> dc23404b
          }
        }
      val organization =
        withContext(dispatcherProvider.io()) {
          defaultRepository.createRemote(false, *organizations.toTypedArray()).run {
            organizations.map { it.name }
          }
        }

      defaultRepository.createRemote(false, *practitioners.toTypedArray())
      practitionerDetails.fhirPractitionerDetails?.groups?.toTypedArray()?.let {
        defaultRepository.createRemote(false, *it)
      }
      practitionerDetails.fhirPractitionerDetails?.practitionerRoles?.toTypedArray()?.let {
        defaultRepository.createRemote(false, *it)
      }
      practitionerDetails.fhirPractitionerDetails?.organizationAffiliations?.toTypedArray()?.let {
        defaultRepository.createRemote(false, *it)
      }

      if (practitionerId.isNotEmpty()) {
        writePractitionerDetailsToShredPref(
          careTeam = careTeam,
          organization = organization,
          location = location,
          fhirPractitionerDetails = practitionerDetails,
          careTeams = careTeamIds,
          organizations = organizationIds,
          locations = locationIds,
          locationHierarchies = locationHierarchies,
        )
      } else {
        // The assumption here is that only 1 practitioner is returned from the server in the
        // practitioner details
        practitioners.firstOrNull()?.identifier?.forEach { identifier ->
          if (
            identifier.hasUse() &&
              identifier.use == org.hl7.fhir.r4.model.Identifier.IdentifierUse.SECONDARY &&
              identifier.hasValue() &&
              identifier.value == userInfo!!.keycloakUuid
          ) {
            writePractitionerDetailsToShredPref(
              careTeam = careTeam,
              organization = organization,
              location = location,
              fhirPractitionerDetails = practitionerDetails,
              careTeams = careTeamIds,
              organizations = organizationIds,
              locations = locationIds,
              locationHierarchies = locationHierarchies,
            )
          }
        }
      }
      postProcess()
    }
  }

  private fun writeUserInfo(
    userInfo: UserInfo?,
  ) {
    sharedPreferences.write(
      key = SharedPreferenceKey.USER_INFO.name,
      value = userInfo,
    )
  }

  fun writePractitionerDetailsToShredPref(
    careTeam: List<String>,
    organization: List<String>,
    location: List<String>,
    fhirPractitionerDetails: PractitionerDetails,
    careTeams: List<String>,
    organizations: List<String>,
    locations: List<String>,
    locationHierarchies: List<LocationHierarchy>,
  ) {
    val trimmedUsername = username.value!!.trim()

    sharedPreferences.write(
      key = practitionerIdKey(trimmedUsername),
      value = fhirPractitionerDetails.fhirPractitionerDetails?.id,
    )
    sharedPreferences.write(
      "${trimmedUsername}_${SharedPreferenceKey.PRACTITIONER_DETAILS.name}",
      fhirPractitionerDetails,
    )
    sharedPreferences.write(ResourceType.CareTeam.name, careTeams)
    sharedPreferences.write(ResourceType.Organization.name, organizations)
    sharedPreferences.write(ResourceType.Location.name, locations)
    sharedPreferences.write(
      SharedPreferenceKey.PRACTITIONER_LOCATION_HIERARCHIES.name,
      locationHierarchies,
    )
    sharedPreferences.write(
      key = SharedPreferenceKey.PRACTITIONER_LOCATION.name,
      value = location.joinToString(separator = ""),
    )
    sharedPreferences.write(
      key = SharedPreferenceKey.CARE_TEAM.name,
      value = careTeam.joinToString(separator = ""),
    )
    sharedPreferences.write(
      key = SharedPreferenceKey.ORGANIZATION.name,
      value = organization.joinToString(separator = ""),
    )
    sharedPreferences.write(
      key = SharedPreferenceKey.PRACTITIONER_LOCATION_ID.name,
      value = locations.joinToString(separator = ""),
    )
  }

  fun downloadNowWorkflowConfigs() {
    workManager.enqueue(
      OneTimeWorkRequestBuilder<ConfigDownloadWorker>()
        .setConstraints(
          Constraints.Builder().setRequiredNetworkType(NetworkType.CONNECTED).build(),
        )
        .build(),
    )
  }
}<|MERGE_RESOLUTION|>--- conflicted
+++ resolved
@@ -361,7 +361,6 @@
     postProcess: () -> Unit,
   ) {
     viewModelScope.launch {
-<<<<<<< HEAD
       val careTeams = practitionerDetails.fhirPractitionerDetails?.careTeams ?: listOf()
       val organizations = practitionerDetails.fhirPractitionerDetails?.organizations ?: listOf()
       val locations = practitionerDetails.fhirPractitionerDetails?.locations ?: listOf()
@@ -372,81 +371,33 @@
         practitionerDetails.fhirPractitionerDetails?.locationHierarchyList ?: listOf()
 
       val careTeamIds =
-        withContext(dispatcherProvider.io()) {
-          defaultRepository.createRemote(false, *careTeams.toTypedArray()).run {
-            careTeams.map { it.id.extractLogicalIdUuid() }
-          }
-        }
+        defaultRepository.createRemote(false, *careTeams.toTypedArray()).run {
+          careTeams.map { it.id.extractLogicalIdUuid() }
+        }
+
       val organizationIds =
-        withContext(dispatcherProvider.io()) {
-          defaultRepository.createRemote(false, *organizations.toTypedArray()).run {
-            organizations.map { it.id.extractLogicalIdUuid() }
-          }
-        }
+        defaultRepository.createRemote(false, *organizations.toTypedArray()).run {
+          organizations.map { it.id.extractLogicalIdUuid() }
+        }
+
       val locationIds =
-        withContext(dispatcherProvider.io()) {
-=======
-      bundle.entry.forEach { entry ->
-        val practitionerDetails = entry.resource as PractitionerDetails
-        val careTeams = practitionerDetails.fhirPractitionerDetails?.careTeams ?: listOf()
-        val organizations = practitionerDetails.fhirPractitionerDetails?.organizations ?: listOf()
-        val locations = practitionerDetails.fhirPractitionerDetails?.locations ?: listOf()
-        val practitioners = practitionerDetails.fhirPractitionerDetails?.practitioners ?: listOf()
-        val practitionerId =
-          practitionerDetails.fhirPractitionerDetails?.practitionerId.valueToString()
-        val locationHierarchies =
-          practitionerDetails.fhirPractitionerDetails?.locationHierarchyList ?: listOf()
-
-        val careTeamIds =
-          defaultRepository.createRemote(false, *careTeams.toTypedArray()).run {
-            careTeams.map { it.id.extractLogicalIdUuid() }
-          }
-
-        val organizationIds =
-          defaultRepository.createRemote(false, *organizations.toTypedArray()).run {
-            organizations.map { it.id.extractLogicalIdUuid() }
-          }
-
-        val locationIds =
->>>>>>> dc23404b
-          defaultRepository.createRemote(false, *locations.toTypedArray()).run {
-            locations.map { it.id.extractLogicalIdUuid() }
-          }
-        }
-
-<<<<<<< HEAD
+        defaultRepository.createRemote(false, *locations.toTypedArray()).run {
+          locations.map { it.id.extractLogicalIdUuid() }
+        }
+
       val location =
-        withContext(dispatcherProvider.io()) {
-=======
-        val location =
->>>>>>> dc23404b
-          defaultRepository.createRemote(false, *locations.toTypedArray()).run {
-            locations.map { it.name }
-          }
-        }
-
-<<<<<<< HEAD
+        defaultRepository.createRemote(false, *locations.toTypedArray()).run {
+          locations.map { it.name }
+        }
+
       val careTeam =
-        withContext(dispatcherProvider.io()) {
-          defaultRepository.createRemote(false, *careTeams.toTypedArray()).run {
-            careTeams.map { it.name }
-=======
-        val careTeam =
-          defaultRepository.createRemote(false, *careTeams.toTypedArray()).run {
-            careTeams.map { it.name }
-          }
-
-        val organization =
-          defaultRepository.createRemote(false, *organizations.toTypedArray()).run {
-            organizations.map { it.name }
->>>>>>> dc23404b
-          }
-        }
+        defaultRepository.createRemote(false, *careTeams.toTypedArray()).run {
+          careTeams.map { it.name }
+        }
+
       val organization =
-        withContext(dispatcherProvider.io()) {
-          defaultRepository.createRemote(false, *organizations.toTypedArray()).run {
-            organizations.map { it.name }
-          }
+        defaultRepository.createRemote(false, *organizations.toTypedArray()).run {
+          organizations.map { it.name }
         }
 
       defaultRepository.createRemote(false, *practitioners.toTypedArray())
