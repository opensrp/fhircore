/*
 * Copyright 2021-2024 Ona Systems, Inc
 *
 * Licensed under the Apache License, Version 2.0 (the "License");
 * you may not use this file except in compliance with the License.
 * You may obtain a copy of the License at
 *
 *       http://www.apache.org/licenses/LICENSE-2.0
 *
 * Unless required by applicable law or agreed to in writing, software
 * distributed under the License is distributed on an "AS IS" BASIS,
 * WITHOUT WARRANTIES OR CONDITIONS OF ANY KIND, either express or implied.
 * See the License for the specific language governing permissions and
 * limitations under the License.
 */

package org.smartregister.fhircore.quest.ui.login

import android.content.Context
import androidx.lifecycle.LiveData
import androidx.lifecycle.MutableLiveData
import androidx.lifecycle.ViewModel
import androidx.lifecycle.viewModelScope
import androidx.work.Constraints
import androidx.work.NetworkType
import androidx.work.OneTimeWorkRequestBuilder
import androidx.work.WorkManager
import dagger.hilt.android.lifecycle.HiltViewModel
import io.sentry.Sentry
import io.sentry.protocol.User
import java.net.SocketTimeoutException
import java.net.UnknownHostException
import javax.inject.Inject
import kotlinx.coroutines.launch
import org.hl7.fhir.r4.model.Bundle as FhirR4ModelBundle
import org.smartregister.fhircore.engine.configuration.ConfigType
import org.smartregister.fhircore.engine.configuration.ConfigurationRegistry
import org.smartregister.fhircore.engine.configuration.app.ApplicationConfiguration
import org.smartregister.fhircore.engine.configuration.app.ConfigService
import org.smartregister.fhircore.engine.data.local.DefaultRepository
import org.smartregister.fhircore.engine.data.remote.auth.KeycloakService
import org.smartregister.fhircore.engine.data.remote.fhir.resource.FhirResourceService
import org.smartregister.fhircore.engine.data.remote.model.response.UserInfo
import org.smartregister.fhircore.engine.data.remote.shared.TokenAuthenticator
import org.smartregister.fhircore.engine.datastore.PreferenceDataStore
import org.smartregister.fhircore.engine.datastore.PreferenceDataStore.Keys.CARE_TEAM_ID
import org.smartregister.fhircore.engine.datastore.PreferenceDataStore.Keys.LOCATION_ID
import org.smartregister.fhircore.engine.datastore.PreferenceDataStore.Keys.ORGANIZATION_ID
import org.smartregister.fhircore.engine.util.DispatcherProvider
import org.smartregister.fhircore.engine.util.SecureSharedPreference
import org.smartregister.fhircore.engine.util.SharedPreferenceKey
import org.smartregister.fhircore.engine.util.SharedPreferencesHelper
import org.smartregister.fhircore.engine.util.clearPasswordInMemory
import org.smartregister.fhircore.engine.util.extension.extractLogicalIdUuid
import org.smartregister.fhircore.engine.util.extension.getActivity
import org.smartregister.fhircore.engine.util.extension.isDeviceOnline
import org.smartregister.fhircore.engine.util.extension.practitionerEndpointUrl
import org.smartregister.fhircore.engine.util.extension.valueToString
import org.smartregister.fhircore.quest.BuildConfig
import org.smartregister.model.location.LocationHierarchy
import org.smartregister.model.practitioner.PractitionerDetails
import retrofit2.HttpException
import timber.log.Timber

@HiltViewModel
class LoginViewModel
@Inject
constructor(
  val configurationRegistry: ConfigurationRegistry,
  val accountAuthenticator: AccountAuthenticator,
  val sharedPreferences: SharedPreferencesHelper,
  val preferenceDataStore: PreferenceDataStore,
  val secureSharedPreference: SecureSharedPreference,
  val defaultRepository: DefaultRepository,
  val configService: ConfigService,
  val keycloakService: KeycloakService,
  val fhirResourceService: FhirResourceService,
  val tokenAuthenticator: TokenAuthenticator,
  val dispatcherProvider: DispatcherProvider,
  val workManager: WorkManager,
) : ViewModel() {

  private val _launchDialPad: MutableLiveData<String?> = MutableLiveData(null)
  val launchDialPad
    get() = _launchDialPad

  private val _navigateToHome = MutableLiveData(false)
  val navigateToHome: LiveData<Boolean>
    get() = _navigateToHome

  private val _username = MutableLiveData("")
  val username: LiveData<String>
    get() = _username

  private val _password = MutableLiveData("")
  val password: LiveData<String>
    get() = _password

  private val _loginErrorState = MutableLiveData<LoginErrorState?>()
  val loginErrorState: LiveData<LoginErrorState?>
    get() = _loginErrorState

  private val _showProgressBar = MutableLiveData(false)
  val showProgressBar
    get() = _showProgressBar

  val applicationConfiguration: ApplicationConfiguration by lazy {
    configurationRegistry.retrieveConfiguration(ConfigType.Application)
  }

  fun onUsernameUpdated(username: String) {
    _loginErrorState.postValue(null)
    _username.value = username
  }

  fun onPasswordUpdated(password: String) {
    _loginErrorState.postValue(null)
    _password.value = password
  }

  fun login(context: Context) {
    if (!username.value.isNullOrBlank() && !password.value.isNullOrBlank()) {
      _loginErrorState.postValue(null)
      _showProgressBar.postValue(true)

      val trimmedUsername = username.value!!.trim()
      val passwordAsCharArray = password.value!!.trim().toCharArray()

      viewModelScope.launch(dispatcherProvider.io()) {
        if (context.getActivity()!!.isDeviceOnline()) {
          fetchToken(
            username = trimmedUsername,
            password = passwordAsCharArray,
            onFetchUserInfo = {
              if (it.isFailure) {
                Timber.e(it.exceptionOrNull())
                _showProgressBar.postValue(false)
                _loginErrorState.postValue(LoginErrorState.ERROR_FETCHING_USER)
              }
            },
            onFetchPractitioner = { bundleResult, userInfo ->
              if (bundleResult.isSuccess) {
                val bundle = bundleResult.getOrDefault(FhirR4ModelBundle())
                savePractitionerDetails(bundle, userInfo) {
                  _showProgressBar.postValue(false)
                  updateNavigateHome(true)
                }
              } else {
                _showProgressBar.postValue(false)
                Timber.e(bundleResult.exceptionOrNull())
                Timber.e(bundleResult.getOrNull().valueToString())
                _loginErrorState.postValue(LoginErrorState.ERROR_FETCHING_USER)
              }
            },
          )
        } else {
          if (secureSharedPreference.retrieveSessionUsername() == null) {
            _showProgressBar.postValue(false)
            _loginErrorState.postValue(LoginErrorState.INVALID_OFFLINE_STATE)
          } else if (
            accountAuthenticator.validateLoginCredentials(trimmedUsername, passwordAsCharArray)
          ) {
            try {
              // Configure Sentry scope
              Sentry.configureScope { scope ->
                scope.setTag("versionCode", BuildConfig.VERSION_CODE.toString())
                scope.setTag("versionName", BuildConfig.VERSION_NAME)
                scope.user = User().apply { username = trimmedUsername }
              }
            } catch (e: Exception) {
              Timber.e(e)
            }
            _showProgressBar.postValue(false)
            updateNavigateHome(true)
          } else {
            _showProgressBar.postValue(false)
            _loginErrorState.postValue(LoginErrorState.INVALID_CREDENTIALS)
          }
        }
        clearPasswordInMemory(passwordAsCharArray)
      }
    }
  }

  fun forgotPassword() {
    // TODO load supervisor contact e.g.
    _launchDialPad.value = "tel:0123456789"
  }

  fun updateNavigateHome(navigateHome: Boolean = true) {
    _navigateToHome.postValue(navigateHome)
  }

  fun isPinEnabled(): Boolean = applicationConfiguration.loginConfig.enablePin ?: false

  /**
   * This function checks first if the existing token is active otherwise fetches a new token, then
   * gets the user information from the authentication server. The id of the retrieved user is used
   * to obtain the [PractitionerDetails] from the FHIR server.
   */
  private suspend fun fetchToken(
    username: String,
    password: CharArray,
    onFetchUserInfo: (Result<UserInfo>) -> Unit,
    onFetchPractitioner: (Result<FhirR4ModelBundle>, UserInfo?) -> Unit,
  ) {
    // ToDo : This is an object --->Practitioner Details
    val practitionerDetails =
      sharedPreferences.read<PractitionerDetails>(
        key = SharedPreferenceKey.PRACTITIONER_DETAILS.name,
        decodeWithGson = true,
      )
    if (tokenAuthenticator.sessionActive() && practitionerDetails != null) {
      _showProgressBar.postValue(false)
      updateNavigateHome(true)
    } else {
      // Prevent user from logging in with different credentials
      val existingCredentials = secureSharedPreference.retrieveCredentials()
      if (
        existingCredentials != null &&
          !username.equals(
            existingCredentials.username,
            true,
          )
      ) {
        _showProgressBar.postValue(false)
        _loginErrorState.postValue(LoginErrorState.MULTI_USER_LOGIN_ATTEMPT)
      } else {
        tokenAuthenticator
          .fetchAccessToken(username, password)
          .onSuccess { fetchPractitioner(onFetchUserInfo, onFetchPractitioner) }
          .onFailure {
            _showProgressBar.postValue(false)
            var errorState = LoginErrorState.ERROR_FETCHING_USER

            if (it is HttpException) {
              when (it.code()) {
                401 -> errorState = LoginErrorState.INVALID_CREDENTIALS
              }
            } else if (it is UnknownHostException) {
              errorState = LoginErrorState.UNKNOWN_HOST
            }

            _loginErrorState.postValue(errorState)
            Timber.e(it)
          }
      }
    }
  }

  suspend fun fetchPractitioner(
    onFetchUserInfo: (Result<UserInfo>) -> Unit,
    onFetchPractitioner: (Result<FhirR4ModelBundle>, UserInfo?) -> Unit,
  ) {
    try {
      val userInfo = keycloakService.fetchUserInfo().body()
      if (userInfo != null && !userInfo.keycloakUuid.isNullOrEmpty()) {
        writeUserInfo(userInfo = userInfo)
        onFetchUserInfo(Result.success(userInfo))
        try {
          val bundle =
            fhirResourceService.getResource(url = userInfo.keycloakUuid!!.practitionerEndpointUrl())
          onFetchPractitioner(Result.success(bundle), userInfo)
        } catch (httpException: HttpException) {
          onFetchPractitioner(Result.failure(httpException), userInfo)
          Timber.e(httpException.response()?.errorBody()?.charStream()?.readText())
        } catch (unknownHostException: UnknownHostException) {
          onFetchPractitioner(Result.failure(unknownHostException), userInfo)
          Timber.e(
            unknownHostException,
            "An error occurred fetching the practitioner details",
          )
        } catch (socketTimeoutException: SocketTimeoutException) {
          onFetchPractitioner(Result.failure(socketTimeoutException), userInfo)
          Timber.e(
            socketTimeoutException,
            "An error occurred fetching the practitioner details",
          )
        } catch (exception: Exception) {
          onFetchPractitioner(Result.failure(exception), userInfo)
          Timber.e(exception, "An error occurred fetching the practitioner details")
        }
      } else {
        onFetchPractitioner(
          Result.failure(NullPointerException("Keycloak user is null. Failed to fetch user.")),
          userInfo,
        )
      }
    } catch (httpException: HttpException) {
      onFetchUserInfo(Result.failure(httpException))
    } catch (unknownHostException: UnknownHostException) {
      onFetchUserInfo(Result.failure(unknownHostException))
      Timber.e(unknownHostException, "An error occurred fetching the practitioner details")
    } catch (socketTimeoutException: SocketTimeoutException) {
      onFetchUserInfo(Result.failure(socketTimeoutException))
      Timber.e(socketTimeoutException, "An error occurred fetching the practitioner details")
    } catch (exception: Exception) {
      onFetchUserInfo(Result.failure(exception))
      Timber.e(exception, "An error occurred fetching the practitioner details")
    }
  }

  fun savePractitionerDetails(
    bundle: FhirR4ModelBundle,
    userInfo: UserInfo?,
    postProcess: () -> Unit,
  ) {
    if (bundle.entry.isNullOrEmpty()) return
    viewModelScope.launch {
      bundle.entry.forEach { entry ->
        val practitionerDetails = entry.resource as PractitionerDetails
        val careTeams = practitionerDetails.fhirPractitionerDetails?.careTeams ?: listOf()
        val organizations = practitionerDetails.fhirPractitionerDetails?.organizations ?: listOf()
        val locations = practitionerDetails.fhirPractitionerDetails?.locations ?: listOf()
        val practitioners = practitionerDetails.fhirPractitionerDetails?.practitioners ?: listOf()
        val practitionerId =
          practitionerDetails.fhirPractitionerDetails?.practitionerId.valueToString()
        val locationHierarchies =
          practitionerDetails.fhirPractitionerDetails?.locationHierarchyList ?: listOf()

<<<<<<< HEAD
        val careTeamId =
          withContext(dispatcherProvider.io()) {
            defaultRepository.createRemote(false, *careTeams.toTypedArray()).run {
              careTeams.map { it.id.extractLogicalIdUuid() }
            }
          }
        val organizationId =
          withContext(dispatcherProvider.io()) {
            defaultRepository.createRemote(false, *organizations.toTypedArray()).run {
              organizations.map { it.id.extractLogicalIdUuid() }
            }
          }
        val locationId =
          withContext(dispatcherProvider.io()) {
            defaultRepository.createRemote(false, *locations.toTypedArray()).run {
              locations.map { it.id.extractLogicalIdUuid() }
            }
=======
        val careTeamIds =
          defaultRepository.createRemote(false, *careTeams.toTypedArray()).run {
            careTeams.map { it.id.extractLogicalIdUuid() }
          }

        val organizationIds =
          defaultRepository.createRemote(false, *organizations.toTypedArray()).run {
            organizations.map { it.id.extractLogicalIdUuid() }
          }

        val locationIds =
          defaultRepository.createRemote(false, *locations.toTypedArray()).run {
            locations.map { it.id.extractLogicalIdUuid() }
>>>>>>> 2998a846
          }

        val location =
          defaultRepository.createRemote(false, *locations.toTypedArray()).run {
            locations.map { it.name }
          }

        val careTeam =
          defaultRepository.createRemote(false, *careTeams.toTypedArray()).run {
            careTeams.map { it.name }
          }

        val organization =
          defaultRepository.createRemote(false, *organizations.toTypedArray()).run {
            organizations.map { it.name }
          }

        defaultRepository.createRemote(false, *practitioners.toTypedArray())
        practitionerDetails.fhirPractitionerDetails?.groups?.toTypedArray()?.let {
          defaultRepository.createRemote(false, *it)
        }
        practitionerDetails.fhirPractitionerDetails?.practitionerRoles?.toTypedArray()?.let {
          defaultRepository.createRemote(false, *it)
        }
        practitionerDetails.fhirPractitionerDetails?.organizationAffiliations?.toTypedArray()?.let {
          defaultRepository.createRemote(false, *it)
        }

        if (practitionerId.isNotEmpty()) {
          writePractitionerDetailsToPreference(
            careTeam = careTeam,
            organization = organization,
            location = location,
            fhirPractitionerDetails = practitionerDetails,
            careTeamId = careTeamId,
            organizationId = organizationId,
            locationId = locationId,
            locationHierarchies = locationHierarchies,
          )
        } else {
          // The assumption here is that only 1 practitioner is returned from the server in the
          // practitioner details
          practitioners.firstOrNull()?.identifier?.forEach { identifier ->
            if (
              identifier.hasUse() &&
                identifier.use == org.hl7.fhir.r4.model.Identifier.IdentifierUse.SECONDARY &&
                identifier.hasValue() &&
                identifier.value == userInfo!!.keycloakUuid
            ) {
              writePractitionerDetailsToPreference(
                careTeam = careTeam,
                organization = organization,
                location = location,
                fhirPractitionerDetails = practitionerDetails,
                careTeamId = careTeamId,
                organizationId = organizationId,
                locationId = locationId,
                locationHierarchies = locationHierarchies,
              )
            }
          }
        }
      }
      postProcess()
    }
  }

  // ToDo : This is an object ----> userinfo
  private fun writeUserInfo(
    userInfo: UserInfo?,
  ) {
    sharedPreferences.write(
      key = SharedPreferenceKey.USER_INFO.name,
      value = userInfo,
    )
  }

  fun writePractitionerDetailsToPreference(
    careTeam: List<String>,
    organization: List<String>,
    location: List<String>,
    fhirPractitionerDetails: PractitionerDetails,
    careTeamId: List<String>,
    organizationId: List<String>,
    locationId: List<String>,
    locationHierarchies: List<LocationHierarchy>,
  ) {
    viewModelScope.launch {
      preferenceDataStore.write(
        key = PreferenceDataStore.PRACTITIONER_ID,
        value = fhirPractitionerDetails.fhirPractitionerDetails?.id ?: "",
      )
      // ToDo: This is an object type ----> pratictioner details
      sharedPreferences.write(
        SharedPreferenceKey.PRACTITIONER_DETAILS.name,
        fhirPractitionerDetails,
      )
      preferenceDataStore.write(CARE_TEAM_ID, careTeamId.joinToString(separator = ","))
      preferenceDataStore.write(ORGANIZATION_ID, organizationId.joinToString(separator = ","))
      preferenceDataStore.write(LOCATION_ID, locationId.joinToString(separator = ","))
      // ToDo: This is an object type ----> Location hierarchy
      sharedPreferences.write(
        SharedPreferenceKey.PRACTITIONER_LOCATION_HIERARCHIES.name,
        locationHierarchies,
      )
      preferenceDataStore.write(
        key = PreferenceDataStore.PRACTITIONER_LOCATION_NAME,
        value = location.joinToString(separator = ","),
      )
      preferenceDataStore.write(
        key = PreferenceDataStore.CARE_TEAM_NAME,
        value = careTeam.joinToString(separator = ","),
      )
      preferenceDataStore.write(
        key = PreferenceDataStore.ORGANIZATION_NAME,
        value = organization.joinToString(separator = ","),
      )
      preferenceDataStore.write(
        key = PreferenceDataStore.PRACTITIONER_LOCATION_ID,
        value = location.joinToString(separator = ""),
      )
    }
  }

  fun downloadNowWorkflowConfigs() {
    workManager.enqueue(
      OneTimeWorkRequestBuilder<ConfigDownloadWorker>()
        .setConstraints(
          Constraints.Builder().setRequiredNetworkType(NetworkType.CONNECTED).build(),
        )
        .build(),
    )
  }
}<|MERGE_RESOLUTION|>--- conflicted
+++ resolved
@@ -33,6 +33,7 @@
 import javax.inject.Inject
 import kotlinx.coroutines.launch
 import org.hl7.fhir.r4.model.Bundle as FhirR4ModelBundle
+import org.hl7.fhir.r4.model.ResourceType
 import org.smartregister.fhircore.engine.configuration.ConfigType
 import org.smartregister.fhircore.engine.configuration.ConfigurationRegistry
 import org.smartregister.fhircore.engine.configuration.app.ApplicationConfiguration
@@ -318,39 +319,19 @@
         val locationHierarchies =
           practitionerDetails.fhirPractitionerDetails?.locationHierarchyList ?: listOf()
 
-<<<<<<< HEAD
         val careTeamId =
-          withContext(dispatcherProvider.io()) {
-            defaultRepository.createRemote(false, *careTeams.toTypedArray()).run {
-              careTeams.map { it.id.extractLogicalIdUuid() }
-            }
-          }
-        val organizationId =
-          withContext(dispatcherProvider.io()) {
-            defaultRepository.createRemote(false, *organizations.toTypedArray()).run {
-              organizations.map { it.id.extractLogicalIdUuid() }
-            }
-          }
-        val locationId =
-          withContext(dispatcherProvider.io()) {
-            defaultRepository.createRemote(false, *locations.toTypedArray()).run {
-              locations.map { it.id.extractLogicalIdUuid() }
-            }
-=======
-        val careTeamIds =
           defaultRepository.createRemote(false, *careTeams.toTypedArray()).run {
             careTeams.map { it.id.extractLogicalIdUuid() }
           }
 
-        val organizationIds =
+        val organizationId =
           defaultRepository.createRemote(false, *organizations.toTypedArray()).run {
             organizations.map { it.id.extractLogicalIdUuid() }
           }
 
-        val locationIds =
+        val locationId =
           defaultRepository.createRemote(false, *locations.toTypedArray()).run {
             locations.map { it.id.extractLogicalIdUuid() }
->>>>>>> 2998a846
           }
 
         val location =
