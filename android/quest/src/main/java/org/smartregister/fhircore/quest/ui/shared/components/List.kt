/*
 * Copyright 2021 Ona Systems, Inc
 *
 * Licensed under the Apache License, Version 2.0 (the "License");
 * you may not use this file except in compliance with the License.
 * You may obtain a copy of the License at
 *
 *       http://www.apache.org/licenses/LICENSE-2.0
 *
 * Unless required by applicable law or agreed to in writing, software
 * distributed under the License is distributed on an "AS IS" BASIS,
 * WITHOUT WARRANTIES OR CONDITIONS OF ANY KIND, either express or implied.
 * See the License for the specific language governing permissions and
 * limitations under the License.
 */

package org.smartregister.fhircore.quest.ui.shared.components

import androidx.compose.foundation.background
import androidx.compose.foundation.layout.Box
import androidx.compose.foundation.layout.Column
import androidx.compose.foundation.layout.Spacer
import androidx.compose.foundation.layout.fillMaxHeight
import androidx.compose.foundation.layout.fillMaxSize
import androidx.compose.foundation.layout.fillMaxWidth
import androidx.compose.foundation.layout.height
import androidx.compose.foundation.layout.padding
import androidx.compose.material.Divider
import androidx.compose.material.Text
import androidx.compose.runtime.Composable
import androidx.compose.ui.Alignment
import androidx.compose.ui.Modifier
import androidx.compose.ui.res.stringResource
import androidx.compose.ui.text.font.FontStyle
import androidx.compose.ui.unit.dp
import androidx.navigation.NavController
import androidx.navigation.compose.rememberNavController
import com.google.accompanist.flowlayout.FlowRow
import org.hl7.fhir.r4.model.ResourceType
import org.smartregister.fhircore.engine.configuration.register.NoResultsConfig
import org.smartregister.fhircore.engine.configuration.register.RegisterCardConfig
import org.smartregister.fhircore.engine.configuration.view.CompoundTextProperties
import org.smartregister.fhircore.engine.configuration.view.ListOrientation
import org.smartregister.fhircore.engine.configuration.view.ListProperties
import org.smartregister.fhircore.engine.domain.model.ResourceData
import org.smartregister.fhircore.engine.domain.model.ViewType
import org.smartregister.fhircore.engine.ui.theme.DefaultColor
import org.smartregister.fhircore.engine.ui.theme.DividerColor
import org.smartregister.fhircore.engine.util.annotation.PreviewWithBackgroundExcludeGenerated
import org.smartregister.fhircore.engine.util.extension.interpolate
import org.smartregister.fhircore.engine.util.extension.parseColor
import org.smartregister.fhircore.quest.R
import org.smartregister.fhircore.quest.util.extensions.conditional

@Composable
fun List(
  modifier: Modifier,
  viewProperties: ListProperties,
  resourceData: ResourceData,
  navController: NavController,
) {
  val currentListResourceData = resourceData.listResourceDataMap[viewProperties.id]
  if (currentListResourceData.isNullOrEmpty()) {
    Box(contentAlignment = Alignment.Center, modifier = modifier.fillMaxSize()) {
      Text(
        text = viewProperties.emptyList?.message ?: stringResource(id = R.string.no_visits),
        modifier = modifier.padding(8.dp).align(Alignment.Center),
        color = DefaultColor,
        fontStyle = FontStyle.Italic
      )
<<<<<<< HEAD
  ) {
    if (currentListResourceData.isNullOrEmpty()) {
      Box(contentAlignment = Alignment.Center, modifier = modifier.fillMaxSize()) {
        Text(
          text = viewProperties.emptyList?.message ?: stringResource(id = R.string.no_visits),
          modifier = modifier
            .padding(8.dp)
            .align(Alignment.Center),
          color = DefaultColor,
          fontStyle = FontStyle.Italic
        )
      }
    } else {

      when (viewProperties.orientation) {
        ListOrientation.VERTICAL ->
          Column {
            currentListResourceData.forEachIndexed { index, listResourceData ->
              DisplayListItem(
                modifier = modifier,
                viewProperties = viewProperties,
                listResourceData = listResourceData,
=======
    }
  } else {
    Box(
      modifier =
        modifier
          .background(
            viewProperties.backgroundColor?.interpolate(resourceData.computedValuesMap).parseColor()
          )
          .padding(
            horizontal = viewProperties.padding.dp,
            vertical = viewProperties.padding.div(4).dp
          )
    ) {
      when (viewProperties.orientation) {
        ListOrientation.VERTICAL ->
          Column(
            modifier =
              modifier
                .conditional(viewProperties.fillMaxWidth, { fillMaxWidth() })
                .conditional(viewProperties.fillMaxHeight, { fillMaxHeight() })
          ) {
            currentListResourceData.forEachIndexed { index, listResourceData ->
              Spacer(modifier = modifier.height(6.dp))
              ViewRenderer(
                viewProperties = viewProperties.registerCard.views,
                resourceData = listResourceData,
>>>>>>> f4709c6b
                navController = navController,
              )
              Spacer(modifier = modifier.height(6.dp))
              if (index < currentListResourceData.lastIndex && viewProperties.showDivider)
                Divider(color = DividerColor, thickness = 0.5.dp)
            }
          }
        ListOrientation.HORIZONTAL ->
<<<<<<< HEAD
          FlowRow {
            currentListResourceData.forEachIndexed { index, listResourceData ->
              DisplayListItem(
                modifier = modifier,
                viewProperties = viewProperties,
                listResourceData = listResourceData,
=======
          FlowRow(modifier = modifier.fillMaxWidth()) {
            currentListResourceData.forEachIndexed { _, listResourceData ->
              ViewRenderer(
                viewProperties = viewProperties.registerCard.views,
                resourceData = listResourceData,
>>>>>>> f4709c6b
                navController = navController,
              )
            }
          }
      }
    }
  }
}

@PreviewWithBackgroundExcludeGenerated
@Composable
private fun ListWithHorizontalOrientationPreview() {
  Column(modifier = Modifier.fillMaxWidth()) {
    List(
      modifier = Modifier,
      viewProperties =
        ListProperties(
          viewType = ViewType.LIST,
          orientation = ListOrientation.HORIZONTAL,
          backgroundColor = "#FFFFFF",
          fillMaxWidth = true,
          id = "listId",
          padding = 8,
          borderRadius = 10,
          emptyList = NoResultsConfig(message = "No care Plans"),
          baseResource = ResourceType.CarePlan,
          fillMaxHeight = true,
          registerCard =
            RegisterCardConfig(
              views =
                listOf(
                  CompoundTextProperties(
                    viewType = ViewType.COMPOUND_TEXT,
                    primaryText = "Malaria",
                    primaryTextColor = "#DF0E1A",
                    primaryTextBackgroundColor = "#F9CFD1",
                    padding = 8,
                  ),
                  CompoundTextProperties(
                    viewType = ViewType.COMPOUND_TEXT,
                    primaryText = "ANC Danger Signs",
                    primaryTextColor = "#D2760D",
                    primaryTextBackgroundColor = "#FFECD6",
                    padding = 8
                  ),
                  CompoundTextProperties(
                    viewType = ViewType.COMPOUND_TEXT,
                    primaryText = "TB Danger Signs",
                    primaryTextColor = "#D2760D",
                    primaryTextBackgroundColor = "#FFECD6",
                    padding = 8
                  ),
                  CompoundTextProperties(
                    viewType = ViewType.COMPOUND_TEXT,
                    primaryText = "HIV Danger Signs",
                    primaryTextColor = "#D2760D",
                    primaryTextBackgroundColor = "#FFECD6",
                    padding = 8,
                  ),
                ),
            )
        ),
      navController = rememberNavController(),
      resourceData =
        ResourceData(
          baseResourceId = "baseId",
          baseResourceType = ResourceType.Patient,
          computedValuesMap = emptyMap(),
          listResourceDataMap =
            mapOf(
              "listId" to
                listOf(
                  ResourceData(
                    baseResourceId = "carePlan1",
                    baseResourceType = ResourceType.CarePlan,
                    computedValuesMap = emptyMap(),
                    listResourceDataMap = emptyMap()
                  )
                )
            )
        )
    )
  }
<<<<<<< HEAD
  Spacer(modifier = modifier.height(5.dp))
  if (index < currentListResourceData.lastIndex &&
    viewProperties.showDivider &&
    viewProperties.orientation == ListOrientation.VERTICAL
  )
    Divider(color = DividerColor, thickness = 0.5.dp)
=======
>>>>>>> f4709c6b
}

@PreviewWithBackgroundExcludeGenerated
@Composable
private fun ListWithVerticalOrientationPreview() {
  Column(modifier = Modifier.fillMaxWidth()) {
    List(
      modifier = Modifier,
      viewProperties =
        ListProperties(
          viewType = ViewType.LIST,
          backgroundColor = "#FCFCFC",
          orientation = ListOrientation.VERTICAL,
          id = "listId",
          padding = 8,
          borderRadius = 10,
          emptyList = NoResultsConfig(message = "No care Plans"),
          baseResource = ResourceType.CarePlan,
          fillMaxWidth = true,
          registerCard =
            RegisterCardConfig(
              views =
                listOf(
                  CompoundTextProperties(
                    viewType = ViewType.COMPOUND_TEXT,
                    primaryText = "Family Planning",
                    primaryTextColor = "#508BE8",
                  ),
                  CompoundTextProperties(
                    viewType = ViewType.COMPOUND_TEXT,
                    primaryText = "Malaria",
                    primaryTextColor = "#508BE8",
                  ),
                  CompoundTextProperties(
                    viewType = ViewType.COMPOUND_TEXT,
                    primaryText = "HIV",
                    primaryTextColor = "#508BE8",
                  )
                ),
            ),
        ),
      navController = rememberNavController(),
      resourceData =
        ResourceData(
          baseResourceId = "baseId",
          baseResourceType = ResourceType.Patient,
          computedValuesMap = emptyMap(),
          listResourceDataMap =
            mapOf(
              "listId" to
                listOf(
                  ResourceData(
                    baseResourceId = "carePlan1",
                    baseResourceType = ResourceType.CarePlan,
                    computedValuesMap = emptyMap(),
                    listResourceDataMap = emptyMap()
                  )
                )
            )
        )
    )
  }
}<|MERGE_RESOLUTION|>--- conflicted
+++ resolved
@@ -68,30 +68,6 @@
         color = DefaultColor,
         fontStyle = FontStyle.Italic
       )
-<<<<<<< HEAD
-  ) {
-    if (currentListResourceData.isNullOrEmpty()) {
-      Box(contentAlignment = Alignment.Center, modifier = modifier.fillMaxSize()) {
-        Text(
-          text = viewProperties.emptyList?.message ?: stringResource(id = R.string.no_visits),
-          modifier = modifier
-            .padding(8.dp)
-            .align(Alignment.Center),
-          color = DefaultColor,
-          fontStyle = FontStyle.Italic
-        )
-      }
-    } else {
-
-      when (viewProperties.orientation) {
-        ListOrientation.VERTICAL ->
-          Column {
-            currentListResourceData.forEachIndexed { index, listResourceData ->
-              DisplayListItem(
-                modifier = modifier,
-                viewProperties = viewProperties,
-                listResourceData = listResourceData,
-=======
     }
   } else {
     Box(
@@ -118,7 +94,6 @@
               ViewRenderer(
                 viewProperties = viewProperties.registerCard.views,
                 resourceData = listResourceData,
->>>>>>> f4709c6b
                 navController = navController,
               )
               Spacer(modifier = modifier.height(6.dp))
@@ -127,20 +102,11 @@
             }
           }
         ListOrientation.HORIZONTAL ->
-<<<<<<< HEAD
-          FlowRow {
-            currentListResourceData.forEachIndexed { index, listResourceData ->
-              DisplayListItem(
-                modifier = modifier,
-                viewProperties = viewProperties,
-                listResourceData = listResourceData,
-=======
           FlowRow(modifier = modifier.fillMaxWidth()) {
             currentListResourceData.forEachIndexed { _, listResourceData ->
               ViewRenderer(
                 viewProperties = viewProperties.registerCard.views,
                 resourceData = listResourceData,
->>>>>>> f4709c6b
                 navController = navController,
               )
             }
@@ -224,15 +190,6 @@
         )
     )
   }
-<<<<<<< HEAD
-  Spacer(modifier = modifier.height(5.dp))
-  if (index < currentListResourceData.lastIndex &&
-    viewProperties.showDivider &&
-    viewProperties.orientation == ListOrientation.VERTICAL
-  )
-    Divider(color = DividerColor, thickness = 0.5.dp)
-=======
->>>>>>> f4709c6b
 }
 
 @PreviewWithBackgroundExcludeGenerated
