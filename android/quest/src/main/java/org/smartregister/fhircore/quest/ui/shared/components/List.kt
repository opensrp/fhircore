--- conflicted
+++ resolved
@@ -61,129 +61,41 @@
   val currentListResourceData = resourceData.listResourceDataMap[viewProperties.id]
 
   Column(
-    modifier = modifier
-      .background(
-        viewProperties.backgroundColor
-          ?.interpolate(resourceData.computedValuesMap)
-          .parseColor()
-      )
-      .padding(
-        horizontal = viewProperties.padding.dp, vertical = viewProperties.padding.div(4).dp
-      )
+    modifier =
+      modifier
+        .background(
+          viewProperties.backgroundColor?.interpolate(resourceData.computedValuesMap).parseColor()
+        )
+        .padding(
+          horizontal = viewProperties.padding.dp,
+          vertical = viewProperties.padding.div(4).dp
+        )
   ) {
     if (currentListResourceData.isNullOrEmpty()) {
       Box(contentAlignment = Alignment.Center, modifier = modifier.fillMaxSize()) {
         Text(
           text = viewProperties.emptyList?.message ?: stringResource(id = R.string.no_visits),
-          modifier = modifier
-            .padding(8.dp)
-            .align(Alignment.Center),
+          modifier = modifier.padding(8.dp).align(Alignment.Center),
           color = DefaultColor,
           fontStyle = FontStyle.Italic
         )
       }
     } else {
       currentListResourceData.forEachIndexed { index, listResourceData ->
-        when (viewProperties.orientation) {
-          ListOrientation.VERTICAL -> Column {
-            DisplayListItem(
-              modifier = modifier,
-              viewProperties = viewProperties,
-              listResourceData = listResourceData,
+        Column {
+          Spacer(modifier = modifier.height(5.dp))
+          Box {
+            ViewRenderer(
+              viewProperties = viewProperties.registerCard.views,
+              resourceData = listResourceData,
               navController = navController,
-              index = index,
-              currentListResourceData = currentListResourceData
             )
           }
-          ListOrientation.HORIZONTAL -> FlowRow {
-            DisplayListItem(
-              modifier = modifier,
-              viewProperties = viewProperties,
-              listResourceData = listResourceData,
-              navController = navController,
-              index = index,
-              currentListResourceData = currentListResourceData
-            )
-          }
-<<<<<<< HEAD
+          Spacer(modifier = modifier.height(5.dp))
+          if (index < currentListResourceData.lastIndex && viewProperties.showDivider)
+            Divider(color = DividerColor, thickness = 0.5.dp)
         }
-=======
-        Spacer(modifier = modifier.height(5.dp))
-        if (index < currentListResourceData.lastIndex && viewProperties.showDivider)
-          Divider(color = DividerColor.copy(alpha = 0.5f), thickness = 1.dp)
->>>>>>> 1ee282c2
       }
     }
   }
-}
-
-@Composable
-private fun DisplayListItem(
-  modifier: Modifier,
-  viewProperties: ListProperties,
-  listResourceData: ResourceData,
-  navController: NavController,
-  index: Int,
-  currentListResourceData: List<ResourceData>
-) {
-  Spacer(modifier = modifier.height(5.dp))
-  Box {
-    ViewRenderer(
-      viewProperties = viewProperties.registerCard.views,
-      resourceData = listResourceData,
-      navController = navController,
-    )
-  }
-  Spacer(modifier = modifier.height(5.dp))
-  if (index < currentListResourceData.lastIndex && viewProperties.showDivider && viewProperties.orientation == ListOrientation.VERTICAL) Divider(
-    color = DividerColor, thickness = 0.5.dp
-  )
-
-}
-
-@PreviewWithBackgroundExcludeGenerated
-@Composable
-private fun ListInWithRowsPreview() {
-  Column {
-    ViewRenderer(
-      navController = rememberNavController(), resourceData = ResourceData(
-        "id", ResourceType.CarePlan, mapOf("1" to "Family", "2" to "Home"), mapOf(
-          "listId" to listOf(
-            ResourceData(
-              baseResourceId = "1", ResourceType.CarePlan, mapOf(), emptyMap(),
-            )
-          )
-        )
-
-      ), viewProperties = listOf(
-        ListProperties(
-          viewType = ViewType.LIST,
-          orientation = ListOrientation.VERTICAL,
-          id = "listId",
-          padding = 10,
-          borderRadius = 10,
-          emptyList = NoResultsConfig(
-            message = "No care Plans"
-          ),
-          baseResource = ResourceType.CarePlan,
-          alignment = ViewAlignment.NONE,
-          fillMaxHeight = true,
-          registerCard = RegisterCardConfig(
-            views = listOf(
-              CompoundTextProperties(
-                viewType = ViewType.COMPOUND_TEXT,
-                primaryText = "Family Planning",
-                primaryTextColor = "#508BE8",
-              ), CompoundTextProperties(
-                viewType = ViewType.COMPOUND_TEXT,
-                primaryText = "Malaria",
-                primaryTextColor = "#508BE8",
-              )
-            ),
-          )
-        )
-      )
-    )
-  }
-
 }