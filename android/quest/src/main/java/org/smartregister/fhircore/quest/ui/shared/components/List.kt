/*
 * Copyright 2021 Ona Systems, Inc
 *
 * Licensed under the Apache License, Version 2.0 (the "License");
 * you may not use this file except in compliance with the License.
 * You may obtain a copy of the License at
 *
 *       http://www.apache.org/licenses/LICENSE-2.0
 *
 * Unless required by applicable law or agreed to in writing, software
 * distributed under the License is distributed on an "AS IS" BASIS,
 * WITHOUT WARRANTIES OR CONDITIONS OF ANY KIND, either express or implied.
 * See the License for the specific language governing permissions and
 * limitations under the License.
 */

package org.smartregister.fhircore.quest.ui.shared.components

import androidx.compose.foundation.background
import androidx.compose.foundation.layout.Box
import androidx.compose.foundation.layout.Column
import androidx.compose.foundation.layout.Spacer
import androidx.compose.foundation.layout.height
import androidx.compose.foundation.layout.padding
import androidx.compose.foundation.shape.RoundedCornerShape
import androidx.compose.material.Divider
import androidx.compose.runtime.Composable
import androidx.compose.runtime.SideEffect
import androidx.compose.runtime.getValue
import androidx.compose.runtime.mutableStateOf
import androidx.compose.runtime.remember
import androidx.compose.runtime.setValue
import androidx.compose.ui.Modifier
import androidx.compose.ui.graphics.Color
import androidx.compose.ui.unit.dp
import androidx.hilt.navigation.compose.hiltViewModel
import androidx.navigation.NavController
import com.google.accompanist.placeholder.PlaceholderHighlight
import com.google.accompanist.placeholder.placeholder
import com.google.accompanist.placeholder.shimmer
import org.smartregister.fhircore.engine.configuration.view.ListProperties
import org.smartregister.fhircore.engine.domain.model.ResourceData
import org.smartregister.fhircore.engine.ui.theme.DefaultColor
import org.smartregister.fhircore.engine.ui.theme.DividerColor
import org.smartregister.fhircore.engine.util.extension.interpolate
import org.smartregister.fhircore.engine.util.extension.parseColor

@Composable
fun List(
  modifier: Modifier,
  viewProperties: ListProperties,
  resourceData: ResourceData,
  navController: NavController,
  viewModel: ViewRendererViewModel = hiltViewModel(),
) {
  var showPlaceholder by remember { mutableStateOf(true) }
  val resources = resourceData.relatedResourcesMap[viewProperties.baseResource]
  Column(
    modifier =
      modifier
        .background(
          viewProperties.backgroundColor?.interpolate(resourceData.computedValuesMap).parseColor()
        )
        .padding(
          horizontal = viewProperties.padding.dp,
          vertical = viewProperties.padding.div(4).dp
        )
  ) {
    resources?.forEachIndexed { index, resource ->
      // Retrieve available related resources proceed to compute rules
      var listItemResourceData by remember { mutableStateOf(ResourceData(resource)) }

      SideEffect {
        val newRelatedResources =
          viewProperties.relatedResources.associate {
            Pair(
              it.resourceType,
              viewModel.rulesFactory.rulesEngineService.retrieveRelatedResources(
                resource = resource,
                relatedResourceType = it.resourceType,
                fhirPathExpression = it.fhirPathExpression,
                resourceData = resourceData
              )
            )
          }
<<<<<<< HEAD
        val computedValuesMap =
=======
        val listComputedValuesMap =
>>>>>>> b76736da
          viewModel.rulesFactory.fireRule(
            ruleConfigs = viewProperties.registerCard.rules,
            baseResource = resource,
            relatedResourcesMap = newRelatedResources
          )
        showPlaceholder = false
<<<<<<< HEAD
        listItemResourceData = ResourceData(resource, newRelatedResources, computedValuesMap)
=======
        // Include all the previously computed values from the provided resourceData for re-use
        val allComputedValues = listComputedValuesMap.plus(resourceData.computedValuesMap)
        listItemResourceData = ResourceData(resource, newRelatedResources, allComputedValues)
>>>>>>> b76736da
      }

      Column {
        Spacer(modifier = modifier.height(5.dp))
        Box(
          modifier =
            modifier.placeholder(
              visible = showPlaceholder,
              highlight = PlaceholderHighlight.shimmer(highlightColor = Color.White),
              color = DefaultColor.copy(alpha = 0.15f),
              shape = RoundedCornerShape(4.dp)
            )
        ) {
          ViewRenderer(
            viewProperties = viewProperties.registerCard.views,
            resourceData = listItemResourceData,
            navController = navController,
          )
        }
        Spacer(modifier = modifier.height(5.dp))
        if (index < resources.lastIndex && viewProperties.showDivider)
          Divider(color = DividerColor, thickness = 0.5.dp)
      }
    }
  }
}<|MERGE_RESOLUTION|>--- conflicted
+++ resolved
@@ -83,24 +83,16 @@
               )
             )
           }
-<<<<<<< HEAD
-        val computedValuesMap =
-=======
         val listComputedValuesMap =
->>>>>>> b76736da
           viewModel.rulesFactory.fireRule(
             ruleConfigs = viewProperties.registerCard.rules,
             baseResource = resource,
             relatedResourcesMap = newRelatedResources
           )
         showPlaceholder = false
-<<<<<<< HEAD
-        listItemResourceData = ResourceData(resource, newRelatedResources, computedValuesMap)
-=======
         // Include all the previously computed values from the provided resourceData for re-use
         val allComputedValues = listComputedValuesMap.plus(resourceData.computedValuesMap)
         listItemResourceData = ResourceData(resource, newRelatedResources, allComputedValues)
->>>>>>> b76736da
       }
 
       Column {
