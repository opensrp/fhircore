--- conflicted
+++ resolved
@@ -46,12 +46,9 @@
 import org.smartregister.fhircore.engine.configuration.QuestionnaireConfig
 import org.smartregister.fhircore.engine.configuration.app.ConfigService
 import org.smartregister.fhircore.engine.configuration.workflow.ActionTrigger
-<<<<<<< HEAD
 import org.smartregister.fhircore.engine.domain.model.LauncherType
-=======
 import org.smartregister.fhircore.engine.datastore.ProtoDataStore
 import org.smartregister.fhircore.engine.rulesengine.services.LocationCoordinate
->>>>>>> 2235e8c3
 import org.smartregister.fhircore.engine.sync.OnSyncListener
 import org.smartregister.fhircore.engine.sync.SyncBroadcaster
 import org.smartregister.fhircore.engine.sync.SyncListenerManager
@@ -63,11 +60,6 @@
 import org.smartregister.fhircore.engine.util.extension.showToast
 import org.smartregister.fhircore.engine.util.location.LocationUtils
 import org.smartregister.fhircore.engine.util.location.PermissionUtils
-<<<<<<< HEAD
-=======
-import org.smartregister.fhircore.geowidget.model.GeoWidgetEvent
-import org.smartregister.fhircore.geowidget.screens.GeoWidgetViewModel
->>>>>>> 2235e8c3
 import org.smartregister.fhircore.quest.R
 import org.smartregister.fhircore.quest.event.AppEvent
 import org.smartregister.fhircore.quest.event.EventBus
@@ -100,10 +92,7 @@
     SentryNavigationListener(enableNavigationBreadcrumbs = true, enableNavigationTracing = true)
   private lateinit var locationPermissionLauncher: ActivityResultLauncher<Array<String>>
   private lateinit var activityResultLauncher: ActivityResultLauncher<Intent>
-<<<<<<< HEAD
-=======
   private lateinit var fusedLocationClient: FusedLocationProviderClient
->>>>>>> 2235e8c3
 
   override val startForResult =
     registerForActivityResult(ActivityResultContracts.StartActivityForResult()) { activityResult ->
@@ -214,11 +203,8 @@
   }
 
   private fun setupLocationServices() {
-<<<<<<< HEAD
-=======
     fusedLocationClient = LocationServices.getFusedLocationProviderClient(this)
 
->>>>>>> 2235e8c3
     if (!LocationUtils.isLocationEnabled(this)) {
       openLocationServicesSettings()
     }
@@ -226,13 +212,10 @@
     if (!hasLocationPermissions()) {
       launchLocationPermissionsDialog()
     }
-<<<<<<< HEAD
-=======
 
     if (LocationUtils.isLocationEnabled(this) && hasLocationPermissions()) {
       fetchLocation()
     }
->>>>>>> 2235e8c3
   }
 
   fun hasLocationPermissions(): Boolean {
@@ -270,13 +253,8 @@
     locationPermissionLauncher =
       PermissionUtils.getLocationPermissionLauncher(
         this,
-<<<<<<< HEAD
-        onFineLocationPermissionGranted = {},
-        onCoarseLocationPermissionGranted = {},
-=======
         onFineLocationPermissionGranted = { fetchLocation() },
         onCoarseLocationPermissionGranted = { fetchLocation() },
->>>>>>> 2235e8c3
         onLocationPermissionDenied = {
           Toast.makeText(
               this,
@@ -295,8 +273,7 @@
     )
   }
 
-<<<<<<< HEAD
-=======
+
   fun fetchLocation() {
     val context = this
     lifecycleScope.launch {
@@ -319,7 +296,6 @@
     }
   }
 
->>>>>>> 2235e8c3
   override fun onSync(syncJobStatus: CurrentSyncJobStatus) {
     when (syncJobStatus) {
       is CurrentSyncJobStatus.Succeeded -> {
