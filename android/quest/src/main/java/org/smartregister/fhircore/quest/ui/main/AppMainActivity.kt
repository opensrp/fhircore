--- conflicted
+++ resolved
@@ -35,11 +35,8 @@
 import org.smartregister.fhircore.engine.sync.OnSyncListener
 import org.smartregister.fhircore.engine.sync.SyncBroadcaster
 import org.smartregister.fhircore.engine.sync.SyncListenerManager
-<<<<<<< HEAD
 import org.smartregister.fhircore.engine.task.FhirCarePlanGenerator
 import org.smartregister.fhircore.engine.task.FhirTaskExpireJob
-=======
->>>>>>> 82a26807
 import org.smartregister.fhircore.engine.ui.base.BaseMultiLanguageActivity
 import org.smartregister.fhircore.engine.util.DefaultDispatcherProvider
 import org.smartregister.fhircore.engine.util.extension.showToast
@@ -61,8 +58,6 @@
   @Inject lateinit var configService: ConfigService
   @Inject lateinit var syncListenerManager: SyncListenerManager
   @Inject lateinit var syncBroadcaster: SyncBroadcaster
-
-  // @Inject lateinit var workManager: WorkManager
 
   val appMainViewModel by viewModels<AppMainViewModel>()
 
@@ -116,32 +111,10 @@
 
     // Register sync listener then run sync in that order
     syncListenerManager.registerSyncListener(this, lifecycle)
-<<<<<<< HEAD
-    syncBroadcaster.runSync()
-
-    schedulePeriodicJobs()
-  }
-
-  private fun schedulePeriodicJobs() {
-    configService.scheduleFhirTaskPlanWorker(this)
-    FhirTaskExpireJob.schedule(this, sharedPreferencesHelper, 60)
-  }
-
-  @Suppress("DEPRECATION")
-  override fun onActivityResult(requestCode: Int, resultCode: Int, data: Intent?) {
-    super.onActivityResult(requestCode, resultCode, data)
-
-    if (resultCode == Activity.RESULT_OK)
-      data?.getStringExtra(QuestionnaireActivity.QUESTIONNAIRE_TASK_ID)?.let { taskId ->
-        lifecycleScope.launch(dispatcherProvider.io()) { handleTaskActivityResult(taskId, data) }
-      }
-  }
-=======
     syncBroadcaster.run {
       runSync()
       schedulePeriodicSync()
     }
->>>>>>> 82a26807
 
     // Setup the drawer and schedule jobs
     appMainViewModel.run {
