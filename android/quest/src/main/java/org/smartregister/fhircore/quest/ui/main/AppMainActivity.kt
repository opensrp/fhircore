/*
 * Copyright 2021-2024 Ona Systems, Inc
 *
 * Licensed under the Apache License, Version 2.0 (the "License");
 * you may not use this file except in compliance with the License.
 * You may obtain a copy of the License at
 *
 *       http://www.apache.org/licenses/LICENSE-2.0
 *
 * Unless required by applicable law or agreed to in writing, software
 * distributed under the License is distributed on an "AS IS" BASIS,
 * WITHOUT WARRANTIES OR CONDITIONS OF ANY KIND, either express or implied.
 * See the License for the specific language governing permissions and
 * limitations under the License.
 */

package org.smartregister.fhircore.quest.ui.main

import android.Manifest
import android.app.Activity
import android.app.AlertDialog
import android.content.Intent
import android.os.Bundle
import android.provider.Settings
import android.widget.Toast
import androidx.activity.result.ActivityResult
import androidx.activity.result.ActivityResultLauncher
import androidx.activity.result.contract.ActivityResultContracts
import androidx.activity.viewModels
import androidx.compose.material.ExperimentalMaterialApi
import androidx.core.os.bundleOf
import androidx.fragment.app.FragmentContainerView
import androidx.lifecycle.lifecycleScope
import androidx.navigation.fragment.NavHostFragment
import com.google.android.fhir.FhirEngine
import com.google.android.fhir.sync.CurrentSyncJobStatus
import dagger.hilt.android.AndroidEntryPoint
import io.sentry.android.navigation.SentryNavigationListener
import javax.inject.Inject
import kotlinx.coroutines.launch
import org.hl7.fhir.r4.model.IdType
import org.hl7.fhir.r4.model.QuestionnaireResponse
import org.smartregister.fhircore.engine.configuration.QuestionnaireConfig
import org.smartregister.fhircore.engine.configuration.app.ConfigService
import org.smartregister.fhircore.engine.configuration.workflow.ActionTrigger
import org.smartregister.fhircore.engine.sync.OnSyncListener
import org.smartregister.fhircore.engine.sync.SyncBroadcaster
import org.smartregister.fhircore.engine.sync.SyncListenerManager
import org.smartregister.fhircore.engine.ui.base.BaseMultiLanguageActivity
import org.smartregister.fhircore.engine.util.DefaultDispatcherProvider
import org.smartregister.fhircore.engine.util.extension.isDeviceOnline
import org.smartregister.fhircore.engine.util.extension.parcelable
import org.smartregister.fhircore.engine.util.extension.serializable
import org.smartregister.fhircore.engine.util.extension.showToast
import org.smartregister.fhircore.engine.util.location.LocationUtils
import org.smartregister.fhircore.engine.util.location.PermissionUtils
import org.smartregister.fhircore.geowidget.model.GeoWidgetEvent
import org.smartregister.fhircore.geowidget.screens.GeoWidgetViewModel
import org.smartregister.fhircore.quest.R
import org.smartregister.fhircore.quest.event.AppEvent
import org.smartregister.fhircore.quest.event.EventBus
import org.smartregister.fhircore.quest.navigation.NavigationArg
import org.smartregister.fhircore.quest.ui.questionnaire.QuestionnaireActivity
import org.smartregister.fhircore.quest.ui.shared.QuestionnaireHandler
import org.smartregister.fhircore.quest.ui.shared.models.QuestionnaireSubmission
import timber.log.Timber

@AndroidEntryPoint
@ExperimentalMaterialApi
open class AppMainActivity : BaseMultiLanguageActivity(), QuestionnaireHandler, OnSyncListener {

  @Inject lateinit var dispatcherProvider: DefaultDispatcherProvider

  @Inject lateinit var configService: ConfigService

  @Inject lateinit var syncListenerManager: SyncListenerManager

  @Inject lateinit var syncBroadcaster: SyncBroadcaster

  @Inject lateinit var fhirEngine: FhirEngine

  @Inject lateinit var eventBus: EventBus
  lateinit var navHostFragment: NavHostFragment
  val appMainViewModel by viewModels<AppMainViewModel>()
  private val geoWidgetViewModel by viewModels<GeoWidgetViewModel>()
  private val sentryNavListener =
    SentryNavigationListener(enableNavigationBreadcrumbs = true, enableNavigationTracing = true)
  private lateinit var locationPermissionLauncher: ActivityResultLauncher<Array<String>>
  private lateinit var activityResultLauncher: ActivityResultLauncher<Intent>

  override val startForResult =
    registerForActivityResult(ActivityResultContracts.StartActivityForResult()) { activityResult ->
      if (activityResult.resultCode == Activity.RESULT_OK) {
        lifecycleScope.launch { onSubmitQuestionnaire(activityResult) }
      }
    }

  override fun onCreate(savedInstanceState: Bundle?) {
    super.onCreate(savedInstanceState)
    setupLocationServices()
    setContentView(FragmentContainerView(this).apply { id = R.id.nav_host })
    val topMenuConfig = appMainViewModel.navigationConfiguration.clientRegisters.first()
    val topMenuConfigId =
      topMenuConfig.actions?.find { it.trigger == ActionTrigger.ON_CLICK }?.id ?: topMenuConfig.id
    navHostFragment =
      NavHostFragment.create(
        R.navigation.application_nav_graph,
        bundleOf(
          NavigationArg.SCREEN_TITLE to topMenuConfig.display,
          NavigationArg.REGISTER_ID to topMenuConfigId,
        ),
      )

    supportFragmentManager
      .beginTransaction()
      .replace(R.id.nav_host, navHostFragment)
      .setPrimaryNavigationFragment(navHostFragment)
      .commit()

    geoWidgetViewModel.geoWidgetEventLiveData.observe(this) { geoWidgetEvent ->
      when (geoWidgetEvent) {
        is GeoWidgetEvent.OpenProfile ->
          appMainViewModel.launchProfileFromGeoWidget(
            navHostFragment.navController,
            geoWidgetEvent.geoWidgetConfiguration.id,
            geoWidgetEvent.data,
          )
        is GeoWidgetEvent.RegisterClient ->
          appMainViewModel.launchFamilyRegistrationWithLocationId(
            context = this,
            locationId = geoWidgetEvent.data,
            questionnaireConfig = geoWidgetEvent.questionnaire,
          )
      }
    }

    // Register sync listener then run sync in that order
    syncListenerManager.registerSyncListener(this, lifecycle)

    // Setup the drawer and schedule jobs
    appMainViewModel.run {
      lifecycleScope.launch {
        retrieveAppMainUiState()
        if (isDeviceOnline()) {
          syncBroadcaster.schedulePeriodicSync(applicationConfiguration.syncInterval)
        } else {
          showToast(
            getString(org.smartregister.fhircore.engine.R.string.sync_failed),
            Toast.LENGTH_LONG,
          )
        }
      }
      schedulePeriodicJobs()
    }
  }

  override fun onResume() {
    super.onResume()
    navHostFragment.navController.addOnDestinationChangedListener(sentryNavListener)
    syncListenerManager.registerSyncListener(this, lifecycle)
  }

  override fun onPause() {
    super.onPause()
    navHostFragment.navController.removeOnDestinationChangedListener(sentryNavListener)
  }

  override suspend fun onSubmitQuestionnaire(activityResult: ActivityResult) {
    if (activityResult.resultCode == RESULT_OK) {
      val questionnaireResponse: QuestionnaireResponse? =
        activityResult.data?.serializable(QuestionnaireActivity.QUESTIONNAIRE_RESPONSE)
          as QuestionnaireResponse?
      val extractedResourceIds =
        activityResult.data?.serializable(
          QuestionnaireActivity.QUESTIONNAIRE_SUBMISSION_EXTRACTED_RESOURCE_IDS,
        ) as List<IdType>? ?: emptyList()
      val questionnaireConfig =
        activityResult.data?.parcelable(QuestionnaireActivity.QUESTIONNAIRE_CONFIG)
          as QuestionnaireConfig?

      if (questionnaireConfig != null && questionnaireResponse != null) {
        eventBus.triggerEvent(
          AppEvent.OnSubmitQuestionnaire(
            QuestionnaireSubmission(
              questionnaireConfig = questionnaireConfig,
              questionnaireResponse = questionnaireResponse,
              extractedResourceIds = extractedResourceIds,
            ),
          ),
        )
      } else Timber.e("QuestionnaireConfig & QuestionnaireResponse are both null")
    }
  }

<<<<<<< HEAD
  private fun setupLocationServices() {
    if (!LocationUtils.isLocationEnabled(this)) {
      openLocationServicesSettings()
    }

    if (!hasLocationPermissions()) {
      launchLocationPermissionsDialog()
    }
  }

  fun hasLocationPermissions(): Boolean {
    return PermissionUtils.checkPermissions(
      this,
      listOf(
        Manifest.permission.ACCESS_COARSE_LOCATION,
        Manifest.permission.ACCESS_FINE_LOCATION,
      ),
    )
  }

  private fun openLocationServicesSettings() {
    activityResultLauncher =
      PermissionUtils.getStartActivityForResultLauncher(this) { resultCode, _ ->
        if (resultCode == RESULT_OK || hasLocationPermissions()) {
          Timber.d("Location or permissions successfully enabled")
        }
      }

    val intent = Intent(Settings.ACTION_LOCATION_SOURCE_SETTINGS)
    showLocationSettingsDialog(intent)
  }

  private fun showLocationSettingsDialog(intent: Intent) {
    AlertDialog.Builder(this)
      .setMessage(getString(R.string.location_services_disabled))
      .setCancelable(true)
      .setPositiveButton(getString(R.string.yes)) { _, _ -> activityResultLauncher.launch(intent) }
      .setNegativeButton(getString(R.string.no)) { dialog, _ -> dialog.cancel() }
      .show()
  }

  fun launchLocationPermissionsDialog() {
    locationPermissionLauncher =
      PermissionUtils.getLocationPermissionLauncher(
        this,
        onFineLocationPermissionGranted = {},
        onCoarseLocationPermissionGranted = {},
        onLocationPermissionDenied = {
          Toast.makeText(
              this,
              getString(R.string.location_permissions_denied),
              Toast.LENGTH_SHORT,
            )
            .show()
        },
      )

    locationPermissionLauncher.launch(
      arrayOf(
        Manifest.permission.ACCESS_FINE_LOCATION,
        Manifest.permission.ACCESS_COARSE_LOCATION,
      ),
    )
  }

  override fun onSync(syncJobStatus: SyncJobStatus) {
=======
  override fun onSync(syncJobStatus: CurrentSyncJobStatus) {
>>>>>>> 94eb1ce3
    when (syncJobStatus) {
      is CurrentSyncJobStatus.Succeeded -> {
        appMainViewModel.run {
          onEvent(
            AppMainEvent.UpdateSyncState(
              state = syncJobStatus,
              lastSyncTime = formatLastSyncTimestamp(syncJobStatus.timestamp),
            ),
          )
        }
      }
      is CurrentSyncJobStatus.Failed -> {
        appMainViewModel.run {
          onEvent(
            AppMainEvent.UpdateSyncState(
              state = syncJobStatus,
              lastSyncTime = formatLastSyncTimestamp(syncJobStatus.timestamp),
            ),
          )
        }
      }
      else -> {
        // Do nothing
      }
    }
  }
}<|MERGE_RESOLUTION|>--- conflicted
+++ resolved
@@ -192,7 +192,6 @@
     }
   }
 
-<<<<<<< HEAD
   private fun setupLocationServices() {
     if (!LocationUtils.isLocationEnabled(this)) {
       openLocationServicesSettings()
@@ -258,10 +257,8 @@
     )
   }
 
-  override fun onSync(syncJobStatus: SyncJobStatus) {
-=======
+
   override fun onSync(syncJobStatus: CurrentSyncJobStatus) {
->>>>>>> 94eb1ce3
     when (syncJobStatus) {
       is CurrentSyncJobStatus.Succeeded -> {
         appMainViewModel.run {
