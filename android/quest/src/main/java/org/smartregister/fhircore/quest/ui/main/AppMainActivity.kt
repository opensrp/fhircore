--- conflicted
+++ resolved
@@ -152,13 +152,9 @@
             else getString(R.string.syncing_failed)
           )
         )
-<<<<<<< HEAD
         if (hasAuthError) {
           appMainViewModel.onEvent(AppMainEvent.RefreshAuthToken(this))
         }
-=======
-        if (hasAuthError) appMainViewModel.onEvent(AppMainEvent.RefreshAuthToken)
->>>>>>> 03529a60
         Timber.e(state.result.exceptions.joinToString { it.exception.message.toString() })
       }
       is State.Finished -> {
