/*
 * Copyright 2021 Ona Systems, Inc
 *
 * Licensed under the Apache License, Version 2.0 (the "License");
 * you may not use this file except in compliance with the License.
 * You may obtain a copy of the License at
 *
 *       http://www.apache.org/licenses/LICENSE-2.0
 *
 * Unless required by applicable law or agreed to in writing, software
 * distributed under the License is distributed on an "AS IS" BASIS,
 * WITHOUT WARRANTIES OR CONDITIONS OF ANY KIND, either express or implied.
 * See the License for the specific language governing permissions and
 * limitations under the License.
 */

package org.smartregister.fhircore.quest.ui.main

import android.app.Activity
import android.os.Bundle
import androidx.activity.result.ActivityResult
import androidx.activity.result.contract.ActivityResultContracts
import androidx.activity.viewModels
import androidx.compose.material.ExperimentalMaterialApi
import androidx.core.os.bundleOf
import androidx.fragment.app.FragmentContainerView
import androidx.navigation.fragment.NavHostFragment
import com.google.android.fhir.sync.SyncJobStatus
import dagger.hilt.android.AndroidEntryPoint
import javax.inject.Inject
import kotlinx.coroutines.CoroutineScope
import kotlinx.coroutines.launch
import org.hl7.fhir.r4.model.QuestionnaireResponse
import org.smartregister.fhircore.engine.configuration.QuestionnaireConfig
import org.smartregister.fhircore.engine.configuration.app.ConfigService
import org.smartregister.fhircore.engine.configuration.workflow.ActionTrigger
import org.smartregister.fhircore.engine.sync.OnSyncListener
import org.smartregister.fhircore.engine.sync.SyncBroadcaster
import org.smartregister.fhircore.engine.sync.SyncListenerManager
import org.smartregister.fhircore.engine.ui.base.BaseMultiLanguageActivity
import org.smartregister.fhircore.engine.util.DefaultDispatcherProvider
import org.smartregister.fhircore.geowidget.model.GeoWidgetEvent
import org.smartregister.fhircore.geowidget.screens.GeoWidgetViewModel
import org.smartregister.fhircore.quest.R
import org.smartregister.fhircore.quest.navigation.NavigationArg
import org.smartregister.fhircore.quest.ui.questionnaire.QuestionnaireActivity
import org.smartregister.fhircore.quest.ui.shared.QuestionnaireHandler
import org.smartregister.fhircore.quest.ui.shared.models.QuestionnaireSubmission
import timber.log.Timber

@AndroidEntryPoint
@ExperimentalMaterialApi
open class AppMainActivity : BaseMultiLanguageActivity(), QuestionnaireHandler, OnSyncListener {

  @Inject lateinit var dispatcherProvider: DefaultDispatcherProvider
  @Inject lateinit var configService: ConfigService
  @Inject lateinit var syncListenerManager: SyncListenerManager
  @Inject lateinit var syncBroadcaster: SyncBroadcaster

  val appMainViewModel by viewModels<AppMainViewModel>()

  val geoWidgetViewModel by viewModels<GeoWidgetViewModel>()

  lateinit var navHostFragment: NavHostFragment

  override val startForResult =
    registerForActivityResult(ActivityResultContracts.StartActivityForResult()) { activityResult ->
      if (activityResult.resultCode == Activity.RESULT_OK) onSubmitQuestionnaire(activityResult)
    }

  override fun onCreate(savedInstanceState: Bundle?) {
    super.onCreate(savedInstanceState)
    setContentView(FragmentContainerView(this).apply { id = R.id.nav_host })
    val topMenuConfig = appMainViewModel.navigationConfiguration.clientRegisters.first()
    val topMenuConfigId =
      topMenuConfig.actions?.find { it.trigger == ActionTrigger.ON_CLICK }?.id ?: topMenuConfig.id
    navHostFragment =
      NavHostFragment.create(
        R.navigation.application_nav_graph,
        bundleOf(
          NavigationArg.SCREEN_TITLE to topMenuConfig.display,
          NavigationArg.REGISTER_ID to topMenuConfigId
        )
      )

    supportFragmentManager
      .beginTransaction()
      .replace(R.id.nav_host, navHostFragment)
      .setPrimaryNavigationFragment(navHostFragment)
      .commit()

    geoWidgetViewModel.geoWidgetEventLiveData.observe(this) { geoWidgetEvent ->
      when (geoWidgetEvent) {
        is GeoWidgetEvent.OpenProfile ->
          appMainViewModel.launchProfileFromGeoWidget(
            navHostFragment.navController,
            geoWidgetEvent.geoWidgetConfiguration.id,
            geoWidgetEvent.data
          )
        is GeoWidgetEvent.RegisterClient ->
          appMainViewModel.launchFamilyRegistrationWithLocationId(
            context = this,
            locationId = geoWidgetEvent.data,
            questionnaireConfig = geoWidgetEvent.questionnaire
          )
      }
    }

<<<<<<< HEAD
    // Register sync listener then run sync in that order
    syncListenerManager.registerSyncListener(this, lifecycle)
    syncBroadcaster.run {
      runSync()
      schedulePeriodicSync()
    }

    CoroutineScope(dispatcherProvider.io()).launch {
      appMainViewModel.fetchNonWorkflowConfigResources()
    }

=======
>>>>>>> fe1e3c16
    // Setup the drawer and schedule jobs
    appMainViewModel.run {
      retrieveAppMainUiState()
      schedulePeriodicJobs()
    }

    syncBroadcaster.run {
      with(appMainViewModel.syncSharedFlow) {
        runSync(this)
        schedulePeriodicSync(this)
      }
    }
  }

  override fun onResume() {
    super.onResume()
    syncListenerManager.registerSyncListener(this, lifecycle)
  }

  override fun onSubmitQuestionnaire(activityResult: ActivityResult) {
    if (activityResult.resultCode == RESULT_OK) {
      val questionnaireResponse: QuestionnaireResponse? =
        activityResult.data?.getSerializableExtra(QuestionnaireActivity.QUESTIONNAIRE_RESPONSE) as
          QuestionnaireResponse?
      val questionnaireConfig =
        activityResult.data?.getSerializableExtra(QuestionnaireActivity.QUESTIONNAIRE_CONFIG) as
          QuestionnaireConfig?

      if (questionnaireConfig != null && questionnaireResponse != null) {
        appMainViewModel.questionnaireSubmissionLiveData.postValue(
          QuestionnaireSubmission(questionnaireConfig, questionnaireResponse)
        )
      }
    }
  }

  override fun onSync(syncJobStatus: SyncJobStatus) {
    when (syncJobStatus) {
      is SyncJobStatus.InProgress -> {
        appMainViewModel.onEvent(
          AppMainEvent.UpdateSyncState(syncJobStatus, getString(R.string.syncing_in_progress))
        )
      }
      is SyncJobStatus.Glitch -> {
        appMainViewModel.onEvent(
          AppMainEvent.UpdateSyncState(syncJobStatus, appMainViewModel.retrieveLastSyncTimestamp())
        )
        Timber.w(syncJobStatus.exceptions.joinToString { it.exception.message.toString() })
      }
      is SyncJobStatus.Failed -> {
        appMainViewModel.onEvent(
          AppMainEvent.UpdateSyncState(
            syncJobStatus,
            if (!appMainViewModel.retrieveLastSyncTimestamp().isNullOrEmpty())
              appMainViewModel.retrieveLastSyncTimestamp()
            else getString(R.string.syncing_failed)
          )
        )
      }
      is SyncJobStatus.Finished -> {
        appMainViewModel.run {
          onEvent(
            AppMainEvent.UpdateSyncState(
              syncJobStatus,
              formatLastSyncTimestamp(syncJobStatus.timestamp)
            )
          )
        }
      }
      else -> {
        /*Do nothing */
      }
    }
  }
}<|MERGE_RESOLUTION|>--- conflicted
+++ resolved
@@ -106,7 +106,6 @@
       }
     }
 
-<<<<<<< HEAD
     // Register sync listener then run sync in that order
     syncListenerManager.registerSyncListener(this, lifecycle)
     syncBroadcaster.run {
@@ -118,8 +117,6 @@
       appMainViewModel.fetchNonWorkflowConfigResources()
     }
 
-=======
->>>>>>> fe1e3c16
     // Setup the drawer and schedule jobs
     appMainViewModel.run {
       retrieveAppMainUiState()
