/*
 * Copyright 2021-2024 Ona Systems, Inc
 *
 * Licensed under the Apache License, Version 2.0 (the "License");
 * you may not use this file except in compliance with the License.
 * You may obtain a copy of the License at
 *
 *       http://www.apache.org/licenses/LICENSE-2.0
 *
 * Unless required by applicable law or agreed to in writing, software
 * distributed under the License is distributed on an "AS IS" BASIS,
 * WITHOUT WARRANTIES OR CONDITIONS OF ANY KIND, either express or implied.
 * See the License for the specific language governing permissions and
 * limitations under the License.
 */

package org.smartregister.fhircore.quest.ui.main

import android.Manifest
import android.app.Activity
<<<<<<< HEAD
import android.content.Context
import android.os.Build
=======
import android.app.AlertDialog
import android.content.Intent
>>>>>>> b55d7208
import android.os.Bundle
import android.provider.Settings
import android.widget.Toast
import androidx.activity.result.ActivityResult
import androidx.activity.result.ActivityResultLauncher
import androidx.activity.result.contract.ActivityResultContracts
import androidx.activity.viewModels
import androidx.compose.material.ExperimentalMaterialApi
import androidx.core.os.bundleOf
import androidx.lifecycle.lifecycleScope
import androidx.navigation.findNavController
import androidx.navigation.fragment.NavHostFragment
import com.google.android.fhir.sync.CurrentSyncJobStatus
import com.google.android.fhir.sync.SyncJobStatus
import com.google.android.fhir.sync.SyncOperation
import com.google.android.gms.location.FusedLocationProviderClient
import com.google.android.gms.location.LocationServices
import dagger.hilt.android.AndroidEntryPoint
import io.sentry.android.navigation.SentryNavigationListener
import java.time.Instant
import javax.inject.Inject
import kotlinx.coroutines.flow.firstOrNull
import kotlinx.coroutines.launch
import kotlinx.coroutines.runBlocking
import org.hl7.fhir.r4.model.IdType
import org.hl7.fhir.r4.model.QuestionnaireResponse
import org.smartregister.fhircore.engine.configuration.QuestionnaireConfig
import org.smartregister.fhircore.engine.configuration.app.LocationLogOptions
import org.smartregister.fhircore.engine.configuration.app.SyncStrategy
import org.smartregister.fhircore.engine.configuration.workflow.ActionTrigger
import org.smartregister.fhircore.engine.datastore.ProtoDataStore
import org.smartregister.fhircore.engine.datastore.syncLocationIdsProtoStore
import org.smartregister.fhircore.engine.domain.model.LauncherType
import org.smartregister.fhircore.engine.rulesengine.services.LocationCoordinate
import org.smartregister.fhircore.engine.sync.OnSyncListener
import org.smartregister.fhircore.engine.sync.SyncListenerManager
import org.smartregister.fhircore.engine.ui.base.BaseMultiLanguageActivity
import org.smartregister.fhircore.engine.util.extension.isDeviceOnline
import org.smartregister.fhircore.engine.util.extension.parcelable
import org.smartregister.fhircore.engine.util.extension.serializable
import org.smartregister.fhircore.engine.util.extension.showToast
<<<<<<< HEAD
//import org.smartregister.fhircore.geowidget.model.GeoWidgetEvent
//import org.smartregister.fhircore.geowidget.screens.GeoWidgetViewModel
=======
import org.smartregister.fhircore.engine.util.location.LocationUtils
import org.smartregister.fhircore.engine.util.location.PermissionUtils
>>>>>>> b55d7208
import org.smartregister.fhircore.quest.R
import org.smartregister.fhircore.quest.event.AppEvent
import org.smartregister.fhircore.quest.event.EventBus
import org.smartregister.fhircore.quest.navigation.NavigationArg
import org.smartregister.fhircore.quest.ui.questionnaire.QuestionnaireActivity
import org.smartregister.fhircore.quest.ui.shared.PermissionHandler
import org.smartregister.fhircore.quest.ui.shared.QuestionnaireHandler
import org.smartregister.fhircore.quest.ui.shared.models.QuestionnaireSubmission
import timber.log.Timber

@AndroidEntryPoint
@ExperimentalMaterialApi
open class AppMainActivity :
  BaseMultiLanguageActivity(), QuestionnaireHandler, PermissionHandler, OnSyncListener {

  @Inject lateinit var syncListenerManager: SyncListenerManager

  @Inject lateinit var protoDataStore: ProtoDataStore

  @Inject lateinit var eventBus: EventBus
  val appMainViewModel by viewModels<AppMainViewModel>()
<<<<<<< HEAD
  //private val geoWidgetViewModel by viewModels<GeoWidgetViewModel>()
=======
>>>>>>> b55d7208
  private val sentryNavListener =
    SentryNavigationListener(enableNavigationBreadcrumbs = true, enableNavigationTracing = true)
  private lateinit var locationPermissionLauncher: ActivityResultLauncher<Array<String>>
  private lateinit var activityResultLauncher: ActivityResultLauncher<Intent>
  private lateinit var fusedLocationClient: FusedLocationProviderClient

  override val startForResult =
    registerForActivityResult(ActivityResultContracts.StartActivityForResult()) { activityResult ->
      if (activityResult.resultCode == Activity.RESULT_OK) {
        lifecycleScope.launch { onSubmitQuestionnaire(activityResult) }
      }
    }

<<<<<<< HEAD
  override val startForPermissionsResult =
    registerForActivityResult(ActivityResultContracts.RequestMultiplePermissions()) {
      permissionResults ->
      if (permissionResults.containsValue(false)) {
        val requiredPermissions = arrayListOf<String>()
        val deniedPermissions = arrayListOf<String>()

        permissionResults.keys.map {
          if (permissionResults[it] == false) {
            if (shouldShowRequestPermissionRationale(it)) {
              requiredPermissions.add(it)
            } else {
              deniedPermissions.add(it)
            }
          }
        }

        if (requiredPermissions.isNotEmpty()) {
          handlePermissions(this@AppMainActivity, requiredPermissions)
        } else if (deniedPermissions.isNotEmpty()) {
          val permissions =
            deniedPermissions
              .map { getPermissionInfo(this@AppMainActivity, it) }
              .joinToString("\n") { "• $it" }

          appMainViewModel.onEvent(AppMainEvent.ShowPermissionDialog(permissions))
        }
      } else {
        onGrantedPermissions()
      }
    }

=======
  /**
   * When the NavHostFragment is inflated using FragmentContainerView, if you attempt to use
   * findNavController in the onCreate() of the Activity, the nav controller cannot be found. This
   * is because when the fragment is inflated in the constructor of FragmentContainerView, the
   * fragmentManager is in the INITIALIZING state, and therefore the added fragment only goes up to
   * initializing. For the nav controller to be properly set, the fragment view needs to be created
   * and onViewCreated() needs to be dispatched, which does not happen until the ACTIVITY_CREATED
   * state. As a workaround retrieve the navController from the [NavHostFragment]
   */
>>>>>>> b55d7208
  override fun onCreate(savedInstanceState: Bundle?) {
    super.onCreate(savedInstanceState)
    setupLocationServices()
    setContentView(R.layout.activity_main)

<<<<<<< HEAD
    supportFragmentManager
      .beginTransaction()
      .replace(R.id.nav_host, navHostFragment)
      .setPrimaryNavigationFragment(navHostFragment)
      .commit()

    /*geoWidgetViewModel.geoWidgetEventLiveData.observe(this) { geoWidgetEvent ->
      when (geoWidgetEvent) {
        is GeoWidgetEvent.OpenProfile ->
          appMainViewModel.launchProfileFromGeoWidget(
            navHostFragment.navController,
            geoWidgetEvent.geoWidgetConfiguration.id,
            geoWidgetEvent.data,
          )
        is GeoWidgetEvent.RegisterClient ->
          appMainViewModel.launchFamilyRegistrationWithLocationId(
            context = this,
            locationId = geoWidgetEvent.data,
            questionnaireConfig = geoWidgetEvent.questionnaire,
=======
    val startDestinationConfig =
      appMainViewModel.applicationConfiguration.navigationStartDestination
    val startDestinationArgs =
      when (startDestinationConfig.launcherType) {
        LauncherType.REGISTER -> {
          val topMenuConfig = appMainViewModel.navigationConfiguration.clientRegisters.first()
          val clickAction = topMenuConfig.actions?.find { it.trigger == ActionTrigger.ON_CLICK }
          bundleOf(
            NavigationArg.SCREEN_TITLE to
              if (startDestinationConfig.screenTitle.isNullOrEmpty()) {
                topMenuConfig.display
              } else startDestinationConfig.screenTitle,
            NavigationArg.REGISTER_ID to
              if (startDestinationConfig.id.isNullOrEmpty()) {
                clickAction?.id ?: topMenuConfig.id
              } else startDestinationConfig.id,
>>>>>>> b55d7208
          )
        }
        LauncherType.MAP -> bundleOf(NavigationArg.GEO_WIDGET_ID to startDestinationConfig.id)
      }
<<<<<<< HEAD
    }*/
=======

    // Retrieve the navController directly from the NavHostFragment
    val navController =
      (supportFragmentManager.findFragmentById(R.id.nav_host) as NavHostFragment).navController

    val graph =
      navController.navInflater.inflate(R.navigation.application_nav_graph).apply {
        val startDestination =
          when (appMainViewModel.applicationConfiguration.navigationStartDestination.launcherType) {
            LauncherType.MAP -> R.id.geoWidgetLauncherFragment
            LauncherType.REGISTER -> R.id.registerFragment
          }
        setStartDestination(startDestination)
      }

    navController.setGraph(graph, startDestinationArgs)
>>>>>>> b55d7208

    // Register sync listener then run sync in that order
    syncListenerManager.registerSyncListener(this, lifecycle)

    // Setup the drawer and schedule jobs
    appMainViewModel.run {
      retrieveAppMainUiState()
      if (isDeviceOnline()) {
        // Do not schedule sync until location selected when strategy is RelatedEntityLocation
        // Use applicationConfiguration.usePractitionerAssignedLocationOnSync to identify
        // if we need to trigger sync based on assigned locations or not
        if (applicationConfiguration.syncStrategy.contains(SyncStrategy.RelatedEntityLocation)) {
          if (
            applicationConfiguration.usePractitionerAssignedLocationOnSync ||
              runBlocking { syncLocationIdsProtoStore.data.firstOrNull() }?.isNotEmpty() == true
          ) {
            schedulePeriodicSync()
          }
        } else {
          schedulePeriodicSync()
        }
      } else {
        showToast(
          getString(org.smartregister.fhircore.engine.R.string.sync_failed),
          Toast.LENGTH_LONG,
        )
      }
      schedulePeriodicJobs()
    }

    // Request Permissions
    if (appMainViewModel.applicationConfiguration.requiredPermissions.isNotEmpty()) {
      appMainViewModel.applicationConfiguration.requiredPermissions
        .filter { Build.VERSION.SDK_INT in it.minSdkInt..it.maxSdkInt }
        .map { it.name }
        .also { permissions ->
          handlePermissions(
            this@AppMainActivity,
            permissions,
          )
        }
    }
  }

  override fun onResume() {
    super.onResume()
    findNavController(R.id.nav_host).addOnDestinationChangedListener(sentryNavListener)
  }

  override fun onPause() {
    super.onPause()
    findNavController(R.id.nav_host).removeOnDestinationChangedListener(sentryNavListener)
  }

  override fun onQuestionnaireLaunched(questionnaireConfig: QuestionnaireConfig) {
    // Data filter QRs are not persisted; reset filters when questionnaire is launched
    if (!questionnaireConfig.saveQuestionnaireResponse) {
      appMainViewModel.resetRegisterFilters.value = true
    }
  }

  override suspend fun onSubmitQuestionnaire(activityResult: ActivityResult) {
    if (activityResult.resultCode == RESULT_OK) {
      val questionnaireResponse: QuestionnaireResponse? =
        activityResult.data?.serializable(QuestionnaireActivity.QUESTIONNAIRE_RESPONSE)
          as QuestionnaireResponse?
      val extractedResourceIds =
        activityResult.data?.serializable(
          QuestionnaireActivity.QUESTIONNAIRE_SUBMISSION_EXTRACTED_RESOURCE_IDS,
        ) as List<IdType>? ?: emptyList()
      val questionnaireConfig =
        activityResult.data?.parcelable(QuestionnaireActivity.QUESTIONNAIRE_CONFIG)
          as QuestionnaireConfig?

      if (questionnaireConfig != null && questionnaireResponse != null) {
        eventBus.triggerEvent(
          AppEvent.OnSubmitQuestionnaire(
            QuestionnaireSubmission(
              questionnaireConfig = questionnaireConfig,
              questionnaireResponse = questionnaireResponse,
              extractedResourceIds = extractedResourceIds,
            ),
          ),
        )
      } else Timber.e("QuestionnaireConfig & QuestionnaireResponse are both null")
    }
  }

  private fun setupLocationServices() {
    if (
      appMainViewModel.applicationConfiguration.logGpsLocation.contains(
        LocationLogOptions.CALCULATE_DISTANCE_RULE_EXECUTOR,
      )
    ) {
      fusedLocationClient = LocationServices.getFusedLocationProviderClient(this)

      if (!LocationUtils.isLocationEnabled(this)) {
        openLocationServicesSettings()
      }

      if (!hasLocationPermissions()) {
        launchLocationPermissionsDialog()
      }

      if (LocationUtils.isLocationEnabled(this) && hasLocationPermissions()) {
        fetchLocation()
      }
    }
  }

  fun hasLocationPermissions(): Boolean {
    return PermissionUtils.checkPermissions(
      this,
      listOf(
        Manifest.permission.ACCESS_COARSE_LOCATION,
        Manifest.permission.ACCESS_FINE_LOCATION,
      ),
    )
  }

  private fun openLocationServicesSettings() {
    activityResultLauncher =
      PermissionUtils.getStartActivityForResultLauncher(this) { resultCode, _ ->
        if (resultCode == RESULT_OK || hasLocationPermissions()) {
          Timber.d("Location or permissions successfully enabled")
        }
      }

    val intent = Intent(Settings.ACTION_LOCATION_SOURCE_SETTINGS)
    showLocationSettingsDialog(intent)
  }

  private fun showLocationSettingsDialog(intent: Intent) {
    AlertDialog.Builder(this)
      .setMessage(getString(R.string.location_services_disabled))
      .setCancelable(true)
      .setPositiveButton(getString(R.string.yes)) { _, _ -> activityResultLauncher.launch(intent) }
      .setNegativeButton(getString(R.string.no)) { dialog, _ -> dialog.cancel() }
      .show()
  }

  fun launchLocationPermissionsDialog() {
    locationPermissionLauncher =
      PermissionUtils.getLocationPermissionLauncher(
        this,
        onFineLocationPermissionGranted = { fetchLocation() },
        onCoarseLocationPermissionGranted = { fetchLocation() },
        onLocationPermissionDenied = {
          Toast.makeText(
              this,
              getString(R.string.location_permissions_denied),
              Toast.LENGTH_SHORT,
            )
            .show()
        },
      )

    locationPermissionLauncher.launch(
      arrayOf(
        Manifest.permission.ACCESS_FINE_LOCATION,
        Manifest.permission.ACCESS_COARSE_LOCATION,
      ),
    )
  }

  private fun fetchLocation() {
    val context = this
    lifecycleScope.launch {
      val retrievedLocation =
        if (PermissionUtils.hasFineLocationPermissions(context)) {
          LocationUtils.getAccurateLocation(fusedLocationClient)
        } else if (PermissionUtils.hasCoarseLocationPermissions(context)) {
          LocationUtils.getApproximateLocation(fusedLocationClient)
        } else {
          null
        }
      retrievedLocation?.let {
        protoDataStore.writeLocationCoordinates(
          LocationCoordinate(it.latitude, it.longitude, it.altitude, Instant.now()),
        )
      }
      if (retrievedLocation == null) {
        this@AppMainActivity.showToast("Failed to get GPS location", Toast.LENGTH_LONG)
      }
    }
  }

  override fun onSync(syncJobStatus: CurrentSyncJobStatus) {
    when (syncJobStatus) {
      is CurrentSyncJobStatus.Succeeded ->
        appMainViewModel.run {
          onEvent(
            AppMainEvent.UpdateSyncState(
              state = syncJobStatus,
              lastSyncTime = formatLastSyncTimestamp(syncJobStatus.timestamp),
            ),
          )
          appMainViewModel.updateAppDrawerUIState(currentSyncJobStatus = syncJobStatus)
        }
      is CurrentSyncJobStatus.Failed ->
        appMainViewModel.run {
          onEvent(
            AppMainEvent.UpdateSyncState(
              state = syncJobStatus,
              lastSyncTime = formatLastSyncTimestamp(syncJobStatus.timestamp),
            ),
          )
          updateAppDrawerUIState(currentSyncJobStatus = syncJobStatus)
        }
      is CurrentSyncJobStatus.Running ->
        if (syncJobStatus.inProgressSyncJob is SyncJobStatus.InProgress) {
          val isSyncUpload =
            (syncJobStatus.inProgressSyncJob as SyncJobStatus.InProgress).syncOperation ==
              SyncOperation.UPLOAD
          if (isSyncUpload) {
            appMainViewModel.updateAppDrawerUIState(currentSyncJobStatus = syncJobStatus)
          }
        }
      else -> appMainViewModel.updateAppDrawerUIState(currentSyncJobStatus = syncJobStatus)
    }
  }

  override fun handlePermissions(context: Context, permissions: List<String>?) {
    val requestedPermissions = permissions ?: retrievePermissions(context)
    if (needPermissionRequest(context, requestedPermissions)) {
      launchPermissionRequest(requestedPermissions)
    } else {
      onGrantedPermissions()
    }
  }

  override fun onGrantedPermissions() {
    appMainViewModel.run { schedulePeriodicJobsForNotification() }
  }
}<|MERGE_RESOLUTION|>--- conflicted
+++ resolved
@@ -18,13 +18,10 @@
 
 import android.Manifest
 import android.app.Activity
-<<<<<<< HEAD
 import android.content.Context
 import android.os.Build
-=======
 import android.app.AlertDialog
 import android.content.Intent
->>>>>>> b55d7208
 import android.os.Bundle
 import android.provider.Settings
 import android.widget.Toast
@@ -66,13 +63,8 @@
 import org.smartregister.fhircore.engine.util.extension.parcelable
 import org.smartregister.fhircore.engine.util.extension.serializable
 import org.smartregister.fhircore.engine.util.extension.showToast
-<<<<<<< HEAD
-//import org.smartregister.fhircore.geowidget.model.GeoWidgetEvent
-//import org.smartregister.fhircore.geowidget.screens.GeoWidgetViewModel
-=======
 import org.smartregister.fhircore.engine.util.location.LocationUtils
 import org.smartregister.fhircore.engine.util.location.PermissionUtils
->>>>>>> b55d7208
 import org.smartregister.fhircore.quest.R
 import org.smartregister.fhircore.quest.event.AppEvent
 import org.smartregister.fhircore.quest.event.EventBus
@@ -94,10 +86,6 @@
 
   @Inject lateinit var eventBus: EventBus
   val appMainViewModel by viewModels<AppMainViewModel>()
-<<<<<<< HEAD
-  //private val geoWidgetViewModel by viewModels<GeoWidgetViewModel>()
-=======
->>>>>>> b55d7208
   private val sentryNavListener =
     SentryNavigationListener(enableNavigationBreadcrumbs = true, enableNavigationTracing = true)
   private lateinit var locationPermissionLauncher: ActivityResultLauncher<Array<String>>
@@ -109,9 +97,8 @@
       if (activityResult.resultCode == Activity.RESULT_OK) {
         lifecycleScope.launch { onSubmitQuestionnaire(activityResult) }
       }
-    }
-
-<<<<<<< HEAD
+    }  
+
   override val startForPermissionsResult =
     registerForActivityResult(ActivityResultContracts.RequestMultiplePermissions()) {
       permissionResults ->
@@ -144,7 +131,6 @@
       }
     }
 
-=======
   /**
    * When the NavHostFragment is inflated using FragmentContainerView, if you attempt to use
    * findNavController in the onCreate() of the Activity, the nav controller cannot be found. This
@@ -154,33 +140,11 @@
    * and onViewCreated() needs to be dispatched, which does not happen until the ACTIVITY_CREATED
    * state. As a workaround retrieve the navController from the [NavHostFragment]
    */
->>>>>>> b55d7208
   override fun onCreate(savedInstanceState: Bundle?) {
     super.onCreate(savedInstanceState)
     setupLocationServices()
     setContentView(R.layout.activity_main)
 
-<<<<<<< HEAD
-    supportFragmentManager
-      .beginTransaction()
-      .replace(R.id.nav_host, navHostFragment)
-      .setPrimaryNavigationFragment(navHostFragment)
-      .commit()
-
-    /*geoWidgetViewModel.geoWidgetEventLiveData.observe(this) { geoWidgetEvent ->
-      when (geoWidgetEvent) {
-        is GeoWidgetEvent.OpenProfile ->
-          appMainViewModel.launchProfileFromGeoWidget(
-            navHostFragment.navController,
-            geoWidgetEvent.geoWidgetConfiguration.id,
-            geoWidgetEvent.data,
-          )
-        is GeoWidgetEvent.RegisterClient ->
-          appMainViewModel.launchFamilyRegistrationWithLocationId(
-            context = this,
-            locationId = geoWidgetEvent.data,
-            questionnaireConfig = geoWidgetEvent.questionnaire,
-=======
     val startDestinationConfig =
       appMainViewModel.applicationConfiguration.navigationStartDestination
     val startDestinationArgs =
@@ -197,14 +161,10 @@
               if (startDestinationConfig.id.isNullOrEmpty()) {
                 clickAction?.id ?: topMenuConfig.id
               } else startDestinationConfig.id,
->>>>>>> b55d7208
           )
         }
         LauncherType.MAP -> bundleOf(NavigationArg.GEO_WIDGET_ID to startDestinationConfig.id)
       }
-<<<<<<< HEAD
-    }*/
-=======
 
     // Retrieve the navController directly from the NavHostFragment
     val navController =
@@ -221,7 +181,6 @@
       }
 
     navController.setGraph(graph, startDestinationArgs)
->>>>>>> b55d7208
 
     // Register sync listener then run sync in that order
     syncListenerManager.registerSyncListener(this, lifecycle)
