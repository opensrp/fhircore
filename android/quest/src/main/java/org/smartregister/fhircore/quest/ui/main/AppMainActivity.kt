/*
 * Copyright 2021-2023 Ona Systems, Inc
 *
 * Licensed under the Apache License, Version 2.0 (the "License");
 * you may not use this file except in compliance with the License.
 * You may obtain a copy of the License at
 *
 *       http://www.apache.org/licenses/LICENSE-2.0
 *
 * Unless required by applicable law or agreed to in writing, software
 * distributed under the License is distributed on an "AS IS" BASIS,
 * WITHOUT WARRANTIES OR CONDITIONS OF ANY KIND, either express or implied.
 * See the License for the specific language governing permissions and
 * limitations under the License.
 */

package org.smartregister.fhircore.quest.ui.main

import android.app.Activity
import android.os.Bundle
import android.widget.Toast
import androidx.activity.result.ActivityResult
import androidx.activity.result.contract.ActivityResultContracts
import androidx.activity.viewModels
import androidx.compose.material.ExperimentalMaterialApi
import androidx.core.os.bundleOf
import androidx.fragment.app.FragmentContainerView
import androidx.lifecycle.lifecycleScope
import androidx.navigation.fragment.NavHostFragment
import com.google.android.fhir.FhirEngine
import com.google.android.fhir.sync.SyncJobStatus
import dagger.hilt.android.AndroidEntryPoint
import io.sentry.android.navigation.SentryNavigationListener
import javax.inject.Inject
import kotlinx.coroutines.launch
import org.hl7.fhir.r4.model.IdType
import org.hl7.fhir.r4.model.QuestionnaireResponse
import org.smartregister.fhircore.engine.configuration.QuestionnaireConfig
import org.smartregister.fhircore.engine.configuration.app.ConfigService
import org.smartregister.fhircore.engine.configuration.workflow.ActionTrigger
import org.smartregister.fhircore.engine.sync.OnSyncListener
import org.smartregister.fhircore.engine.sync.SyncBroadcaster
import org.smartregister.fhircore.engine.sync.SyncListenerManager
import org.smartregister.fhircore.engine.ui.base.BaseMultiLanguageActivity
import org.smartregister.fhircore.engine.util.DefaultDispatcherProvider
import org.smartregister.fhircore.engine.util.extension.isDeviceOnline
import org.smartregister.fhircore.engine.util.extension.parcelable
import org.smartregister.fhircore.engine.util.extension.serializable
import org.smartregister.fhircore.engine.util.extension.showToast
import org.smartregister.fhircore.geowidget.model.GeoWidgetEvent
import org.smartregister.fhircore.geowidget.screens.GeoWidgetViewModel
import org.smartregister.fhircore.quest.R
import org.smartregister.fhircore.quest.event.AppEvent
import org.smartregister.fhircore.quest.event.EventBus
import org.smartregister.fhircore.quest.navigation.NavigationArg
import org.smartregister.fhircore.quest.ui.questionnaire.QuestionnaireActivity
import org.smartregister.fhircore.quest.ui.shared.QuestionnaireHandler
import org.smartregister.fhircore.quest.ui.shared.models.QuestionnaireSubmission
import timber.log.Timber

@AndroidEntryPoint
@ExperimentalMaterialApi
open class AppMainActivity : BaseMultiLanguageActivity(), QuestionnaireHandler, OnSyncListener {

  @Inject lateinit var dispatcherProvider: DefaultDispatcherProvider

  @Inject lateinit var configService: ConfigService

  @Inject lateinit var syncListenerManager: SyncListenerManager

  @Inject lateinit var syncBroadcaster: SyncBroadcaster

  @Inject lateinit var fhirEngine: FhirEngine

  @Inject lateinit var eventBus: EventBus
  lateinit var navHostFragment: NavHostFragment
  val appMainViewModel by viewModels<AppMainViewModel>()
  private val geoWidgetViewModel by viewModels<GeoWidgetViewModel>()
  private val sentryNavListener =
    SentryNavigationListener(enableNavigationBreadcrumbs = true, enableNavigationTracing = true)

  override val startForResult =
    registerForActivityResult(ActivityResultContracts.StartActivityForResult()) { activityResult ->
      if (activityResult.resultCode == Activity.RESULT_OK) {
        lifecycleScope.launch { onSubmitQuestionnaire(activityResult) }
      }
    }

  override fun onCreate(savedInstanceState: Bundle?) {
    super.onCreate(savedInstanceState)
    setContentView(FragmentContainerView(this).apply { id = R.id.nav_host })
    val topMenuConfig = appMainViewModel.navigationConfiguration.clientRegisters.first()
    val topMenuConfigId =
      topMenuConfig.actions?.find { it.trigger == ActionTrigger.ON_CLICK }?.id ?: topMenuConfig.id
    navHostFragment =
      NavHostFragment.create(
        R.navigation.application_nav_graph,
        bundleOf(
          NavigationArg.SCREEN_TITLE to topMenuConfig.display,
          NavigationArg.REGISTER_ID to topMenuConfigId,
        ),
      )

    supportFragmentManager
      .beginTransaction()
      .replace(R.id.nav_host, navHostFragment)
      .setPrimaryNavigationFragment(navHostFragment)
      .commit()

    geoWidgetViewModel.geoWidgetEventLiveData.observe(this) { geoWidgetEvent ->
      when (geoWidgetEvent) {
        is GeoWidgetEvent.OpenProfile ->
          appMainViewModel.launchProfileFromGeoWidget(
            navHostFragment.navController,
            geoWidgetEvent.geoWidgetConfiguration.id,
            geoWidgetEvent.data,
          )
        is GeoWidgetEvent.RegisterClient ->
          appMainViewModel.launchFamilyRegistrationWithLocationId(
            context = this,
            locationId = geoWidgetEvent.data,
            questionnaireConfig = geoWidgetEvent.questionnaire,
          )
      }
    }

    // Register sync listener then run sync in that order
    syncListenerManager.registerSyncListener(this, lifecycle)

    // Setup the drawer and schedule jobs
    appMainViewModel.run {
      lifecycleScope.launch {
        retrieveAppMainUiState()
        if (isDeviceOnline()) {
          syncBroadcaster.schedulePeriodicSync(applicationConfiguration.syncInterval)
        } else {
          showToast(
            getString(org.smartregister.fhircore.engine.R.string.sync_failed),
            Toast.LENGTH_LONG,
          )
        }
      }
      schedulePeriodicJobs()
    }
  }

  override fun onResume() {
    super.onResume()
    navHostFragment.navController.addOnDestinationChangedListener(sentryNavListener)
    syncListenerManager.registerSyncListener(this, lifecycle)
  }

  override fun onPause() {
    super.onPause()
    navHostFragment.navController.removeOnDestinationChangedListener(sentryNavListener)
  }

  override suspend fun onSubmitQuestionnaire(activityResult: ActivityResult) {
    if (activityResult.resultCode == RESULT_OK) {
      val questionnaireResponse: QuestionnaireResponse? =
        activityResult.data?.serializable(QuestionnaireActivity.QUESTIONNAIRE_RESPONSE)
          as QuestionnaireResponse?
      val extractedResourceIds =
        activityResult.data?.serializable(
          QuestionnaireActivity.QUESTIONNAIRE_SUBMISSION_EXTRACTED_RESOURCE_IDS,
        ) as List<IdType>?
          ?: emptyList()
      val questionnaireConfig =
        activityResult.data?.parcelable(QuestionnaireActivity.QUESTIONNAIRE_CONFIG)
          as QuestionnaireConfig?

      if (questionnaireConfig != null && questionnaireResponse != null) {
        eventBus.triggerEvent(
          AppEvent.OnSubmitQuestionnaire(
            QuestionnaireSubmission(
              questionnaireConfig = questionnaireConfig,
              questionnaireResponse = questionnaireResponse,
              extractedResourceIds = extractedResourceIds,
            ),
          ),
        )
      } else Timber.e("QuestionnaireConfig & QuestionnaireResponse are both null")
    }
  }

  override fun onSync(syncJobStatus: SyncJobStatus) {
    when (syncJobStatus) {
<<<<<<< HEAD
      is SyncJobStatus.Finished,
=======
      is SyncJobStatus.Succeeded,
>>>>>>> 4c847399
      is SyncJobStatus.Failed, -> {
        appMainViewModel.run {
          onEvent(
            AppMainEvent.UpdateSyncState(
              state = syncJobStatus,
              lastSyncTime = formatLastSyncTimestamp(syncJobStatus.timestamp),
            ),
          )
        }
      }
      else -> {
        // Do nothing
      }
    }
  }
}<|MERGE_RESOLUTION|>--- conflicted
+++ resolved
@@ -185,11 +185,7 @@
 
   override fun onSync(syncJobStatus: SyncJobStatus) {
     when (syncJobStatus) {
-<<<<<<< HEAD
-      is SyncJobStatus.Finished,
-=======
       is SyncJobStatus.Succeeded,
->>>>>>> 4c847399
       is SyncJobStatus.Failed, -> {
         appMainViewModel.run {
           onEvent(
