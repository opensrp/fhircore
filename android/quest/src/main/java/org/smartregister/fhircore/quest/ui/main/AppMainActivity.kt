--- conflicted
+++ resolved
@@ -123,14 +123,6 @@
     syncListenerManager.registerSyncListener(this, lifecycle)
   }
 
-<<<<<<< HEAD
-  override fun onSync(state: State) {
-    Timber.i("Sync state received is $state")
-    /*when (state) {
-      is State.Started -> showToast(getString(R.string.syncing))
-      is State.InProgress -> {
-        Timber.d("Syncing in progress: Resource type ${state.resourceType?.name}")
-=======
   override fun onSubmitQuestionnaire(activityResult: ActivityResult) {
     if (activityResult.resultCode == RESULT_OK) {
       val questionnaireResponse: QuestionnaireResponse? =
@@ -151,7 +143,6 @@
   override fun onSync(syncJobStatus: SyncJobStatus) {
     when (syncJobStatus) {
       is SyncJobStatus.InProgress -> {
->>>>>>> fe1e3c16
         appMainViewModel.onEvent(
           AppMainEvent.UpdateSyncState(syncJobStatus, getString(R.string.syncing_in_progress))
         )
@@ -160,11 +151,7 @@
         appMainViewModel.onEvent(
           AppMainEvent.UpdateSyncState(syncJobStatus, appMainViewModel.retrieveLastSyncTimestamp())
         )
-<<<<<<< HEAD
-        // Timber.w(state.exceptions.joinToString { it.exception.message ?: "" })
-=======
         Timber.w(syncJobStatus.exceptions.joinToString { it.exception.message.toString() })
->>>>>>> fe1e3c16
       }
       is SyncJobStatus.Failed -> {
         appMainViewModel.onEvent(
@@ -186,27 +173,8 @@
           )
         }
       }
-<<<<<<< HEAD
-    }*/
-  }
-
-  override fun onSubmitQuestionnaire(activityResult: ActivityResult) {
-    if (activityResult.resultCode == RESULT_OK) {
-      val questionnaireResponse: QuestionnaireResponse? =
-        activityResult.data?.getSerializableExtra(QuestionnaireActivity.QUESTIONNAIRE_RESPONSE) as
-          QuestionnaireResponse?
-      val questionnaireConfig =
-        activityResult.data?.getSerializableExtra(QuestionnaireActivity.QUESTIONNAIRE_CONFIG) as
-          QuestionnaireConfig?
-
-      if (questionnaireConfig != null && questionnaireResponse != null) {
-        appMainViewModel.questionnaireSubmissionLiveData.postValue(
-          QuestionnaireSubmission(questionnaireConfig, questionnaireResponse)
-        )
-=======
       else -> {
         /*Do nothing */
->>>>>>> fe1e3c16
       }
     }
   }
