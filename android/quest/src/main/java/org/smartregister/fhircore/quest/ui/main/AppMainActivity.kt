--- conflicted
+++ resolved
@@ -162,13 +162,10 @@
             else getString(R.string.syncing_failed)
           )
         )
-<<<<<<< HEAD
         if (hasAuthError) {
           appMainViewModel.onEvent(AppMainEvent.RefreshAuthToken(this))
         }
         Timber.e(state.exceptions.joinToString { it.exception.message.toString() })
-=======
->>>>>>> fe1e3c16
       }
       is SyncJobStatus.Finished -> {
         appMainViewModel.run {
