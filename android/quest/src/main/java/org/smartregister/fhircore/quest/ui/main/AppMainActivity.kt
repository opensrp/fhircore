/*
 * Copyright 2021-2023 Ona Systems, Inc
 *
 * Licensed under the Apache License, Version 2.0 (the "License");
 * you may not use this file except in compliance with the License.
 * You may obtain a copy of the License at
 *
 *       http://www.apache.org/licenses/LICENSE-2.0
 *
 * Unless required by applicable law or agreed to in writing, software
 * distributed under the License is distributed on an "AS IS" BASIS,
 * WITHOUT WARRANTIES OR CONDITIONS OF ANY KIND, either express or implied.
 * See the License for the specific language governing permissions and
 * limitations under the License.
 */

package org.smartregister.fhircore.quest.ui.main

import android.app.Activity
import android.database.SQLException
import android.os.Bundle
import androidx.activity.result.ActivityResult
import androidx.activity.result.contract.ActivityResultContracts
import androidx.activity.viewModels
import androidx.compose.material.ExperimentalMaterialApi
import androidx.core.os.bundleOf
import androidx.fragment.app.FragmentContainerView
import androidx.lifecycle.viewModelScope
import androidx.navigation.fragment.NavHostFragment
<<<<<<< HEAD
import ca.uhn.fhir.rest.gclient.TokenClientParam
import com.google.android.fhir.FhirEngine
import com.google.android.fhir.logicalId
import com.google.android.fhir.search.Search
import com.google.android.fhir.search.SearchQuery
import com.google.android.fhir.search.filter.TokenFilterValue
import com.google.android.fhir.sync.SyncJobStatus
import dagger.hilt.android.AndroidEntryPoint
import java.time.LocalDate
import kotlinx.coroutines.launch
import org.hl7.fhir.r4.model.Group
=======
import com.google.android.fhir.FhirEngine
import com.google.android.fhir.sync.SyncJobStatus
import dagger.hilt.android.AndroidEntryPoint
import javax.inject.Inject
import kotlinx.coroutines.launch
>>>>>>> 6c718590
import org.hl7.fhir.r4.model.QuestionnaireResponse
import org.hl7.fhir.r4.model.Resource
import org.hl7.fhir.r4.model.Task
import org.smartregister.fhircore.engine.configuration.QuestionnaireConfig
import org.smartregister.fhircore.engine.configuration.app.ConfigService
import org.smartregister.fhircore.engine.configuration.workflow.ActionTrigger
import org.smartregister.fhircore.engine.performance.Timer
import org.smartregister.fhircore.engine.sync.OnSyncListener
import org.smartregister.fhircore.engine.sync.SyncBroadcaster
import org.smartregister.fhircore.engine.sync.SyncListenerManager
import org.smartregister.fhircore.engine.ui.base.BaseMultiLanguageActivity
import org.smartregister.fhircore.engine.util.DefaultDispatcherProvider
import org.smartregister.fhircore.engine.util.extension.addDateTimeIndex
import org.smartregister.fhircore.engine.util.extension.isDeviceOnline
import org.smartregister.fhircore.geowidget.model.GeoWidgetEvent
import org.smartregister.fhircore.geowidget.screens.GeoWidgetViewModel
import org.smartregister.fhircore.quest.R
import org.smartregister.fhircore.quest.navigation.NavigationArg
import org.smartregister.fhircore.quest.ui.questionnaire.QuestionnaireActivity
import org.smartregister.fhircore.quest.ui.shared.QuestionnaireHandler
import org.smartregister.fhircore.quest.ui.shared.models.QuestionnaireSubmission
import timber.log.Timber
import javax.inject.Inject

@AndroidEntryPoint
@ExperimentalMaterialApi
open class AppMainActivity : BaseMultiLanguageActivity(), QuestionnaireHandler, OnSyncListener {

  @Inject lateinit var dispatcherProvider: DefaultDispatcherProvider
  @Inject lateinit var configService: ConfigService
  @Inject lateinit var syncListenerManager: SyncListenerManager
  @Inject lateinit var syncBroadcaster: SyncBroadcaster
  @Inject lateinit var fhirEngine: FhirEngine

  val appMainViewModel by viewModels<AppMainViewModel>()

  private val geoWidgetViewModel by viewModels<GeoWidgetViewModel>()

  lateinit var navHostFragment: NavHostFragment

  override val startForResult =
    registerForActivityResult(ActivityResultContracts.StartActivityForResult()) { activityResult ->
      if (activityResult.resultCode == Activity.RESULT_OK) onSubmitQuestionnaire(activityResult)
    }

  override fun onCreate(savedInstanceState: Bundle?) {
    super.onCreate(savedInstanceState)
    setContentView(FragmentContainerView(this).apply { id = R.id.nav_host })
    val topMenuConfig = appMainViewModel.navigationConfiguration.clientRegisters.first()
    val topMenuConfigId =
      topMenuConfig.actions?.find { it.trigger == ActionTrigger.ON_CLICK }?.id ?: topMenuConfig.id
    navHostFragment =
      NavHostFragment.create(
        R.navigation.application_nav_graph,
        bundleOf(
          NavigationArg.SCREEN_TITLE to topMenuConfig.display,
          NavigationArg.REGISTER_ID to topMenuConfigId
        )
      )

    supportFragmentManager
      .beginTransaction()
      .replace(R.id.nav_host, navHostFragment)
      .setPrimaryNavigationFragment(navHostFragment)
      .commit()

    geoWidgetViewModel.geoWidgetEventLiveData.observe(this) { geoWidgetEvent ->
      when (geoWidgetEvent) {
        is GeoWidgetEvent.OpenProfile ->
          appMainViewModel.launchProfileFromGeoWidget(
            navHostFragment.navController,
            geoWidgetEvent.geoWidgetConfiguration.id,
            geoWidgetEvent.data
          )
        is GeoWidgetEvent.RegisterClient ->
          appMainViewModel.launchFamilyRegistrationWithLocationId(
            context = this,
            locationId = geoWidgetEvent.data,
            questionnaireConfig = geoWidgetEvent.questionnaire
          )
      }
    }

    // Register sync listener then run sync in that order
    syncListenerManager.registerSyncListener(this, lifecycle)

    // Setup the drawer and schedule jobs
    appMainViewModel.run {
      retrieveAppMainUiState()
      // schedulePeriodicJobs()
      workManager.cancelAllWork()
    }

    runSync(syncBroadcaster)
  }

  override fun onResume() {
    super.onResume()
    syncListenerManager.registerSyncListener(this, lifecycle)

    appMainViewModel.viewModelScope.launch(dispatcherProvider.io()) {
<<<<<<< HEAD
      var total = 0
      var fetches = 0
      var offset = 0

      // do {
      Timber.e("loadResources starting search")
      val startTime = System.currentTimeMillis()
      /*
      val search =
        Search(type = ResourceType.Task).apply {
          filter(
            DateClientParam(SyncDataParams.LAST_UPDATED_KEY),
            {
              value = of(DateTimeType(Date(0)))
              prefix = ParamPrefixEnum.GREATERTHAN_OR_EQUALS
            }
          )

          sort(DateClientParam(SyncDataParams.LAST_UPDATED_KEY), Order.ASCENDING)
          from = offset
          count = 25
        }

      val tasks = fhirEngine.search<Task>(search)*/

      /*val addDateTimeIndexEntityIndexFromIndexQuery = SearchQuery("CREATE INDEX `index_DateTimeIndexEntity_index_from` ON `DateTimeIndexEntity` (`index_from`)", emptyList())
      fhirEngine.search<Task>(addDateTimeIndexEntityIndexFromIndexQuery)*/

      /*val searchQuery =
        SearchQuery(
          """
            SELECT a.serializedResource, a.resourceUuid
            FROM ResourceEntity a
            JOIN ReferenceIndexEntity b ON a.resourceUuid = b.resourceUuid
            WHERE b.resourceType = 'Task'
            AND b.index_name = 'subject'
            AND b.index_value = 'Patient/29af5cd1-bed0-46b7-b968-92dcf80b6098'
          """.trimIndent(),
          emptyList()
        )

      val tasks = fhirEngine.search<Task>(searchQuery)

      val stopTime = System.currentTimeMillis()
      val timeTaken = stopTime - startTime
      Timber.e("Time taken = ${timeTaken/1000} s | $timeTaken ms")
      offset += 25*/
      // } while (tasks.isNotEmpty())


      /*runQuery<Task>(
        """
        DROP INDEX IF EXISTS index_DateTimeIndexEntity_index_from
      """.trimIndent(),
        emptyList()
      )
      runQuery<Task>(
        """
        DROP INDEX IF EXISTS index_ResourceEntity_resourceId
      """.trimIndent(),
        emptyList()
      )*/

      //

        // Uncomment this to enable the fast register
        //createAndUpdateRelationalTable()

    }

    /*appMainViewModel.viewModelScope.launch(dispatcherProvider.io()) {
      val timer2 = Timer(methodName = "Running 100 queries")
      var threads = 10
      val totalThreads = threads

      for (i in 0..totalThreads) {
        val curr = i
        Timber.e("Launching thread $curr")
        Thread {
            runBlocking {
                //appMainViewModel.viewModelScope.launch(dispatcherProvider.io()) {
                val timer = Timer(methodName = "Query $curr")
                Timber.e("Starting query for thread $curr")
                val db = SqliteDb(this@AppMainActivity)
                val cursor = db.readableDatabase.rawQuery(
                *//*val cursor =
                    fhirEngine.getCursorAll(
                        SearchQuery(*//*
                            """
              SELECT a.serializedResource
              FROM ResourceEntity a
              LEFT JOIN DateIndexEntity b
              ON a.resourceType = b.resourceType AND a.resourceUuid = b.resourceUuid AND b.index_name = "_lastUpdated"
              LEFT JOIN DateTimeIndexEntity c
              ON a.resourceType = c.resourceType AND a.resourceUuid = c.resourceUuid AND c.index_name = "_lastUpdated"
              WHERE a.resourceType = "Group"
              AND a.resourceUuid IN (
              SELECT resourceUuid FROM TokenIndexEntity
              WHERE resourceType = "Group" AND index_name = "type" AND (index_value = "person" AND IFNULL(index_system,'') = "http://hl7.org/fhir/group-type")
              )
              AND a.resourceUuid IN (
              SELECT resourceUuid FROM TokenIndexEntity
              WHERE resourceType = "Group" AND index_name = "code" AND (index_value = "35359004" AND IFNULL(index_system,'') = "https://www.snomed.org")
              )
              ORDER BY b.index_from DESC, c.index_from DESC
              LIMIT 25 OFFSET 0
          """.trimIndent(),
                            *//*emptyList()
                        )
                    )*//*
                emptyArray()
                )

                if (cursor != null) {
                    var counter = 0

                    while (cursor.moveToNext()) {
                        counter++
                    }

                    try {
                        cursor.close()
                    } catch (ex: Exception) {
                        Timber.e(ex)
                    }

                    Timber.e("Thread #$curr has $counter records")
                }

                timer.stop()

                threads--

                if (threads <= 0) {
                    timer2.stop()
                }
            }
        }
            .start()

        // timer2.stop()
      }
    }*/ // TO REMOVE THIS
  }

  suspend fun <T : Resource> runQuery(query: String, args: List<Any>): List<T> {
    val timer = Timer(methodName = "runQuery -> $query")
    return try {
      val searchQuery = SearchQuery(query, args)
      // Timber.e("Running Query $searchQuery")
      val result = fhirEngine.search<T>(searchQuery)
      timer.stop()
      result
    } catch (ex: SQLException) {
      Timber.e(ex)
      timer.stop()
      emptyList()
    }
  }

  suspend fun createAndUpdateRelationalTable() {
    val timer = Timer(methodName = "createAndUpdateRelationalTable")

      // Add index for DateTimeIndexEntity (index_from)
      runQuery<Task>("CREATE INDEX `index_DateTimeIndexEntity_index_from` ON `DateTimeIndexEntity` (`index_from`)",
            emptyList()
          )

      // Add index for ResourceEntity (resourceId)
      runQuery<Task>("CREATE INDEX `index_ResourceEntity_resourceId` ON `ResourceEntity` (`resourceId`)",
            emptyList()
      )

    runQuery<Task>(
      """
        CREATE TABLE IF NOT EXISTS "RegisterFamilies" (
        	"resourceUuid"	BLOB UNIQUE,
        	"resourceId"	TEXT,
        	"lastUpdated"	INTEGER,
        	"childCount" INTEGER,
        	"taskCount" INTEGER,
        	"taskStatus" TEXT,
        	"pregnantWomenCount" INTEGER,
        	"familyName" TEXT,
        	"householdNo" TEXT,
        	"householdLocation" TEXT,
        	PRIMARY KEY("resourceUuid")
        );
      """.trimIndent(),
      emptyList()
    )
    runQuery<Task>(
      """
        CREATE INDEX "index_RegisterFamilies_lastUpdated" ON "RegisterFamilies" (
        	"lastUpdated"
        );
      """.trimIndent(),
      emptyList()
    )
    runQuery<Task>(
      """
        INSERT INTO RegisterFamilies (resourceUuid, resourceId, lastUpdated)
        SELECT a.resourceUuid, a.resourceId, c.index_from
        FROM ResourceEntity a
        LEFT JOIN DateIndexEntity b
        ON a.resourceType = b.resourceType AND a.resourceUuid = b.resourceUuid AND b.index_name = "_lastUpdated"
        LEFT JOIN DateTimeIndexEntity c
        ON a.resourceType = c.resourceType AND a.resourceUuid = c.resourceUuid AND c.index_name = "_lastUpdated"
        WHERE a.resourceType = "Group"
        AND a.resourceUuid IN (
        SELECT resourceUuid FROM TokenIndexEntity
        WHERE resourceType = "Group" AND index_name = "type" AND (index_value = "person" AND (index_system = "http://hl7.org/fhir/group-type"))
        )
        AND a.resourceUuid IN (
        SELECT resourceUuid FROM TokenIndexEntity
        WHERE resourceType = "Group" AND index_name = "code" AND (index_value = "35359004" AND IFNULL(index_system,'') = "https://www.snomed.org")
        )
        ORDER BY b.index_from DESC, c.index_from DESC
      """.trimIndent(),
      emptyList()
    )
    // Get the families
    val families =
      runQuery<Group>(
        """
      SELECT a.serializedResource
      FROM ResourceEntity a
      LEFT JOIN DateIndexEntity b
      ON a.resourceType = b.resourceType AND a.resourceUuid = b.resourceUuid AND b.index_name = ?
      LEFT JOIN DateTimeIndexEntity c
      ON a.resourceType = c.resourceType AND a.resourceUuid = c.resourceUuid AND c.index_name = ?
      WHERE a.resourceType = ?
      AND a.resourceUuid IN (
      SELECT resourceUuid FROM TokenIndexEntity
      WHERE resourceType = ? AND index_name = ? AND (index_value = ? AND IFNULL(index_system,'') = ?)
      )
      AND a.resourceUuid IN (
      SELECT resourceUuid FROM TokenIndexEntity
      WHERE resourceType = ? AND index_name = ? AND (index_value = ? AND IFNULL(index_system,'') = ?)
      )
    """.trimIndent(),
        listOf(
          "_lastUpdated",
          "_lastUpdated",
          "Group",
          "Group",
          "type",
          "person",
          "http://hl7.org/fhir/group-type",
          "Group",
          "code",
          "35359004",
          "https://www.snomed.org"
        )
      )

    families.forEach { baseResource ->
      val memberUUIDs = mutableListOf<String>()
      var searchQuery =
        SearchQuery(
          """
          SELECT resourceUuid FROM ResourceEntity WHERE resourceType = "Patient" AND resourceId IN (
          SELECT SUBSTR(index_value, 9) FROM ReferenceIndexEntity WHERE index_name = "member" 
          AND resourceUuid = (SELECT resourceUuid FROM ResourceEntity WHERE resourceId = ?)
          )
        """.trimIndent(),
          listOf(baseResource.logicalId)
        )

      memberUUIDs.addAll(fhirEngine.getUUIDs(searchQuery))
      Timber.e("Member UUIDs -> $memberUUIDs")

      searchQuery =
        SearchQuery(
          """
          SELECT resourceUuid FROM ResourceEntity WHERE resourceId = ?
        """.trimIndent(),
          listOf(baseResource.logicalId)
        )

      val groupUUID = fhirEngine.getUUIDs(searchQuery).first()
      searchQuery =
        SearchQuery(
          """
            SELECT COUNT(*) FROM TokenIndexEntity WHERE resourceType = "Task" AND index_name = "status" 
            AND resourceUuid IN (
            SELECT resourceUuid FROM ReferenceIndexEntity WHERE resourceType = "Task" AND index_name = "subject" 
            AND index_value IN (SELECT index_value FROM ReferenceIndexEntity WHERE resourceUuid = x'$groupUUID' AND index_name = "member")
            ) 
            AND (index_value = "failed" OR index_value = "completed" OR index_value = "cancelled")

          """.trimIndent(),
          emptyList()
        )

      val taskCount = fhirEngine.count(searchQuery)
      searchQuery =
        SearchQuery(
          """
            SELECT COUNT(*) FROM TokenIndexEntity WHERE resourceType = "Condition" 
            AND index_name = "code" AND index_system = "http://snomed.info/sct" AND index_value = "77386006" 
            AND resourceUuid IN (SELECT resourceUuid FROM ReferenceIndexEntity WHERE resourceType = "Condition" 
            AND index_name = "subject" AND index_value IN (SELECT index_value FROM ReferenceIndexEntity WHERE index_name = "member" AND resourceUuid = x'$groupUUID') )
          """.trimIndent(),
          emptyList()
        )

      val pregnantWomenCount = fhirEngine.count(searchQuery)
      val birthDate = LocalDate.now().minusYears(5).toEpochDay()
      val memberSelector = genMemberUuidsSelector(memberUUIDs)
      searchQuery =
        SearchQuery(
          """
            SELECT COUNT(*) FROM TokenIndexEntity a JOIN DateIndexEntity b ON a.resourceUuid = b.resourceUuid  
            WHERE a.resourceUuid IN ($memberSelector) AND a.index_name = "active" AND a.index_value = "true" 
            AND b.index_name = "birthdate" AND b.index_from >= ?
          """.trimIndent(),
          listOf(birthDate)
        )
      val childrenCount = fhirEngine.count(searchQuery)

      runQuery<Task>(
        """
        UPDATE RegisterFamilies SET childCount = ?, taskCount = ?, pregnantWomenCount = ?, familyName = ?, householdNo = ?, householdLocation = ?
        WHERE resourceUuid = x'$groupUUID'
      """.trimIndent(),
        listOf(
          childrenCount,
          taskCount,
          pregnantWomenCount,
          baseResource.name,
          baseResource.identifier[0].value,
          baseResource.characteristic[0].code.text
        )
      )
    }

    timer.stop()
  }

  fun genMemberUuidsSelector(memberUuids: MutableList<String>): String {
    return memberUuids.map { "x'$it'" }.joinToString(separator = ",")
=======
      fhirEngine.addDateTimeIndex()
    }
>>>>>>> 6c718590
  }

  override fun onSubmitQuestionnaire(activityResult: ActivityResult) {
    if (activityResult.resultCode == RESULT_OK) {
      val questionnaireResponse: QuestionnaireResponse? =
        activityResult.data?.getSerializableExtra(QuestionnaireActivity.QUESTIONNAIRE_RESPONSE) as
          QuestionnaireResponse?
      val questionnaireConfig =
        activityResult.data?.getSerializableExtra(QuestionnaireActivity.QUESTIONNAIRE_CONFIG) as
          QuestionnaireConfig?

      if (questionnaireConfig != null && questionnaireResponse != null) {
        appMainViewModel.questionnaireSubmissionLiveData.postValue(
          QuestionnaireSubmission(questionnaireConfig, questionnaireResponse)
        )
      }
    }
  }

  override fun onSync(syncJobStatus: SyncJobStatus) {
    when (syncJobStatus) {
      is SyncJobStatus.InProgress -> {
        appMainViewModel.onEvent(
          AppMainEvent.UpdateSyncState(syncJobStatus, getString(R.string.syncing_in_progress))
        )
      }
      is SyncJobStatus.Glitch -> {
        appMainViewModel.onEvent(
          AppMainEvent.UpdateSyncState(syncJobStatus, appMainViewModel.retrieveLastSyncTimestamp())
        )
        // syncJobStatus.exceptions may be null when worker fails; hence the null safety usage
        Timber.w(syncJobStatus?.exceptions?.joinToString { it.exception.message.toString() })
      }
      is SyncJobStatus.Finished, is SyncJobStatus.Failed -> {
        appMainViewModel.run {
          onEvent(
            AppMainEvent.UpdateSyncState(
              syncJobStatus,
              formatLastSyncTimestamp(syncJobStatus.timestamp)
            )
          )
        }
      }
      else -> {
        /*Do nothing */
      }
    }
  }

  private fun runSync(syncBroadcaster: SyncBroadcaster) {
    syncBroadcaster.run {
      if (isDeviceOnline()) {
        with(appMainViewModel.syncSharedFlow) {
          runSync(this)
          schedulePeriodicSync(this)
        }
      }
    }
  }
}<|MERGE_RESOLUTION|>--- conflicted
+++ resolved
@@ -27,25 +27,11 @@
 import androidx.fragment.app.FragmentContainerView
 import androidx.lifecycle.viewModelScope
 import androidx.navigation.fragment.NavHostFragment
-<<<<<<< HEAD
-import ca.uhn.fhir.rest.gclient.TokenClientParam
-import com.google.android.fhir.FhirEngine
-import com.google.android.fhir.logicalId
-import com.google.android.fhir.search.Search
-import com.google.android.fhir.search.SearchQuery
-import com.google.android.fhir.search.filter.TokenFilterValue
-import com.google.android.fhir.sync.SyncJobStatus
-import dagger.hilt.android.AndroidEntryPoint
-import java.time.LocalDate
-import kotlinx.coroutines.launch
-import org.hl7.fhir.r4.model.Group
-=======
 import com.google.android.fhir.FhirEngine
 import com.google.android.fhir.sync.SyncJobStatus
 import dagger.hilt.android.AndroidEntryPoint
 import javax.inject.Inject
 import kotlinx.coroutines.launch
->>>>>>> 6c718590
 import org.hl7.fhir.r4.model.QuestionnaireResponse
 import org.hl7.fhir.r4.model.Resource
 import org.hl7.fhir.r4.model.Task
@@ -147,353 +133,8 @@
     syncListenerManager.registerSyncListener(this, lifecycle)
 
     appMainViewModel.viewModelScope.launch(dispatcherProvider.io()) {
-<<<<<<< HEAD
-      var total = 0
-      var fetches = 0
-      var offset = 0
-
-      // do {
-      Timber.e("loadResources starting search")
-      val startTime = System.currentTimeMillis()
-      /*
-      val search =
-        Search(type = ResourceType.Task).apply {
-          filter(
-            DateClientParam(SyncDataParams.LAST_UPDATED_KEY),
-            {
-              value = of(DateTimeType(Date(0)))
-              prefix = ParamPrefixEnum.GREATERTHAN_OR_EQUALS
-            }
-          )
-
-          sort(DateClientParam(SyncDataParams.LAST_UPDATED_KEY), Order.ASCENDING)
-          from = offset
-          count = 25
-        }
-
-      val tasks = fhirEngine.search<Task>(search)*/
-
-      /*val addDateTimeIndexEntityIndexFromIndexQuery = SearchQuery("CREATE INDEX `index_DateTimeIndexEntity_index_from` ON `DateTimeIndexEntity` (`index_from`)", emptyList())
-      fhirEngine.search<Task>(addDateTimeIndexEntityIndexFromIndexQuery)*/
-
-      /*val searchQuery =
-        SearchQuery(
-          """
-            SELECT a.serializedResource, a.resourceUuid
-            FROM ResourceEntity a
-            JOIN ReferenceIndexEntity b ON a.resourceUuid = b.resourceUuid
-            WHERE b.resourceType = 'Task'
-            AND b.index_name = 'subject'
-            AND b.index_value = 'Patient/29af5cd1-bed0-46b7-b968-92dcf80b6098'
-          """.trimIndent(),
-          emptyList()
-        )
-
-      val tasks = fhirEngine.search<Task>(searchQuery)
-
-      val stopTime = System.currentTimeMillis()
-      val timeTaken = stopTime - startTime
-      Timber.e("Time taken = ${timeTaken/1000} s | $timeTaken ms")
-      offset += 25*/
-      // } while (tasks.isNotEmpty())
-
-
-      /*runQuery<Task>(
-        """
-        DROP INDEX IF EXISTS index_DateTimeIndexEntity_index_from
-      """.trimIndent(),
-        emptyList()
-      )
-      runQuery<Task>(
-        """
-        DROP INDEX IF EXISTS index_ResourceEntity_resourceId
-      """.trimIndent(),
-        emptyList()
-      )*/
-
-      //
-
-        // Uncomment this to enable the fast register
-        //createAndUpdateRelationalTable()
-
-    }
-
-    /*appMainViewModel.viewModelScope.launch(dispatcherProvider.io()) {
-      val timer2 = Timer(methodName = "Running 100 queries")
-      var threads = 10
-      val totalThreads = threads
-
-      for (i in 0..totalThreads) {
-        val curr = i
-        Timber.e("Launching thread $curr")
-        Thread {
-            runBlocking {
-                //appMainViewModel.viewModelScope.launch(dispatcherProvider.io()) {
-                val timer = Timer(methodName = "Query $curr")
-                Timber.e("Starting query for thread $curr")
-                val db = SqliteDb(this@AppMainActivity)
-                val cursor = db.readableDatabase.rawQuery(
-                *//*val cursor =
-                    fhirEngine.getCursorAll(
-                        SearchQuery(*//*
-                            """
-              SELECT a.serializedResource
-              FROM ResourceEntity a
-              LEFT JOIN DateIndexEntity b
-              ON a.resourceType = b.resourceType AND a.resourceUuid = b.resourceUuid AND b.index_name = "_lastUpdated"
-              LEFT JOIN DateTimeIndexEntity c
-              ON a.resourceType = c.resourceType AND a.resourceUuid = c.resourceUuid AND c.index_name = "_lastUpdated"
-              WHERE a.resourceType = "Group"
-              AND a.resourceUuid IN (
-              SELECT resourceUuid FROM TokenIndexEntity
-              WHERE resourceType = "Group" AND index_name = "type" AND (index_value = "person" AND IFNULL(index_system,'') = "http://hl7.org/fhir/group-type")
-              )
-              AND a.resourceUuid IN (
-              SELECT resourceUuid FROM TokenIndexEntity
-              WHERE resourceType = "Group" AND index_name = "code" AND (index_value = "35359004" AND IFNULL(index_system,'') = "https://www.snomed.org")
-              )
-              ORDER BY b.index_from DESC, c.index_from DESC
-              LIMIT 25 OFFSET 0
-          """.trimIndent(),
-                            *//*emptyList()
-                        )
-                    )*//*
-                emptyArray()
-                )
-
-                if (cursor != null) {
-                    var counter = 0
-
-                    while (cursor.moveToNext()) {
-                        counter++
-                    }
-
-                    try {
-                        cursor.close()
-                    } catch (ex: Exception) {
-                        Timber.e(ex)
-                    }
-
-                    Timber.e("Thread #$curr has $counter records")
-                }
-
-                timer.stop()
-
-                threads--
-
-                if (threads <= 0) {
-                    timer2.stop()
-                }
-            }
-        }
-            .start()
-
-        // timer2.stop()
-      }
-    }*/ // TO REMOVE THIS
-  }
-
-  suspend fun <T : Resource> runQuery(query: String, args: List<Any>): List<T> {
-    val timer = Timer(methodName = "runQuery -> $query")
-    return try {
-      val searchQuery = SearchQuery(query, args)
-      // Timber.e("Running Query $searchQuery")
-      val result = fhirEngine.search<T>(searchQuery)
-      timer.stop()
-      result
-    } catch (ex: SQLException) {
-      Timber.e(ex)
-      timer.stop()
-      emptyList()
-    }
-  }
-
-  suspend fun createAndUpdateRelationalTable() {
-    val timer = Timer(methodName = "createAndUpdateRelationalTable")
-
-      // Add index for DateTimeIndexEntity (index_from)
-      runQuery<Task>("CREATE INDEX `index_DateTimeIndexEntity_index_from` ON `DateTimeIndexEntity` (`index_from`)",
-            emptyList()
-          )
-
-      // Add index for ResourceEntity (resourceId)
-      runQuery<Task>("CREATE INDEX `index_ResourceEntity_resourceId` ON `ResourceEntity` (`resourceId`)",
-            emptyList()
-      )
-
-    runQuery<Task>(
-      """
-        CREATE TABLE IF NOT EXISTS "RegisterFamilies" (
-        	"resourceUuid"	BLOB UNIQUE,
-        	"resourceId"	TEXT,
-        	"lastUpdated"	INTEGER,
-        	"childCount" INTEGER,
-        	"taskCount" INTEGER,
-        	"taskStatus" TEXT,
-        	"pregnantWomenCount" INTEGER,
-        	"familyName" TEXT,
-        	"householdNo" TEXT,
-        	"householdLocation" TEXT,
-        	PRIMARY KEY("resourceUuid")
-        );
-      """.trimIndent(),
-      emptyList()
-    )
-    runQuery<Task>(
-      """
-        CREATE INDEX "index_RegisterFamilies_lastUpdated" ON "RegisterFamilies" (
-        	"lastUpdated"
-        );
-      """.trimIndent(),
-      emptyList()
-    )
-    runQuery<Task>(
-      """
-        INSERT INTO RegisterFamilies (resourceUuid, resourceId, lastUpdated)
-        SELECT a.resourceUuid, a.resourceId, c.index_from
-        FROM ResourceEntity a
-        LEFT JOIN DateIndexEntity b
-        ON a.resourceType = b.resourceType AND a.resourceUuid = b.resourceUuid AND b.index_name = "_lastUpdated"
-        LEFT JOIN DateTimeIndexEntity c
-        ON a.resourceType = c.resourceType AND a.resourceUuid = c.resourceUuid AND c.index_name = "_lastUpdated"
-        WHERE a.resourceType = "Group"
-        AND a.resourceUuid IN (
-        SELECT resourceUuid FROM TokenIndexEntity
-        WHERE resourceType = "Group" AND index_name = "type" AND (index_value = "person" AND (index_system = "http://hl7.org/fhir/group-type"))
-        )
-        AND a.resourceUuid IN (
-        SELECT resourceUuid FROM TokenIndexEntity
-        WHERE resourceType = "Group" AND index_name = "code" AND (index_value = "35359004" AND IFNULL(index_system,'') = "https://www.snomed.org")
-        )
-        ORDER BY b.index_from DESC, c.index_from DESC
-      """.trimIndent(),
-      emptyList()
-    )
-    // Get the families
-    val families =
-      runQuery<Group>(
-        """
-      SELECT a.serializedResource
-      FROM ResourceEntity a
-      LEFT JOIN DateIndexEntity b
-      ON a.resourceType = b.resourceType AND a.resourceUuid = b.resourceUuid AND b.index_name = ?
-      LEFT JOIN DateTimeIndexEntity c
-      ON a.resourceType = c.resourceType AND a.resourceUuid = c.resourceUuid AND c.index_name = ?
-      WHERE a.resourceType = ?
-      AND a.resourceUuid IN (
-      SELECT resourceUuid FROM TokenIndexEntity
-      WHERE resourceType = ? AND index_name = ? AND (index_value = ? AND IFNULL(index_system,'') = ?)
-      )
-      AND a.resourceUuid IN (
-      SELECT resourceUuid FROM TokenIndexEntity
-      WHERE resourceType = ? AND index_name = ? AND (index_value = ? AND IFNULL(index_system,'') = ?)
-      )
-    """.trimIndent(),
-        listOf(
-          "_lastUpdated",
-          "_lastUpdated",
-          "Group",
-          "Group",
-          "type",
-          "person",
-          "http://hl7.org/fhir/group-type",
-          "Group",
-          "code",
-          "35359004",
-          "https://www.snomed.org"
-        )
-      )
-
-    families.forEach { baseResource ->
-      val memberUUIDs = mutableListOf<String>()
-      var searchQuery =
-        SearchQuery(
-          """
-          SELECT resourceUuid FROM ResourceEntity WHERE resourceType = "Patient" AND resourceId IN (
-          SELECT SUBSTR(index_value, 9) FROM ReferenceIndexEntity WHERE index_name = "member" 
-          AND resourceUuid = (SELECT resourceUuid FROM ResourceEntity WHERE resourceId = ?)
-          )
-        """.trimIndent(),
-          listOf(baseResource.logicalId)
-        )
-
-      memberUUIDs.addAll(fhirEngine.getUUIDs(searchQuery))
-      Timber.e("Member UUIDs -> $memberUUIDs")
-
-      searchQuery =
-        SearchQuery(
-          """
-          SELECT resourceUuid FROM ResourceEntity WHERE resourceId = ?
-        """.trimIndent(),
-          listOf(baseResource.logicalId)
-        )
-
-      val groupUUID = fhirEngine.getUUIDs(searchQuery).first()
-      searchQuery =
-        SearchQuery(
-          """
-            SELECT COUNT(*) FROM TokenIndexEntity WHERE resourceType = "Task" AND index_name = "status" 
-            AND resourceUuid IN (
-            SELECT resourceUuid FROM ReferenceIndexEntity WHERE resourceType = "Task" AND index_name = "subject" 
-            AND index_value IN (SELECT index_value FROM ReferenceIndexEntity WHERE resourceUuid = x'$groupUUID' AND index_name = "member")
-            ) 
-            AND (index_value = "failed" OR index_value = "completed" OR index_value = "cancelled")
-
-          """.trimIndent(),
-          emptyList()
-        )
-
-      val taskCount = fhirEngine.count(searchQuery)
-      searchQuery =
-        SearchQuery(
-          """
-            SELECT COUNT(*) FROM TokenIndexEntity WHERE resourceType = "Condition" 
-            AND index_name = "code" AND index_system = "http://snomed.info/sct" AND index_value = "77386006" 
-            AND resourceUuid IN (SELECT resourceUuid FROM ReferenceIndexEntity WHERE resourceType = "Condition" 
-            AND index_name = "subject" AND index_value IN (SELECT index_value FROM ReferenceIndexEntity WHERE index_name = "member" AND resourceUuid = x'$groupUUID') )
-          """.trimIndent(),
-          emptyList()
-        )
-
-      val pregnantWomenCount = fhirEngine.count(searchQuery)
-      val birthDate = LocalDate.now().minusYears(5).toEpochDay()
-      val memberSelector = genMemberUuidsSelector(memberUUIDs)
-      searchQuery =
-        SearchQuery(
-          """
-            SELECT COUNT(*) FROM TokenIndexEntity a JOIN DateIndexEntity b ON a.resourceUuid = b.resourceUuid  
-            WHERE a.resourceUuid IN ($memberSelector) AND a.index_name = "active" AND a.index_value = "true" 
-            AND b.index_name = "birthdate" AND b.index_from >= ?
-          """.trimIndent(),
-          listOf(birthDate)
-        )
-      val childrenCount = fhirEngine.count(searchQuery)
-
-      runQuery<Task>(
-        """
-        UPDATE RegisterFamilies SET childCount = ?, taskCount = ?, pregnantWomenCount = ?, familyName = ?, householdNo = ?, householdLocation = ?
-        WHERE resourceUuid = x'$groupUUID'
-      """.trimIndent(),
-        listOf(
-          childrenCount,
-          taskCount,
-          pregnantWomenCount,
-          baseResource.name,
-          baseResource.identifier[0].value,
-          baseResource.characteristic[0].code.text
-        )
-      )
-    }
-
-    timer.stop()
-  }
-
-  fun genMemberUuidsSelector(memberUuids: MutableList<String>): String {
-    return memberUuids.map { "x'$it'" }.joinToString(separator = ",")
-=======
       fhirEngine.addDateTimeIndex()
     }
->>>>>>> 6c718590
   }
 
   override fun onSubmitQuestionnaire(activityResult: ActivityResult) {
