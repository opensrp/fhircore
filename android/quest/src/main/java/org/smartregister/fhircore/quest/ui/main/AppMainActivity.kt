/*
 * Copyright 2021 Ona Systems, Inc
 *
 * Licensed under the Apache License, Version 2.0 (the "License");
 * you may not use this file except in compliance with the License.
 * You may obtain a copy of the License at
 *
 *       http://www.apache.org/licenses/LICENSE-2.0
 *
 * Unless required by applicable law or agreed to in writing, software
 * distributed under the License is distributed on an "AS IS" BASIS,
 * WITHOUT WARRANTIES OR CONDITIONS OF ANY KIND, either express or implied.
 * See the License for the specific language governing permissions and
 * limitations under the License.
 */

package org.smartregister.fhircore.quest.ui.main

import android.app.Activity
import android.content.Intent
import android.os.Bundle
import androidx.activity.compose.setContent
import androidx.activity.result.contract.ActivityResultContracts
import androidx.activity.viewModels
import androidx.compose.material.ExperimentalMaterialApi
import androidx.lifecycle.lifecycleScope
import com.google.android.fhir.sync.State
import dagger.hilt.android.AndroidEntryPoint
import javax.inject.Inject
import kotlinx.coroutines.Dispatchers
import kotlinx.coroutines.launch
import org.hl7.fhir.r4.model.Encounter
import org.hl7.fhir.r4.model.ResourceType
import org.smartregister.fhircore.engine.R
import org.smartregister.fhircore.engine.configuration.app.ConfigService
import org.smartregister.fhircore.engine.sync.OnSyncListener
import org.smartregister.fhircore.engine.sync.SyncBroadcaster
import org.smartregister.fhircore.engine.task.FhirCarePlanGenerator
import org.smartregister.fhircore.engine.ui.base.BaseMultiLanguageActivity
import org.smartregister.fhircore.engine.ui.questionnaire.QuestionnaireActivity
import org.smartregister.fhircore.engine.ui.questionnaire.QuestionnaireActivity.Companion.QUESTIONNAIRE_BACK_REFERENCE_KEY
import org.smartregister.fhircore.engine.ui.questionnaire.QuestionnaireActivity.Companion.QUESTIONNAIRE_RES_ENCOUNTER
import org.smartregister.fhircore.engine.ui.theme.AppTheme
import org.smartregister.fhircore.engine.util.extension.asReference
import org.smartregister.fhircore.engine.util.extension.extractId
import org.smartregister.fhircore.engine.util.extension.showToast
import org.smartregister.fhircore.quest.OnInActivityListener
import org.smartregister.fhircore.quest.QuestApplication
import retrofit2.HttpException
import timber.log.Timber

@AndroidEntryPoint
@ExperimentalMaterialApi
open class AppMainActivity : BaseMultiLanguageActivity(), OnSyncListener {

  @Inject lateinit var syncBroadcaster: SyncBroadcaster

  @Inject lateinit var fhirCarePlanGenerator: FhirCarePlanGenerator

  @Inject lateinit var configService: ConfigService

  val appMainViewModel by viewModels<AppMainViewModel>()

  val authActivityLauncherForResult =
    registerForActivityResult(ActivityResultContracts.StartActivityForResult()) { res ->
      if (res.resultCode == Activity.RESULT_OK) {
        appMainViewModel.onEvent(AppMainEvent.ResumeSync)
      }
    }

  override fun onCreate(savedInstanceState: Bundle?) {
    super.onCreate(savedInstanceState)
    setupTimeOutListener()
    setContent { AppTheme { MainScreen(appMainViewModel = appMainViewModel) } }
    syncBroadcaster.registerSyncListener(this, lifecycleScope)
  }

  override fun onResume() {
    super.onResume()
    //    appMainViewModel.updateRefreshState()
    appMainViewModel.retrieveAppMainUiState()
  }

  override fun onSync(state: State) {
    Timber.i("Sync state received is $state")
    when (state) {
      is State.Started -> {
        showToast(getString(R.string.syncing))
        appMainViewModel.onEvent(
          AppMainEvent.UpdateSyncState(state, getString(R.string.syncing_initiated))
        )
      }
      is State.InProgress -> {
        Timber.d("Syncing in progress: Resource type ${state.resourceType?.name}")
        appMainViewModel.onEvent(
          AppMainEvent.UpdateSyncState(state, getString(R.string.syncing_in_progress))
        )
      }
      is State.Glitch -> {
        appMainViewModel.onEvent(
          AppMainEvent.UpdateSyncState(state, appMainViewModel.retrieveLastSyncTimestamp())
        )
        Timber.w(state.exceptions.joinToString { it.exception.message.toString() })
      }
      is State.Failed -> {
        showToast(getString(R.string.sync_failed_text))
        val hasAuthError =
          state.result.exceptions.any {
            it.exception is HttpException && (it.exception as HttpException).code() == 401
          }
        val message = if (hasAuthError) R.string.session_expired else R.string.sync_check_internet
        showToast(getString(message))
        appMainViewModel.onEvent(
          AppMainEvent.UpdateSyncState(
            state,
            if (!appMainViewModel.retrieveLastSyncTimestamp().isNullOrEmpty())
              getString(R.string.last_sync_timestamp, appMainViewModel.retrieveLastSyncTimestamp())
            else getString(R.string.syncing_failed)
          )
        )
        if (hasAuthError) {
          appMainViewModel.onEvent(
            AppMainEvent.RefreshAuthToken { intent -> authActivityLauncherForResult.launch(intent) }
          )
        }
        Timber.e(state.result.exceptions.joinToString { it.exception.message.toString() })
        scheduleFhirTaskStatusUpdater()
      }
      is State.Finished -> {
        showToast(getString(R.string.sync_completed))
        appMainViewModel.run {
          onEvent(
            AppMainEvent.UpdateSyncState(
              state,
              getString(
                R.string.last_sync_timestamp,
                formatLastSyncTimestamp(state.result.timestamp)
              )
            )
          )
          updateLastSyncTimestamp(state.result.timestamp)
        }
        scheduleFhirTaskStatusUpdater()
      }
    }
  }

  private fun scheduleFhirTaskStatusUpdater() {
    // TODO use sharedpref to save the state
    with(configService) {
      if (true /*registerViewModel.applicationConfiguration.scheduleDefaultPlanWorker*/)
        this.schedulePlan(this@AppMainActivity)
      else this.unschedulePlan(this@AppMainActivity)
    }
  }

  fun setupTimeOutListener() {
    if (application is QuestApplication) {
      (application as QuestApplication).onInActivityListener =
        object : OnInActivityListener {
          override fun onTimeout() {
            appMainViewModel.onTimeOut()
          }
        }
    }
  }

  @Suppress("DEPRECATION")
  override fun onActivityResult(requestCode: Int, resultCode: Int, data: Intent?) {
    super.onActivityResult(requestCode, resultCode, data)

    if (resultCode == Activity.RESULT_OK)
      data?.getStringExtra(QUESTIONNAIRE_BACK_REFERENCE_KEY)?.let {
        when {
          it.startsWith(ResourceType.Task.name) -> {
            lifecycleScope.launch(Dispatchers.IO) {
              val encounterStatus =
                data.getStringExtra(QUESTIONNAIRE_RES_ENCOUNTER)?.let { code ->
                  Encounter.EncounterStatus.fromCode(code)
                }
              fhirCarePlanGenerator.completeTask(
                it.asReference(ResourceType.Task).extractId(),
                encounterStatus
              )
            }
<<<<<<< HEAD
=======
            syncBroadcaster.runSync()
            appMainViewModel.onTaskComplete(
              data.getStringExtra(QuestionnaireActivity.QUESTIONNAIRE_ARG_FORM)
            )
>>>>>>> ea6b11ae
          }
          else -> Unit
        }
      }
  }
}<|MERGE_RESOLUTION|>--- conflicted
+++ resolved
@@ -183,15 +183,10 @@
                 encounterStatus
               )
             }
-<<<<<<< HEAD
-=======
-            syncBroadcaster.runSync()
             appMainViewModel.onTaskComplete(
               data.getStringExtra(QuestionnaireActivity.QUESTIONNAIRE_ARG_FORM)
             )
->>>>>>> ea6b11ae
           }
-          else -> Unit
         }
       }
   }
