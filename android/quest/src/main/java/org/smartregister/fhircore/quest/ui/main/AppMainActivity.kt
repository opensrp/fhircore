--- conflicted
+++ resolved
@@ -164,19 +164,6 @@
   }
 
   override fun onSubmitQuestionnaire(activityResult: ActivityResult) {
-<<<<<<< HEAD
-    val questionnaireResponse: QuestionnaireResponse? =
-      activityResult.data?.getSerializableExtra(QuestionnaireActivity.QUESTIONNAIRE_RESPONSE) as
-        QuestionnaireResponse?
-    val questionnaireConfig =
-      activityResult.data?.getSerializableExtra(QuestionnaireActivity.QUESTIONNAIRE_CONFIG) as
-        QuestionnaireConfig?
-
-    if (questionnaireConfig != null && questionnaireResponse != null) {
-      appMainViewModel.questionnaireSubmissionLiveData.postValue(
-        QuestionnaireSubmission(questionnaireConfig, questionnaireResponse)
-      )
-=======
     if (activityResult.resultCode == RESULT_OK) {
       val questionnaireResponse: QuestionnaireResponse? =
         activityResult.data?.getSerializableExtra(QuestionnaireActivity.QUESTIONNAIRE_RESPONSE) as
@@ -190,7 +177,6 @@
           QuestionnaireSubmission(questionnaireConfig, questionnaireResponse)
         )
       }
->>>>>>> b76736da
     }
   }
 }