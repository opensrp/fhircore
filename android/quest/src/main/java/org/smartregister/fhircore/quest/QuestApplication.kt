/*
 * Copyright 2021-2023 Ona Systems, Inc
 *
 * Licensed under the Apache License, Version 2.0 (the "License");
 * you may not use this file except in compliance with the License.
 * You may obtain a copy of the License at
 *
 *       http://www.apache.org/licenses/LICENSE-2.0
 *
 * Unless required by applicable law or agreed to in writing, software
 * distributed under the License is distributed on an "AS IS" BASIS,
 * WITHOUT WARRANTIES OR CONDITIONS OF ANY KIND, either express or implied.
 * See the License for the specific language governing permissions and
 * limitations under the License.
 */

package org.smartregister.fhircore.quest

<<<<<<< HEAD
import android.app.Application
=======
>>>>>>> cb1ffd86
import android.database.CursorWindow
import android.util.Log
import androidx.annotation.VisibleForTesting
import androidx.hilt.work.HiltWorkerFactory
import androidx.work.Configuration
import com.google.android.fhir.datacapture.DataCaptureConfig
import dagger.hilt.android.HiltAndroidApp
import io.sentry.android.core.SentryAndroid
import io.sentry.android.core.SentryAndroidOptions
import io.sentry.android.fragment.FragmentLifecycleIntegration
import java.net.URL
import javax.inject.Inject
import org.smartregister.fhircore.engine.OpenSrpApplication
import org.smartregister.fhircore.engine.data.remote.fhir.resource.ReferenceUrlResolver
import org.smartregister.fhircore.engine.util.extension.getSubDomain
import org.smartregister.fhircore.quest.data.QuestXFhirQueryResolver
import org.smartregister.fhircore.quest.ui.questionnaire.QuestionnaireItemViewHolderFactoryMatchersProviderFactoryImpl
import timber.log.Timber

@HiltAndroidApp
class QuestApplication : OpenSrpApplication(), DataCaptureConfig.Provider, Configuration.Provider {
  @Inject lateinit var workerFactory: HiltWorkerFactory

  @Inject lateinit var referenceUrlResolver: ReferenceUrlResolver

  @Inject lateinit var xFhirQueryResolver: QuestXFhirQueryResolver

  private var configuration: DataCaptureConfig? = null

  private var fhirServerHost: String? = null

  override fun onCreate() {
    super.onCreate()
    if (BuildConfig.DEBUG) {
      Timber.plant(Timber.DebugTree())
    } else {
      Timber.plant(ReleaseTree())
    }

    if (BuildConfig.DEBUG.not()) {
      initSentryMonitoring()
    }

    // TODO Fix this workaround for cursor size issue. Currently size set to 10 MB
    try {
      val field = CursorWindow::class.java.getDeclaredField("sCursorWindowSize")
      field.apply {
        isAccessible = true
        set(null, 10 * 1024 * 1024) // 10MB
      }
    } catch (e: Exception) {
      Timber.e(e)
    }
  }

  @VisibleForTesting
  fun initSentryMonitoring(dsn: String = BuildConfig.SENTRY_DSN) {
    if (dsn.isNotBlank()) {
      val sentryConfiguration = { options: SentryAndroidOptions ->
        options.dsn = dsn.trim { it <= ' ' }
        // To set a uniform sample rate
        options.tracesSampleRate = 1.0
        options.isEnableUserInteractionTracing = true
        options.isEnableUserInteractionBreadcrumbs = true
        options.addIntegration(
          FragmentLifecycleIntegration(
            this,
            enableFragmentLifecycleBreadcrumbs = true,
            enableAutoFragmentLifecycleTracing = true,
          ),
        )
        try {
          options.environment = URL(BuildConfig.FHIR_BASE_URL).getSubDomain().replace('-', '.')
        } catch (e: Exception) {
          Timber.e(e)
        }
      }

      SentryAndroid.init(this, sentryConfiguration)
    }
  }

  override fun getDataCaptureConfig(): DataCaptureConfig {
    configuration =
      configuration
        ?: DataCaptureConfig(
          urlResolver = referenceUrlResolver,
          xFhirQueryResolver = xFhirQueryResolver,
          questionnaireItemViewHolderFactoryMatchersProviderFactory =
            QuestionnaireItemViewHolderFactoryMatchersProviderFactoryImpl,
        )
    return configuration as DataCaptureConfig
  }

  override fun getWorkManagerConfiguration(): Configuration =
    Configuration.Builder()
      .setMinimumLoggingLevel(if (BuildConfig.DEBUG) Log.VERBOSE else Log.INFO)
      .setWorkerFactory(workerFactory)
      .build()
<<<<<<< HEAD
=======

  override fun getFhirServerHost(): String {
    fhirServerHost = fhirServerHost ?: URL(BuildConfig.FHIR_BASE_URL).host
    return fhirServerHost ?: ""
  }
>>>>>>> cb1ffd86
}<|MERGE_RESOLUTION|>--- conflicted
+++ resolved
@@ -16,10 +16,6 @@
 
 package org.smartregister.fhircore.quest
 
-<<<<<<< HEAD
-import android.app.Application
-=======
->>>>>>> cb1ffd86
 import android.database.CursorWindow
 import android.util.Log
 import androidx.annotation.VisibleForTesting
@@ -119,12 +115,9 @@
       .setMinimumLoggingLevel(if (BuildConfig.DEBUG) Log.VERBOSE else Log.INFO)
       .setWorkerFactory(workerFactory)
       .build()
-<<<<<<< HEAD
-=======
 
   override fun getFhirServerHost(): String {
     fhirServerHost = fhirServerHost ?: URL(BuildConfig.FHIR_BASE_URL).host
     return fhirServerHost ?: ""
   }
->>>>>>> cb1ffd86
 }