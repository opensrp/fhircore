--- conflicted
+++ resolved
@@ -98,8 +98,6 @@
 
     applyApplicationConfiguration()
 
-    schedulePolling()
-
     CoroutineScope(defaultDispatcherProvider.io()).launch {
       workerContextProvider = this@QuestApplication.initializeWorkerContext()!!
     }
@@ -107,24 +105,13 @@
     schedulePeriodicSync()
   }
 
-  // Make sure that it is called only from one place in app and is done after login
-  fun schedulePolling() =
-    Sync.basicSyncJob(questApplication)
-      .poll(
-        PeriodicSyncConfiguration(repeat = RepeatInterval(interval = 1, timeUnit = TimeUnit.HOURS)),
-        QuestFhirSyncWorker::class.java
-      )
-
   companion object {
     private lateinit var questApplication: QuestApplication
     private const val CONFIG_APP = "quest-app"
     private const val CONFIG_PATIENT_REGISTER = "quest-app-patient-register"
 
-<<<<<<< HEAD
     private const val CONFIG_RESOURCE_IDS = "$CONFIG_APP,$CONFIG_PATIENT_REGISTER"
 
-=======
->>>>>>> bde56516
     fun getContext() = questApplication
   }
 }