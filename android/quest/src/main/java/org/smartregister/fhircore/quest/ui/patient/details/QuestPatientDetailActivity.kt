--- conflicted
+++ resolved
@@ -22,13 +22,12 @@
 import androidx.activity.compose.setContent
 import androidx.activity.viewModels
 import androidx.annotation.StringRes
-<<<<<<< HEAD
 import ca.uhn.fhir.context.FhirContext
 import com.google.android.fhir.logicalId
-=======
->>>>>>> 47e64ee6
 import dagger.hilt.android.AndroidEntryPoint
 import javax.inject.Inject
+import org.hl7.fhir.r4.model.QuestionnaireResponse
+import org.hl7.fhir.r4.model.ResourceType
 import org.smartregister.fhircore.engine.configuration.ConfigurationRegistry
 import org.smartregister.fhircore.engine.configuration.view.ConfigurableComposableView
 import org.smartregister.fhircore.engine.configuration.view.RegisterViewConfiguration
@@ -44,12 +43,15 @@
 import org.smartregister.fhircore.quest.configuration.parser.DetailConfigParser
 import org.smartregister.fhircore.quest.configuration.view.PatientDetailsViewConfiguration
 import org.smartregister.fhircore.quest.data.patient.model.QuestResultItem
+import org.smartregister.fhircore.quest.ui.patient.details.SimpleDetailsActivity.Companion.RECORD_ID_ARG
 import org.smartregister.fhircore.quest.util.QuestConfigClassification
 
 @AndroidEntryPoint
 class QuestPatientDetailActivity :
   BaseMultiLanguageActivity(), ConfigurableComposableView<PatientDetailsViewConfiguration> {
 
+  private lateinit var profileConfig: QuestPatientDetailViewModel.ProfileConfig
+  private lateinit var patientDetailConfig: PatientDetailsViewConfiguration
   private lateinit var patientId: String
   private var parser: DetailConfigParser? = null
 
@@ -72,19 +74,16 @@
       onFormTestResultClicked.observe(detailActivity, detailActivity::onTestResultItemClickListener)
     }
 
-    val patientDetailConfig =
-      configurationRegistry.retrieveConfiguration<PatientDetailsViewConfiguration>(
+    patientDetailConfig =
+      configurationRegistry.retrieveConfiguration(
         configClassification = QuestConfigClassification.PATIENT_DETAILS_VIEW
       )
 
     parser = patientViewModel.loadParser(packageName, patientDetailConfig)
 
     // TODO Load binary resources
-    val profileConfig =
-      AssetUtil.decodeAsset<QuestPatientDetailViewModel.ProfileConfig>(
-        fileName = QuestPatientDetailViewModel.PROFILE_CONFIG,
-        this
-      )
+    profileConfig =
+      AssetUtil.decodeAsset(fileName = QuestPatientDetailViewModel.PROFILE_CONFIG, this)
 
     if (configurationRegistry.isAppIdInitialized()) {
       configureViews(patientDetailConfig)
@@ -101,9 +100,9 @@
     super.onResume()
 
     patientViewModel.run {
-      getDemographics(patientId)
-      getAllResults(patientId)
-      getAllForms(this@QuestPatientDetailActivity)
+      getDemographicsWithAdditionalData(patientId, patientDetailConfig)
+      getAllResults(patientId, profileConfig, patientDetailConfig, parser)
+      getAllForms(profileConfig)
     }
   }
 
@@ -166,7 +165,8 @@
     if (resultCode == Activity.RESULT_OK)
       if (configurationRegistry.appId == "g6pd") {
         data?.getStringExtra(QUESTIONNAIRE_RESPONSE)?.let {
-          val response = FhirContext.forR4().newJsonParser().parseResource(it) as QuestionnaireResponse
+          val response =
+            FhirContext.forR4().newJsonParser().parseResource(it) as QuestionnaireResponse
           response.contained.find { it.resourceType == ResourceType.Encounter }?.logicalId?.let {
             startActivity(
               Intent(this, SimpleDetailsActivity::class.java).apply {
@@ -178,6 +178,8 @@
       }
   }
 
+  // TODO https://github.com/opensrp/fhircore/issues/961
+  // allow handling the data back and forth between activities via workflow or config
   private fun launchQuestionnaireForm(questionnaireConfig: QuestionnaireConfig?) {
     if (questionnaireConfig != null) {
       startActivityForResult(
