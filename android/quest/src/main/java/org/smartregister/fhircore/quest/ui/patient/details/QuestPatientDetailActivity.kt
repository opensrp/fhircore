/*
 * Copyright 2021 Ona Systems, Inc
 *
 * Licensed under the Apache License, Version 2.0 (the "License");
 * you may not use this file except in compliance with the License.
 * You may obtain a copy of the License at
 *
 *       http://www.apache.org/licenses/LICENSE-2.0
 *
 * Unless required by applicable law or agreed to in writing, software
 * distributed under the License is distributed on an "AS IS" BASIS,
 * WITHOUT WARRANTIES OR CONDITIONS OF ANY KIND, either express or implied.
 * See the License for the specific language governing permissions and
 * limitations under the License.
 */

package org.smartregister.fhircore.quest.ui.patient.details

import android.app.Activity
import android.content.Intent
import android.os.Bundle
import androidx.activity.compose.setContent
import androidx.activity.viewModels
import androidx.annotation.StringRes
import ca.uhn.fhir.context.FhirContext
import com.google.android.fhir.logicalId
import dagger.hilt.android.AndroidEntryPoint
import javax.inject.Inject
import org.hl7.fhir.r4.model.QuestionnaireResponse
import org.hl7.fhir.r4.model.ResourceType
import org.smartregister.fhircore.engine.configuration.ConfigurationRegistry
import org.smartregister.fhircore.engine.configuration.view.ConfigurableComposableView
import org.smartregister.fhircore.engine.configuration.view.RegisterViewConfiguration
import org.smartregister.fhircore.engine.ui.base.BaseMultiLanguageActivity
import org.smartregister.fhircore.engine.ui.questionnaire.QuestionnaireActivity
<<<<<<< HEAD
import org.smartregister.fhircore.engine.ui.questionnaire.QuestionnaireActivity.Companion.QUESTIONNAIRE_ARG_FORM
=======
>>>>>>> 042589cd
import org.smartregister.fhircore.engine.ui.questionnaire.QuestionnaireActivity.Companion.QUESTIONNAIRE_RESPONSE
import org.smartregister.fhircore.engine.ui.questionnaire.QuestionnaireConfig
import org.smartregister.fhircore.engine.ui.theme.AppTheme
import org.smartregister.fhircore.engine.util.AssetUtil
import org.smartregister.fhircore.quest.R
import org.smartregister.fhircore.quest.configuration.parser.DetailConfigParser
<<<<<<< HEAD
import org.smartregister.fhircore.quest.configuration.parser.QuestDetailConfigParser
=======
>>>>>>> 042589cd
import org.smartregister.fhircore.quest.configuration.view.PatientDetailsViewConfiguration
import org.smartregister.fhircore.quest.data.patient.model.QuestResultItem
import org.smartregister.fhircore.quest.ui.patient.details.SimpleDetailsActivity.Companion.RECORD_ID_ARG
import org.smartregister.fhircore.quest.util.QuestConfigClassification

@AndroidEntryPoint
class QuestPatientDetailActivity :
  BaseMultiLanguageActivity(), ConfigurableComposableView<PatientDetailsViewConfiguration> {

  private lateinit var profileConfig: QuestPatientDetailViewModel.ProfileConfig
  private lateinit var patientDetailConfig: PatientDetailsViewConfiguration
  private lateinit var patientId: String
<<<<<<< HEAD
  @Inject lateinit var parser: QuestDetailConfigParser
=======
  private var parser: DetailConfigParser? = null
>>>>>>> 042589cd

  val patientViewModel by viewModels<QuestPatientDetailViewModel>()

  @Inject lateinit var configurationRegistry: ConfigurationRegistry

  lateinit var patientDetailConfig: PatientDetailsViewConfiguration
  lateinit var profileConfig: QuestPatientDetailViewModel.ProfileConfig

  override fun onCreate(savedInstanceState: Bundle?) {
    super.onCreate(savedInstanceState)
    patientId = intent.extras?.getString(QuestionnaireActivity.QUESTIONNAIRE_ARG_PATIENT_KEY)!!

    patientViewModel.apply {
      val detailActivity = this@QuestPatientDetailActivity
      onBackPressClicked.observe(
        detailActivity,
        { backPressed -> if (backPressed) detailActivity.finish() }
      )
      onMenuItemClicked.observe(detailActivity, detailActivity::launchTestResults)
      onFormItemClicked.observe(detailActivity, detailActivity::launchQuestionnaireForm)
      onFormTestResultClicked.observe(detailActivity, detailActivity::onTestResultItemClickListener)
    }

    patientDetailConfig =
<<<<<<< HEAD
      configurationRegistry.retrieveConfiguration<PatientDetailsViewConfiguration>(
        configClassification = QuestConfigClassification.PATIENT_DETAILS_VIEW
      )

    // TODO Load binary resources
    profileConfig =
      AssetUtil.decodeAsset<QuestPatientDetailViewModel.ProfileConfig>(
        fileName = QuestPatientDetailViewModel.PROFILE_CONFIG,
        this
      )
=======
      configurationRegistry.retrieveConfiguration(
        configClassification = QuestConfigClassification.PATIENT_DETAILS_VIEW
      )

    parser = patientViewModel.loadParser(packageName, patientDetailConfig)

    // TODO Load binary resources
    profileConfig =
      AssetUtil.decodeAsset(fileName = QuestPatientDetailViewModel.PROFILE_CONFIG, this)
>>>>>>> 042589cd

    if (configurationRegistry.isAppIdInitialized()) {
      configureViews(patientDetailConfig)
    }
    patientViewModel.run {
      getDemographicsWithAdditionalData(patientId, patientDetailConfig)
      getAllResults(patientId, profileConfig, patientDetailConfig, parser)
      getAllForms(profileConfig)
    }
    setContent { AppTheme { QuestPatientDetailScreen(patientViewModel) } }
  }

  override fun onResume() {
    super.onResume()

    patientViewModel.run {
      getDemographicsWithAdditionalData(patientId, patientDetailConfig)
      getAllResults(patientId, profileConfig, patientDetailConfig, parser)
      getAllForms(profileConfig)
    }
  }

  private fun launchTestResults(@StringRes id: Int) {
    when (id) {
      R.string.edit_patient_info ->
        startActivity(
          Intent(this, QuestionnaireActivity::class.java)
            .putExtras(
              QuestionnaireActivity.intentArgs(
                clientIdentifier = patientId,
                formName = getRegistrationForm(),
                editMode = true
              )
            )
        )
    }
  }

  fun getRegistrationForm(): String {
    return configurationRegistry.retrieveConfiguration<RegisterViewConfiguration>(
        configClassification = QuestConfigClassification.PATIENT_REGISTER
      )
      .registrationForm
  }

  // TODO https://github.com/opensrp/fhircore/issues/961
  // allow handling the data back and forth between activities via workflow or config
  override fun onActivityResult(requestCode: Int, resultCode: Int, data: Intent?) {
    super.onActivityResult(requestCode, resultCode, data)

    if (resultCode == Activity.RESULT_OK)
      if (configurationRegistry.appId == "g6pd") {
        data?.getStringExtra(QUESTIONNAIRE_RESPONSE)?.let {
          val response =
            FhirContext.forR4().newJsonParser().parseResource(it) as QuestionnaireResponse
<<<<<<< HEAD
          // TODO replace with proper implementation
          if (data.getStringExtra(QUESTIONNAIRE_ARG_FORM)?.equals("14222") == false)
            response.contained.find { it.resourceType == ResourceType.Encounter }?.logicalId?.let {
              startActivity(
                Intent(this, SimpleDetailsActivity::class.java).apply {
                  putExtra(RECORD_ID_ARG, it.replace("#", ""))
                }
              )
            }
=======
          response.contained.find { it.resourceType == ResourceType.Encounter }?.logicalId?.let {
            startActivity(
              Intent(this, SimpleDetailsActivity::class.java).apply {
                putExtra(RECORD_ID_ARG, it.replace("#", ""))
              }
            )
          }
>>>>>>> 042589cd
        }
      }
  }

  // TODO https://github.com/opensrp/fhircore/issues/961
  // allow handling the data back and forth between activities via workflow or config
  private fun launchQuestionnaireForm(questionnaireConfig: QuestionnaireConfig?) {
    if (questionnaireConfig != null) {
      startActivityForResult(
        Intent(this, QuestionnaireActivity::class.java).apply {
          putExtras(
            QuestionnaireActivity.intentArgs(
              clientIdentifier = patientId,
              formName = questionnaireConfig.identifier
            )
          )
        },
        0
      )
    }
  }

  private fun onTestResultItemClickListener(resultItem: QuestResultItem?) {
    resultItem?.let { parser?.onResultItemClicked(resultItem, this, patientId) }
  }

  override fun configureViews(viewConfiguration: PatientDetailsViewConfiguration) {
    patientViewModel.updateViewConfigurations(viewConfiguration)
  }
}<|MERGE_RESOLUTION|>--- conflicted
+++ resolved
@@ -33,20 +33,12 @@
 import org.smartregister.fhircore.engine.configuration.view.RegisterViewConfiguration
 import org.smartregister.fhircore.engine.ui.base.BaseMultiLanguageActivity
 import org.smartregister.fhircore.engine.ui.questionnaire.QuestionnaireActivity
-<<<<<<< HEAD
-import org.smartregister.fhircore.engine.ui.questionnaire.QuestionnaireActivity.Companion.QUESTIONNAIRE_ARG_FORM
-=======
->>>>>>> 042589cd
 import org.smartregister.fhircore.engine.ui.questionnaire.QuestionnaireActivity.Companion.QUESTIONNAIRE_RESPONSE
 import org.smartregister.fhircore.engine.ui.questionnaire.QuestionnaireConfig
 import org.smartregister.fhircore.engine.ui.theme.AppTheme
 import org.smartregister.fhircore.engine.util.AssetUtil
 import org.smartregister.fhircore.quest.R
-import org.smartregister.fhircore.quest.configuration.parser.DetailConfigParser
-<<<<<<< HEAD
 import org.smartregister.fhircore.quest.configuration.parser.QuestDetailConfigParser
-=======
->>>>>>> 042589cd
 import org.smartregister.fhircore.quest.configuration.view.PatientDetailsViewConfiguration
 import org.smartregister.fhircore.quest.data.patient.model.QuestResultItem
 import org.smartregister.fhircore.quest.ui.patient.details.SimpleDetailsActivity.Companion.RECORD_ID_ARG
@@ -59,18 +51,11 @@
   private lateinit var profileConfig: QuestPatientDetailViewModel.ProfileConfig
   private lateinit var patientDetailConfig: PatientDetailsViewConfiguration
   private lateinit var patientId: String
-<<<<<<< HEAD
   @Inject lateinit var parser: QuestDetailConfigParser
-=======
-  private var parser: DetailConfigParser? = null
->>>>>>> 042589cd
 
   val patientViewModel by viewModels<QuestPatientDetailViewModel>()
 
   @Inject lateinit var configurationRegistry: ConfigurationRegistry
-
-  lateinit var patientDetailConfig: PatientDetailsViewConfiguration
-  lateinit var profileConfig: QuestPatientDetailViewModel.ProfileConfig
 
   override fun onCreate(savedInstanceState: Bundle?) {
     super.onCreate(savedInstanceState)
@@ -88,28 +73,13 @@
     }
 
     patientDetailConfig =
-<<<<<<< HEAD
       configurationRegistry.retrieveConfiguration<PatientDetailsViewConfiguration>(
         configClassification = QuestConfigClassification.PATIENT_DETAILS_VIEW
       )
 
     // TODO Load binary resources
     profileConfig =
-      AssetUtil.decodeAsset<QuestPatientDetailViewModel.ProfileConfig>(
-        fileName = QuestPatientDetailViewModel.PROFILE_CONFIG,
-        this
-      )
-=======
-      configurationRegistry.retrieveConfiguration(
-        configClassification = QuestConfigClassification.PATIENT_DETAILS_VIEW
-      )
-
-    parser = patientViewModel.loadParser(packageName, patientDetailConfig)
-
-    // TODO Load binary resources
-    profileConfig =
       AssetUtil.decodeAsset(fileName = QuestPatientDetailViewModel.PROFILE_CONFIG, this)
->>>>>>> 042589cd
 
     if (configurationRegistry.isAppIdInitialized()) {
       configureViews(patientDetailConfig)
@@ -165,17 +135,6 @@
         data?.getStringExtra(QUESTIONNAIRE_RESPONSE)?.let {
           val response =
             FhirContext.forR4().newJsonParser().parseResource(it) as QuestionnaireResponse
-<<<<<<< HEAD
-          // TODO replace with proper implementation
-          if (data.getStringExtra(QUESTIONNAIRE_ARG_FORM)?.equals("14222") == false)
-            response.contained.find { it.resourceType == ResourceType.Encounter }?.logicalId?.let {
-              startActivity(
-                Intent(this, SimpleDetailsActivity::class.java).apply {
-                  putExtra(RECORD_ID_ARG, it.replace("#", ""))
-                }
-              )
-            }
-=======
           response.contained.find { it.resourceType == ResourceType.Encounter }?.logicalId?.let {
             startActivity(
               Intent(this, SimpleDetailsActivity::class.java).apply {
@@ -183,7 +142,6 @@
               }
             )
           }
->>>>>>> 042589cd
         }
       }
   }
