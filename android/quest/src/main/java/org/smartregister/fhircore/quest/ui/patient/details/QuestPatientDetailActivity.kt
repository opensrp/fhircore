/*
 * Copyright 2021 Ona Systems, Inc
 *
 * Licensed under the Apache License, Version 2.0 (the "License");
 * you may not use this file except in compliance with the License.
 * You may obtain a copy of the License at
 *
 *       http://www.apache.org/licenses/LICENSE-2.0
 *
 * Unless required by applicable law or agreed to in writing, software
 * distributed under the License is distributed on an "AS IS" BASIS,
 * WITHOUT WARRANTIES OR CONDITIONS OF ANY KIND, either express or implied.
 * See the License for the specific language governing permissions and
 * limitations under the License.
 */

package org.smartregister.fhircore.quest.ui.patient.details

import android.app.Activity
import android.content.Intent
import android.os.Bundle
import androidx.activity.compose.setContent
import androidx.activity.viewModels
import androidx.annotation.StringRes
import ca.uhn.fhir.context.FhirContext
import com.google.android.fhir.logicalId
import dagger.hilt.android.AndroidEntryPoint
import javax.inject.Inject
import org.hl7.fhir.r4.model.QuestionnaireResponse
import org.hl7.fhir.r4.model.ResourceType
import org.smartregister.fhircore.engine.configuration.ConfigurationRegistry
import org.smartregister.fhircore.engine.configuration.view.ConfigurableComposableView
import org.smartregister.fhircore.engine.configuration.view.RegisterViewConfiguration
import org.smartregister.fhircore.engine.ui.base.BaseMultiLanguageActivity
import org.smartregister.fhircore.engine.ui.questionnaire.QuestionnaireActivity
import org.smartregister.fhircore.engine.ui.questionnaire.QuestionnaireActivity.Companion.QUESTIONNAIRE_RESPONSE
import org.smartregister.fhircore.engine.ui.questionnaire.QuestionnaireConfig
import org.smartregister.fhircore.engine.ui.theme.AppTheme
import org.smartregister.fhircore.engine.util.AssetUtil
import org.smartregister.fhircore.quest.R
import org.smartregister.fhircore.quest.configuration.parser.DetailConfigParser
import org.smartregister.fhircore.quest.configuration.view.PatientDetailsViewConfiguration
import org.smartregister.fhircore.quest.data.patient.model.QuestResultItem
import org.smartregister.fhircore.quest.ui.patient.details.SimpleDetailsActivity.Companion.RECORD_ID_ARG
import org.smartregister.fhircore.quest.util.QuestConfigClassification

@AndroidEntryPoint
class QuestPatientDetailActivity :
  BaseMultiLanguageActivity(), ConfigurableComposableView<PatientDetailsViewConfiguration> {

  private lateinit var profileConfig: QuestPatientDetailViewModel.ProfileConfig
  private lateinit var patientDetailConfig: PatientDetailsViewConfiguration
  private lateinit var patientId: String
  private var parser: DetailConfigParser? = null

  val patientViewModel by viewModels<QuestPatientDetailViewModel>()

  @Inject lateinit var configurationRegistry: ConfigurationRegistry

  override fun onCreate(savedInstanceState: Bundle?) {
    super.onCreate(savedInstanceState)
    patientId = intent.extras?.getString(QuestionnaireActivity.QUESTIONNAIRE_ARG_PATIENT_KEY)!!

    patientViewModel.apply {
      val detailActivity = this@QuestPatientDetailActivity
      onBackPressClicked.observe(
        detailActivity,
        { backPressed -> if (backPressed) detailActivity.finish() }
      )
      onMenuItemClicked.observe(detailActivity, detailActivity::launchTestResults)
      onFormItemClicked.observe(detailActivity, detailActivity::launchQuestionnaireForm)
      onFormTestResultClicked.observe(detailActivity, detailActivity::onTestResultItemClickListener)
    }

    patientDetailConfig =
      configurationRegistry.retrieveConfiguration(
        configClassification = QuestConfigClassification.PATIENT_DETAILS_VIEW
      )

    parser = patientViewModel.loadParser(packageName, patientDetailConfig)

    // TODO Load binary resources
    profileConfig =
      AssetUtil.decodeAsset(fileName = QuestPatientDetailViewModel.PROFILE_CONFIG, this)

    if (configurationRegistry.isAppIdInitialized()) {
      configureViews(patientDetailConfig)
    }
    patientViewModel.run {
      getDemographicsWithAdditionalData(patientId, patientDetailConfig)
      getAllResults(patientId, profileConfig, patientDetailConfig, parser)
      getAllForms(profileConfig)
    }
    setContent { AppTheme { QuestPatientDetailScreen(patientViewModel) } }
  }

  override fun onResume() {
    super.onResume()

    patientViewModel.run {
      getDemographicsWithAdditionalData(patientId, patientDetailConfig)
      getAllResults(patientId, profileConfig, patientDetailConfig, parser)
      getAllForms(profileConfig)
    }
  }

  private fun launchTestResults(@StringRes id: Int) {
    when (id) {
      R.string.edit_patient_info ->
        startActivity(
          Intent(this, QuestionnaireActivity::class.java)
            .putExtras(
              QuestionnaireActivity.intentArgs(
                clientIdentifier = patientId,
                formName = getRegistrationForm(),
                editMode = true
              )
            )
        )
    }
  }

  fun getRegistrationForm(): String {
    return configurationRegistry.retrieveConfiguration<RegisterViewConfiguration>(
        configClassification = QuestConfigClassification.PATIENT_REGISTER
      )
      .registrationForm
  }

<<<<<<< HEAD
=======
  fun runCql() {
    val progress = AlertDialogue.showProgressAlert(this, R.string.loading)

    patientViewModel
      .runCqlFor(patientId, this)
      .observe(
        this,
        {
          if (it?.isNotBlank() == true) {
            progress.dismiss()

            AlertDialogue.showInfoAlert(this, it, getString(R.string.run_cql_log))
            // show separate alert for output resources generated
            it.substringAfter(OUTPUT_PARAMETER_KEY, "").takeIf { it.isNotBlank() }?.let {
              AlertDialogue.showInfoAlert(this, it, getString(R.string.run_cql_output))
            }
          }
        }
      )
  }

  // TODO https://github.com/opensrp/fhircore/issues/961
  // allow handling the data back and forth between activities via workflow or config
  override fun onActivityResult(requestCode: Int, resultCode: Int, data: Intent?) {
    super.onActivityResult(requestCode, resultCode, data)

    if (resultCode == Activity.RESULT_OK)
      if (configurationRegistry.appId == "g6pd") {
        data?.getStringExtra(QUESTIONNAIRE_RESPONSE)?.let {
          val response =
            FhirContext.forR4().newJsonParser().parseResource(it) as QuestionnaireResponse
          response.contained.find { it.resourceType == ResourceType.Encounter }?.logicalId?.let {
            startActivity(
              Intent(this, SimpleDetailsActivity::class.java).apply {
                putExtra(RECORD_ID_ARG, it.replace("#", ""))
              }
            )
          }
        }
      }
  }

  // TODO https://github.com/opensrp/fhircore/issues/961
  // allow handling the data back and forth between activities via workflow or config
>>>>>>> 41447931
  private fun launchQuestionnaireForm(questionnaireConfig: QuestionnaireConfig?) {
    if (questionnaireConfig != null) {
      startActivityForResult(
        Intent(this, QuestionnaireActivity::class.java).apply {
          putExtras(
            QuestionnaireActivity.intentArgs(
              clientIdentifier = patientId,
              formName = questionnaireConfig.identifier
            )
          )
        },
        0
      )
    }
  }

  private fun onTestResultItemClickListener(resultItem: QuestResultItem?) {
    resultItem?.let { parser?.onResultItemClicked(resultItem, this, patientId) }
  }

  override fun configureViews(viewConfiguration: PatientDetailsViewConfiguration) {
    patientViewModel.updateViewConfigurations(viewConfiguration)
  }
}<|MERGE_RESOLUTION|>--- conflicted
+++ resolved
@@ -127,29 +127,6 @@
       .registrationForm
   }
 
-<<<<<<< HEAD
-=======
-  fun runCql() {
-    val progress = AlertDialogue.showProgressAlert(this, R.string.loading)
-
-    patientViewModel
-      .runCqlFor(patientId, this)
-      .observe(
-        this,
-        {
-          if (it?.isNotBlank() == true) {
-            progress.dismiss()
-
-            AlertDialogue.showInfoAlert(this, it, getString(R.string.run_cql_log))
-            // show separate alert for output resources generated
-            it.substringAfter(OUTPUT_PARAMETER_KEY, "").takeIf { it.isNotBlank() }?.let {
-              AlertDialogue.showInfoAlert(this, it, getString(R.string.run_cql_output))
-            }
-          }
-        }
-      )
-  }
-
   // TODO https://github.com/opensrp/fhircore/issues/961
   // allow handling the data back and forth between activities via workflow or config
   override fun onActivityResult(requestCode: Int, resultCode: Int, data: Intent?) {
@@ -173,7 +150,6 @@
 
   // TODO https://github.com/opensrp/fhircore/issues/961
   // allow handling the data back and forth between activities via workflow or config
->>>>>>> 41447931
   private fun launchQuestionnaireForm(questionnaireConfig: QuestionnaireConfig?) {
     if (questionnaireConfig != null) {
       startActivityForResult(
