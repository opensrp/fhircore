/*
 * Copyright 2021 Ona Systems, Inc
 *
 * Licensed under the Apache License, Version 2.0 (the "License");
 * you may not use this file except in compliance with the License.
 * You may obtain a copy of the License at
 *
 *       http://www.apache.org/licenses/LICENSE-2.0
 *
 * Unless required by applicable law or agreed to in writing, software
 * distributed under the License is distributed on an "AS IS" BASIS,
 * WITHOUT WARRANTIES OR CONDITIONS OF ANY KIND, either express or implied.
 * See the License for the specific language governing permissions and
 * limitations under the License.
 */

package org.smartregister.fhircore.quest.ui.patient.details

import android.app.Activity
import android.content.Intent
import android.os.Bundle
import androidx.activity.compose.setContent
import androidx.activity.viewModels
import androidx.annotation.StringRes
import ca.uhn.fhir.context.FhirContext
import dagger.hilt.android.AndroidEntryPoint
import javax.inject.Inject
import org.hl7.fhir.r4.model.QuestionnaireResponse
import org.hl7.fhir.r4.model.Resource
import org.smartregister.fhircore.engine.configuration.ConfigurationRegistry
import org.smartregister.fhircore.engine.configuration.view.ConfigurableComposableView
import org.smartregister.fhircore.engine.configuration.view.RegisterViewConfiguration
import org.smartregister.fhircore.engine.ui.base.AlertDialogue
import org.smartregister.fhircore.engine.ui.base.BaseMultiLanguageActivity
import org.smartregister.fhircore.engine.ui.questionnaire.QuestionnaireActivity
import org.smartregister.fhircore.engine.ui.questionnaire.QuestionnaireActivity.Companion.QUESTIONNAIRE_RESPONSE
import org.smartregister.fhircore.engine.ui.questionnaire.QuestionnaireConfig
import org.smartregister.fhircore.engine.ui.theme.AppTheme
import org.smartregister.fhircore.engine.util.AssetUtil
import org.smartregister.fhircore.engine.util.extension.getEncounterId
import org.smartregister.fhircore.quest.R
import org.smartregister.fhircore.quest.configuration.view.NavigationOption
import org.smartregister.fhircore.quest.configuration.view.PatientDetailsViewConfiguration
import org.smartregister.fhircore.quest.configuration.view.QuestionnaireNavigationAction
import org.smartregister.fhircore.quest.configuration.view.ResultDetailsNavigationConfiguration
import org.smartregister.fhircore.quest.configuration.view.TestDetailsNavigationAction
import org.smartregister.fhircore.quest.data.patient.model.QuestResultItem
import org.smartregister.fhircore.quest.ui.patient.details.SimpleDetailsActivity.Companion.RECORD_ID_ARG
import org.smartregister.fhircore.quest.util.QuestConfigClassification

@AndroidEntryPoint
class QuestPatientDetailActivity :
  BaseMultiLanguageActivity(), ConfigurableComposableView<PatientDetailsViewConfiguration> {

  private lateinit var profileConfig: QuestPatientDetailViewModel.ProfileConfig
  private var patientResourcesList: ArrayList<String> = arrayListOf()
  private lateinit var patientDetailConfig: PatientDetailsViewConfiguration
  private lateinit var patientId: String

  val patientViewModel by viewModels<QuestPatientDetailViewModel>()

  @Inject lateinit var configurationRegistry: ConfigurationRegistry

  override fun onCreate(savedInstanceState: Bundle?) {
    super.onCreate(savedInstanceState)
    patientId = intent.extras?.getString(QuestionnaireActivity.QUESTIONNAIRE_ARG_PATIENT_KEY)!!

    patientViewModel.apply {
      val detailActivity = this@QuestPatientDetailActivity
      onBackPressClicked.observe(
        detailActivity,
        { backPressed -> if (backPressed) detailActivity.finish() }
      )
      onMenuItemClicked.observe(detailActivity, detailActivity::launchTestResults)
      onFormItemClicked.observe(detailActivity, detailActivity::launchQuestionnaireForm)
      onFormTestResultClicked.observe(detailActivity, detailActivity::onTestResultItemClickListener)
    }

    patientDetailConfig =
      configurationRegistry.retrieveConfiguration<PatientDetailsViewConfiguration>(
        configClassification = QuestConfigClassification.PATIENT_DETAILS_VIEW
      )

<<<<<<< HEAD
    parser = patientViewModel.loadParser(packageName, patientDetailConfig)
    patientViewModel
      .fetchPatientResources(patientId)
      .observe(this@QuestPatientDetailActivity, this::handlePatientResources)

=======
>>>>>>> 45e29dc4
    // TODO Load binary resources
    profileConfig =
      AssetUtil.decodeAsset(fileName = QuestPatientDetailViewModel.PROFILE_CONFIG, this)

    if (configurationRegistry.isAppIdInitialized()) {
      configureViews(patientDetailConfig)
    }
    patientViewModel.run {
      getDemographicsWithAdditionalData(patientId, patientDetailConfig)
      getAllResults(patientId, profileConfig, patientDetailConfig)
      getAllForms(profileConfig)
    }
    setContent { AppTheme { QuestPatientDetailScreen(patientViewModel) } }
  }

  private fun handlePatientResources(resourceList: ArrayList<String>) {
    if (resourceList.isNotEmpty()) patientResourcesList.addAll(resourceList)
  }

  override fun onResume() {
    super.onResume()

    patientViewModel.run {
      getDemographicsWithAdditionalData(patientId, patientDetailConfig)
      getAllResults(patientId, profileConfig, patientDetailConfig)
      getAllForms(profileConfig)
    }
  }

  private fun launchTestResults(@StringRes id: Int) {
    when (id) {
      R.string.edit_patient_info -> {
        startActivity(
          Intent(this, QuestionnaireActivity::class.java)
            .putExtras(
              QuestionnaireActivity.intentArgs(
                clientIdentifier = patientId,
                formName = getRegistrationForm(),
                editMode = true
              )
            )
            .apply {
              if (patientResourcesList.isNotEmpty()) {
                this.putStringArrayListExtra(
                  QuestionnaireActivity.QUESTIONNAIRE_POPULATION_RESOURCES,
                  patientResourcesList
                )
              }
            }
        )
      }
    }
  }

  fun getRegistrationForm(): String {
    return configurationRegistry.retrieveConfiguration<RegisterViewConfiguration>(
        configClassification = QuestConfigClassification.PATIENT_REGISTER
      )
      .registrationForm
  }

  override fun onActivityResult(requestCode: Int, resultCode: Int, data: Intent?) {
    super.onActivityResult(requestCode, resultCode, data)

    if (resultCode == Activity.RESULT_OK)
      getResultDetailsNavigationOptions().navigationOptions.forEach {
        when (it.action) {
          is TestDetailsNavigationAction -> {
            data?.getStringExtra(QUESTIONNAIRE_RESPONSE)?.let {
              val response =
                FhirContext.forR4Cached().newJsonParser().parseResource(it) as QuestionnaireResponse
              response.getEncounterId().let {
                startActivity(
                  Intent(this, SimpleDetailsActivity::class.java).apply {
                    putExtra(RECORD_ID_ARG, it.replace("#", ""))
                  }
                )
              }
            }
          }
          is QuestionnaireNavigationAction -> {}
        }
      }
  }

  private fun launchQuestionnaireForm(questionnaireConfig: QuestionnaireConfig?) {
    if (questionnaireConfig != null) {
      startActivityForResult(
        Intent(this, QuestionnaireActivity::class.java).apply {
          putExtras(
            QuestionnaireActivity.intentArgs(
              clientIdentifier = patientId,
              formName = questionnaireConfig.identifier
            )
          )
        },
        0
      )
    }
  }

  private fun onTestResultItemClickListener(resultItem: QuestResultItem?) {
    getResultDetailsNavigationOptions().navigationOptions.forEach {
      handleNavigationOptions(it, resultItem, patientId)
    }
  }

  private fun handleNavigationOptions(
    navigationOption: NavigationOption,
    resultItem: QuestResultItem?,
    patientId: String
  ) {
    when (navigationOption.action) {
      is QuestionnaireNavigationAction -> {
        resultItem?.let {
          val questionnaireResponse = resultItem.source.first
          val populationResources = ArrayList<Resource>().apply { add(questionnaireResponse) }
          when {
            questionnaireResponse.questionnaire.isNullOrBlank() -> {
              AlertDialogue.showErrorAlert(this, R.string.invalid_form_id)
            }
            else -> {
              val questionnaireUrlList = questionnaireResponse.questionnaire.split("/")
              when {
                questionnaireUrlList.isNotEmpty() && questionnaireUrlList.size > 1 -> {
                  startActivity(
                    Intent(this@QuestPatientDetailActivity, QuestionnaireActivity::class.java)
                      .putExtras(
                        QuestionnaireActivity.intentArgs(
                          clientIdentifier = patientId,
                          formName = questionnaireUrlList[1],
                          readOnly = true,
                          populationResources = populationResources
                        )
                      )
                  )
                }
                else -> {
                  AlertDialogue.showErrorAlert(this, R.string.invalid_form_id)
                }
              }
            }
          }
        }
      }
      is TestDetailsNavigationAction -> {
        resultItem?.let {
          val questionnaireResponse = resultItem.source.first

          startActivity(
            Intent(this@QuestPatientDetailActivity, SimpleDetailsActivity::class.java).apply {
              putExtra(RECORD_ID_ARG, questionnaireResponse.getEncounterId())
            }
          )
        }
      }
    }
  }

  fun getResultDetailsNavigationOptions() =
    configurationRegistry.retrieveConfiguration<ResultDetailsNavigationConfiguration>(
      configClassification = QuestConfigClassification.RESULT_DETAILS_NAVIGATION
    )

  override fun configureViews(viewConfiguration: PatientDetailsViewConfiguration) {
    patientViewModel.updateViewConfigurations(viewConfiguration)
  }
}<|MERGE_RESOLUTION|>--- conflicted
+++ resolved
@@ -81,14 +81,11 @@
         configClassification = QuestConfigClassification.PATIENT_DETAILS_VIEW
       )
 
-<<<<<<< HEAD
     parser = patientViewModel.loadParser(packageName, patientDetailConfig)
     patientViewModel
       .fetchPatientResources(patientId)
       .observe(this@QuestPatientDetailActivity, this::handlePatientResources)
 
-=======
->>>>>>> 45e29dc4
     // TODO Load binary resources
     profileConfig =
       AssetUtil.decodeAsset(fileName = QuestPatientDetailViewModel.PROFILE_CONFIG, this)
