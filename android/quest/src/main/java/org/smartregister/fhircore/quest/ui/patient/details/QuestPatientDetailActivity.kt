/*
 * Copyright 2021 Ona Systems, Inc
 *
 * Licensed under the Apache License, Version 2.0 (the "License");
 * you may not use this file except in compliance with the License.
 * You may obtain a copy of the License at
 *
 *       http://www.apache.org/licenses/LICENSE-2.0
 *
 * Unless required by applicable law or agreed to in writing, software
 * distributed under the License is distributed on an "AS IS" BASIS,
 * WITHOUT WARRANTIES OR CONDITIONS OF ANY KIND, either express or implied.
 * See the License for the specific language governing permissions and
 * limitations under the License.
 */

package org.smartregister.fhircore.quest.ui.patient.details

import android.app.Activity
import android.content.Intent
import android.os.Bundle
import androidx.activity.compose.setContent
import androidx.activity.viewModels
import androidx.annotation.StringRes
import ca.uhn.fhir.context.FhirContext
import com.google.android.fhir.logicalId
import dagger.hilt.android.AndroidEntryPoint
import org.hl7.fhir.r4.model.QuestionnaireResponse
import org.hl7.fhir.r4.model.ResourceType
import javax.inject.Inject
import org.smartregister.fhircore.engine.configuration.ConfigurationRegistry
import org.smartregister.fhircore.engine.configuration.view.ConfigurableComposableView
import org.smartregister.fhircore.engine.configuration.view.RegisterViewConfiguration
import org.smartregister.fhircore.engine.ui.base.BaseMultiLanguageActivity
import org.smartregister.fhircore.engine.ui.questionnaire.QuestionnaireActivity
import org.smartregister.fhircore.engine.ui.questionnaire.QuestionnaireActivity.Companion.QUESTIONNAIRE_RESPONSE
import org.smartregister.fhircore.engine.ui.questionnaire.QuestionnaireConfig
import org.smartregister.fhircore.engine.ui.theme.AppTheme
import org.smartregister.fhircore.engine.util.AssetUtil
import org.smartregister.fhircore.quest.R
import org.smartregister.fhircore.quest.configuration.parser.DetailConfigParser
import org.smartregister.fhircore.quest.configuration.view.PatientDetailsViewConfiguration
import org.smartregister.fhircore.quest.data.patient.model.QuestResultItem
import org.smartregister.fhircore.quest.ui.patient.details.SimpleDetailsActivity.Companion.RECORD_ID_ARG
import org.smartregister.fhircore.quest.util.QuestConfigClassification

@AndroidEntryPoint
class QuestPatientDetailActivity :
  BaseMultiLanguageActivity(), ConfigurableComposableView<PatientDetailsViewConfiguration> {

  private lateinit var patientId: String
  private var parser: DetailConfigParser? = null

  val patientViewModel by viewModels<QuestPatientDetailViewModel>()

  @Inject lateinit var configurationRegistry: ConfigurationRegistry

  lateinit var patientDetailConfig: PatientDetailsViewConfiguration
  lateinit var profileConfig: QuestPatientDetailViewModel.ProfileConfig

  override fun onCreate(savedInstanceState: Bundle?) {
    super.onCreate(savedInstanceState)
    patientId = intent.extras?.getString(QuestionnaireActivity.QUESTIONNAIRE_ARG_PATIENT_KEY)!!

    patientViewModel.apply {
      val detailActivity = this@QuestPatientDetailActivity
      onBackPressClicked.observe(
        detailActivity,
        { backPressed -> if (backPressed) detailActivity.finish() }
      )
      onMenuItemClicked.observe(detailActivity, detailActivity::launchTestResults)
      onFormItemClicked.observe(detailActivity, detailActivity::launchQuestionnaireForm)
      onFormTestResultClicked.observe(detailActivity, detailActivity::onTestResultItemClickListener)
    }

    patientDetailConfig =
      configurationRegistry.retrieveConfiguration<PatientDetailsViewConfiguration>(
        configClassification = QuestConfigClassification.PATIENT_DETAILS_VIEW
      )

    parser = patientViewModel.loadParser(packageName, patientDetailConfig)

    // TODO Load binary resources
    profileConfig =
      AssetUtil.decodeAsset<QuestPatientDetailViewModel.ProfileConfig>(
        fileName = QuestPatientDetailViewModel.PROFILE_CONFIG,
        this
      )

    if (configurationRegistry.isAppIdInitialized()) {
      configureViews(patientDetailConfig)
    }
    patientViewModel.run {
      getDemographicsWithAdditionalData(patientId, patientDetailConfig)
      getAllResults(patientId, profileConfig, patientDetailConfig, parser)
      getAllForms(profileConfig)
    }
    setContent { AppTheme { QuestPatientDetailScreen(patientViewModel) } }
  }

  override fun onResume() {
    super.onResume()

    patientViewModel.run {
      getDemographicsWithAdditionalData(patientId, patientDetailConfig)
      getAllResults(patientId, profileConfig, patientDetailConfig, parser)
      getAllForms(profileConfig)
    }
  }

  private fun launchTestResults(@StringRes id: Int) {
    when (id) {
      R.string.edit_patient_info ->
        startActivity(
          Intent(this, QuestionnaireActivity::class.java)
            .putExtras(
              QuestionnaireActivity.intentArgs(
                clientIdentifier = patientId,
                formName = getRegistrationForm(),
                editMode = true
              )
            )
        )
    }
  }

  fun getRegistrationForm(): String {
    return configurationRegistry.retrieveConfiguration<RegisterViewConfiguration>(
        configClassification = QuestConfigClassification.PATIENT_REGISTER
      )
      .registrationForm
  }

<<<<<<< HEAD
  fun runCql() {
    val progress = AlertDialogue.showProgressAlert(this, R.string.loading)

    patientViewModel
      .runCqlFor(patientId, this)
      .observe(
        this,
        {
          if (it?.isNotBlank() == true) {
            progress.dismiss()

            AlertDialogue.showInfoAlert(this, it, getString(R.string.run_cql_log))
            // show separate alert for output resources generated
            it.substringAfter(OUTPUT_PARAMETER_KEY, "").takeIf { it.isNotBlank() }?.let {
              AlertDialogue.showInfoAlert(this, it, getString(R.string.run_cql_output))
            }
          }
        }
      )
  }

  // TODO https://github.com/opensrp/fhircore/issues/961
  // allow handling the data back and forth between activities via workflow or config
  override fun onActivityResult(requestCode: Int, resultCode: Int, data: Intent?) {
    super.onActivityResult(requestCode, resultCode, data)

    if (resultCode == Activity.RESULT_OK)
      if (configurationRegistry.appId == "g6pd") {
        data?.getStringExtra(QUESTIONNAIRE_RESPONSE)?.let {
          val response = FhirContext.forR4().newJsonParser().parseResource(it) as QuestionnaireResponse
          response.contained.find { it.resourceType == ResourceType.Encounter }?.logicalId?.let {
            startActivity(
              Intent(this, SimpleDetailsActivity::class.java).apply {
                putExtra(RECORD_ID_ARG, it.replace("#", ""))
              }
            )
          }
        }
      }
  }

=======
>>>>>>> 6bd69499
  private fun launchQuestionnaireForm(questionnaireConfig: QuestionnaireConfig?) {
    if (questionnaireConfig != null) {
      startActivityForResult(
        Intent(this, QuestionnaireActivity::class.java).apply {
          putExtras(
            QuestionnaireActivity.intentArgs(
              clientIdentifier = patientId,
              formName = questionnaireConfig.identifier
            )
          )
        },
        0
      )
    }
  }

  private fun onTestResultItemClickListener(resultItem: QuestResultItem?) {
    resultItem?.let { parser?.onResultItemClicked(resultItem, this, patientId) }
  }

  override fun configureViews(viewConfiguration: PatientDetailsViewConfiguration) {
    patientViewModel.updateViewConfigurations(viewConfiguration)
  }
}<|MERGE_RESOLUTION|>--- conflicted
+++ resolved
@@ -19,18 +19,22 @@
 import android.app.Activity
 import android.content.Intent
 import android.os.Bundle
+import android.widget.Toast
 import androidx.activity.compose.setContent
 import androidx.activity.viewModels
 import androidx.annotation.StringRes
 import ca.uhn.fhir.context.FhirContext
 import com.google.android.fhir.logicalId
 import dagger.hilt.android.AndroidEntryPoint
+import javax.inject.Inject
 import org.hl7.fhir.r4.model.QuestionnaireResponse
+import org.hl7.fhir.r4.model.Resource
 import org.hl7.fhir.r4.model.ResourceType
-import javax.inject.Inject
 import org.smartregister.fhircore.engine.configuration.ConfigurationRegistry
 import org.smartregister.fhircore.engine.configuration.view.ConfigurableComposableView
 import org.smartregister.fhircore.engine.configuration.view.RegisterViewConfiguration
+import org.smartregister.fhircore.engine.cql.LibraryEvaluator.Companion.OUTPUT_PARAMETER_KEY
+import org.smartregister.fhircore.engine.ui.base.AlertDialogue
 import org.smartregister.fhircore.engine.ui.base.BaseMultiLanguageActivity
 import org.smartregister.fhircore.engine.ui.questionnaire.QuestionnaireActivity
 import org.smartregister.fhircore.engine.ui.questionnaire.QuestionnaireActivity.Companion.QUESTIONNAIRE_RESPONSE
@@ -131,28 +135,6 @@
       .registrationForm
   }
 
-<<<<<<< HEAD
-  fun runCql() {
-    val progress = AlertDialogue.showProgressAlert(this, R.string.loading)
-
-    patientViewModel
-      .runCqlFor(patientId, this)
-      .observe(
-        this,
-        {
-          if (it?.isNotBlank() == true) {
-            progress.dismiss()
-
-            AlertDialogue.showInfoAlert(this, it, getString(R.string.run_cql_log))
-            // show separate alert for output resources generated
-            it.substringAfter(OUTPUT_PARAMETER_KEY, "").takeIf { it.isNotBlank() }?.let {
-              AlertDialogue.showInfoAlert(this, it, getString(R.string.run_cql_output))
-            }
-          }
-        }
-      )
-  }
-
   // TODO https://github.com/opensrp/fhircore/issues/961
   // allow handling the data back and forth between activities via workflow or config
   override fun onActivityResult(requestCode: Int, resultCode: Int, data: Intent?) {
@@ -173,8 +155,6 @@
       }
   }
 
-=======
->>>>>>> 6bd69499
   private fun launchQuestionnaireForm(questionnaireConfig: QuestionnaireConfig?) {
     if (questionnaireConfig != null) {
       startActivityForResult(
