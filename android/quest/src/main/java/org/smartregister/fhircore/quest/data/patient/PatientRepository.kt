--- conflicted
+++ resolved
@@ -160,15 +160,9 @@
 
       result.map {
         QuestionnaireConfig(
-<<<<<<< HEAD
-          appId = appId,
-          form = it.name ?: it.logicalId,
-          title = it.title ?: it.logicalId,
-=======
           appId = configurationRegistry.appId,
           form = it.name ?: it.logicalId,
           title = it.title ?: it.name ?: it.logicalId,
->>>>>>> cadd3ebf
           identifier = it.logicalId
         )
       }
