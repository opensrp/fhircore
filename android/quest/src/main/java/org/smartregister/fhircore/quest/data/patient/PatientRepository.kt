/*
 * Copyright 2021 Ona Systems, Inc
 *
 * Licensed under the Apache License, Version 2.0 (the "License");
 * you may not use this file except in compliance with the License.
 * You may obtain a copy of the License at
 *
 *       http://www.apache.org/licenses/LICENSE-2.0
 *
 * Unless required by applicable law or agreed to in writing, software
 * distributed under the License is distributed on an "AS IS" BASIS,
 * WITHOUT WARRANTIES OR CONDITIONS OF ANY KIND, either express or implied.
 * See the License for the specific language governing permissions and
 * limitations under the License.
 */

package org.smartregister.fhircore.quest.data.patient

import ca.uhn.fhir.rest.gclient.TokenClientParam
import com.google.android.fhir.FhirEngine
import com.google.android.fhir.logicalId
import com.google.android.fhir.search.Order
import com.google.android.fhir.search.Search
import com.google.android.fhir.search.StringFilterModifier
import com.google.android.fhir.search.count
import com.google.android.fhir.search.search
import javax.inject.Inject
import kotlinx.coroutines.withContext
import org.hl7.fhir.r4.model.CodeableConcept
import org.hl7.fhir.r4.model.Coding
import org.hl7.fhir.r4.model.Patient
import org.hl7.fhir.r4.model.Questionnaire
import org.hl7.fhir.r4.model.QuestionnaireResponse
import org.smartregister.fhircore.engine.configuration.view.SearchFilter
import org.smartregister.fhircore.engine.data.domain.util.PaginationUtil
import org.smartregister.fhircore.engine.data.domain.util.RegisterRepository
import org.smartregister.fhircore.engine.ui.questionnaire.QuestionnaireConfig
import org.smartregister.fhircore.engine.util.DispatcherProvider
import org.smartregister.fhircore.quest.data.patient.model.PatientItem
import org.smartregister.fhircore.quest.ui.patient.register.PatientItemMapper

class PatientRepository
@Inject
constructor(
  override val fhirEngine: FhirEngine,
  override val domainMapper: PatientItemMapper,
  val dispatcherProvider: DispatcherProvider
) : RegisterRepository<Patient, PatientItem> {

  // TODO obtain correct filter param for the logged in user
  val searchFilter = SearchFilter(key = "_tag", code = "http://fhir.ona.io", system = "000003")

  private fun applyPrimaryFilter(search: Search, filter: SearchFilter) {
    search.filter(
      TokenClientParam(filter.key),
      Coding().apply {
        code = filter.code
        system = filter.system
      }
    )
  }

  override suspend fun loadData(
    query: String,
    pageNumber: Int,
    loadAll: Boolean
  ): List<PatientItem> {
    return withContext(dispatcherProvider.io()) {
      val patients =
        fhirEngine.search<Patient> {
          applyPrimaryFilter(search = this, filter = searchFilter)

          if (query.isNotBlank()) {
            filter(Patient.NAME) {
              modifier = StringFilterModifier.CONTAINS
              value = query.trim()
            }
          }
          sort(Patient.NAME, Order.ASCENDING)
          count = if (loadAll) countAll().toInt() else PaginationUtil.DEFAULT_PAGE_SIZE
          from = pageNumber * PaginationUtil.DEFAULT_PAGE_SIZE
        }

      patients.map { domainMapper.mapToDomainModel(it) }
    }
  }

  override suspend fun countAll(): Long =
    withContext(dispatcherProvider.io()) {
      fhirEngine.count<Patient> { applyPrimaryFilter(search = this, filter = searchFilter) }
    }

  suspend fun fetchDemographics(patientId: String): Patient =
    withContext(dispatcherProvider.io()) { fhirEngine.load(Patient::class.java, patientId) }

<<<<<<< HEAD
  suspend fun fetchTestResults(patientId: String): List<QuestionnaireResponse> =
    withContext(dispatcherProvider.io()) {
      fhirEngine.search { filter(QuestionnaireResponse.SUBJECT) { value = "Patient/$patientId" } }
=======
      data.postValue(result.sortedByDescending { it.authored })
>>>>>>> cae541d3
    }

  suspend fun fetchTestForms(
    filter: SearchFilter,
    appId: String = "quest"
  ): List<QuestionnaireConfig> =
    withContext(dispatcherProvider.io()) {
      val result =
        fhirEngine.search<Questionnaire> {
          filter(
            Questionnaire.CONTEXT,
            CodeableConcept().apply {
              addCoding().apply {
                this.code = filter.code
                this.system = filter.system
              }
            }
          )
        }

      result.map {
        QuestionnaireConfig(
          appId = appId,
          form = it.name,
          title = it.title,
          identifier = it.logicalId
        )
      }
    }
}<|MERGE_RESOLUTION|>--- conflicted
+++ resolved
@@ -16,18 +16,14 @@
 
 package org.smartregister.fhircore.quest.data.patient
 
-import ca.uhn.fhir.rest.gclient.TokenClientParam
 import com.google.android.fhir.FhirEngine
 import com.google.android.fhir.logicalId
 import com.google.android.fhir.search.Order
-import com.google.android.fhir.search.Search
 import com.google.android.fhir.search.StringFilterModifier
-import com.google.android.fhir.search.count
 import com.google.android.fhir.search.search
 import javax.inject.Inject
 import kotlinx.coroutines.withContext
 import org.hl7.fhir.r4.model.CodeableConcept
-import org.hl7.fhir.r4.model.Coding
 import org.hl7.fhir.r4.model.Patient
 import org.hl7.fhir.r4.model.Questionnaire
 import org.hl7.fhir.r4.model.QuestionnaireResponse
@@ -36,6 +32,7 @@
 import org.smartregister.fhircore.engine.data.domain.util.RegisterRepository
 import org.smartregister.fhircore.engine.ui.questionnaire.QuestionnaireConfig
 import org.smartregister.fhircore.engine.util.DispatcherProvider
+import org.smartregister.fhircore.engine.util.extension.countActivePatients
 import org.smartregister.fhircore.quest.data.patient.model.PatientItem
 import org.smartregister.fhircore.quest.ui.patient.register.PatientItemMapper
 
@@ -47,19 +44,6 @@
   val dispatcherProvider: DispatcherProvider
 ) : RegisterRepository<Patient, PatientItem> {
 
-  // TODO obtain correct filter param for the logged in user
-  val searchFilter = SearchFilter(key = "_tag", code = "http://fhir.ona.io", system = "000003")
-
-  private fun applyPrimaryFilter(search: Search, filter: SearchFilter) {
-    search.filter(
-      TokenClientParam(filter.key),
-      Coding().apply {
-        code = filter.code
-        system = filter.system
-      }
-    )
-  }
-
   override suspend fun loadData(
     query: String,
     pageNumber: Int,
@@ -68,8 +52,7 @@
     return withContext(dispatcherProvider.io()) {
       val patients =
         fhirEngine.search<Patient> {
-          applyPrimaryFilter(search = this, filter = searchFilter)
-
+          filter(Patient.ACTIVE, true)
           if (query.isNotBlank()) {
             filter(Patient.NAME) {
               modifier = StringFilterModifier.CONTAINS
@@ -86,20 +69,14 @@
   }
 
   override suspend fun countAll(): Long =
-    withContext(dispatcherProvider.io()) {
-      fhirEngine.count<Patient> { applyPrimaryFilter(search = this, filter = searchFilter) }
-    }
+    withContext(dispatcherProvider.io()) { fhirEngine.countActivePatients() }
 
   suspend fun fetchDemographics(patientId: String): Patient =
     withContext(dispatcherProvider.io()) { fhirEngine.load(Patient::class.java, patientId) }
 
-<<<<<<< HEAD
   suspend fun fetchTestResults(patientId: String): List<QuestionnaireResponse> =
     withContext(dispatcherProvider.io()) {
       fhirEngine.search { filter(QuestionnaireResponse.SUBJECT) { value = "Patient/$patientId" } }
-=======
-      data.postValue(result.sortedByDescending { it.authored })
->>>>>>> cae541d3
     }
 
   suspend fun fetchTestForms(
