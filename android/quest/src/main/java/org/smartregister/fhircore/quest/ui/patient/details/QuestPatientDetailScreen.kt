/*
 * Copyright 2021 Ona Systems, Inc
 *
 * Licensed under the Apache License, Version 2.0 (the "License");
 * you may not use this file except in compliance with the License.
 * You may obtain a copy of the License at
 *
 *       http://www.apache.org/licenses/LICENSE-2.0
 *
 * Unless required by applicable law or agreed to in writing, software
 * distributed under the License is distributed on an "AS IS" BASIS,
 * WITHOUT WARRANTIES OR CONDITIONS OF ANY KIND, either express or implied.
 * See the License for the specific language governing permissions and
 * limitations under the License.
 */

package org.smartregister.fhircore.quest.ui.patient.details

import androidx.compose.foundation.Image
import androidx.compose.foundation.background
import androidx.compose.foundation.clickable
import androidx.compose.foundation.layout.Arrangement
import androidx.compose.foundation.layout.Box
import androidx.compose.foundation.layout.Column
import androidx.compose.foundation.layout.Row
import androidx.compose.foundation.layout.Spacer
import androidx.compose.foundation.layout.fillMaxSize
import androidx.compose.foundation.layout.fillMaxWidth
import androidx.compose.foundation.layout.height
import androidx.compose.foundation.layout.padding
import androidx.compose.foundation.rememberScrollState
import androidx.compose.foundation.verticalScroll
import androidx.compose.material.Card
import androidx.compose.material.Divider
import androidx.compose.material.DropdownMenu
import androidx.compose.material.DropdownMenuItem
import androidx.compose.material.Icon
import androidx.compose.material.IconButton
import androidx.compose.material.Surface
import androidx.compose.material.Text
import androidx.compose.material.TopAppBar
import androidx.compose.material.icons.Icons
import androidx.compose.material.icons.filled.ArrowBack
import androidx.compose.material.icons.outlined.MoreVert
import androidx.compose.runtime.Composable
import androidx.compose.runtime.getValue
import androidx.compose.runtime.livedata.observeAsState
import androidx.compose.runtime.mutableStateOf
import androidx.compose.runtime.remember
import androidx.compose.runtime.setValue
import androidx.compose.ui.Alignment
import androidx.compose.ui.Modifier
import androidx.compose.ui.graphics.ColorFilter
import androidx.compose.ui.platform.testTag
import androidx.compose.ui.res.colorResource
import androidx.compose.ui.res.painterResource
import androidx.compose.ui.res.stringResource
import androidx.compose.ui.text.font.FontWeight
import androidx.compose.ui.text.style.TextAlign
import androidx.compose.ui.unit.dp
import androidx.compose.ui.unit.sp
import org.hl7.fhir.r4.model.Questionnaire
import org.hl7.fhir.r4.model.QuestionnaireResponse
import org.smartregister.fhircore.engine.ui.questionnaire.QuestionnaireConfig
import org.smartregister.fhircore.engine.util.extension.asDdMmmYyyy
import org.smartregister.fhircore.quest.R

const val TOOLBAR_TITLE = "toolbarTitle"
const val TOOLBAR_BACK_ARROW = "toolbarBackArrow"
const val TOOLBAR_MENU_BUTTON = "toolbarMenuButtonTag"
const val TOOLBAR_MENU = "toolbarMenuTag"
const val PATIENT_NAME = "patientNameTag"
const val FORM_ITEM = "formItemTag"
const val RESULT_ITEM = "resultItemTag"
const val RESULT_ITEMS = "resultItemsTag"
const val FORM_CONTAINER_ITEM = "formItemContainerTag"
const val RESULT_CONTAINER_ITEM = "resultItemContainerTag"

@Composable
fun Toolbar(questPatientDetailViewModel: QuestPatientDetailViewModel) {
  var showMenu by remember { mutableStateOf(false) }

  TopAppBar(
    title = {
      Text(text = stringResource(id = R.string.back_to_clients), Modifier.testTag(TOOLBAR_TITLE))
    },
    navigationIcon = {
      IconButton(
        onClick = { questPatientDetailViewModel.onBackPressed(true) },
        Modifier.testTag(TOOLBAR_BACK_ARROW)
      ) { Icon(Icons.Filled.ArrowBack, contentDescription = "Back arrow") }
    },
    actions = {
      IconButton(
        onClick = { showMenu = !showMenu },
        modifier = Modifier.testTag(TOOLBAR_MENU_BUTTON)
      ) { Icon(imageVector = Icons.Outlined.MoreVert, contentDescription = null) }
      DropdownMenu(
        expanded = showMenu,
        onDismissRequest = { showMenu = false },
        Modifier.testTag(TOOLBAR_MENU)
      ) {
        DropdownMenuItem(
          onClick = {
            showMenu = false
            questPatientDetailViewModel.onMenuItemClickListener(true)
          }
        ) { Text(text = stringResource(id = R.string.test_results)) }
      }
    }
  )
}

@Composable
fun ResultItem(
  testResult: Pair<QuestionnaireResponse, Questionnaire>,
  questPatientDetailViewModel: QuestPatientDetailViewModel
) {
  Row(
    verticalAlignment = Alignment.CenterVertically,
    horizontalArrangement = Arrangement.SpaceBetween,
    modifier =
      Modifier.fillMaxWidth()
        .padding(12.dp)
        .clickable { questPatientDetailViewModel.onTestResultItemClickListener(testResult.first) }
        .testTag(RESULT_ITEM)
  ) {
    Text(
      text = (questPatientDetailViewModel.fetchResultItemLabel(testResult)
          ?: "") + " (${testResult.first.authored?.asDdMmmYyyy() ?: ""}) ",
      color = colorResource(id = R.color.black),
      fontSize = 17.sp,
      textAlign = TextAlign.Start,
      modifier = Modifier.padding(end = 12.dp)
    )

    Image(
      painter = painterResource(id = R.drawable.ic_forward_arrow),
      contentDescription = "",
      colorFilter = ColorFilter.tint(colorResource(id = R.color.status_gray))
    )
  }
}

@Composable
fun FormItem(
  questionnaireConfig: QuestionnaireConfig,
  questPatientDetailViewModel: QuestPatientDetailViewModel
) {
  Card(
    backgroundColor = colorResource(id = R.color.cornflower_blue),
    modifier =
      Modifier.fillMaxWidth()
        .clickable { questPatientDetailViewModel.onFormItemClickListener(questionnaireConfig) }
        .testTag(FORM_ITEM)
  ) {
    Box(contentAlignment = Alignment.Center, modifier = Modifier.padding(6.dp)) {
      Text(
        text = questionnaireConfig.title.uppercase(),
        color = colorResource(id = R.color.colorPrimary),
        fontSize = 15.sp,
        fontWeight = FontWeight.Bold,
      )
    }
  }
}

@Composable
fun QuestPatientDetailScreen(questPatientDetailViewModel: QuestPatientDetailViewModel) {
  val patientItem by questPatientDetailViewModel.patientItem.observeAsState(null)
  val forms by questPatientDetailViewModel.questionnaireConfigs.observeAsState(null)
  val testResults by questPatientDetailViewModel.testResults.observeAsState(null)

  Surface(color = colorResource(id = R.color.white_smoke)) {
    Column {
      Toolbar(questPatientDetailViewModel)
      Column(
        modifier =
          Modifier.fillMaxWidth()
            .background(color = colorResource(id = R.color.colorPrimary))
            .padding(12.dp)
      ) {
        Text(
          text =
            "${patientItem?.name ?: ""}, ${patientItem?.gender ?: ""}, ${patientItem?.age ?: ""}",
          color = colorResource(id = R.color.white),
          fontSize = 18.sp,
          fontWeight = FontWeight.Bold,
          modifier = Modifier.testTag(PATIENT_NAME)
        )
      }

      // Forms section
      Column(
        modifier =
          Modifier.fillMaxSize()
            .verticalScroll(rememberScrollState())
            .padding(start = 12.dp, end = 12.dp)
      ) {
        Spacer(Modifier.height(24.dp))
        Card(
          elevation = 3.dp,
          backgroundColor = colorResource(id = R.color.white),
          modifier = Modifier.fillMaxWidth().testTag(FORM_CONTAINER_ITEM)
        ) {
          Column(modifier = Modifier.padding(16.dp)) {
            forms?.let { allForms ->
              allForms.forEachIndexed { index, it ->
                FormItem(it, questPatientDetailViewModel)
                if (index < allForms.size.minus(1)) {
                  Spacer(Modifier.height(16.dp))
                }
              }
            }
              ?: Text(text = stringResource(id = R.string.loading_forms))
          }
        }

        Spacer(Modifier.height(24.dp))

        // Responses section
        Text(
          text = "RESPONSES (${testResults?.size?.toString() ?: ""})",
          color = colorResource(id = R.color.grayText),
          fontSize = 16.sp,
          fontWeight = FontWeight.Bold
        )
        Card(
          elevation = 4.dp,
          modifier = Modifier.fillMaxWidth().padding(top = 12.dp).testTag(RESULT_CONTAINER_ITEM)
        ) {
          Column {
            val totalResultsCount = testResults?.count() ?: 0
<<<<<<< HEAD
            testResults?.forEachIndexed { index, item ->
              Row(
                verticalAlignment = Alignment.CenterVertically,
                horizontalArrangement = Arrangement.SpaceBetween,
                modifier =
                  Modifier.fillMaxWidth()
                    .padding(12.dp)
                    .clickable { questPatientDetailViewModel.onTestResultItemClickListener(item) }
                    .testTag(RESULT_ITEMS)
              ) {
                Text(
                  text = (item.meta?.tagFirstRep?.display
                      ?: "") + " (${item.authored?.asDdMmmYyyy() ?: ""}) ",
                  color = colorResource(id = R.color.black),
                  fontSize = 17.sp,
                  textAlign = TextAlign.Start,
                  modifier = Modifier.padding(end = 12.dp)
                )

                Image(
                  painter = painterResource(id = R.drawable.ic_forward_arrow),
                  contentDescription = "",
                  colorFilter = ColorFilter.tint(colorResource(id = R.color.status_gray))
                )
              }
=======
            testResults?.let { allTestResults ->
              allTestResults.forEachIndexed { index, item ->
                ResultItem(item, questPatientDetailViewModel)
>>>>>>> 0cbf6b3b

                if (index < totalResultsCount - 1) {
                  Divider(color = colorResource(id = R.color.white_smoke))
                }
              }
            }
              ?: Text(text = stringResource(id = R.string.loading_responses))
          }
        }
        Spacer(Modifier.height(24.dp))
      }
    }
  }
}<|MERGE_RESOLUTION|>--- conflicted
+++ resolved
@@ -72,7 +72,6 @@
 const val PATIENT_NAME = "patientNameTag"
 const val FORM_ITEM = "formItemTag"
 const val RESULT_ITEM = "resultItemTag"
-const val RESULT_ITEMS = "resultItemsTag"
 const val FORM_CONTAINER_ITEM = "formItemContainerTag"
 const val RESULT_CONTAINER_ITEM = "resultItemContainerTag"
 
@@ -231,37 +230,9 @@
         ) {
           Column {
             val totalResultsCount = testResults?.count() ?: 0
-<<<<<<< HEAD
-            testResults?.forEachIndexed { index, item ->
-              Row(
-                verticalAlignment = Alignment.CenterVertically,
-                horizontalArrangement = Arrangement.SpaceBetween,
-                modifier =
-                  Modifier.fillMaxWidth()
-                    .padding(12.dp)
-                    .clickable { questPatientDetailViewModel.onTestResultItemClickListener(item) }
-                    .testTag(RESULT_ITEMS)
-              ) {
-                Text(
-                  text = (item.meta?.tagFirstRep?.display
-                      ?: "") + " (${item.authored?.asDdMmmYyyy() ?: ""}) ",
-                  color = colorResource(id = R.color.black),
-                  fontSize = 17.sp,
-                  textAlign = TextAlign.Start,
-                  modifier = Modifier.padding(end = 12.dp)
-                )
-
-                Image(
-                  painter = painterResource(id = R.drawable.ic_forward_arrow),
-                  contentDescription = "",
-                  colorFilter = ColorFilter.tint(colorResource(id = R.color.status_gray))
-                )
-              }
-=======
             testResults?.let { allTestResults ->
               allTestResults.forEachIndexed { index, item ->
                 ResultItem(item, questPatientDetailViewModel)
->>>>>>> 0cbf6b3b
 
                 if (index < totalResultsCount - 1) {
                   Divider(color = colorResource(id = R.color.white_smoke))
