--- conflicted
+++ resolved
@@ -204,14 +204,7 @@
           modifier = Modifier.fillMaxWidth().testTag(FORM_CONTAINER_ITEM)
         ) {
           Column(modifier = Modifier.padding(16.dp)) {
-<<<<<<< HEAD
             forms?.let { allForms ->
-=======
-
-            // fetch forms
-            val forms = remember { mutableStateOf(dataProvider.getAllForms()) }
-            forms.value.value?.let { allForms ->
->>>>>>> cae541d3
               allForms.forEachIndexed { index, it ->
                 FormItem(it, questPatientDetailViewModel)
                 if (index < allForms.size.minus(1)) {
@@ -236,7 +229,7 @@
           elevation = 4.dp,
           modifier = Modifier.fillMaxWidth().padding(top = 12.dp).testTag(RESULT_CONTAINER_ITEM)
         ) {
-          Column() {
+          Column {
             val totalResultsCount = testResults?.count() ?: 0
             testResults?.forEachIndexed { index, item ->
               Row(
