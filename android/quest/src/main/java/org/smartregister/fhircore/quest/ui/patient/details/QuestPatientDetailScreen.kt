/*
 * Copyright 2021 Ona Systems, Inc
 *
 * Licensed under the Apache License, Version 2.0 (the "License");
 * you may not use this file except in compliance with the License.
 * You may obtain a copy of the License at
 *
 *       http://www.apache.org/licenses/LICENSE-2.0
 *
 * Unless required by applicable law or agreed to in writing, software
 * distributed under the License is distributed on an "AS IS" BASIS,
 * WITHOUT WARRANTIES OR CONDITIONS OF ANY KIND, either express or implied.
 * See the License for the specific language governing permissions and
 * limitations under the License.
 */

package org.smartregister.fhircore.quest.ui.patient.details

import androidx.compose.foundation.Image
import androidx.compose.foundation.background
import androidx.compose.foundation.clickable
import androidx.compose.foundation.layout.Arrangement
import androidx.compose.foundation.layout.Box
import androidx.compose.foundation.layout.Column
import androidx.compose.foundation.layout.Row
import androidx.compose.foundation.layout.Spacer
import androidx.compose.foundation.layout.fillMaxSize
import androidx.compose.foundation.layout.fillMaxWidth
import androidx.compose.foundation.layout.height
import androidx.compose.foundation.layout.padding
import androidx.compose.foundation.rememberScrollState
import androidx.compose.foundation.verticalScroll
import androidx.compose.material.Card
import androidx.compose.material.Divider
import androidx.compose.material.DropdownMenu
import androidx.compose.material.DropdownMenuItem
import androidx.compose.material.Icon
import androidx.compose.material.IconButton
import androidx.compose.material.Surface
import androidx.compose.material.Text
import androidx.compose.material.TopAppBar
import androidx.compose.material.icons.Icons
import androidx.compose.material.icons.filled.ArrowBack
import androidx.compose.material.icons.outlined.MoreVert
import androidx.compose.runtime.Composable
import androidx.compose.runtime.getValue
import androidx.compose.runtime.livedata.observeAsState
import androidx.compose.runtime.mutableStateOf
import androidx.compose.runtime.remember
import androidx.compose.runtime.setValue
import androidx.compose.ui.Alignment
import androidx.compose.ui.Modifier
import androidx.compose.ui.graphics.ColorFilter
import androidx.compose.ui.platform.LocalContext
import androidx.compose.ui.res.colorResource
import androidx.compose.ui.res.painterResource
import androidx.compose.ui.res.stringResource
import androidx.compose.ui.text.font.FontWeight
import androidx.compose.ui.text.style.TextAlign
import androidx.compose.ui.tooling.preview.Preview
import androidx.compose.ui.unit.dp
import androidx.compose.ui.unit.sp
import androidx.lifecycle.LiveData
import androidx.lifecycle.MutableLiveData
import java.text.SimpleDateFormat
import org.hl7.fhir.r4.model.Address
import org.hl7.fhir.r4.model.Coding
import org.hl7.fhir.r4.model.Enumerations
import org.hl7.fhir.r4.model.HumanName
import org.hl7.fhir.r4.model.Identifier
import org.hl7.fhir.r4.model.Meta
import org.hl7.fhir.r4.model.Patient
import org.hl7.fhir.r4.model.QuestionnaireResponse
import org.hl7.fhir.r4.model.StringType
import org.smartregister.fhircore.engine.ui.questionnaire.QuestionnaireConfig
import org.smartregister.fhircore.engine.ui.theme.AppTheme
import org.smartregister.fhircore.engine.util.extension.extractAge
import org.smartregister.fhircore.engine.util.extension.extractGender
import org.smartregister.fhircore.engine.util.extension.extractName
import org.smartregister.fhircore.quest.R

@Composable
fun Toolbar(dataProvider: QuestPatientDetailDataProvider) {
  var showMenu by remember { mutableStateOf(false) }

  TopAppBar(
    title = { Text(text = stringResource(id = R.string.back_to_clients)) },
    navigationIcon = {
      IconButton(onClick = { dataProvider.onBackPressListener().invoke() }) {
        Icon(Icons.Filled.ArrowBack, contentDescription = "Back arrow")
      }
    },
    actions = {
      IconButton(onClick = { showMenu = !showMenu }) {
        Icon(imageVector = Icons.Outlined.MoreVert, contentDescription = null)
      }
      DropdownMenu(expanded = showMenu, onDismissRequest = { showMenu = false }) {
        DropdownMenuItem(
          onClick = {
            showMenu = false
            dataProvider.onMenuItemClickListener().invoke("")
          }
        ) { Text(text = stringResource(id = R.string.test_results)) }
      }
    }
  )
}

@Composable
fun FormItem(form: QuestionnaireConfig, clickHandler: (form: QuestionnaireConfig) -> Unit) {
  Card(
    backgroundColor = colorResource(id = R.color.cornflower_blue),
    elevation = 0.dp,
    modifier = Modifier.fillMaxWidth().clickable { clickHandler(form) }
  ) {
    Box(contentAlignment = Alignment.Center, modifier = Modifier.padding(6.dp)) {
      Text(
        text = form.title.uppercase(),
        color = colorResource(id = R.color.colorPrimary),
        fontSize = 15.sp,
        fontWeight = FontWeight.Bold,
      )
    }
  }
}

@Composable
fun QuestPatientDetailScreen(dataProvider: QuestPatientDetailDataProvider) {

  Surface(color = colorResource(id = R.color.white_smoke)) {
    Column {
      Toolbar(dataProvider)

      // full name with gender and age
      Column(
        modifier =
          Modifier.fillMaxWidth()
            .background(color = colorResource(id = R.color.colorPrimary))
            .padding(12.dp)
      ) {
        val patient = dataProvider.getDemographics().observeAsState().value

        Text(
          text =
            "${patient?.extractName() ?: ""}, ${patient?.extractGender(LocalContext.current)?.first() ?: ""}, ${patient?.extractAge() ?: ""}",
          color = colorResource(id = R.color.white),
          fontSize = 18.sp,
          fontWeight = FontWeight.Bold
        )
      }

      Column(
        modifier =
          Modifier.fillMaxSize()
            .verticalScroll(rememberScrollState())
            .padding(start = 12.dp, end = 12.dp)
      ) {
        Spacer(Modifier.height(24.dp))
        Card(
          elevation = 3.dp,
          backgroundColor = colorResource(id = R.color.white),
          modifier = Modifier.fillMaxWidth()
        ) {
          Column(modifier = Modifier.padding(16.dp)) {

            // fetch forms
            val forms = dataProvider.getAllForms().observeAsState()
            forms.value?.let { allForms ->
              allForms.forEachIndexed { index, it ->
                FormItem(it) { dataProvider.onFormItemClickListener().invoke(it) }

                if (index < allForms.size.minus(1)) {
                  Spacer(Modifier.height(16.dp))
                }
              }
            }
          }
        }

        // responses section
        Spacer(Modifier.height(24.dp))
        Text(
          text = "RESPONSES",
          color = colorResource(id = R.color.grayText),
          fontSize = 16.sp,
          fontWeight = FontWeight.Bold
        )
        Card(
          elevation = 4.dp,
          modifier = Modifier.fillMaxWidth().padding(top = 12.dp),
        ) {
          Column() {
            // fetch responses
            val results = dataProvider.getAllResults().observeAsState()

            val totalResultsCount = results.value?.count() ?: 0
            results.value?.forEachIndexed { index, item ->
              Row(
                verticalAlignment = Alignment.CenterVertically,
                horizontalArrangement = Arrangement.SpaceBetween,
                modifier =
                  Modifier.fillMaxWidth().padding(12.dp).clickable {
                    dataProvider.onTestResultItemClickListener().invoke(item)
                  }
              ) {
                Text(
<<<<<<< HEAD
                  text = item.code.text ?: "",
=======
                  text = item.meta?.tagFirstRep?.display ?: "",
>>>>>>> 75228404
                  color = colorResource(id = R.color.black),
                  fontSize = 17.sp,
                  textAlign = TextAlign.Start,
                  modifier = Modifier.padding(end = 12.dp)
                )

                Image(
                  painter = painterResource(id = R.drawable.ic_forward_arrow),
                  contentDescription = "",
                  colorFilter = ColorFilter.tint(colorResource(id = R.color.status_gray))
                )
              }

              if (index < totalResultsCount) {
                Divider(color = colorResource(id = R.color.white_smoke))
              }
            }
          }
        }

        // for bottom padding
        Spacer(Modifier.height(24.dp))
      }
    }
  }
}

@Preview
@Composable
fun PreviewQuestionPatientDetailScreen() {
  AppTheme { QuestPatientDetailScreen(dummyQuestPatientDetailDataProvider()) }
}

fun dummyQuestPatientDetailDataProvider(): QuestPatientDetailDataProvider {
  return object : QuestPatientDetailDataProvider {
    override fun getDemographics(): LiveData<Patient> {
      return MutableLiveData(
        Patient().apply {
          name =
            listOf(
              HumanName().apply {
                id = "5583145"
                family = "Does"
                given = listOf(StringType("John"))
                gender = Enumerations.AdministrativeGender.MALE
                birthDate = SimpleDateFormat("yyyy-MM-dd").parse("2000-01-01")
                address =
                  listOf(
                    Address().apply {
                      city = "Nairobi"
                      country = "Keynya"
                    }
                  )
                identifier = listOf(Identifier().apply { value = "12345" })
              }
            )
        }
      )
    }

    override fun getAllForms(): LiveData<List<QuestionnaireConfig>> {
      return MutableLiveData(
        listOf(QuestionnaireConfig("g6pd-test-result", "+ G6PD Test Result", "3435"))
      )
    }

    override fun getAllResults(): LiveData<List<QuestionnaireResponse>> {
      return MutableLiveData(
        listOf(
          QuestionnaireResponse().apply {
            meta = Meta().apply { tag = listOf(Coding().apply { display = "G6PD Test" }) }
          }
        )
      )
    }

    override fun onFormItemClickListener(): (item: QuestionnaireConfig) -> Unit {
      return {}
    }

    override fun onTestResultItemClickListener(): (item: QuestionnaireResponse) -> Unit {
      return {}
    }
  }
}<|MERGE_RESOLUTION|>--- conflicted
+++ resolved
@@ -204,11 +204,7 @@
                   }
               ) {
                 Text(
-<<<<<<< HEAD
-                  text = item.code.text ?: "",
-=======
                   text = item.meta?.tagFirstRep?.display ?: "",
->>>>>>> 75228404
                   color = colorResource(id = R.color.black),
                   fontSize = 17.sp,
                   textAlign = TextAlign.Start,
