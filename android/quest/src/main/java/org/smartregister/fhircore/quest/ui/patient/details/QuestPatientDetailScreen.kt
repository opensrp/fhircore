/*
 * Copyright 2021 Ona Systems, Inc
 *
 * Licensed under the Apache License, Version 2.0 (the "License");
 * you may not use this file except in compliance with the License.
 * You may obtain a copy of the License at
 *
 *       http://www.apache.org/licenses/LICENSE-2.0
 *
 * Unless required by applicable law or agreed to in writing, software
 * distributed under the License is distributed on an "AS IS" BASIS,
 * WITHOUT WARRANTIES OR CONDITIONS OF ANY KIND, either express or implied.
 * See the License for the specific language governing permissions and
 * limitations under the License.
 */

package org.smartregister.fhircore.quest.ui.patient.details

import androidx.compose.foundation.Image
import androidx.compose.foundation.background
import androidx.compose.foundation.clickable
import androidx.compose.foundation.layout.Arrangement
import androidx.compose.foundation.layout.Box
import androidx.compose.foundation.layout.Column
import androidx.compose.foundation.layout.Row
import androidx.compose.foundation.layout.Spacer
import androidx.compose.foundation.layout.fillMaxSize
import androidx.compose.foundation.layout.fillMaxWidth
import androidx.compose.foundation.layout.height
import androidx.compose.foundation.layout.padding
import androidx.compose.foundation.layout.wrapContentWidth
import androidx.compose.foundation.rememberScrollState
import androidx.compose.foundation.verticalScroll
import androidx.compose.material.Card
import androidx.compose.material.Divider
import androidx.compose.material.DropdownMenu
import androidx.compose.material.DropdownMenuItem
import androidx.compose.material.Icon
import androidx.compose.material.IconButton
import androidx.compose.material.Surface
import androidx.compose.material.Text
import androidx.compose.material.TopAppBar
import androidx.compose.material.icons.Icons
import androidx.compose.material.icons.filled.ArrowBack
import androidx.compose.material.icons.outlined.MoreVert
import androidx.compose.runtime.Composable
import androidx.compose.runtime.getValue
import androidx.compose.runtime.livedata.observeAsState
import androidx.compose.runtime.mutableStateOf
import androidx.compose.runtime.remember
import androidx.compose.runtime.setValue
import androidx.compose.ui.Alignment
import androidx.compose.ui.Modifier
import androidx.compose.ui.graphics.Color
import androidx.compose.ui.graphics.ColorFilter
import androidx.compose.ui.platform.testTag
import androidx.compose.ui.res.colorResource
import androidx.compose.ui.res.painterResource
import androidx.compose.ui.res.stringResource
import androidx.compose.ui.text.font.FontWeight
import androidx.compose.ui.text.style.TextAlign
import androidx.compose.ui.unit.dp
import androidx.compose.ui.unit.sp
import org.smartregister.fhircore.engine.ui.questionnaire.QuestionnaireConfig
import org.smartregister.fhircore.quest.R
import org.smartregister.fhircore.quest.configuration.view.patientDetailsViewConfigurationOf
import org.smartregister.fhircore.quest.data.patient.model.QuestResultItem

const val TOOLBAR_TITLE = "toolbarTitle"
const val TOOLBAR_BACK_ARROW = "toolbarBackArrow"
const val TOOLBAR_MENU_BUTTON = "toolbarMenuButtonTag"
const val TOOLBAR_MENU = "toolbarMenuTag"
const val PATIENT_NAME = "patientNameTag"
const val FORM_ITEM = "formItemTag"
const val RESULT_ITEM = "resultItemTag"
const val FORM_CONTAINER_ITEM = "formItemContainerTag"
const val RESULT_CONTAINER_ITEM = "resultItemContainerTag"

@Composable
fun Toolbar(questPatientDetailViewModel: QuestPatientDetailViewModel) {
  var showMenu by remember { mutableStateOf(false) }

  TopAppBar(
    title = {
      Text(text = stringResource(id = R.string.back_to_clients), Modifier.testTag(TOOLBAR_TITLE))
    },
    navigationIcon = {
      IconButton(
        onClick = { questPatientDetailViewModel.onBackPressed(true) },
        Modifier.testTag(TOOLBAR_BACK_ARROW)
      ) { Icon(Icons.Filled.ArrowBack, contentDescription = "Back arrow") }
    },
    actions = {
      IconButton(
        onClick = { showMenu = !showMenu },
        modifier = Modifier.testTag(TOOLBAR_MENU_BUTTON)
      ) { Icon(imageVector = Icons.Outlined.MoreVert, contentDescription = null) }
      DropdownMenu(
        expanded = showMenu,
        onDismissRequest = { showMenu = false },
        Modifier.testTag(TOOLBAR_MENU)
      ) {
        DropdownMenuItem(
          onClick = {
            showMenu = false
            questPatientDetailViewModel.onMenuItemClickListener(R.string.edit_patient_info)
          }
        ) { Text(text = stringResource(id = R.string.edit_patient_info)) }
      }
    }
  )
}

@Composable
fun ResultItem(
  testResult: QuestResultItem,
  questPatientDetailViewModel: QuestPatientDetailViewModel
) {
  Row(
    verticalAlignment = Alignment.CenterVertically,
    horizontalArrangement = Arrangement.SpaceBetween,
    modifier =
      Modifier.background(Color.White)
        .fillMaxWidth()
        .padding(12.dp)
        .clickable { questPatientDetailViewModel.onTestResultItemClickListener(testResult) }
        .testTag(RESULT_ITEM)
  ) {
<<<<<<< HEAD
    Text(
      text =
        questPatientDetailViewModel.fetchResultItemLabel(testResult) +
          " (${testResult.first.authored?.asDdMmmYyyy() ?: ""}) ",
      color = colorResource(id = R.color.black),
      fontSize = 17.sp,
      textAlign = TextAlign.Start,
      modifier = Modifier.padding(end = 12.dp)
    )
=======
    Column(verticalArrangement = Arrangement.Center) {
      testResult.data.forEach { dataList ->
        Row(modifier = Modifier.padding(end = 12.dp)) {
          dataList.forEach { item ->
            item.label?.let {
              Text(
                text = item.label,
                color =
                  Color(
                    android.graphics.Color.parseColor(item.properties?.label?.color ?: "#000000")
                  ),
                fontSize = item.properties?.label?.textSize?.sp ?: 17.sp,
                fontWeight =
                  FontWeight(item.properties?.label?.fontWeight?.weight ?: FontWeight.Normal.weight)
              )
            }

            Text(
              text = (item.valuePrefix ?: "") + item.value,
              color =
                Color(
                  android.graphics.Color.parseColor(item.properties?.value?.color ?: "#000000")
                ),
              fontSize = item.properties?.value?.textSize?.sp ?: 17.sp,
              textAlign = TextAlign.Start,
              fontWeight =
                FontWeight(item.properties?.value?.fontWeight?.weight ?: FontWeight.Normal.weight)
            )
          }
        }
      }
    }
>>>>>>> 41447931

    Image(
      painter = painterResource(id = R.drawable.ic_forward_arrow),
      contentDescription = "",
      colorFilter = ColorFilter.tint(colorResource(id = R.color.status_gray))
    )
  }
}

@Composable
fun FormItem(
  questionnaireConfig: QuestionnaireConfig,
  questPatientDetailViewModel: QuestPatientDetailViewModel
) {
  Card(
    backgroundColor = colorResource(id = R.color.cornflower_blue),
    modifier =
      Modifier.fillMaxWidth()
        .clickable { questPatientDetailViewModel.onFormItemClickListener(questionnaireConfig) }
        .testTag(FORM_ITEM)
  ) {
    Box(contentAlignment = Alignment.Center, modifier = Modifier.padding(6.dp)) {
      Text(
        text = questionnaireConfig.title.uppercase(),
        color = colorResource(id = R.color.colorPrimary),
        fontSize = 15.sp,
        fontWeight = FontWeight.Bold,
      )
    }
  }
}

@Composable
fun QuestPatientDetailScreen(questPatientDetailViewModel: QuestPatientDetailViewModel) {
  val viewConfiguration by questPatientDetailViewModel.patientDetailsViewConfiguration
    .observeAsState(patientDetailsViewConfigurationOf())
  val patientItem by questPatientDetailViewModel.patientItem.observeAsState(null)
  val forms by questPatientDetailViewModel.questionnaireConfigs.observeAsState(null)
  val testResults by questPatientDetailViewModel.testResults.observeAsState(null)

  Surface(color = colorResource(id = R.color.white_smoke)) {
    Column {
      Toolbar(questPatientDetailViewModel)
      Column(
        modifier =
          Modifier.fillMaxWidth()
            .background(color = colorResource(id = R.color.colorPrimary))
            .padding(12.dp)
      ) {
        Text(
          text =
            "${patientItem?.name ?: ""}, ${patientItem?.gender ?: ""}, ${patientItem?.age ?: ""}",
          color = colorResource(id = R.color.white),
          fontSize = 18.sp,
          fontWeight = FontWeight.Bold,
          modifier = Modifier.testTag(PATIENT_NAME)
        )
        // Adding Additional Data i.e, G6PD Status etc.
        patientItem?.additionalData?.forEach {
          Row {
            it.label?.let { label ->
              Text(
                text = label,
                color =
                  Color(
                    android.graphics.Color.parseColor(it.properties?.label?.color ?: "#000000")
                  ),
                fontSize = it.properties?.label?.textSize?.sp ?: 16.sp,
                modifier = Modifier.wrapContentWidth()
              )
            }

            Text(
              text = (it.valuePrefix ?: "") + it.value,
              color =
                Color(android.graphics.Color.parseColor(it.properties?.value?.color ?: "#000000")),
              fontSize = it.properties?.value?.textSize?.sp ?: 16.sp,
              modifier = Modifier.wrapContentWidth()
            )
          }
        }
      }

      // Forms section
      Column(
        modifier =
          Modifier.fillMaxSize()
            .verticalScroll(rememberScrollState())
            .padding(start = 12.dp, end = 12.dp)
      ) {
        Spacer(Modifier.height(24.dp))
        Card(
          elevation = 3.dp,
          backgroundColor = colorResource(id = R.color.white),
          modifier = Modifier.fillMaxWidth().testTag(FORM_CONTAINER_ITEM)
        ) {
          Column(modifier = Modifier.padding(16.dp)) {
            forms?.let { allForms ->
              allForms.forEachIndexed { index, it ->
                FormItem(it, questPatientDetailViewModel)
                if (index < allForms.size.minus(1)) {
                  Spacer(Modifier.height(16.dp))
                }
              }
            }
              ?: Text(text = stringResource(id = R.string.loading_forms))
          }
        }

        Spacer(Modifier.height(24.dp))

        // Responses section
        Text(
          text = "${viewConfiguration.contentTitle} (${testResults?.size?.toString() ?: ""})",
          color = colorResource(id = R.color.grayText),
          fontSize = 16.sp,
          fontWeight = FontWeight.Bold
        )
        Card(
          elevation = 4.dp,
          modifier = Modifier.fillMaxWidth().padding(top = 12.dp).testTag(RESULT_CONTAINER_ITEM)
        ) {
          Column {
            testResults?.let {
              it.forEachIndexed { index, item ->
                ResultItem(item, questPatientDetailViewModel)
                if (index < it.size - 1) {
                  Divider(color = colorResource(id = R.color.white_smoke))
                }
              }
            }
              ?: Text(
                text = stringResource(id = R.string.loading_responses),
                modifier = Modifier.padding(16.dp)
              )
          }
        }
        Spacer(Modifier.height(24.dp))
      }
    }
  }
}<|MERGE_RESOLUTION|>--- conflicted
+++ resolved
@@ -126,17 +126,6 @@
         .clickable { questPatientDetailViewModel.onTestResultItemClickListener(testResult) }
         .testTag(RESULT_ITEM)
   ) {
-<<<<<<< HEAD
-    Text(
-      text =
-        questPatientDetailViewModel.fetchResultItemLabel(testResult) +
-          " (${testResult.first.authored?.asDdMmmYyyy() ?: ""}) ",
-      color = colorResource(id = R.color.black),
-      fontSize = 17.sp,
-      textAlign = TextAlign.Start,
-      modifier = Modifier.padding(end = 12.dp)
-    )
-=======
     Column(verticalArrangement = Arrangement.Center) {
       testResult.data.forEach { dataList ->
         Row(modifier = Modifier.padding(end = 12.dp)) {
@@ -169,7 +158,6 @@
         }
       }
     }
->>>>>>> 41447931
 
     Image(
       painter = painterResource(id = R.drawable.ic_forward_arrow),
