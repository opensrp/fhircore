--- conflicted
+++ resolved
@@ -235,7 +235,6 @@
           modifier = Modifier.fillMaxWidth().padding(top = 12.dp).testTag(RESULT_CONTAINER_ITEM)
         ) {
           Column {
-<<<<<<< HEAD
             Divider(color = colorResource(id = R.color.white_smoke))
             Column {
               testResults?.let {
@@ -252,23 +251,9 @@
                 )
             }
             Spacer(Modifier.height(24.dp))
-=======
-            val totalResultsCount = testResults?.count() ?: 0
-            testResults?.let { allTestResults ->
-              allTestResults.forEachIndexed { index, item ->
-                ResultItem(item, questPatientDetailViewModel)
-
-                if (index < totalResultsCount - 1) {
-                  Divider(color = colorResource(id = R.color.white_smoke))
-                }
-              }
-            }
-              ?: Text(text = stringResource(id = R.string.loading_responses))
->>>>>>> 39851e19
           }
         }
-        Spacer(Modifier.height(24.dp))
       }
     }
   }
-}+}
