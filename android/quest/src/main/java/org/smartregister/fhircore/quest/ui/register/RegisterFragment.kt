/*
 * Copyright 2021 Ona Systems, Inc
 *
 * Licensed under the Apache License, Version 2.0 (the "License");
 * you may not use this file except in compliance with the License.
 * You may obtain a copy of the License at
 *
 *       http://www.apache.org/licenses/LICENSE-2.0
 *
 * Unless required by applicable law or agreed to in writing, software
 * distributed under the License is distributed on an "AS IS" BASIS,
 * WITHOUT WARRANTIES OR CONDITIONS OF ANY KIND, either express or implied.
 * See the License for the specific language governing permissions and
 * limitations under the License.
 */

package org.smartregister.fhircore.quest.ui.register

import android.os.Bundle
import android.view.LayoutInflater
import android.view.View
import android.view.ViewGroup
import androidx.compose.foundation.layout.Box
import androidx.compose.foundation.layout.padding
import androidx.compose.material.ExperimentalMaterialApi
import androidx.compose.material.Scaffold
import androidx.compose.material.SnackbarDuration
import androidx.compose.material.rememberScaffoldState
import androidx.compose.runtime.LaunchedEffect
import androidx.compose.runtime.collectAsState
import androidx.compose.runtime.rememberCoroutineScope
import androidx.compose.ui.Modifier
import androidx.compose.ui.platform.ComposeView
import androidx.compose.ui.platform.ViewCompositionStrategy
import androidx.fragment.app.Fragment
import androidx.fragment.app.activityViewModels
import androidx.fragment.app.viewModels
import androidx.lifecycle.Lifecycle
import androidx.lifecycle.Observer
import androidx.lifecycle.lifecycleScope
import androidx.navigation.findNavController
import androidx.navigation.fragment.navArgs
import androidx.paging.compose.collectAsLazyPagingItems
import com.google.android.fhir.sync.SyncJobStatus
import dagger.hilt.android.AndroidEntryPoint
import javax.inject.Inject
import kotlinx.coroutines.flow.emptyFlow
import kotlinx.coroutines.launch
import org.smartregister.fhircore.engine.domain.model.SnackBarMessageConfig
import org.smartregister.fhircore.engine.sync.OnSyncListener
import org.smartregister.fhircore.engine.sync.SyncListenerManager
import org.smartregister.fhircore.engine.ui.theme.AppTheme
import org.smartregister.fhircore.quest.R
import org.smartregister.fhircore.quest.ui.main.AppMainEvent
import org.smartregister.fhircore.quest.ui.main.AppMainUiState
import org.smartregister.fhircore.quest.ui.main.AppMainViewModel
import org.smartregister.fhircore.quest.ui.main.components.AppDrawer
import org.smartregister.fhircore.quest.ui.shared.components.SnackBarMessage
import org.smartregister.fhircore.quest.ui.shared.models.QuestionnaireSubmission
import org.smartregister.fhircore.quest.util.extensions.hookSnackBar
import org.smartregister.fhircore.quest.util.extensions.rememberLifecycleEvent
import retrofit2.HttpException
import timber.log.Timber

@ExperimentalMaterialApi
@AndroidEntryPoint
class RegisterFragment : Fragment(), OnSyncListener, Observer<QuestionnaireSubmission?> {

  @Inject lateinit var syncListenerManager: SyncListenerManager

  val appMainViewModel by activityViewModels<AppMainViewModel>()

  val registerFragmentArgs by navArgs<RegisterFragmentArgs>()

  val registerViewModel by viewModels<RegisterViewModel>()

  override fun onCreateView(
    inflater: LayoutInflater,
    container: ViewGroup?,
    savedInstanceState: Bundle?
  ): View {
    appMainViewModel.retrieveIconsAsBitmap()

    with(registerFragmentArgs) {
      lifecycleScope.launchWhenCreated {
        registerViewModel.retrieveRegisterUiState(registerId, screenTitle)
      }
    }
    return ComposeView(requireContext()).apply {
      setViewCompositionStrategy(ViewCompositionStrategy.DisposeOnViewTreeLifecycleDestroyed)
      setContent {
        val appConfig = appMainViewModel.applicationConfiguration
        val scope = rememberCoroutineScope()
        val scaffoldState = rememberScaffoldState()
        val uiState: AppMainUiState = appMainViewModel.appMainUiState.value
        val openDrawer: (Boolean) -> Unit = { open: Boolean ->
          scope.launch {
            if (open) scaffoldState.drawerState.open() else scaffoldState.drawerState.close()
          }
        }

        // Close side menu (drawer) when activity is not in foreground
        val lifecycleEvent = rememberLifecycleEvent()
        LaunchedEffect(lifecycleEvent) {
          if (lifecycleEvent == Lifecycle.Event.ON_PAUSE) scaffoldState.drawerState.close()
        }

        LaunchedEffect(Unit) {
          registerViewModel.snackBarStateFlow.hookSnackBar(
            scaffoldState = scaffoldState,
            resourceData = null,
            navController = findNavController()
          )
        }

        AppTheme {
          val pagingItems =
            registerViewModel
              .paginatedRegisterData
              .collectAsState(emptyFlow())
              .value
              .collectAsLazyPagingItems()

          // Register screen provides access to the side navigation
          Scaffold(
            drawerGesturesEnabled = scaffoldState.drawerState.isOpen,
            scaffoldState = scaffoldState,
            drawerContent = {
              AppDrawer(
                appUiState = uiState,
                openDrawer = openDrawer,
                onSideMenuClick = appMainViewModel::onEvent,
                navController = findNavController()
              )
            },
            bottomBar = {
              // TODO Activate bottom nav via view configuration
              /* BottomScreenSection(
                navController = navController,
                mainNavigationScreens = MainNavigationScreen.appScreens
              )*/
            },
            snackbarHost = { snackBarHostState ->
              SnackBarMessage(
                snackBarHostState = snackBarHostState,
                backgroundColorHex = appConfig.snackBarTheme.backgroundColor,
                actionColorHex = appConfig.snackBarTheme.actionTextColor,
                contentColorHex = appConfig.snackBarTheme.messageTextColor
              )
            }
          ) { innerPadding ->
            Box(modifier = Modifier.padding(innerPadding)) {
              RegisterScreen(
                navController = findNavController(),
                openDrawer = openDrawer,
                searchText = registerViewModel.searchText,
                currentPage = registerViewModel.currentPage,
                onEvent = registerViewModel::onEvent,
                pagingItems = pagingItems,
                registerUiState = registerViewModel.registerUiState.value,
                toolBarHomeNavigation = registerFragmentArgs.toolBarHomeNavigation
              )
            }
          }
        }
      }
    }
  }

  override fun onResume() {
    super.onResume()
    syncListenerManager.registerSyncListener(this, lifecycle)
  }

  override fun onStop() {
    super.onStop()
    registerViewModel.searchText.value = "" // Clear the search term
  }

  override fun onSync(syncJobStatus: SyncJobStatus) {
    when (syncJobStatus) {
      is SyncJobStatus.Started ->
        lifecycleScope.launch {
          registerViewModel.emitSnackBarState(
            SnackBarMessageConfig(message = getString(R.string.syncing))
          )
        }
      is SyncJobStatus.Finished -> {
        refreshRegisterData()
        lifecycleScope.launch {
          registerViewModel.emitSnackBarState(
            SnackBarMessageConfig(
              message = getString(R.string.sync_completed),
              actionLabel = getString(R.string.ok).uppercase(),
              duration = SnackbarDuration.Long
            )
          )
        }
      }
      is SyncJobStatus.Failed -> {
        refreshRegisterData()
        // Show error message in snackBar message
        // syncJobStatus.exceptions may be null when worker fails; hence the null safety usage
        val hasAuthError =
          syncJobStatus.exceptions?.any {
            it.exception is HttpException && (it.exception as HttpException).code() == 401
          }
<<<<<<< HEAD
        if (hasAuthError) appMainViewModel.onEvent(AppMainEvent.RefreshAuthToken(requireContext()))
        Timber.e(syncJobStatus.exceptions.joinToString { it.exception.message.toString() })
=======
        if (hasAuthError == true) appMainViewModel.onEvent(AppMainEvent.RefreshAuthToken)
        Timber.e(syncJobStatus?.exceptions?.joinToString { it.exception.message.toString() })
>>>>>>> f277c7e3
        val messageResourceId =
          if (hasAuthError == true) R.string.sync_unauthorised else R.string.sync_failed
        lifecycleScope.launch {
          registerViewModel.emitSnackBarState(
            SnackBarMessageConfig(
              message = getString(messageResourceId),
              duration = SnackbarDuration.Long
            )
          )
        }
      }
      else -> {
        /* Do nothing*/
      }
    }
  }

  private fun refreshRegisterData() {
    with(registerFragmentArgs) {
      registerViewModel.run {
        // Clear pages cache to load new data
        pagesDataCache.clear()
        retrieveRegisterUiState(registerId, screenTitle)
      }
    }
  }

  override fun onViewCreated(view: View, savedInstanceState: Bundle?) {
    appMainViewModel.questionnaireSubmissionLiveData.observe(viewLifecycleOwner, this)
  }

  /**
   * Overridden method for [Observer] class used to address [QuestionnaireSubmission] triggered
   * while performing registration . A new [Observer] is needed for every fragment since the
   * [AppMainViewModel]'s questionnaireSubmissionLiveData outlives the Fragment. Cannot use Kotlin
   * Observer { } as it is optimized to a singleton resulting to an exception using an observer from
   * a detached fragment.
   */
  override fun onChanged(questionnaireSubmission: QuestionnaireSubmission?) {
    lifecycleScope.launch {
      questionnaireSubmission?.let {
        appMainViewModel.onQuestionnaireSubmit(questionnaireSubmission)

        // Always refresh data when registration happens
        registerViewModel.paginateRegisterData(
          registerId = registerFragmentArgs.registerId,
          loadAll = false,
          clearCache = true
        )
        appMainViewModel.retrieveAppMainUiState()

        // Display SnackBar message
        val (questionnaireConfig, _) = questionnaireSubmission
        questionnaireConfig.snackBarMessage?.let { snackBarMessageConfig ->
          registerViewModel.emitSnackBarState(snackBarMessageConfig)
        }

        // Reset activity livedata
        appMainViewModel.questionnaireSubmissionLiveData.postValue(null)
      }
    }
  }
}<|MERGE_RESOLUTION|>--- conflicted
+++ resolved
@@ -205,13 +205,8 @@
           syncJobStatus.exceptions?.any {
             it.exception is HttpException && (it.exception as HttpException).code() == 401
           }
-<<<<<<< HEAD
-        if (hasAuthError) appMainViewModel.onEvent(AppMainEvent.RefreshAuthToken(requireContext()))
-        Timber.e(syncJobStatus.exceptions.joinToString { it.exception.message.toString() })
-=======
-        if (hasAuthError == true) appMainViewModel.onEvent(AppMainEvent.RefreshAuthToken)
+        if (hasAuthError == true) appMainViewModel.onEvent(AppMainEvent.RefreshAuthToken(requireContext()))
         Timber.e(syncJobStatus?.exceptions?.joinToString { it.exception.message.toString() })
->>>>>>> f277c7e3
         val messageResourceId =
           if (hasAuthError == true) R.string.sync_unauthorised else R.string.sync_failed
         lifecycleScope.launch {
