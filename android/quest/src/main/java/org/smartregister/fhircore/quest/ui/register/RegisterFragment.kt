/*
 * Copyright 2021-2024 Ona Systems, Inc
 *
 * Licensed under the Apache License, Version 2.0 (the "License");
 * you may not use this file except in compliance with the License.
 * You may obtain a copy of the License at
 *
 *       http://www.apache.org/licenses/LICENSE-2.0
 *
 * Unless required by applicable law or agreed to in writing, software
 * distributed under the License is distributed on an "AS IS" BASIS,
 * WITHOUT WARRANTIES OR CONDITIONS OF ANY KIND, either express or implied.
 * See the License for the specific language governing permissions and
 * limitations under the License.
 */

package org.smartregister.fhircore.quest.ui.register

import android.os.Bundle
import android.view.LayoutInflater
import android.view.View
import android.view.ViewGroup
import androidx.compose.foundation.layout.Box
import androidx.compose.foundation.layout.padding
import androidx.compose.material.ExperimentalMaterialApi
import androidx.compose.material.Scaffold
import androidx.compose.material.SnackbarDuration
import androidx.compose.material.rememberScaffoldState
import androidx.compose.runtime.LaunchedEffect
import androidx.compose.runtime.collectAsState
import androidx.compose.runtime.rememberCoroutineScope
import androidx.compose.ui.Modifier
import androidx.compose.ui.platform.ComposeView
import androidx.compose.ui.platform.ViewCompositionStrategy
import androidx.compose.ui.platform.testTag
import androidx.fragment.app.Fragment
import androidx.fragment.app.activityViewModels
import androidx.fragment.app.viewModels
import androidx.lifecycle.Lifecycle
import androidx.lifecycle.lifecycleScope
import androidx.lifecycle.repeatOnLifecycle
import androidx.navigation.findNavController
import androidx.navigation.fragment.findNavController
import androidx.navigation.fragment.navArgs
import androidx.paging.compose.collectAsLazyPagingItems
import com.google.android.fhir.sync.CurrentSyncJobStatus
import com.google.android.fhir.sync.SyncJobStatus
import com.google.android.fhir.sync.SyncOperation
import dagger.hilt.android.AndroidEntryPoint
import javax.inject.Inject
import kotlinx.coroutines.flow.emptyFlow
import kotlinx.coroutines.flow.launchIn
import kotlinx.coroutines.flow.onEach
import kotlinx.coroutines.launch
import org.hl7.fhir.r4.model.QuestionnaireResponse
import org.smartregister.fhircore.engine.R
import org.smartregister.fhircore.engine.domain.model.SnackBarMessageConfig
import org.smartregister.fhircore.engine.sync.OnSyncListener
import org.smartregister.fhircore.engine.sync.SyncListenerManager
import org.smartregister.fhircore.engine.ui.theme.AppTheme
import org.smartregister.fhircore.engine.util.SharedPreferencesHelper
import org.smartregister.fhircore.quest.event.AppEvent
import org.smartregister.fhircore.quest.event.EventBus
import org.smartregister.fhircore.quest.navigation.MainNavigationScreen
import org.smartregister.fhircore.quest.ui.main.AppMainEvent
import org.smartregister.fhircore.quest.ui.main.AppMainUiState
import org.smartregister.fhircore.quest.ui.main.AppMainViewModel
import org.smartregister.fhircore.quest.ui.main.components.AppDrawer
import org.smartregister.fhircore.quest.ui.shared.components.SnackBarMessage
import org.smartregister.fhircore.quest.ui.shared.models.QuestionnaireSubmission
<<<<<<< HEAD
import org.smartregister.fhircore.quest.ui.shared.models.UiSearchQuery
=======
import org.smartregister.fhircore.quest.ui.shared.viewmodels.SearchViewModel
>>>>>>> 65bb1c60
import org.smartregister.fhircore.quest.util.extensions.handleClickEvent
import org.smartregister.fhircore.quest.util.extensions.hookSnackBar
import org.smartregister.fhircore.quest.util.extensions.rememberLifecycleEvent

@ExperimentalMaterialApi
@AndroidEntryPoint
class RegisterFragment : Fragment(), OnSyncListener {

  @Inject lateinit var syncListenerManager: SyncListenerManager

  @Inject lateinit var eventBus: EventBus
  private val registerFragmentArgs by navArgs<RegisterFragmentArgs>()
  private val registerViewModel by viewModels<RegisterViewModel>()
  private val appMainViewModel by activityViewModels<AppMainViewModel>()
  private val searchViewModel by activityViewModels<SearchViewModel>()

  override fun onCreateView(
    inflater: LayoutInflater,
    container: ViewGroup?,
    savedInstanceState: Bundle?,
  ): View {
    appMainViewModel.retrieveIconsAsBitmap()

    with(registerFragmentArgs) {
      lifecycleScope.launchWhenCreated {
        registerViewModel.retrieveRegisterUiState(
          registerId = registerId,
          screenTitle = screenTitle,
          params = params,
          clearCache = false,
        )
      }
    }
    return ComposeView(requireContext()).apply {
      setViewCompositionStrategy(ViewCompositionStrategy.DisposeOnViewTreeLifecycleDestroyed)
      setContent {
        val appConfig = appMainViewModel.applicationConfiguration
        val scope = rememberCoroutineScope()
        val scaffoldState = rememberScaffoldState()
        val uiState: AppMainUiState = appMainViewModel.appMainUiState.value
        val openDrawer: (Boolean) -> Unit = { open: Boolean ->
          scope.launch {
            if (open) scaffoldState.drawerState.open() else scaffoldState.drawerState.close()
          }
        }

        // Close side menu (drawer) when activity is not in foreground
        val lifecycleEvent = rememberLifecycleEvent()
        LaunchedEffect(lifecycleEvent) {
          if (lifecycleEvent == Lifecycle.Event.ON_PAUSE) scaffoldState.drawerState.close()
        }

        LaunchedEffect(Unit) {
          registerViewModel.snackBarStateFlow.hookSnackBar(
            scaffoldState = scaffoldState,
            resourceData = null,
            navController = findNavController(),
          )
        }

        AppTheme {
          val pagingItems =
            registerViewModel.paginatedRegisterData
              .collectAsState(emptyFlow())
              .value
              .collectAsLazyPagingItems()
          // Register screen provides access to the side navigation
          Scaffold(
            drawerGesturesEnabled = scaffoldState.drawerState.isOpen,
            scaffoldState = scaffoldState,
            drawerContent = {
              AppDrawer(
                appUiState = uiState,
                openDrawer = openDrawer,
                onSideMenuClick = {
                  if (it is AppMainEvent.TriggerWorkflow) {
                    searchViewModel.searchText.value = ""
                  }
                  appMainViewModel.onEvent(it)
                },
                navController = findNavController(),
              )
            },
            bottomBar = {
              // TODO Activate bottom nav via view configuration
              /* BottomScreenSection(
                navController = navController,
                mainNavigationScreens = MainNavigationScreen.appScreens
              )*/
            },
            snackbarHost = { snackBarHostState ->
              SnackBarMessage(
                snackBarHostState = snackBarHostState,
                backgroundColorHex = appConfig.snackBarTheme.backgroundColor,
                actionColorHex = appConfig.snackBarTheme.actionTextColor,
                contentColorHex = appConfig.snackBarTheme.messageTextColor,
              )
            },
          ) { innerPadding ->
            Box(modifier = Modifier.padding(innerPadding).testTag(REGISTER_SCREEN_BOX_TAG)) {
              RegisterScreen(
                openDrawer = openDrawer,
                onEvent = registerViewModel::onEvent,
                registerUiState = registerViewModel.registerUiState.value,
<<<<<<< HEAD
                searchQuery = registerViewModel.searchText,
=======
                searchText = searchViewModel.searchText,
>>>>>>> 65bb1c60
                currentPage = registerViewModel.currentPage,
                pagingItems = pagingItems,
                navController = findNavController(),
                toolBarHomeNavigation = registerFragmentArgs.toolBarHomeNavigation,
              )
            }
          }
        }
      }
    }
  }

  override fun onResume() {
    super.onResume()
    syncListenerManager.registerSyncListener(this, lifecycle)
  }

<<<<<<< HEAD
  override fun onStop() {
    super.onStop()
    registerViewModel.searchText.value = UiSearchQuery.emptyText // Clear the search term
  }

=======
>>>>>>> 65bb1c60
  override fun onSync(syncJobStatus: CurrentSyncJobStatus) {
    when (syncJobStatus) {
      is CurrentSyncJobStatus.Running ->
        if (syncJobStatus.inProgressSyncJob is SyncJobStatus.Started) {
          lifecycleScope.launch {
            registerViewModel.emitSnackBarState(
              SnackBarMessageConfig(message = getString(R.string.syncing)),
            )
          }
        } else {
          emitPercentageProgress(
            syncJobStatus.inProgressSyncJob as SyncJobStatus.InProgress,
            (syncJobStatus.inProgressSyncJob as SyncJobStatus.InProgress).syncOperation ==
              SyncOperation.UPLOAD,
          )
        }
      is CurrentSyncJobStatus.Succeeded -> {
        refreshRegisterData()
        lifecycleScope.launch {
          registerViewModel.emitSnackBarState(
            SnackBarMessageConfig(
              message = getString(R.string.sync_completed),
              actionLabel = getString(R.string.ok).uppercase(),
              duration = SnackbarDuration.Long,
            ),
          )
        }
      }
      is CurrentSyncJobStatus.Failed -> {
        refreshRegisterData()
        syncJobStatus.toString()
        // Show error message in snackBar message
        lifecycleScope.launch {
          registerViewModel.emitSnackBarState(
            SnackBarMessageConfig(
              message = getString(R.string.sync_completed_with_errors),
              duration = SnackbarDuration.Long,
              actionLabel = getString(R.string.ok).uppercase(),
            ),
          )
        }
      }
      else -> {
        // Do nothing
      }
    }
  }

  fun refreshRegisterData(questionnaireResponse: QuestionnaireResponse? = null) {
    with(registerFragmentArgs) {
      registerViewModel.run {
        if (questionnaireResponse != null) {
          updateRegisterFilterState(registerId, questionnaireResponse)
        }

        pagesDataCache.clear()

        retrieveRegisterUiState(
          registerId = registerId,
          screenTitle = screenTitle,
          params = params,
          clearCache = false,
        )
      }
    }
  }

  override fun onViewCreated(view: View, savedInstanceState: Bundle?) {
    viewLifecycleOwner.lifecycleScope.launch {
      viewLifecycleOwner.repeatOnLifecycle(Lifecycle.State.CREATED) {
        // Each register should have unique eventId
        eventBus.events
          .getFor(MainNavigationScreen.Home.eventId(registerFragmentArgs.registerId))
          .onEach { appEvent ->
            when (appEvent) {
              is AppEvent.OnSubmitQuestionnaire ->
                handleQuestionnaireSubmission(appEvent.questionnaireSubmission)
              is AppEvent.RefreshRegisterData -> {
                appMainViewModel.countRegisterData()
                refreshRegisterData()
              }
            }
          }
          .launchIn(lifecycleScope)
      }
    }
  }

  suspend fun handleQuestionnaireSubmission(questionnaireSubmission: QuestionnaireSubmission) {
    if (questionnaireSubmission.questionnaireConfig.saveQuestionnaireResponse) {
      appMainViewModel.run {
        onQuestionnaireSubmission(questionnaireSubmission)
        retrieveAppMainUiState(refreshAll = false) // Update register counts
      }

      val (questionnaireConfig, _) = questionnaireSubmission

      refreshRegisterData()

      questionnaireConfig.snackBarMessage?.let { snackBarMessageConfig ->
        registerViewModel.emitSnackBarState(snackBarMessageConfig)
      }

      questionnaireConfig.onSubmitActions?.handleClickEvent(navController = findNavController())
    } else {
      refreshRegisterData(questionnaireSubmission.questionnaireResponse)
    }
  }

  fun emitPercentageProgress(
    progressSyncJobStatus: SyncJobStatus.InProgress,
    isUploadSync: Boolean,
  ) {
    lifecycleScope.launch {
      val percentageProgress: Int = calculateActualPercentageProgress(progressSyncJobStatus)
      registerViewModel.emitPercentageProgressState(percentageProgress, isUploadSync)
    }
  }

  private fun getSyncProgress(completed: Int, total: Int) =
    completed * 100 / if (total > 0) total else 1

  private fun calculateActualPercentageProgress(
    progressSyncJobStatus: SyncJobStatus.InProgress,
  ): Int {
    val totalRecordsOverall =
      registerViewModel.sharedPreferencesHelper.read(
        SharedPreferencesHelper.PREFS_SYNC_PROGRESS_TOTAL +
          progressSyncJobStatus.syncOperation.name,
        1L,
      )
    val isProgressTotalLess = progressSyncJobStatus.total <= totalRecordsOverall
    val currentProgress: Int
    val currentTotalRecords =
      if (isProgressTotalLess) {
        currentProgress =
          totalRecordsOverall.toInt() - progressSyncJobStatus.total +
            progressSyncJobStatus.completed
        totalRecordsOverall.toInt()
      } else {
        registerViewModel.sharedPreferencesHelper.write(
          SharedPreferencesHelper.PREFS_SYNC_PROGRESS_TOTAL +
            progressSyncJobStatus.syncOperation.name,
          progressSyncJobStatus.total.toLong(),
        )
        currentProgress = progressSyncJobStatus.completed
        progressSyncJobStatus.total
      }

    return getSyncProgress(currentProgress, currentTotalRecords)
  }

  companion object {
    const val REGISTER_SCREEN_BOX_TAG = "fragmentRegisterScreenTestTag"
  }
}<|MERGE_RESOLUTION|>--- conflicted
+++ resolved
@@ -68,11 +68,8 @@
 import org.smartregister.fhircore.quest.ui.main.components.AppDrawer
 import org.smartregister.fhircore.quest.ui.shared.components.SnackBarMessage
 import org.smartregister.fhircore.quest.ui.shared.models.QuestionnaireSubmission
-<<<<<<< HEAD
 import org.smartregister.fhircore.quest.ui.shared.models.UiSearchQuery
-=======
 import org.smartregister.fhircore.quest.ui.shared.viewmodels.SearchViewModel
->>>>>>> 65bb1c60
 import org.smartregister.fhircore.quest.util.extensions.handleClickEvent
 import org.smartregister.fhircore.quest.util.extensions.hookSnackBar
 import org.smartregister.fhircore.quest.util.extensions.rememberLifecycleEvent
@@ -149,7 +146,7 @@
                 openDrawer = openDrawer,
                 onSideMenuClick = {
                   if (it is AppMainEvent.TriggerWorkflow) {
-                    searchViewModel.searchText.value = ""
+                    searchViewModel.searchQuery.value = UiSearchQuery.emptyText
                   }
                   appMainViewModel.onEvent(it)
                 },
@@ -177,11 +174,7 @@
                 openDrawer = openDrawer,
                 onEvent = registerViewModel::onEvent,
                 registerUiState = registerViewModel.registerUiState.value,
-<<<<<<< HEAD
-                searchQuery = registerViewModel.searchText,
-=======
-                searchText = searchViewModel.searchText,
->>>>>>> 65bb1c60
+                searchQuery = searchViewModel.searchQuery,
                 currentPage = registerViewModel.currentPage,
                 pagingItems = pagingItems,
                 navController = findNavController(),
@@ -199,14 +192,6 @@
     syncListenerManager.registerSyncListener(this, lifecycle)
   }
 
-<<<<<<< HEAD
-  override fun onStop() {
-    super.onStop()
-    registerViewModel.searchText.value = UiSearchQuery.emptyText // Clear the search term
-  }
-
-=======
->>>>>>> 65bb1c60
   override fun onSync(syncJobStatus: CurrentSyncJobStatus) {
     when (syncJobStatus) {
       is CurrentSyncJobStatus.Running ->
