/*
 * Copyright 2021 Ona Systems, Inc
 *
 * Licensed under the Apache License, Version 2.0 (the "License");
 * you may not use this file except in compliance with the License.
 * You may obtain a copy of the License at
 *
 *       http://www.apache.org/licenses/LICENSE-2.0
 *
 * Unless required by applicable law or agreed to in writing, software
 * distributed under the License is distributed on an "AS IS" BASIS,
 * WITHOUT WARRANTIES OR CONDITIONS OF ANY KIND, either express or implied.
 * See the License for the specific language governing permissions and
 * limitations under the License.
 */

package org.smartregister.fhircore.quest.ui.profile

import androidx.compose.foundation.background
import androidx.compose.foundation.interaction.MutableInteractionSource
import androidx.compose.foundation.layout.Box
import androidx.compose.foundation.layout.Column
import androidx.compose.foundation.layout.PaddingValues
import androidx.compose.foundation.layout.fillMaxHeight
import androidx.compose.foundation.layout.fillMaxWidth
import androidx.compose.foundation.layout.padding
import androidx.compose.foundation.rememberScrollState
import androidx.compose.foundation.verticalScroll
import androidx.compose.material.Divider
import androidx.compose.material.DropdownMenu
import androidx.compose.material.DropdownMenuItem
import androidx.compose.material.Icon
import androidx.compose.material.IconButton
import androidx.compose.material.Scaffold
import androidx.compose.material.Text
import androidx.compose.material.TopAppBar
import androidx.compose.material.icons.Icons
import androidx.compose.material.icons.filled.ArrowBack
import androidx.compose.material.icons.outlined.MoreVert
import androidx.compose.runtime.Composable
import androidx.compose.runtime.getValue
import androidx.compose.runtime.mutableStateOf
import androidx.compose.runtime.remember
import androidx.compose.runtime.setValue
import androidx.compose.ui.Modifier
import androidx.compose.ui.graphics.Color
import androidx.compose.ui.platform.LocalContext
import androidx.compose.ui.platform.testTag
import androidx.compose.ui.unit.dp
import androidx.navigation.NavController
import org.hl7.fhir.r4.model.Patient
import org.smartregister.fhircore.engine.domain.model.ResourceData
import org.smartregister.fhircore.engine.ui.theme.DividerColor
import org.smartregister.fhircore.engine.ui.theme.ProfileBackgroundColor
import org.smartregister.fhircore.engine.util.extension.parseColor
import org.smartregister.fhircore.quest.ui.shared.components.ExtendedFab
import org.smartregister.fhircore.quest.ui.shared.components.ViewRenderer

const val DROPDOWN_MENU_TEST_TAG = "dropDownMenuTestTag"
const val FAB_BUTTON_TEST_TAG = "fabButtonTestTag"
const val PROFILE_TOP_BAR_TEST_TAG = "profileTopBarTestTag"
const val PROFILE_TOP_BAR_ICON_TEST_TAG = "profileTopBarIconTestTag"

@Composable
fun ProfileScreen(
  modifier: Modifier = Modifier,
  navController: NavController,
  profileUiState: ProfileUiState,
  onEvent: (ProfileEvent) -> Unit
) {
  var showOverflowMenu by remember { mutableStateOf(false) }
  val mutableInteractionSource = remember { MutableInteractionSource() }
  val context = LocalContext.current

  Scaffold(
    topBar = {
      TopAppBar(
        modifier = modifier.testTag(PROFILE_TOP_BAR_TEST_TAG),
        title = {},
        navigationIcon = {
          IconButton(onClick = { navController.popBackStack() }) {
            Icon(
              Icons.Filled.ArrowBack,
              null,
              modifier = modifier.testTag(PROFILE_TOP_BAR_ICON_TEST_TAG)
            )
          }
        },
        actions = {
          IconButton(
            onClick = { showOverflowMenu = !showOverflowMenu },
            modifier = modifier.testTag(DROPDOWN_MENU_TEST_TAG)
          ) {
            Icon(
              imageVector = Icons.Outlined.MoreVert,
              contentDescription = null,
              tint = Color.White
            )
          }
          DropdownMenu(
            expanded = showOverflowMenu,
            onDismissRequest = { showOverflowMenu = false }
          ) {
            profileUiState.profileConfiguration?.overFlowMenuItems?.forEach {
              if (!it.visible.toBoolean()) return@forEach
              if (it.showSeparator.toBoolean()) Divider(color = DividerColor, thickness = 1.dp)
              DropdownMenuItem(
                onClick = {
                  showOverflowMenu = false
                  onEvent(
                    ProfileEvent.OverflowMenuClick(
                      navController = navController,
                      context = context,
                      resourceData = profileUiState.resourceData,
                      overflowMenuItemConfig = it,
                      managingEntity = profileUiState.profileConfiguration.managingEntity
                    )
                  )
                },
                contentPadding = PaddingValues(horizontal = 16.dp, vertical = 8.dp),
                modifier =
                  modifier
                    .fillMaxWidth()
                    .background(
                      color =
                        if (it.confirmAction) it.backgroundColor.parseColor().copy(alpha = 0.1f)
                        else Color.Transparent
                    )
              ) { Text(text = it.title, color = it.titleColor.parseColor()) }
            }
          }
        },
        elevation = 0.dp
      )
    },
    floatingActionButton = {
      val fabActions = profileUiState.profileConfiguration?.fabActions
<<<<<<< HEAD
      if (!fabActions.isNullOrEmpty()) {
        ExtendedFloatingActionButton(
          contentColor = Color.White,
          text = { Text(text = fabActions.first().display.uppercase()) },
          onClick = {
            val clickAction =
              fabActions.first().actions?.find { it.trigger == ActionTrigger.ON_CLICK }
            when (clickAction?.workflow) {
              ApplicationWorkflow.LAUNCH_QUESTIONNAIRE -> {
                clickAction.questionnaire?.id?.let { questionnaireId ->
                  navController.context.launchQuestionnaire<QuestionnaireActivity>(questionnaireId)
                }
              }
              else -> {}
            }
          },
          backgroundColor = MaterialTheme.colors.primary,
          icon = { Icon(imageVector = Icons.Filled.Add, contentDescription = null) },
          interactionSource = mutableInteractionSource
=======
      if (!fabActions.isNullOrEmpty() && fabActions.first().visible) {
        ExtendedFab(
          modifier = Modifier.testTag(FAB_BUTTON_TEST_TAG),
          fabActions = fabActions,
          resourceData = profileUiState.resourceData ?: ResourceData(Patient()),
          onViewComponentEvent = { onEvent(ProfileEvent.OnViewComponentEvent(it, navController)) }
>>>>>>> 9d388316
        )
      }
    }
  ) { innerPadding ->
    Box(
      modifier = modifier.background(ProfileBackgroundColor).fillMaxHeight().padding(innerPadding)
    ) {
      Column(modifier = modifier.verticalScroll(rememberScrollState())) {
        ViewRenderer(
          viewProperties = profileUiState.profileConfiguration?.views ?: emptyList(),
          resourceData = profileUiState.resourceData ?: ResourceData(Patient()),
          onViewComponentClick = { onEvent(ProfileEvent.OnViewComponentEvent(it, navController)) }
        )
      }
    }
  }
}<|MERGE_RESOLUTION|>--- conflicted
+++ resolved
@@ -17,7 +17,6 @@
 package org.smartregister.fhircore.quest.ui.profile
 
 import androidx.compose.foundation.background
-import androidx.compose.foundation.interaction.MutableInteractionSource
 import androidx.compose.foundation.layout.Box
 import androidx.compose.foundation.layout.Column
 import androidx.compose.foundation.layout.PaddingValues
@@ -69,7 +68,6 @@
   onEvent: (ProfileEvent) -> Unit
 ) {
   var showOverflowMenu by remember { mutableStateOf(false) }
-  val mutableInteractionSource = remember { MutableInteractionSource() }
   val context = LocalContext.current
 
   Scaffold(
@@ -135,34 +133,12 @@
     },
     floatingActionButton = {
       val fabActions = profileUiState.profileConfiguration?.fabActions
-<<<<<<< HEAD
-      if (!fabActions.isNullOrEmpty()) {
-        ExtendedFloatingActionButton(
-          contentColor = Color.White,
-          text = { Text(text = fabActions.first().display.uppercase()) },
-          onClick = {
-            val clickAction =
-              fabActions.first().actions?.find { it.trigger == ActionTrigger.ON_CLICK }
-            when (clickAction?.workflow) {
-              ApplicationWorkflow.LAUNCH_QUESTIONNAIRE -> {
-                clickAction.questionnaire?.id?.let { questionnaireId ->
-                  navController.context.launchQuestionnaire<QuestionnaireActivity>(questionnaireId)
-                }
-              }
-              else -> {}
-            }
-          },
-          backgroundColor = MaterialTheme.colors.primary,
-          icon = { Icon(imageVector = Icons.Filled.Add, contentDescription = null) },
-          interactionSource = mutableInteractionSource
-=======
       if (!fabActions.isNullOrEmpty() && fabActions.first().visible) {
         ExtendedFab(
           modifier = Modifier.testTag(FAB_BUTTON_TEST_TAG),
           fabActions = fabActions,
           resourceData = profileUiState.resourceData ?: ResourceData(Patient()),
           onViewComponentEvent = { onEvent(ProfileEvent.OnViewComponentEvent(it, navController)) }
->>>>>>> 9d388316
         )
       }
     }
