/*
 * Copyright 2021 Ona Systems, Inc
 *
 * Licensed under the Apache License, Version 2.0 (the "License");
 * you may not use this file except in compliance with the License.
 * You may obtain a copy of the License at
 *
 *       http://www.apache.org/licenses/LICENSE-2.0
 *
 * Unless required by applicable law or agreed to in writing, software
 * distributed under the License is distributed on an "AS IS" BASIS,
 * WITHOUT WARRANTIES OR CONDITIONS OF ANY KIND, either express or implied.
 * See the License for the specific language governing permissions and
 * limitations under the License.
 */

package org.smartregister.fhircore.quest.ui.profile

import androidx.compose.foundation.background
import androidx.compose.foundation.layout.Box
import androidx.compose.foundation.layout.Column
import androidx.compose.foundation.layout.padding
import androidx.compose.foundation.rememberScrollState
import androidx.compose.foundation.verticalScroll
import androidx.compose.material.DropdownMenu
import androidx.compose.material.Icon
import androidx.compose.material.IconButton
import androidx.compose.material.Scaffold
import androidx.compose.material.TopAppBar
import androidx.compose.material.icons.Icons
import androidx.compose.material.icons.filled.ArrowBack
import androidx.compose.material.icons.outlined.MoreVert
import androidx.compose.runtime.Composable
import androidx.compose.runtime.getValue
import androidx.compose.runtime.mutableStateOf
import androidx.compose.runtime.remember
import androidx.compose.runtime.setValue
import androidx.compose.ui.Modifier
import androidx.compose.ui.graphics.Color
import androidx.navigation.NavHostController
import org.hl7.fhir.r4.model.Patient
import org.smartregister.fhircore.engine.domain.model.ResourceData
import org.smartregister.fhircore.engine.ui.theme.PatientProfileSectionsBackgroundColor
import org.smartregister.fhircore.quest.ui.shared.components.ViewRenderer

@Composable
fun ProfileScreen(
  modifier: Modifier = Modifier,
  navController: NavHostController,
  profileUiState: ProfileUiState,
  onEvent: (ProfileEvent) -> Unit
) {
  var showOverflowMenu by remember { mutableStateOf(false) }

  Scaffold(
    topBar = {
      TopAppBar(
        title = {},
        navigationIcon = {
          IconButton(onClick = { navController.popBackStack() }) {
            Icon(Icons.Filled.ArrowBack, null)
          }
        },
        actions = {
          IconButton(onClick = { showOverflowMenu = !showOverflowMenu }) {
            Icon(
              imageVector = Icons.Outlined.MoreVert,
              contentDescription = null,
              tint = Color.White
            )
          }
          DropdownMenu(
            expanded = showOverflowMenu,
            onDismissRequest = { showOverflowMenu = false }
          ) {}
        }
      )
    }
  ) { innerPadding ->
    Box(modifier = modifier.padding(innerPadding)) {
      Column(
        modifier =
          modifier
            .verticalScroll(rememberScrollState())
            .background(PatientProfileSectionsBackgroundColor)
      ) {
<<<<<<< HEAD
        // TODO display profile views dynamically
        //Text(profileUiState.profileConfiguration?.id ?: "Nothing")
        //TODO wrap inside a card
        ViewRenderer(
          viewProperties = profileUiState.profileConfiguration?.views ?: emptyList(),
          resourceData = ResourceData(Patient()),//profileUiState.resourceData!!, //TODO Fix fetching of resource Data
=======
        ViewRenderer(
          viewProperties = profileUiState.profileConfiguration?.views ?: emptyList(),
          resourceData = profileUiState.resourceData ?: ResourceData(Patient()),
>>>>>>> c62a6c71
          onViewComponentClick = {
            /** TODO provide click events */
          }
        )

        //profileUiState.profileConfiguration?.personalDataCardProperties?.let { PersonalDataCard(personalDataCardProperties = it) }
      }
    }
  }
}<|MERGE_RESOLUTION|>--- conflicted
+++ resolved
@@ -84,24 +84,13 @@
             .verticalScroll(rememberScrollState())
             .background(PatientProfileSectionsBackgroundColor)
       ) {
-<<<<<<< HEAD
-        // TODO display profile views dynamically
-        //Text(profileUiState.profileConfiguration?.id ?: "Nothing")
-        //TODO wrap inside a card
-        ViewRenderer(
-          viewProperties = profileUiState.profileConfiguration?.views ?: emptyList(),
-          resourceData = ResourceData(Patient()),//profileUiState.resourceData!!, //TODO Fix fetching of resource Data
-=======
         ViewRenderer(
           viewProperties = profileUiState.profileConfiguration?.views ?: emptyList(),
           resourceData = profileUiState.resourceData ?: ResourceData(Patient()),
->>>>>>> c62a6c71
           onViewComponentClick = {
             /** TODO provide click events */
           }
         )
-
-        //profileUiState.profileConfiguration?.personalDataCardProperties?.let { PersonalDataCard(personalDataCardProperties = it) }
       }
     }
   }
