--- conflicted
+++ resolved
@@ -40,7 +40,6 @@
 import org.smartregister.fhircore.engine.R
 import org.smartregister.fhircore.engine.ui.theme.PersonalDataBackgroundColor
 import org.smartregister.fhircore.engine.ui.theme.StatusTextColor
-import org.smartregister.fhircore.engine.util.extension.asDdMmm
 import org.smartregister.fhircore.engine.util.extension.plusYears
 import org.smartregister.fhircore.quest.ui.shared.models.ProfileViewData
 
@@ -91,13 +90,6 @@
       ) {
         OtherDetailsItem(title = stringResource(R.string.sex), value = patientProfileViewData.sex)
         OtherDetailsItem(title = stringResource(R.string.age), value = patientProfileViewData.age)
-<<<<<<< HEAD
-=======
-        OtherDetailsItem(
-          title = stringResource(R.string.dob),
-          value = patientProfileViewData.dob.asDdMmm()
-        )
->>>>>>> cadabf89
       }
     }
   }
@@ -137,7 +129,7 @@
       status = "Family Head",
       sex = "Female",
       age = "48y",
-      dob = "08 Dec",
+      dob = Date().plusYears(-48),
       identifier = "123455",
       identifierKey = "HCC Number",
       showIdentifierInProfile = true
