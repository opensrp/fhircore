--- conflicted
+++ resolved
@@ -88,10 +88,6 @@
       ) {
         OtherDetailsItem(title = stringResource(R.string.sex), value = patientProfileViewData.sex)
         OtherDetailsItem(title = stringResource(R.string.age), value = patientProfileViewData.age)
-<<<<<<< HEAD
-        OtherDetailsItem(title = stringResource(R.string.dob), value = patientProfileViewData.dob)
-=======
->>>>>>> c3501f57
       }
     }
   }
