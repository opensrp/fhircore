/*
 * Copyright 2021 Ona Systems, Inc
 *
 * Licensed under the Apache License, Version 2.0 (the "License");
 * you may not use this file except in compliance with the License.
 * You may obtain a copy of the License at
 *
 *       http://www.apache.org/licenses/LICENSE-2.0
 *
 * Unless required by applicable law or agreed to in writing, software
 * distributed under the License is distributed on an "AS IS" BASIS,
 * WITHOUT WARRANTIES OR CONDITIONS OF ANY KIND, either express or implied.
 * See the License for the specific language governing permissions and
 * limitations under the License.
 */

package org.smartregister.fhircore.quest.ui.profile

import androidx.compose.runtime.mutableStateOf
import androidx.lifecycle.MutableLiveData
import androidx.lifecycle.ViewModel
import androidx.lifecycle.viewModelScope
import ca.uhn.fhir.context.FhirContext
import ca.uhn.fhir.context.FhirVersionEnum
import com.google.android.fhir.logicalId
import com.google.android.fhir.search.search
import dagger.hilt.android.lifecycle.HiltViewModel
import javax.inject.Inject
import kotlinx.coroutines.flow.MutableSharedFlow
import kotlinx.coroutines.flow.SharedFlow
import kotlinx.coroutines.flow.asSharedFlow
import kotlinx.coroutines.launch
import kotlinx.coroutines.withContext
import org.hl7.fhir.r4.model.QuestionnaireResponse
import org.hl7.fhir.r4.model.ResourceType
import org.smartregister.fhircore.engine.configuration.ConfigType
import org.smartregister.fhircore.engine.configuration.ConfigurationRegistry
import org.smartregister.fhircore.engine.configuration.app.ApplicationConfiguration
import org.smartregister.fhircore.engine.configuration.profile.ProfileConfiguration
import org.smartregister.fhircore.engine.configuration.workflow.ApplicationWorkflow
import org.smartregister.fhircore.engine.data.local.register.RegisterRepository
import org.smartregister.fhircore.engine.domain.model.FhirResourceConfig
import org.smartregister.fhircore.engine.domain.model.SnackBarMessageConfig
import org.smartregister.fhircore.engine.util.DispatcherProvider
import org.smartregister.fhircore.engine.util.extension.extractLogicalIdUuid
import org.smartregister.fhircore.engine.util.extension.getActivity
import org.smartregister.fhircore.engine.util.fhirpath.FhirPathDataExtractor
import org.smartregister.fhircore.quest.ui.profile.bottomSheet.ProfileBottomSheetFragment
import org.smartregister.fhircore.quest.ui.profile.model.EligibleManagingEntity
import org.smartregister.fhircore.quest.ui.shared.QuestionnaireHandler
import timber.log.Timber

@HiltViewModel
class ProfileViewModel
@Inject
constructor(
  val registerRepository: RegisterRepository,
  val configurationRegistry: ConfigurationRegistry,
  val dispatcherProvider: DispatcherProvider,
  val fhirPathDataExtractor: FhirPathDataExtractor
) : ViewModel() {

<<<<<<< HEAD
  private val parser = FhirContext.forCached(FhirVersionEnum.R4).newJsonParser()

=======
  val launchQuestionnaireLiveData = MutableLiveData(false)
>>>>>>> 8ccf2ae2
  val profileUiState = mutableStateOf(ProfileUiState())
  val applicationConfiguration: ApplicationConfiguration by lazy {
    configurationRegistry.retrieveConfiguration(ConfigType.Application)
  }
  private val _snackBarStateFlow = MutableSharedFlow<SnackBarMessageConfig>()
  val snackBarStateFlow: SharedFlow<SnackBarMessageConfig> = _snackBarStateFlow.asSharedFlow()

  private lateinit var profileConfiguration: ProfileConfiguration

  suspend fun retrieveProfileUiState(
    profileId: String,
    resourceId: String,
    fhirResourceConfig: FhirResourceConfig? = null
  ) {
    if (resourceId.isNotEmpty()) {
      val resourceData =
        registerRepository.loadProfileData(profileId, resourceId, fhirResourceConfig)
      profileUiState.value =
        ProfileUiState(
          resourceData = resourceData,
          profileConfiguration = retrieveProfileConfiguration(profileId),
          snackBarTheme = applicationConfiguration.snackBarTheme
        )
    }
  }

  private fun retrieveProfileConfiguration(profileId: String): ProfileConfiguration {
    // Ensures profile configuration is initialized once
    if (!::profileConfiguration.isInitialized) {
      profileConfiguration =
        configurationRegistry.retrieveConfiguration(ConfigType.Profile, profileId)
    }
    return profileConfiguration
  }

  fun onEvent(event: ProfileEvent) {
    when (event) {
      is ProfileEvent.OverflowMenuClick -> {
        event.overflowMenuItemConfig?.actions?.forEach { actionConfig ->
          when (actionConfig.workflow) {
            ApplicationWorkflow.LAUNCH_QUESTIONNAIRE -> {
              actionConfig.questionnaire?.let { questionnaireConfig ->
<<<<<<< HEAD
                viewModelScope.launch(dispatcherProvider.io()) {
                  var questionnaireResponse: String? = null

                  if (event.resourceData != null) {
                    questionnaireResponse =
                      searchQuestionnaireResponses(
                        subjectId = event.resourceData.baseResource.id.extractLogicalIdUuid(),
                        subjectType = event.resourceData.baseResource.resourceType,
                        questionnaireId = questionnaireConfig.id
                      )
                        .maxByOrNull { it.authored } // Get latest version
                        ?.let { parser.encodeResourceToString(it) }
                  }

                  val intentBundle =
                    actionConfig.paramsBundle(event.resourceData?.computedValuesMap ?: emptyMap())
                      .apply {
                        putString(
                          QuestionnaireActivity.QUESTIONNAIRE_RESPONSE,
                          questionnaireResponse
                        )
                      }

                  event.context.launchQuestionnaire<QuestionnaireActivity>(
                    intentBundle = intentBundle,
=======
                if (event.navController.context is QuestionnaireHandler) {
                  (event.navController.context as QuestionnaireHandler).launchQuestionnaire<Any>(
                    context = event.navController.context,
                    intentBundle =
                      actionConfig.paramsBundle(
                        event.resourceData?.computedValuesMap ?: emptyMap()
                      ),
>>>>>>> 8ccf2ae2
                    questionnaireConfig = questionnaireConfig,
                    computedValuesMap = event.resourceData?.computedValuesMap
                  )
                }
              }
            }
            ApplicationWorkflow.CHANGE_MANAGING_ENTITY -> {
              if (event.managingEntity == null) return@forEach
              if (event.resourceData?.baseResource?.resourceType != ResourceType.Group) {
                Timber.w("Wrong resource type. Expecting Group resource")
                return
              }
              changeManagingEntity(event = event)
            }
            else -> {}
          }
        }
      }
      is ProfileEvent.OnChangeManagingEntity -> {
        viewModelScope.launch(dispatcherProvider.io()) {
          registerRepository.changeManagingEntity(event.newManagingEntityId, event.groupId)
        }
      }
    }
  }

  private fun changeManagingEntity(event: ProfileEvent.OverflowMenuClick) {
    val resourceTypeToFilter = event.managingEntity?.fhirPathResource?.resourceType

    val eligibleManagingEntityList =
      event
        .resourceData
        ?.relatedResourcesMap
        ?.get(resourceTypeToFilter)
        ?.filter {
          fhirPathDataExtractor
            .extractValue(it, event.managingEntity?.fhirPathResource?.fhirPathExpression ?: "")
            .toBoolean()
        }
        ?.map {
          EligibleManagingEntity(
            groupId = event.resourceData.baseResource.logicalId,
            logicalId = it.logicalId,
            memberInfo =
              fhirPathDataExtractor.extractValue(
                it,
                event.managingEntity?.infoFhirPathExpression ?: ""
              )
          )
        }
    (event.navController.context.getActivity())?.let { activity ->
      ProfileBottomSheetFragment(
          eligibleManagingEntities = eligibleManagingEntityList!!,
          onSaveClick = {
            onEvent(
              ProfileEvent.OnChangeManagingEntity(
                newManagingEntityId = it.logicalId,
                groupId = it.groupId
              )
            )
          },
          managingEntity = event.managingEntity
        )
        .run { show(activity.supportFragmentManager, ProfileBottomSheetFragment.TAG) }
    }
  }

<<<<<<< HEAD
  private suspend fun searchQuestionnaireResponses(
    subjectId: String,
    subjectType: ResourceType,
    questionnaireId: String
  ): List<QuestionnaireResponse> =
    withContext(dispatcherProvider.io()) {
      registerRepository.fhirEngine.search {
        filter(QuestionnaireResponse.SUBJECT, { value = "${subjectType.name}/$subjectId" })
        filter(
          QuestionnaireResponse.QUESTIONNAIRE,
          { value = "${ResourceType.Questionnaire.name}/$questionnaireId" }
        )
      }
    }
=======
  suspend fun emitSnackBarState(snackBarMessageConfig: SnackBarMessageConfig) {
    _snackBarStateFlow.emit(snackBarMessageConfig)
  }
>>>>>>> 8ccf2ae2
}<|MERGE_RESOLUTION|>--- conflicted
+++ resolved
@@ -43,10 +43,12 @@
 import org.smartregister.fhircore.engine.domain.model.SnackBarMessageConfig
 import org.smartregister.fhircore.engine.util.DispatcherProvider
 import org.smartregister.fhircore.engine.util.extension.extractLogicalIdUuid
+import org.smartregister.fhircore.engine.util.extension.extractLogicalIdUuid
 import org.smartregister.fhircore.engine.util.extension.getActivity
 import org.smartregister.fhircore.engine.util.fhirpath.FhirPathDataExtractor
 import org.smartregister.fhircore.quest.ui.profile.bottomSheet.ProfileBottomSheetFragment
 import org.smartregister.fhircore.quest.ui.profile.model.EligibleManagingEntity
+import org.smartregister.fhircore.quest.ui.questionnaire.QuestionnaireActivity
 import org.smartregister.fhircore.quest.ui.shared.QuestionnaireHandler
 import timber.log.Timber
 
@@ -60,12 +62,9 @@
   val fhirPathDataExtractor: FhirPathDataExtractor
 ) : ViewModel() {
 
-<<<<<<< HEAD
   private val parser = FhirContext.forCached(FhirVersionEnum.R4).newJsonParser()
 
-=======
   val launchQuestionnaireLiveData = MutableLiveData(false)
->>>>>>> 8ccf2ae2
   val profileUiState = mutableStateOf(ProfileUiState())
   val applicationConfiguration: ApplicationConfiguration by lazy {
     configurationRegistry.retrieveConfiguration(ConfigType.Application)
@@ -108,7 +107,6 @@
           when (actionConfig.workflow) {
             ApplicationWorkflow.LAUNCH_QUESTIONNAIRE -> {
               actionConfig.questionnaire?.let { questionnaireConfig ->
-<<<<<<< HEAD
                 viewModelScope.launch(dispatcherProvider.io()) {
                   var questionnaireResponse: String? = null
 
@@ -132,20 +130,14 @@
                         )
                       }
 
-                  event.context.launchQuestionnaire<QuestionnaireActivity>(
-                    intentBundle = intentBundle,
-=======
-                if (event.navController.context is QuestionnaireHandler) {
-                  (event.navController.context as QuestionnaireHandler).launchQuestionnaire<Any>(
-                    context = event.navController.context,
-                    intentBundle =
-                      actionConfig.paramsBundle(
-                        event.resourceData?.computedValuesMap ?: emptyMap()
-                      ),
->>>>>>> 8ccf2ae2
-                    questionnaireConfig = questionnaireConfig,
-                    computedValuesMap = event.resourceData?.computedValuesMap
-                  )
+                  if (event.navController.context is QuestionnaireHandler) {
+                    (event.navController.context as QuestionnaireHandler).launchQuestionnaire<Any>(
+                      context = event.navController.context,
+                      intentBundle = intentBundle,
+                      questionnaireConfig = questionnaireConfig,
+                      computedValuesMap = event.resourceData?.computedValuesMap
+                    )
+                  }
                 }
               }
             }
@@ -210,7 +202,10 @@
     }
   }
 
-<<<<<<< HEAD
+  suspend fun emitSnackBarState(snackBarMessageConfig: SnackBarMessageConfig) {
+    _snackBarStateFlow.emit(snackBarMessageConfig)
+  }
+
   private suspend fun searchQuestionnaireResponses(
     subjectId: String,
     subjectType: ResourceType,
@@ -225,9 +220,4 @@
         )
       }
     }
-=======
-  suspend fun emitSnackBarState(snackBarMessageConfig: SnackBarMessageConfig) {
-    _snackBarStateFlow.emit(snackBarMessageConfig)
-  }
->>>>>>> 8ccf2ae2
 }