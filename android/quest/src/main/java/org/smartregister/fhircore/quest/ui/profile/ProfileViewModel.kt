--- conflicted
+++ resolved
@@ -34,11 +34,6 @@
 import org.smartregister.fhircore.engine.ui.questionnaire.QuestionnaireType
 import org.smartregister.fhircore.engine.util.extension.interpolate
 import org.smartregister.fhircore.engine.util.extension.launchQuestionnaire
-<<<<<<< HEAD
-import org.smartregister.fhircore.engine.util.extension.launchQuestionnaireForResult
-import org.smartregister.fhircore.quest.ui.shared.models.ViewComponentEvent
-=======
->>>>>>> 1e537dc8
 
 @HiltViewModel
 class ProfileViewModel
@@ -108,32 +103,7 @@
           }
         }
       }
-<<<<<<< HEAD
-      is ProfileEvent.OpenTaskForm ->
-        event.context.launchQuestionnaireForResult<QuestionnaireActivity>(
-          questionnaireId = event.taskFormId,
-          clientIdentifier = event.patientId,
-          backReference = event.taskId?.asReference(ResourceType.Task)?.reference
-        )
-      is ProfileEvent.OnViewComponentEvent -> {
-        when (event.viewComponentEvent) {
-          is ViewComponentEvent.ActionableButtonClick -> {
-            val action = event.viewComponentEvent.clickAction
-            when (action.workflow) {
-              ApplicationWorkflow.LAUNCH_QUESTIONNAIRE -> {
-                action.questionnaire?.id?.let {
-                  event.context.launchQuestionnaire<QuestionnaireActivity>(it)
-                }
-              }
-              else -> {}
-            }
-          }
-          else -> {}
-        }
-      }
-=======
       is ProfileEvent.OnViewComponentEvent ->
         event.viewComponentEvent.handleEvent(event.navController)
->>>>>>> 1e537dc8
     }
 }