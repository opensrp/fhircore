/*
 * Copyright 2021-2024 Ona Systems, Inc
 *
 * Licensed under the Apache License, Version 2.0 (the "License");
 * you may not use this file except in compliance with the License.
 * You may obtain a copy of the License at
 *
 *       http://www.apache.org/licenses/LICENSE-2.0
 *
 * Unless required by applicable law or agreed to in writing, software
 * distributed under the License is distributed on an "AS IS" BASIS,
 * WITHOUT WARRANTIES OR CONDITIONS OF ANY KIND, either express or implied.
 * See the License for the specific language governing permissions and
 * limitations under the License.
 */

package org.smartregister.fhircore.quest.ui.profile

import android.graphics.Bitmap
import androidx.compose.runtime.mutableStateMapOf
import androidx.compose.runtime.mutableStateOf
import androidx.compose.runtime.snapshots.SnapshotStateList
import androidx.lifecycle.MutableLiveData
import androidx.lifecycle.ViewModel
import androidx.lifecycle.viewModelScope
import com.google.android.fhir.datacapture.extensions.logicalId
import com.google.android.fhir.db.ResourceNotFoundException
import dagger.hilt.android.lifecycle.HiltViewModel
import javax.inject.Inject
import kotlinx.coroutines.flow.MutableSharedFlow
import kotlinx.coroutines.flow.SharedFlow
import kotlinx.coroutines.flow.asSharedFlow
import kotlinx.coroutines.launch
import kotlinx.coroutines.runBlocking
import kotlinx.coroutines.withContext
import org.hl7.fhir.r4.model.Group
import org.hl7.fhir.r4.model.ResourceType
import org.smartregister.fhircore.engine.configuration.ConfigType
import org.smartregister.fhircore.engine.configuration.ConfigurationRegistry
import org.smartregister.fhircore.engine.configuration.app.ApplicationConfiguration
import org.smartregister.fhircore.engine.configuration.profile.ManagingEntityConfig
import org.smartregister.fhircore.engine.configuration.profile.ProfileConfiguration
import org.smartregister.fhircore.engine.configuration.view.retrieveListProperties
import org.smartregister.fhircore.engine.configuration.workflow.ApplicationWorkflow
import org.smartregister.fhircore.engine.data.local.register.RegisterRepository
import org.smartregister.fhircore.engine.domain.model.ActionParameter
import org.smartregister.fhircore.engine.domain.model.FhirResourceConfig
import org.smartregister.fhircore.engine.domain.model.ResourceData
import org.smartregister.fhircore.engine.domain.model.SnackBarMessageConfig
import org.smartregister.fhircore.engine.rulesengine.ResourceDataRulesExecutor
import org.smartregister.fhircore.engine.util.DispatcherProvider
import org.smartregister.fhircore.engine.util.extension.extractId
import org.smartregister.fhircore.engine.util.extension.extractLogicalIdUuid
import org.smartregister.fhircore.engine.util.extension.getActivity
import org.smartregister.fhircore.engine.util.fhirpath.FhirPathDataExtractor
import org.smartregister.fhircore.quest.R
import org.smartregister.fhircore.quest.ui.profile.bottomSheet.ProfileBottomSheetFragment
import org.smartregister.fhircore.quest.ui.profile.model.EligibleManagingEntity
<<<<<<< HEAD
import org.smartregister.fhircore.quest.util.extensions.decodeImageResourcesToBitmap
import org.smartregister.fhircore.quest.util.extensions.handleClickEvent
import org.smartregister.fhircore.quest.util.extensions.resourceReferenceToBitMap
=======
import org.smartregister.fhircore.quest.util.extensions.handleClickEvent
import org.smartregister.fhircore.quest.util.extensions.referenceToBitmap
>>>>>>> a6a62f12
import org.smartregister.fhircore.quest.util.extensions.toParamDataMap
import timber.log.Timber

@HiltViewModel
class ProfileViewModel
@Inject
constructor(
  val registerRepository: RegisterRepository,
  val configurationRegistry: ConfigurationRegistry,
  val dispatcherProvider: DispatcherProvider,
  val fhirPathDataExtractor: FhirPathDataExtractor,
  val resourceDataRulesExecutor: ResourceDataRulesExecutor,
) : ViewModel() {

  val refreshProfileDataLiveData = MutableLiveData<Boolean?>(null)
  val profileUiState = mutableStateOf(ProfileUiState())
  val applicationConfiguration: ApplicationConfiguration by lazy {
    configurationRegistry.retrieveConfiguration(ConfigType.Application)
  }
  private val _snackBarStateFlow = MutableSharedFlow<SnackBarMessageConfig>()
  val snackBarStateFlow: SharedFlow<SnackBarMessageConfig> = _snackBarStateFlow.asSharedFlow()
  private lateinit var profileConfiguration: ProfileConfiguration

  private val listResourceDataStateMap =
    mutableStateMapOf<String, SnapshotStateList<ResourceData>>()

<<<<<<< HEAD
  /**
   * This function retrieves an image that was synced from the backend as a [Binary] resource, the
   * content of the Binary resource is a base64 encoding of the actual image. The encoded imaged is
   * then transformed into bitmap for use in an Image Composable (returns null if the referenced
   * resource doesn't exist)
   */
  suspend fun decodeBinaryResourceIconsToBitmap(profileId: String) {
    val profileConfig =
      configurationRegistry.retrieveConfiguration<ProfileConfiguration>(
        configId = profileId,
        configType = ConfigType.Profile,
      )
    withContext(dispatcherProvider.io()) {
      profileConfig.overFlowMenuItems
        .asSequence()
        .filter { it.icon != null && !it.icon?.reference.isNullOrBlank() }
        .mapNotNull { it.icon!!.reference }
        .resourceReferenceToBitMap(
          fhirEngine = registerRepository.fhirEngine,
          decodedImageMap = configurationRegistry.decodedImageMap,
        )
    }
  }
=======
  private val decodedImageMap = mutableStateMapOf<String, Bitmap>()
>>>>>>> a6a62f12

  fun retrieveProfileUiState(
    profileId: String,
    resourceId: String,
    fhirResourceConfig: FhirResourceConfig? = null,
    paramsList: Array<ActionParameter>? = emptyArray(),
  ) {
    viewModelScope.launch {
      if (resourceId.isNotEmpty()) {
        val repositoryResourceData =
          registerRepository.loadProfileData(profileId, resourceId, fhirResourceConfig, paramsList)
        val paramsMap: Map<String, String> = paramsList.toParamDataMap()
        val profileConfigs = retrieveProfileConfiguration(profileId, paramsMap)
        val resourceData =
          resourceDataRulesExecutor
            .processResourceData(
              repositoryResourceData = repositoryResourceData,
              ruleConfigs = profileConfigs.rules,
              params = paramsMap,
            )
            .copy(listResourceDataMap = listResourceDataStateMap)

        profileUiState.value =
          ProfileUiState(
            resourceData = resourceData,
            profileConfiguration = profileConfigs,
            snackBarTheme = applicationConfiguration.snackBarTheme,
            showDataLoadProgressIndicator = false,
          )

<<<<<<< HEAD
      profileConfigs.views.retrieveListProperties().forEach { listProperties ->
        resourceDataRulesExecutor.processListResourceData(
          listProperties = listProperties,
          relatedResourcesMap = repositoryResourceData.relatedResourcesMap,
          computedValuesMap = resourceData.computedValuesMap.plus(paramsMap),
          listResourceDataStateMap = listResourceDataStateMap,
        )
      }

      withContext(dispatcherProvider.io()) {
        profileConfigs.views.decodeImageResourcesToBitmap(
          fhirEngine = registerRepository.fhirEngine,
          decodedImageMap = configurationRegistry.decodedImageMap,
        )
=======
        profileConfigs.views.retrieveListProperties().forEach { listProperties ->
          resourceDataRulesExecutor.processListResourceData(
            listProperties = listProperties,
            relatedResourcesMap = repositoryResourceData.relatedResourcesMap,
            computedValuesMap = resourceData.computedValuesMap.plus(paramsMap),
            listResourceDataStateMap = listResourceDataStateMap,
          )
        }
>>>>>>> a6a62f12
      }
    }
  }

  private fun retrieveProfileConfiguration(
    profileId: String,
    paramsMap: Map<String, String>?,
  ): ProfileConfiguration {
    // Ensures profile configuration is initialized once
    if (!::profileConfiguration.isInitialized) {
      profileConfiguration =
        configurationRegistry.retrieveConfiguration(ConfigType.Profile, profileId, paramsMap)
    }
    return profileConfiguration
  }

  suspend fun emitSnackBarState(snackBarMessageConfig: SnackBarMessageConfig) {
    _snackBarStateFlow.emit(snackBarMessageConfig)
  }

  fun onEvent(event: ProfileEvent) {
    when (event) {
      is ProfileEvent.OverflowMenuClick -> {
        val actions = event.overflowMenuItemConfig?.actions
        viewModelScope.launch {
          actions?.run {
            find { actionConfig ->
                actionConfig
                  .interpolate(event.resourceData?.computedValuesMap ?: emptyMap())
                  .workflow
                  ?.let { workflow -> ApplicationWorkflow.valueOf(workflow) } ==
                  ApplicationWorkflow.CHANGE_MANAGING_ENTITY
              }
              ?.let {
                changeManagingEntity(
                  event = event,
                  managingEntity =
                    it
                      .interpolate(event.resourceData?.computedValuesMap ?: emptyMap())
                      .managingEntity,
                )
              }
            handleClickEvent(navController = event.navController, resourceData = event.resourceData)
          }
        }
      }
      is ProfileEvent.OnChangeManagingEntity -> {
        viewModelScope.launch(dispatcherProvider.io()) {
          registerRepository.changeManagingEntity(
            event.eligibleManagingEntity.logicalId,
            event.eligibleManagingEntity.groupId,
            event.managingEntityConfig,
          )
          withContext(dispatcherProvider.main()) {
            emitSnackBarState(
              snackBarMessageConfig =
                SnackBarMessageConfig(
                  message =
                    event.managingEntityConfig?.managingEntityReassignedMessage
                      ?: event.context.getString(R.string.reassigned_managing_entity),
                  actionLabel =
                    event.context.getString(org.smartregister.fhircore.engine.R.string.ok),
                ),
            )
            refreshProfileDataLiveData.value = true
          }
        }
      }
    }
  }

  /**
   * This function launches a configurable dialog for selecting new managing entity from the list of
   * [Group] resource members. This function only works when [Group] resource is the used as the
   * main resource.
   */
  fun changeManagingEntity(
    event: ProfileEvent.OverflowMenuClick,
    managingEntity: ManagingEntityConfig?,
  ) {
    if (managingEntity == null || event.resourceData?.baseResourceType != ResourceType.Group) {
      Timber.w("ManagingEntityConfig required. Base resource should be Group")
      return
    }
    viewModelScope.launch {
      val group = registerRepository.loadResource<Group>(event.resourceData.baseResourceId)
      val eligibleManagingEntities: List<EligibleManagingEntity> =
        group
          ?.member
          ?.mapNotNull {
            try {
              registerRepository.loadResource(it.entity.extractId(), managingEntity.resourceType!!)
            } catch (resourceNotFoundException: ResourceNotFoundException) {
              null
            }
          }
          ?.asSequence()
          ?.filter { managingEntityResource ->
            fhirPathDataExtractor
              .extractValue(
                base = managingEntityResource,
                expression = managingEntity.eligibilityCriteriaFhirPathExpression!!,
              )
              .toBoolean()
          }
          ?.toList()
          ?.map {
            EligibleManagingEntity(
              groupId = event.resourceData.baseResourceId,
              logicalId = it.logicalId.extractLogicalIdUuid(),
              memberInfo =
                fhirPathDataExtractor.extractValue(
                  base = it,
                  expression = managingEntity.nameFhirPathExpression!!,
                ),
            )
          } ?: emptyList()

      // Show error message when no group members are found
      if (eligibleManagingEntities.isEmpty()) {
        emitSnackBarState(SnackBarMessageConfig(message = managingEntity.noMembersErrorMessage))
      } else {
        (event.navController.context.getActivity())?.let { activity ->
          ProfileBottomSheetFragment(
              eligibleManagingEntities = eligibleManagingEntities,
              onSaveClick = {
                onEvent(
                  ProfileEvent.OnChangeManagingEntity(
                    context = activity,
                    eligibleManagingEntity = it,
                    managingEntityConfig = managingEntity,
                  ),
                )
              },
              managingEntity = managingEntity,
            )
            .run { show(activity.supportFragmentManager, ProfileBottomSheetFragment.TAG) }
        }
      }
    }
  }

  fun getImageBitmap(reference: String) = runBlocking {
    reference.referenceToBitmap(registerRepository.fhirEngine, decodedImageMap)
  }
}<|MERGE_RESOLUTION|>--- conflicted
+++ resolved
@@ -56,14 +56,8 @@
 import org.smartregister.fhircore.quest.R
 import org.smartregister.fhircore.quest.ui.profile.bottomSheet.ProfileBottomSheetFragment
 import org.smartregister.fhircore.quest.ui.profile.model.EligibleManagingEntity
-<<<<<<< HEAD
-import org.smartregister.fhircore.quest.util.extensions.decodeImageResourcesToBitmap
-import org.smartregister.fhircore.quest.util.extensions.handleClickEvent
-import org.smartregister.fhircore.quest.util.extensions.resourceReferenceToBitMap
-=======
 import org.smartregister.fhircore.quest.util.extensions.handleClickEvent
 import org.smartregister.fhircore.quest.util.extensions.referenceToBitmap
->>>>>>> a6a62f12
 import org.smartregister.fhircore.quest.util.extensions.toParamDataMap
 import timber.log.Timber
 
@@ -90,33 +84,7 @@
   private val listResourceDataStateMap =
     mutableStateMapOf<String, SnapshotStateList<ResourceData>>()
 
-<<<<<<< HEAD
-  /**
-   * This function retrieves an image that was synced from the backend as a [Binary] resource, the
-   * content of the Binary resource is a base64 encoding of the actual image. The encoded imaged is
-   * then transformed into bitmap for use in an Image Composable (returns null if the referenced
-   * resource doesn't exist)
-   */
-  suspend fun decodeBinaryResourceIconsToBitmap(profileId: String) {
-    val profileConfig =
-      configurationRegistry.retrieveConfiguration<ProfileConfiguration>(
-        configId = profileId,
-        configType = ConfigType.Profile,
-      )
-    withContext(dispatcherProvider.io()) {
-      profileConfig.overFlowMenuItems
-        .asSequence()
-        .filter { it.icon != null && !it.icon?.reference.isNullOrBlank() }
-        .mapNotNull { it.icon!!.reference }
-        .resourceReferenceToBitMap(
-          fhirEngine = registerRepository.fhirEngine,
-          decodedImageMap = configurationRegistry.decodedImageMap,
-        )
-    }
-  }
-=======
   private val decodedImageMap = mutableStateMapOf<String, Bitmap>()
->>>>>>> a6a62f12
 
   fun retrieveProfileUiState(
     profileId: String,
@@ -147,22 +115,6 @@
             showDataLoadProgressIndicator = false,
           )
 
-<<<<<<< HEAD
-      profileConfigs.views.retrieveListProperties().forEach { listProperties ->
-        resourceDataRulesExecutor.processListResourceData(
-          listProperties = listProperties,
-          relatedResourcesMap = repositoryResourceData.relatedResourcesMap,
-          computedValuesMap = resourceData.computedValuesMap.plus(paramsMap),
-          listResourceDataStateMap = listResourceDataStateMap,
-        )
-      }
-
-      withContext(dispatcherProvider.io()) {
-        profileConfigs.views.decodeImageResourcesToBitmap(
-          fhirEngine = registerRepository.fhirEngine,
-          decodedImageMap = configurationRegistry.decodedImageMap,
-        )
-=======
         profileConfigs.views.retrieveListProperties().forEach { listProperties ->
           resourceDataRulesExecutor.processListResourceData(
             listProperties = listProperties,
@@ -171,7 +123,6 @@
             listResourceDataStateMap = listResourceDataStateMap,
           )
         }
->>>>>>> a6a62f12
       }
     }
   }
