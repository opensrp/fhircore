/*
 * Copyright 2021-2023 Ona Systems, Inc
 *
 * Licensed under the Apache License, Version 2.0 (the "License");
 * you may not use this file except in compliance with the License.
 * You may obtain a copy of the License at
 *
 *       http://www.apache.org/licenses/LICENSE-2.0
 *
 * Unless required by applicable law or agreed to in writing, software
 * distributed under the License is distributed on an "AS IS" BASIS,
 * WITHOUT WARRANTIES OR CONDITIONS OF ANY KIND, either express or implied.
 * See the License for the specific language governing permissions and
 * limitations under the License.
 */

package org.smartregister.fhircore.quest.ui.profile

import androidx.compose.runtime.mutableStateMapOf
import androidx.compose.runtime.mutableStateOf
import androidx.lifecycle.ViewModel
import androidx.lifecycle.viewModelScope
import ca.uhn.fhir.parser.IParser
import com.google.android.fhir.db.ResourceNotFoundException
import com.google.android.fhir.logicalId
import com.google.android.fhir.search.search
import dagger.hilt.android.lifecycle.HiltViewModel
import java.util.LinkedList
import javax.inject.Inject
import kotlin.system.measureTimeMillis
import kotlinx.coroutines.flow.MutableSharedFlow
import kotlinx.coroutines.flow.SharedFlow
import kotlinx.coroutines.flow.asSharedFlow
import kotlinx.coroutines.launch
import kotlinx.coroutines.withContext
import org.hl7.fhir.r4.model.Group
import org.hl7.fhir.r4.model.QuestionnaireResponse
import org.hl7.fhir.r4.model.ResourceType
import org.smartregister.fhircore.engine.configuration.ConfigType
import org.smartregister.fhircore.engine.configuration.ConfigurationRegistry
import org.smartregister.fhircore.engine.configuration.app.ApplicationConfiguration
import org.smartregister.fhircore.engine.configuration.interpolate
import org.smartregister.fhircore.engine.configuration.profile.ProfileConfiguration
import org.smartregister.fhircore.engine.configuration.workflow.ApplicationWorkflow
import org.smartregister.fhircore.engine.data.local.register.RegisterRepository
import org.smartregister.fhircore.engine.domain.model.ActionParameter
import org.smartregister.fhircore.engine.domain.model.FhirResourceConfig
import org.smartregister.fhircore.engine.domain.model.ResourceData
import org.smartregister.fhircore.engine.domain.model.SnackBarMessageConfig
import org.smartregister.fhircore.engine.rulesengine.RulesExecutor
import org.smartregister.fhircore.engine.rulesengine.retrieveListProperties
import org.smartregister.fhircore.engine.util.DispatcherProvider
import org.smartregister.fhircore.engine.util.extension.extractId
import org.smartregister.fhircore.engine.util.extension.extractLogicalIdUuid
import org.smartregister.fhircore.engine.util.extension.getActivity
import org.smartregister.fhircore.engine.util.extension.interpolate
import org.smartregister.fhircore.engine.util.fhirpath.FhirPathDataExtractor
import org.smartregister.fhircore.quest.R
import org.smartregister.fhircore.quest.ui.profile.bottomSheet.ProfileBottomSheetFragment
import org.smartregister.fhircore.quest.ui.profile.model.EligibleManagingEntity
import org.smartregister.fhircore.quest.ui.questionnaire.QuestionnaireActivity
import org.smartregister.fhircore.quest.ui.shared.QuestionnaireHandler
import org.smartregister.fhircore.quest.util.convertActionParameterArrayToMap
import timber.log.Timber

@HiltViewModel
class ProfileViewModel
@Inject
constructor(
  val registerRepository: RegisterRepository,
  val configurationRegistry: ConfigurationRegistry,
  val dispatcherProvider: DispatcherProvider,
  val fhirPathDataExtractor: FhirPathDataExtractor,
  val parser: IParser,
  val rulesExecutor: RulesExecutor
) : ViewModel() {

  val profileUiState = mutableStateOf(ProfileUiState())
  val applicationConfiguration: ApplicationConfiguration by lazy {
    configurationRegistry.retrieveConfiguration(ConfigType.Application)
  }
  private val _snackBarStateFlow = MutableSharedFlow<SnackBarMessageConfig>()
  val snackBarStateFlow: SharedFlow<SnackBarMessageConfig> = _snackBarStateFlow.asSharedFlow()
  private lateinit var profileConfiguration: ProfileConfiguration
  private val listResourceDataMapState = mutableStateMapOf<String, List<ResourceData>>()

  suspend fun retrieveProfileUiState(
    profileId: String,
    resourceId: String,
    fhirResourceConfig: FhirResourceConfig? = null,
<<<<<<< HEAD
    params: Array<ActionParameter>?
=======
    paramsList: Array<ActionParameter>?
>>>>>>> bf28a9c9
  ) {
    if (resourceId.isNotEmpty()) {
      val repoResourceData =
        registerRepository.loadProfileData(profileId, resourceId, fhirResourceConfig, paramsList)
      val paramsMap: Map<String, String> = convertActionParameterArrayToMap(paramsList)
      val profileConfigs = retrieveProfileConfiguration(profileId, paramsMap)
      val resourceData =
<<<<<<< HEAD
        registerRepository.loadProfileData(profileId, resourceId, fhirResourceConfig, params)
=======
        rulesExecutor
          .processResourceData(
            baseResource = repoResourceData.resource,
            relatedRepositoryResourceData = LinkedList(repoResourceData.relatedResources),
            ruleConfigs = profileConfigs.rules,
            ruleConfigsKey = profileConfigs::class.java.canonicalName,
            paramsMap
          )
          .copy(listResourceDataMap = listResourceDataMapState)

>>>>>>> bf28a9c9
      profileUiState.value =
        ProfileUiState(
          resourceData = resourceData,
          profileConfiguration = profileConfigs,
          snackBarTheme = applicationConfiguration.snackBarTheme,
          showDataLoadProgressIndicator = false
        )
      val timeToFireRules = measureTimeMillis {
        profileConfigs.views.retrieveListProperties().forEach {
          val listResourceData =
            rulesExecutor.processListResourceData(
              listProperties = it,
              relatedRepositoryResourceData = LinkedList(repoResourceData.relatedResources),
              computedValuesMap =
                resourceData.computedValuesMap.toMutableMap().plus(paramsMap).toMap()
            )
          listResourceDataMapState[it.id] = listResourceData
        }
      }
    }
  }

  private fun retrieveProfileConfiguration(
    profileId: String,
    paramsMap: Map<String, String>?
  ): ProfileConfiguration {
    // Ensures profile configuration is initialized once
    if (!::profileConfiguration.isInitialized) {
      profileConfiguration =
        configurationRegistry.retrieveConfiguration(ConfigType.Profile, profileId, paramsMap)
    }
    return profileConfiguration
  }

  fun onEvent(event: ProfileEvent) {
    when (event) {
      is ProfileEvent.OverflowMenuClick -> {
        event.overflowMenuItemConfig?.actions?.forEach { actionConfig ->
          when (actionConfig.workflow) {
            ApplicationWorkflow.LAUNCH_QUESTIONNAIRE -> {
              actionConfig.questionnaire?.let { questionnaireConfig ->
                if (event.navController.context is QuestionnaireHandler) {
                  viewModelScope.launch {
                    var questionnaireResponse: String? = null

                    val questionnaireConfigInterpolated =
                      questionnaireConfig.interpolate(
                        event.resourceData?.computedValuesMap ?: emptyMap()
                      )
                    val params =
                      actionConfig
                        .params
                        .map {
                          ActionParameter(
                            key = it.key,
                            paramType = it.paramType,
                            dataType = it.dataType,
                            linkId = it.linkId,
                            value =
                              it.value.interpolate(
                                event.resourceData?.computedValuesMap ?: emptyMap()
                              )
                          )
                        }
                        .toTypedArray()

                    if (event.resourceData != null) {
                      questionnaireResponse =
                        searchQuestionnaireResponses(
                          subjectId = event.resourceData.baseResourceId.extractLogicalIdUuid(),
                          subjectType = event.resourceData.baseResourceType,
                          questionnaireId = questionnaireConfigInterpolated.id
                        )
                          .maxByOrNull { it.authored } // Get latest version
                          ?.let { parser.encodeResourceToString(it) }
                    }

                    val intentBundle =
                      actionConfig.paramsBundle(event.resourceData?.computedValuesMap ?: emptyMap())
                        .apply {
                          putString(
                            QuestionnaireActivity.QUESTIONNAIRE_RESPONSE,
                            questionnaireResponse
                          )
                        }

                    (event.navController.context as QuestionnaireHandler).launchQuestionnaire<Any>(
                      context = event.navController.context,
                      intentBundle = intentBundle,
                      questionnaireConfig = questionnaireConfigInterpolated,
                      actionParams = params.toList()
                    )
                  }
                }
              }
            }
            ApplicationWorkflow.CHANGE_MANAGING_ENTITY -> changeManagingEntity(event = event)
            else -> {}
          }
        }
      }
      is ProfileEvent.OnChangeManagingEntity -> {
        viewModelScope.launch(dispatcherProvider.io()) {
          registerRepository.changeManagingEntity(
            event.eligibleManagingEntity.logicalId,
            event.eligibleManagingEntity.groupId
          )
          withContext(dispatcherProvider.main()) {
            emitSnackBarState(
              snackBarMessageConfig =
                SnackBarMessageConfig(
                  message = event.managingEntityConfig?.managingEntityReassignedMessage
                      ?: event.context.getString(R.string.reassigned_managing_entity),
                  actionLabel = event.context.getString(R.string.ok)
                )
            )
          }
        }
      }
    }
  }

  /**
   * This function launches a configurable dialog for selecting new managing entity from the list of
   * [Group] resource members. This function only works when [Group] resource is the used as the
   * main resource.
   */
  private fun changeManagingEntity(event: ProfileEvent.OverflowMenuClick) {
    if (event.managingEntity == null || event.resourceData?.baseResourceType != ResourceType.Group
    ) {
      Timber.w("ManagingEntityConfig required. Base resource should be Group")
      return
    }
    viewModelScope.launch {
      val group = registerRepository.loadResource<Group>(event.resourceData.baseResourceId)
      val eligibleManagingEntities: List<EligibleManagingEntity> =
        group
          ?.member
          ?.mapNotNull {
            try {
              registerRepository.loadResource(
                it.entity.extractId(),
                event.managingEntity.resourceType!!
              )
            } catch (resourceNotFoundException: ResourceNotFoundException) {
              null
            }
          }
          ?.filter { managingEntityResource ->
            fhirPathDataExtractor
              .extractValue(
                base = managingEntityResource,
                expression = event.managingEntity.eligibilityCriteriaFhirPathExpression!!
              )
              .toBoolean()
          }
          ?.map {
            EligibleManagingEntity(
              groupId = event.resourceData.baseResourceId,
              logicalId = it.logicalId.extractLogicalIdUuid(),
              memberInfo =
                fhirPathDataExtractor.extractValue(
                  it,
                  event.managingEntity.nameFhirPathExpression!!
                )
            )
          }
          ?: emptyList()

      // Show error message when no group members are found
      if (eligibleManagingEntities.isEmpty()) {
        emitSnackBarState(
          SnackBarMessageConfig(message = event.managingEntity.noMembersErrorMessage)
        )
      } else {
        (event.navController.context.getActivity())?.let { activity ->
          ProfileBottomSheetFragment(
              eligibleManagingEntities = eligibleManagingEntities,
              onSaveClick = {
                onEvent(
                  ProfileEvent.OnChangeManagingEntity(
                    context = activity,
                    eligibleManagingEntity = it,
                    managingEntityConfig = event.managingEntity
                  )
                )
              },
              managingEntity = event.managingEntity
            )
            .run { show(activity.supportFragmentManager, ProfileBottomSheetFragment.TAG) }
        }
      }
    }
  }

  suspend fun emitSnackBarState(snackBarMessageConfig: SnackBarMessageConfig) {
    _snackBarStateFlow.emit(snackBarMessageConfig)
  }

  private suspend fun searchQuestionnaireResponses(
    subjectId: String,
    subjectType: ResourceType,
    questionnaireId: String
  ): List<QuestionnaireResponse> =
    withContext(dispatcherProvider.io()) {
      registerRepository.fhirEngine.search {
        filter(QuestionnaireResponse.SUBJECT, { value = "${subjectType.name}/$subjectId" })
        filter(
          QuestionnaireResponse.QUESTIONNAIRE,
          { value = "${ResourceType.Questionnaire.name}/$questionnaireId" }
        )
        filter(
          QuestionnaireResponse.STATUS,
          { value = of(QuestionnaireResponse.QuestionnaireResponseStatus.INPROGRESS.name) }
        )
      }
    }
}<|MERGE_RESOLUTION|>--- conflicted
+++ resolved
@@ -88,11 +88,7 @@
     profileId: String,
     resourceId: String,
     fhirResourceConfig: FhirResourceConfig? = null,
-<<<<<<< HEAD
-    params: Array<ActionParameter>?
-=======
     paramsList: Array<ActionParameter>?
->>>>>>> bf28a9c9
   ) {
     if (resourceId.isNotEmpty()) {
       val repoResourceData =
@@ -100,9 +96,6 @@
       val paramsMap: Map<String, String> = convertActionParameterArrayToMap(paramsList)
       val profileConfigs = retrieveProfileConfiguration(profileId, paramsMap)
       val resourceData =
-<<<<<<< HEAD
-        registerRepository.loadProfileData(profileId, resourceId, fhirResourceConfig, params)
-=======
         rulesExecutor
           .processResourceData(
             baseResource = repoResourceData.resource,
@@ -113,7 +106,6 @@
           )
           .copy(listResourceDataMap = listResourceDataMapState)
 
->>>>>>> bf28a9c9
       profileUiState.value =
         ProfileUiState(
           resourceData = resourceData,
