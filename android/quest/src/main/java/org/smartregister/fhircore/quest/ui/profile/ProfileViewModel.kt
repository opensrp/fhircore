--- conflicted
+++ resolved
@@ -16,15 +16,9 @@
 
 package org.smartregister.fhircore.quest.ui.profile
 
-<<<<<<< HEAD
-import androidx.compose.runtime.mutableStateListOf
-=======
 import android.content.Context
->>>>>>> 6c718590
 import androidx.compose.runtime.mutableStateMapOf
 import androidx.compose.runtime.mutableStateOf
-import androidx.compose.runtime.snapshots.SnapshotStateList
-import androidx.lifecycle.MutableLiveData
 import androidx.lifecycle.ViewModel
 import androidx.lifecycle.viewModelScope
 import com.google.android.fhir.datacapture.mapping.ResourceMapper
@@ -58,10 +52,6 @@
 import org.smartregister.fhircore.engine.data.local.register.RegisterRepository
 import org.smartregister.fhircore.engine.domain.model.ActionParameter
 import org.smartregister.fhircore.engine.domain.model.FhirResourceConfig
-<<<<<<< HEAD
-import org.smartregister.fhircore.engine.domain.model.ObservedRepositoryResourceData
-=======
->>>>>>> 6c718590
 import org.smartregister.fhircore.engine.domain.model.RepositoryResourceData
 import org.smartregister.fhircore.engine.domain.model.ResourceData
 import org.smartregister.fhircore.engine.domain.model.SnackBarMessageConfig
@@ -72,13 +62,8 @@
 import org.smartregister.fhircore.engine.util.extension.extractLogicalIdUuid
 import org.smartregister.fhircore.engine.util.extension.generateMissingItems
 import org.smartregister.fhircore.engine.util.extension.getActivity
-<<<<<<< HEAD
-import org.smartregister.fhircore.engine.util.extension.interpolate
-import org.smartregister.fhircore.engine.util.extension.resourceClassType
-=======
 import org.smartregister.fhircore.engine.util.extension.prepareQuestionsForReadingOrEditing
 import org.smartregister.fhircore.engine.util.extension.referenceValue
->>>>>>> 6c718590
 import org.smartregister.fhircore.engine.util.fhirpath.FhirPathDataExtractor
 import org.smartregister.fhircore.quest.R
 import org.smartregister.fhircore.quest.ui.profile.bottomSheet.ProfileBottomSheetFragment
@@ -99,15 +84,13 @@
 ) : ViewModel() {
 
   val profileUiState = mutableStateOf(ProfileUiState())
-  val resourceDataState = MutableLiveData<ResourceData?>(null)
   val applicationConfiguration: ApplicationConfiguration by lazy {
     configurationRegistry.retrieveConfiguration(ConfigType.Application)
   }
   private val _snackBarStateFlow = MutableSharedFlow<SnackBarMessageConfig>()
   val snackBarStateFlow: SharedFlow<SnackBarMessageConfig> = _snackBarStateFlow.asSharedFlow()
   private lateinit var profileConfiguration: ProfileConfiguration
-  private val listResourceDataMapState =
-    mutableStateMapOf<String, SnapshotStateList<ResourceData>>()
+  private val listResourceDataMapState = mutableStateMapOf<String, List<ResourceData>>()
 
   suspend fun retrieveProfileUiState(
     profileId: String,
@@ -115,32 +98,12 @@
     fhirResourceConfig: FhirResourceConfig? = null,
     paramsList: Array<ActionParameter>? = emptyArray()
   ) {
-    // workingProfileFetch(resourceId, paramsList, profileId, fhirResourceConfig)
-    experimentalProfileFetch(resourceId, paramsList, profileId, fhirResourceConfig)
-  }
-
-  private suspend fun workingProfileFetch(
-    resourceId: String,
-    paramsList: Array<ActionParameter>?,
-    profileId: String,
-    fhirResourceConfig: FhirResourceConfig?
-  ) {
     if (resourceId.isNotEmpty()) {
-<<<<<<< HEAD
-      val paramsMap: Map<String, String> = convertActionParameterArrayToMap(paramsList)
-      val profileConfigs = retrieveProfileConfiguration(profileId, paramsMap)
-
-      // Load the base resource and fire the rules
-      val repoResourceData =
-        registerRepository.loadProfileData(profileId, resourceId, fhirResourceConfig, paramsList)
-
-=======
       val repoResourceData =
         registerRepository.loadProfileData(profileId, resourceId, fhirResourceConfig, paramsList)
       val paramsMap: Map<String, String> = paramsList.toParamDataMap<String, String>()
       val profileConfigs = retrieveProfileConfiguration(profileId, paramsMap)
       val queryResult = repoResourceData.queryResult as RepositoryResourceData.QueryResult.Search
->>>>>>> 6c718590
       val resourceData =
         rulesExecutor
           .processResourceData(
@@ -149,10 +112,7 @@
             ruleConfigs = profileConfigs.rules,
             paramsMap
           )
-          // TODO: Try to comment this out
           .copy(listResourceDataMap = listResourceDataMapState)
-
-      resourceDataState.postValue(resourceData)
 
       profileUiState.value =
         ProfileUiState(
@@ -162,310 +122,6 @@
           showDataLoadProgressIndicator = false
         )
 
-<<<<<<< HEAD
-      val resourceConfig = fhirResourceConfig ?: profileConfiguration.fhirResource
-      val baseResourceConfig = resourceConfig.baseResource
-      val baseResourceClass = baseResourceConfig.resource.resourceClassType()
-      val baseResourceType = baseResourceClass.newInstance().resourceType
-
-      val relatedResources = MutableLiveData<LinkedList<RepositoryResourceData>>()
-
-      val observedRepositoryResourceData =
-        ObservedRepositoryResourceData(
-          configId = baseResourceConfig.id ?: baseResourceType.name,
-          resource = repoResourceData.resource,
-          relatedResources = relatedResources
-        )
-      var nextPos = 0
-
-      /*observedRepositoryResourceData.relatedResources.observeForever {
-              Timber.e("Received repository resource data with nextPos $nextPos")
-              Timber.e("Repository resource data size is ${it.size}")
-      */
-      /*
-      if (it.size <= nextPos) {
-        return@observeForever
-      }*/
-      /*
-
-        val repoDataList = LinkedList<RepositoryResourceData>(it)//.apply { add(it[nextPos]) }
-
-        nextPos++
-
-        viewModelScope.launch(dispatcherProvider.io()) {
-          val resourceDataSingle =
-            rulesExecutor.processResourceData(
-              observedRepositoryResourceData.resource,
-              repoDataList,
-              ruleConfigs = profileConfigs.rules,
-              ruleConfigsKey = profileConfigs::class.java.canonicalName,
-              paramsMap
-            )
-
-          profileConfigs.views.retrieveListProperties().forEach {
-            val listResourceData = mutableListOf<ResourceData>()
-            //listResourceDataMapState[it.id] = listResourceData
-            // val listResourceData =
-            rulesExecutor.processListResourceData(
-              listProperties = it,
-              listResourceData,
-              listResourceDataMapState,
-              relatedRepositoryResourceData = repoDataList,
-              computedValuesMap =
-                resourceDataSingle.computedValuesMap.toMutableMap().plus(paramsMap).toMap()
-            )
-            listResourceDataMapState[it.id] = listResourceData
-            Timber.e("Finished loading a related resource [listResourceData] - (${listResourceData.size}) $listResourceData")
-          }
-
-          Timber.e("Finished loading a related resource item list size (${repoDataList.size}) $repoDataList")
-          Timber.e("Finished loading a related resource item list ${resourceData.listResourceDataMap.size}")
-
-          resourceData.listResourceDataMap.putAll(resourceDataSingle.listResourceDataMap)
-
-          resourceDataState.postValue(resourceData)
-        }
-      }
-
-      viewModelScope.launch(dispatcherProvider.io()) {*/
-      registerRepository.loadOtherProfileData(
-        repoResourceData.resource,
-        profileId,
-        resourceId,
-        fhirResourceConfig,
-        paramsList,
-        observedRepositoryResourceData
-      )
-      // }
-
-      /*val resourceData2 =
-      rulesExecutor
-        .processResourceData(
-          baseResource = repoResourceData2.resource,
-          relatedRepositoryResourceData = LinkedList(repoResourceData2.relatedResources),
-          ruleConfigs = profileConfigs.rules,ss
-          ruleConfigsKey = profileConfigs::class.java.canonicalName,
-          paramsMap
-        )
-        .copy(listResourceDataMap = listResourceDataMapState)*/
-
-      /*profileUiState.value =
-      ProfileUiState(
-        resourceData = resourceData2,
-        profileConfiguration = profileConfigs,
-        snackBarTheme = applicationConfiguration.snackBarTheme,
-        showDataLoadProgressIndicator = false
-      )*/
-
-      // Working before
-      val timeToFireRules = measureTimeMillis {
-        profileConfigs.views.retrieveListProperties().forEach {
-          val listResourceData = mutableStateListOf<ResourceData>()
-          listResourceDataMapState[it.id] = listResourceData
-          // val listResourceData =
-          rulesExecutor.processListResourceData(
-            listProperties = it,
-            listResourceData,
-            listResourceDataMapState,
-            relatedRepositoryResourceData = observedRepositoryResourceData.relatedResources.value!!,
-            computedValuesMap =
-              resourceData.computedValuesMap.toMutableMap().plus(paramsMap).toMap()
-          )
-          // listResourceDataMapState[it.id] = listResourceData
-        }
-      }
-
-      /*profileUiState.value = ProfileUiState(
-        resourceData = ResourceData(
-          baseResourceId = resourceData.baseResourceId,
-          baseResourceType = resourceData.baseResourceType,
-          computedValuesMap = resourceData.computedValuesMap,
-          listResourceDataMap = resourceData.listResourceDataMap,
-          baseResource = resourceData.baseResource
-        ),
-        profileConfiguration = retrieveProfileConfiguration(profileId, paramsMap),
-        snackBarTheme = applicationConfiguration.snackBarTheme
-      )
-      resourceDataState.value = ResourceData(
-        baseResourceId = resourceData.baseResourceId,
-        baseResourceType = resourceData.baseResourceType,
-        computedValuesMap = resourceData.computedValuesMap,
-        listResourceDataMap = resourceData.listResourceDataMap,
-        baseResource = resourceData.baseResource
-      )*/
-
-      Timber.e(
-        "Done loading everything and the listResourceDataMapState ${listResourceDataMapState.size}"
-      )
-      listResourceDataMapState.forEach { Timber.e("${it.key} -> ${it.value}") }
-
-      /*Timber.e("About to invoke the profileUiState again")
-      // resourceDataState.postValue(resourceData2)
-      Timber.e("Computed values map ${resourceData.computedValuesMap}")
-      Timber.e("List resource data map ${resourceData.listResourceDataMap}")
-
-      // Update other computed values slowly
-      // Once done update the ProfileUIState
-      //registerRepository.loadOtherProfileData(repoResourceData.resource, profileId, resourceId, fhirResourceConfig, resourceData.baseResource!!, resourceData)
-
-      Timber.e("Computed values map ${resourceData.computedValuesMap}")
-      Timber.e("List resource data map ${resourceData.listResourceDataMap}")
-      profileUiState.value = ProfileUiState(
-        resourceData = ResourceData(
-          baseResourceId = resourceData.baseResourceId,
-          baseResourceType = resourceData.baseResourceType,
-          computedValuesMap = resourceData.computedValuesMap,
-          listResourceDataMap = resourceData.listResourceDataMap,
-          baseResource = resourceData.baseResource
-        ),
-        profileConfiguration = retrieveProfileConfiguration(profileId, paramsMap),
-        snackBarTheme = applicationConfiguration.snackBarTheme
-      )
-      resourceDataState.value = ResourceData(
-        baseResourceId = resourceData.baseResourceId,
-        baseResourceType = resourceData.baseResourceType,
-        computedValuesMap = resourceData.computedValuesMap,
-        listResourceDataMap = resourceData.listResourceDataMap,
-        baseResource = resourceData.baseResource
-      )*/
-      // profileUiState.value = ProfileUiState()
-    }
-  }
-
-  private suspend fun experimentalProfileFetch(
-    resourceId: String,
-    paramsList: Array<ActionParameter>?,
-    profileId: String,
-    fhirResourceConfig: FhirResourceConfig?
-  ) {
-    if (resourceId.isEmpty()) {
-      return
-    }
-
-    val paramsMap: Map<String, String> = convertActionParameterArrayToMap(paramsList)
-    val profileConfigs = retrieveProfileConfiguration(profileId, paramsMap)
-
-    // Load the base resource and fire the rules
-    val repoResourceData =
-      registerRepository.loadProfileData(profileId, resourceId, fhirResourceConfig, paramsList)
-
-    // Generate the computed values map for profile demographic from the base profile
-    val resourceData =
-      rulesExecutor
-        .processResourceData(
-          baseResource = repoResourceData.resource,
-          relatedRepositoryResourceData = LinkedList(repoResourceData.relatedResources),
-          ruleConfigs = profileConfigs.rules,
-          ruleConfigsKey = profileConfigs::class.java.canonicalName,
-          paramsMap
-        )
-        .copy(listResourceDataMap = listResourceDataMapState)
-
-    resourceDataState.postValue(resourceData)
-
-    profileUiState.value =
-      ProfileUiState(
-        resourceData = resourceData,
-        profileConfiguration = profileConfigs,
-        snackBarTheme = applicationConfiguration.snackBarTheme,
-        showDataLoadProgressIndicator = false
-      )
-
-    val resourceConfig = fhirResourceConfig ?: profileConfiguration.fhirResource
-    val baseResourceConfig = resourceConfig.baseResource
-    val baseResourceClass = baseResourceConfig.resource.resourceClassType()
-    val baseResourceType = baseResourceClass.newInstance().resourceType
-
-    val relatedResources = MutableLiveData(LinkedList<RepositoryResourceData>())
-
-    // This is an extension of RepositoryResourceData that when computed becomes ResourceData
-    val observedRepositoryResourceData =
-      ObservedRepositoryResourceData(
-        configId = baseResourceConfig.id ?: baseResourceType.name,
-        resource = repoResourceData.resource,
-        relatedResources = relatedResources
-      )
-    var nextPos = 0
-
-    var runningObserver = false
-
-    // Observe any related resources data that is generated
-    observedRepositoryResourceData.relatedResources.observeForever {
-      Timber.e("Received repository resource data with nextPos $nextPos")
-      Timber.e("Repository resource data size is ${it.size}")
-
-      /*if (it.size <= nextPos) {
-        return@observeForever
-      }*/
-
-      if (runningObserver) {
-        return@observeForever
-      }
-
-      runningObserver = true
-
-      val repoDataList = LinkedList<RepositoryResourceData>() // .apply { add(it[nextPos]) }
-      // Might cause a ConcurrentModificationException error
-      repoDataList.addAll(it)
-      Timber.e("Observer: RepoDataList (${repoDataList.size}) $repoDataList")
-
-      nextPos++
-
-      viewModelScope.launch(dispatcherProvider.io()) {
-        val resourceDataUpdated =
-          rulesExecutor
-            .processResourceData(
-              baseResource = repoResourceData.resource,
-              relatedRepositoryResourceData = repoDataList!!,
-              ruleConfigs = profileConfigs.rules,
-              ruleConfigsKey = profileConfigs::class.java.canonicalName,
-              paramsMap
-            )
-            .copy(listResourceDataMap = listResourceDataMapState)
-
-        // Check if the computed values map has changed and update it
-        profileUiState.value.resourceData!!.computedValuesMap.putAll(
-          resourceDataUpdated.computedValuesMap
-        )
-        profileUiState.value = profileUiState.value
-
-        // This fixes a render bug on sick child profile demographic because the main values are
-        // loaded from the
-        // related resources
-        if (resourceDataState.value != null) {
-          resourceDataState.value!!.computedValuesMap.putAll(resourceDataUpdated.computedValuesMap)
-          resourceDataState.postValue(resourceDataUpdated)
-        }
-
-        profileConfigs.views.retrieveListProperties().forEach {
-          val listResourceData = mutableStateListOf<ResourceData>()
-
-          if (listResourceDataMapState.containsKey(it.id)) {
-            //listResourceDataMapState[it.id].add()
-          } else {
-            listResourceDataMapState[it.id] = listResourceData
-          }
-          // val listResourceData =
-          rulesExecutor.processListResourceData(
-            listProperties = it,
-            listResourceData,
-            listResourceDataMapState,
-            relatedRepositoryResourceData = repoDataList,
-            computedValuesMap =
-              resourceData.computedValuesMap.toMutableMap().plus(paramsMap).toMap()
-          )
-          Timber.e(
-            "Finished loading a related resource [listResourceData] - (${listResourceData.size}) $listResourceData"
-          )
-        }
-
-        Timber.e("Observer: RepoDataList (${repoDataList.size}) $repoDataList")
-        Timber.e(
-          "Finished loading a related resource item list ${resourceData.listResourceDataMap.size}"
-        )
-
-        runningObserver = false
-=======
       profileConfigs.views.retrieveListProperties().forEach {
         val listResourceData =
           rulesExecutor.processListResourceData(
@@ -475,20 +131,7 @@
               resourceData.computedValuesMap.toMutableMap().plus(paramsMap).toMap()
           )
         listResourceDataMapState[it.id] = listResourceData
->>>>>>> 6c718590
-      }
-    }
-
-    // Load the related resources data for the profile
-    viewModelScope.launch(dispatcherProvider.io()) {
-      registerRepository.loadOtherProfileData(
-        repoResourceData.resource,
-        profileId,
-        resourceId,
-        fhirResourceConfig,
-        paramsList,
-        observedRepositoryResourceData
-      )
+      }
     }
   }
 
