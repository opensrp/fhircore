/*
 * Copyright 2021-2023 Ona Systems, Inc
 *
 * Licensed under the Apache License, Version 2.0 (the "License");
 * you may not use this file except in compliance with the License.
 * You may obtain a copy of the License at
 *
 *       http://www.apache.org/licenses/LICENSE-2.0
 *
 * Unless required by applicable law or agreed to in writing, software
 * distributed under the License is distributed on an "AS IS" BASIS,
 * WITHOUT WARRANTIES OR CONDITIONS OF ANY KIND, either express or implied.
 * See the License for the specific language governing permissions and
 * limitations under the License.
 */

package org.smartregister.fhircore.quest.ui.profile

import androidx.compose.runtime.mutableStateMapOf
import androidx.compose.runtime.mutableStateOf
import androidx.compose.runtime.snapshots.SnapshotStateList
import androidx.lifecycle.ViewModel
import androidx.lifecycle.viewModelScope
import com.google.android.fhir.db.ResourceNotFoundException
import com.google.android.fhir.logicalId
import dagger.hilt.android.lifecycle.HiltViewModel
import javax.inject.Inject
import kotlinx.coroutines.flow.MutableSharedFlow
import kotlinx.coroutines.flow.SharedFlow
import kotlinx.coroutines.flow.asSharedFlow
import kotlinx.coroutines.launch
import kotlinx.coroutines.withContext
import org.hl7.fhir.r4.model.Group
import org.hl7.fhir.r4.model.ResourceType
import org.smartregister.fhircore.engine.configuration.ConfigType
import org.smartregister.fhircore.engine.configuration.ConfigurationRegistry
import org.smartregister.fhircore.engine.configuration.app.ApplicationConfiguration
import org.smartregister.fhircore.engine.configuration.profile.ManagingEntityConfig
import org.smartregister.fhircore.engine.configuration.profile.ProfileConfiguration
import org.smartregister.fhircore.engine.configuration.workflow.ApplicationWorkflow
import org.smartregister.fhircore.engine.data.local.register.RegisterRepository
import org.smartregister.fhircore.engine.domain.model.ActionParameter
import org.smartregister.fhircore.engine.domain.model.FhirResourceConfig
import org.smartregister.fhircore.engine.domain.model.ResourceData
import org.smartregister.fhircore.engine.domain.model.SnackBarMessageConfig
import org.smartregister.fhircore.engine.rulesengine.RulesExecutor
import org.smartregister.fhircore.engine.rulesengine.retrieveListProperties
import org.smartregister.fhircore.engine.util.DispatcherProvider
import org.smartregister.fhircore.engine.util.extension.extractId
import org.smartregister.fhircore.engine.util.extension.extractLogicalIdUuid
import org.smartregister.fhircore.engine.util.extension.getActivity
import org.smartregister.fhircore.engine.util.fhirpath.FhirPathDataExtractor
import org.smartregister.fhircore.quest.R
import org.smartregister.fhircore.quest.ui.profile.bottomSheet.ProfileBottomSheetFragment
import org.smartregister.fhircore.quest.ui.profile.model.EligibleManagingEntity
import org.smartregister.fhircore.quest.util.extensions.handleClickEvent
import org.smartregister.fhircore.quest.util.extensions.toParamDataMap
import timber.log.Timber

@HiltViewModel
class ProfileViewModel
@Inject
constructor(
  val registerRepository: RegisterRepository,
  val configurationRegistry: ConfigurationRegistry,
  val dispatcherProvider: DispatcherProvider,
  val fhirPathDataExtractor: FhirPathDataExtractor,
  val rulesExecutor: RulesExecutor
) : ViewModel() {

  val profileUiState = mutableStateOf(ProfileUiState())
  val applicationConfiguration: ApplicationConfiguration by lazy {
    configurationRegistry.retrieveConfiguration(ConfigType.Application)
  }
  private val _snackBarStateFlow = MutableSharedFlow<SnackBarMessageConfig>()
  val snackBarStateFlow: SharedFlow<SnackBarMessageConfig> = _snackBarStateFlow.asSharedFlow()
  private lateinit var profileConfiguration: ProfileConfiguration
  private val listResourceDataStateMap =
    mutableStateMapOf<String, SnapshotStateList<ResourceData>>()

  suspend fun retrieveProfileUiState(
    profileId: String,
    resourceId: String,
    fhirResourceConfig: FhirResourceConfig? = null,
    paramsList: Array<ActionParameter>? = emptyArray()
  ) {
    if (resourceId.isNotEmpty()) {
      val repositoryResourceData =
        registerRepository.loadProfileData(profileId, resourceId, fhirResourceConfig, paramsList)
      val paramsMap: Map<String, String> = paramsList.toParamDataMap<String, String>()
      val profileConfigs = retrieveProfileConfiguration(profileId, paramsMap)
      val resourceData =
        rulesExecutor
          .processResourceData(
            repositoryResourceData = repositoryResourceData,
            ruleConfigs = profileConfigs.rules,
            params = paramsMap
          )
          .copy(listResourceDataMap = listResourceDataStateMap)

      profileUiState.value =
        ProfileUiState(
          resourceData = resourceData,
          profileConfiguration = profileConfigs,
          snackBarTheme = applicationConfiguration.snackBarTheme,
          showDataLoadProgressIndicator = false
        )

      profileConfigs.views.retrieveListProperties().forEach { listProperties ->
        rulesExecutor.processListResourceData(
          listProperties = listProperties,
          relatedResourcesMap = repositoryResourceData.relatedResourcesMap,
          computedValuesMap = resourceData.computedValuesMap.plus(paramsMap),
          listResourceDataStateMap = listResourceDataStateMap
        )
      }
    }
  }

  private fun retrieveProfileConfiguration(
    profileId: String,
    paramsMap: Map<String, String>?
  ): ProfileConfiguration {
    // Ensures profile configuration is initialized once
    if (!::profileConfiguration.isInitialized) {
      profileConfiguration =
        configurationRegistry.retrieveConfiguration(ConfigType.Profile, profileId, paramsMap)
    }
    return profileConfiguration
  }

  suspend fun emitSnackBarState(snackBarMessageConfig: SnackBarMessageConfig) {
    _snackBarStateFlow.emit(snackBarMessageConfig)
  }

  fun onEvent(event: ProfileEvent) {
    when (event) {
      is ProfileEvent.OverflowMenuClick -> {
        val actions = event.overflowMenuItemConfig?.actions
        viewModelScope.launch {
          actions?.run {
            find { it.workflow == ApplicationWorkflow.CHANGE_MANAGING_ENTITY }?.let {
              changeManagingEntity(
                event = event,
                managingEntity =
                  it.interpolateManagingEntity(event.resourceData?.computedValuesMap ?: emptyMap())
              )
            }
            handleClickEvent(navController = event.navController, resourceData = event.resourceData)
          }
        }
      }
      is ProfileEvent.OnChangeManagingEntity -> {
        viewModelScope.launch(dispatcherProvider.io()) {
          registerRepository.changeManagingEntity(
            event.eligibleManagingEntity.logicalId,
            event.eligibleManagingEntity.groupId,
            event.managingEntityConfig
          )
          withContext(dispatcherProvider.main()) {
            emitSnackBarState(
              snackBarMessageConfig =
                SnackBarMessageConfig(
                  message = event.managingEntityConfig?.managingEntityReassignedMessage
                      ?: event.context.getString(R.string.reassigned_managing_entity),
                  actionLabel = event.context.getString(R.string.ok)
                )
            )
          }
        }
      }
    }
  }

  /**
<<<<<<< HEAD
   * Validates the given Questionnaire Response using the SDK [QuestionnaireResponseValidator].
   *
   * @param questionnaire Questionnaire to use in validation
   * @param questionnaireResponse QuestionnaireResponse to validate
   * @param context Context to use in validation
   */
  private fun isQuestionnaireResponseValid(
    questionnaire: Questionnaire,
    questionnaireResponse: QuestionnaireResponse,
    context: Context
  ): Boolean {
    return try {
      QuestionnaireResponseValidator.checkQuestionnaireResponse(
        questionnaire,
        questionnaireResponse
      )
      QuestionnaireResponseValidator.validateQuestionnaireResponse(
        questionnaire,
        questionnaireResponse,
        context
      )
      true
    } catch (e: IllegalArgumentException) {
      Timber.tag("ProfileViewModel.isQuestionnaireResponseValid").d(e)
      false
    }
  }

  /**
   * Gets a Questionnaire Response from the database if it exists. Generates Questionnaire Response
   * from population, otherwise.
   *
   * @param questionnaire Questionnaire as the basis for how the resources are to be populated
   * @param subjectId ID of the resource that submitted the Questionnaire Response, and related with
   * the population resources
   * @param subjectType resource type of the resource that submitted the Questionnaire Response
   */
  private suspend fun getQuestionnaireResponseFromDbOrPopulation(
    questionnaire: Questionnaire,
    subjectId: String,
    subjectType: ResourceType,
    configComputedRuleValues: Map<String, Any>
  ): QuestionnaireResponse {
    var questionnaireResponse =
      loadQuestionnaireResponse(subjectId, subjectType, questionnaire.logicalId)

    if (questionnaireResponse == null) {
      val populationResources =
        loadPopulationResources(subjectId, subjectType, configComputedRuleValues)
      questionnaireResponse = populateQuestionnaireResponse(questionnaire, populationResources)
    }

    return questionnaireResponse
  }

  /**
   * Generates a Questionnaire Response by populating the given resources.
   *
   * @param questionnaire Questionnaire as the basis for how the resources are to be populated
   * @param populationResources resources to be populated
   */
  private suspend fun populateQuestionnaireResponse(
    questionnaire: Questionnaire,
    populationResources: ArrayList<Resource>
  ): QuestionnaireResponse {
    return ResourceMapper.populate(questionnaire, *populationResources.toTypedArray()).also {
      questionnaireResponse ->
      if (!questionnaireResponse.hasItem()) {
        Timber.tag("ProfileViewModel.populateQuestionnaireResponse")
          .d("Questionnaire response has no populated answers")
      }
    }
  }

  /**
   * Loads the latest Questionnaire Response resource that is associated with the given subject ID
   * and Questionnaire ID.
   *
   * @param subjectId ID of the resource that submitted the Questionnaire Response
   * @param subjectType resource type of the resource that submitted the Questionnaire Response
   * @param questionnaireId ID of the Questionnaire that owns the Questionnaire Response
   */
  private suspend fun loadQuestionnaireResponse(
    subjectId: String,
    subjectType: ResourceType,
    questionnaireId: String
  ): QuestionnaireResponse? {
    return searchQuestionnaireResponses(
      subjectId = subjectId,
      subjectType = subjectType,
      questionnaireId = questionnaireId
    )
      .maxByOrNull { it.meta.lastUpdated }
      .also { questionnaireResponse ->
        if (questionnaireResponse == null) {
          Timber.tag("ProfileViewModel.loadQuestionnaireResponse")
            .d("Questionnaire response is not found in database")
        }
      }
  }

  /**
   * Search Questionnaire Response resources that are associated with the given subject ID and
   * Questionnaire ID.
   *
   * @param subjectId ID of the resource that submitted the Questionnaire Response
   * @param subjectType resource type of the resource that submitted the Questionnaire Response
   * @param questionnaireId ID of the Questionnaire that owns the Questionnaire Response
   */
  private suspend fun searchQuestionnaireResponses(
    subjectId: String,
    subjectType: ResourceType,
    questionnaireId: String
  ): List<QuestionnaireResponse> =
    withContext(dispatcherProvider.io()) {
      registerRepository.fhirEngine.search {
        filter(QuestionnaireResponse.SUBJECT, { value = "${subjectType.name}/$subjectId" })
        filter(
          QuestionnaireResponse.QUESTIONNAIRE,
          { value = "${ResourceType.Questionnaire.name}/$questionnaireId" }
        )
      }
    }

  /** Loads a Questionnaire resource with the given ID. */
  private suspend fun loadQuestionnaire(questionnaireId: String): Questionnaire? {
    return registerRepository.loadResource(questionnaireId)
  }

  /**
   * Loads resources to be populated into a Questionnaire Response.
   *
   * @param subjectId can be Patient ID or Group ID
   * @param subjectType resource type of the ID
   */
  private suspend fun loadPopulationResources(
    subjectId: String,
    subjectType: ResourceType,
    configComputedRuleValues: Map<String, Any>
  ): ArrayList<Resource> {
    val populationResources = arrayListOf<Resource>()
    when (subjectType) {
      ResourceType.Patient -> {
        loadPatient(subjectId)?.run { populationResources.add(this) }
        loadRelatedPerson(subjectId, configComputedRuleValues)?.run {
          populationResources.add(this)
        }
      }
      ResourceType.Group -> {
        loadGroup(subjectId)?.run { populationResources.add(this) }
      }
      else -> {
        Timber.tag("ProfileViewModel.loadPopulationResources")
          .d("$subjectType resource type is not supported to load populated resources!")
      }
    }
    return populationResources
  }

  /** Loads a Patient resource with the given ID. */
  private suspend fun loadPatient(patientId: String): Patient? {
    return registerRepository.loadResource(patientId)
  }

  /** Loads a Group resource with the given ID. */
  private suspend fun loadGroup(groupId: String): Group? {
    return registerRepository.loadResource(groupId)
  }

  /** Loads a RelatedPerson resource that belongs to the given Patient ID. */
  private suspend fun loadRelatedPerson(
    patientId: String,
    configComputedRuleValues: Map<String, Any>
  ): RelatedPerson? {
    return registerRepository
      .searchResourceFor<RelatedPerson>(
        subjectType = ResourceType.Patient,
        subjectId = patientId,
        subjectParam = RelatedPerson.PATIENT,
        configComputedRuleValues = configComputedRuleValues
      )
      .singleOrNull()
  }

  /**
=======
>>>>>>> ea4bb61f
   * This function launches a configurable dialog for selecting new managing entity from the list of
   * [Group] resource members. This function only works when [Group] resource is the used as the
   * main resource.
   */
  private fun changeManagingEntity(
    event: ProfileEvent.OverflowMenuClick,
    managingEntity: ManagingEntityConfig?
  ) {
    if (managingEntity == null || event.resourceData?.baseResourceType != ResourceType.Group) {
      Timber.w("ManagingEntityConfig required. Base resource should be Group")
      return
    }
    viewModelScope.launch {
      val group = registerRepository.loadResource<Group>(event.resourceData.baseResourceId)
      val eligibleManagingEntities: List<EligibleManagingEntity> =
        group
          ?.member
          ?.mapNotNull {
            try {
              registerRepository.loadResource(it.entity.extractId(), managingEntity.resourceType!!)
            } catch (resourceNotFoundException: ResourceNotFoundException) {
              null
            }
          }
          ?.asSequence()
          ?.filter { managingEntityResource ->
            fhirPathDataExtractor
              .extractValue(
                base = managingEntityResource,
                expression = managingEntity.eligibilityCriteriaFhirPathExpression!!
              )
              .toBoolean()
          }
          ?.toList()
          ?.map {
            EligibleManagingEntity(
              groupId = event.resourceData.baseResourceId,
              logicalId = it.logicalId.extractLogicalIdUuid(),
              memberInfo =
                fhirPathDataExtractor.extractValue(
                  base = it,
                  expression = managingEntity.nameFhirPathExpression!!
                )
            )
          }
          ?: emptyList()

      // Show error message when no group members are found
      if (eligibleManagingEntities.isEmpty()) {
        emitSnackBarState(SnackBarMessageConfig(message = managingEntity.noMembersErrorMessage))
      } else {
        (event.navController.context.getActivity())?.let { activity ->
          ProfileBottomSheetFragment(
              eligibleManagingEntities = eligibleManagingEntities,
              onSaveClick = {
                onEvent(
                  ProfileEvent.OnChangeManagingEntity(
                    context = activity,
                    eligibleManagingEntity = it,
                    managingEntityConfig = managingEntity
                  )
                )
              },
              managingEntity = managingEntity
            )
            .run { show(activity.supportFragmentManager, ProfileBottomSheetFragment.TAG) }
        }
      }
    }
  }
}<|MERGE_RESOLUTION|>--- conflicted
+++ resolved
@@ -173,194 +173,6 @@
   }
 
   /**
-<<<<<<< HEAD
-   * Validates the given Questionnaire Response using the SDK [QuestionnaireResponseValidator].
-   *
-   * @param questionnaire Questionnaire to use in validation
-   * @param questionnaireResponse QuestionnaireResponse to validate
-   * @param context Context to use in validation
-   */
-  private fun isQuestionnaireResponseValid(
-    questionnaire: Questionnaire,
-    questionnaireResponse: QuestionnaireResponse,
-    context: Context
-  ): Boolean {
-    return try {
-      QuestionnaireResponseValidator.checkQuestionnaireResponse(
-        questionnaire,
-        questionnaireResponse
-      )
-      QuestionnaireResponseValidator.validateQuestionnaireResponse(
-        questionnaire,
-        questionnaireResponse,
-        context
-      )
-      true
-    } catch (e: IllegalArgumentException) {
-      Timber.tag("ProfileViewModel.isQuestionnaireResponseValid").d(e)
-      false
-    }
-  }
-
-  /**
-   * Gets a Questionnaire Response from the database if it exists. Generates Questionnaire Response
-   * from population, otherwise.
-   *
-   * @param questionnaire Questionnaire as the basis for how the resources are to be populated
-   * @param subjectId ID of the resource that submitted the Questionnaire Response, and related with
-   * the population resources
-   * @param subjectType resource type of the resource that submitted the Questionnaire Response
-   */
-  private suspend fun getQuestionnaireResponseFromDbOrPopulation(
-    questionnaire: Questionnaire,
-    subjectId: String,
-    subjectType: ResourceType,
-    configComputedRuleValues: Map<String, Any>
-  ): QuestionnaireResponse {
-    var questionnaireResponse =
-      loadQuestionnaireResponse(subjectId, subjectType, questionnaire.logicalId)
-
-    if (questionnaireResponse == null) {
-      val populationResources =
-        loadPopulationResources(subjectId, subjectType, configComputedRuleValues)
-      questionnaireResponse = populateQuestionnaireResponse(questionnaire, populationResources)
-    }
-
-    return questionnaireResponse
-  }
-
-  /**
-   * Generates a Questionnaire Response by populating the given resources.
-   *
-   * @param questionnaire Questionnaire as the basis for how the resources are to be populated
-   * @param populationResources resources to be populated
-   */
-  private suspend fun populateQuestionnaireResponse(
-    questionnaire: Questionnaire,
-    populationResources: ArrayList<Resource>
-  ): QuestionnaireResponse {
-    return ResourceMapper.populate(questionnaire, *populationResources.toTypedArray()).also {
-      questionnaireResponse ->
-      if (!questionnaireResponse.hasItem()) {
-        Timber.tag("ProfileViewModel.populateQuestionnaireResponse")
-          .d("Questionnaire response has no populated answers")
-      }
-    }
-  }
-
-  /**
-   * Loads the latest Questionnaire Response resource that is associated with the given subject ID
-   * and Questionnaire ID.
-   *
-   * @param subjectId ID of the resource that submitted the Questionnaire Response
-   * @param subjectType resource type of the resource that submitted the Questionnaire Response
-   * @param questionnaireId ID of the Questionnaire that owns the Questionnaire Response
-   */
-  private suspend fun loadQuestionnaireResponse(
-    subjectId: String,
-    subjectType: ResourceType,
-    questionnaireId: String
-  ): QuestionnaireResponse? {
-    return searchQuestionnaireResponses(
-      subjectId = subjectId,
-      subjectType = subjectType,
-      questionnaireId = questionnaireId
-    )
-      .maxByOrNull { it.meta.lastUpdated }
-      .also { questionnaireResponse ->
-        if (questionnaireResponse == null) {
-          Timber.tag("ProfileViewModel.loadQuestionnaireResponse")
-            .d("Questionnaire response is not found in database")
-        }
-      }
-  }
-
-  /**
-   * Search Questionnaire Response resources that are associated with the given subject ID and
-   * Questionnaire ID.
-   *
-   * @param subjectId ID of the resource that submitted the Questionnaire Response
-   * @param subjectType resource type of the resource that submitted the Questionnaire Response
-   * @param questionnaireId ID of the Questionnaire that owns the Questionnaire Response
-   */
-  private suspend fun searchQuestionnaireResponses(
-    subjectId: String,
-    subjectType: ResourceType,
-    questionnaireId: String
-  ): List<QuestionnaireResponse> =
-    withContext(dispatcherProvider.io()) {
-      registerRepository.fhirEngine.search {
-        filter(QuestionnaireResponse.SUBJECT, { value = "${subjectType.name}/$subjectId" })
-        filter(
-          QuestionnaireResponse.QUESTIONNAIRE,
-          { value = "${ResourceType.Questionnaire.name}/$questionnaireId" }
-        )
-      }
-    }
-
-  /** Loads a Questionnaire resource with the given ID. */
-  private suspend fun loadQuestionnaire(questionnaireId: String): Questionnaire? {
-    return registerRepository.loadResource(questionnaireId)
-  }
-
-  /**
-   * Loads resources to be populated into a Questionnaire Response.
-   *
-   * @param subjectId can be Patient ID or Group ID
-   * @param subjectType resource type of the ID
-   */
-  private suspend fun loadPopulationResources(
-    subjectId: String,
-    subjectType: ResourceType,
-    configComputedRuleValues: Map<String, Any>
-  ): ArrayList<Resource> {
-    val populationResources = arrayListOf<Resource>()
-    when (subjectType) {
-      ResourceType.Patient -> {
-        loadPatient(subjectId)?.run { populationResources.add(this) }
-        loadRelatedPerson(subjectId, configComputedRuleValues)?.run {
-          populationResources.add(this)
-        }
-      }
-      ResourceType.Group -> {
-        loadGroup(subjectId)?.run { populationResources.add(this) }
-      }
-      else -> {
-        Timber.tag("ProfileViewModel.loadPopulationResources")
-          .d("$subjectType resource type is not supported to load populated resources!")
-      }
-    }
-    return populationResources
-  }
-
-  /** Loads a Patient resource with the given ID. */
-  private suspend fun loadPatient(patientId: String): Patient? {
-    return registerRepository.loadResource(patientId)
-  }
-
-  /** Loads a Group resource with the given ID. */
-  private suspend fun loadGroup(groupId: String): Group? {
-    return registerRepository.loadResource(groupId)
-  }
-
-  /** Loads a RelatedPerson resource that belongs to the given Patient ID. */
-  private suspend fun loadRelatedPerson(
-    patientId: String,
-    configComputedRuleValues: Map<String, Any>
-  ): RelatedPerson? {
-    return registerRepository
-      .searchResourceFor<RelatedPerson>(
-        subjectType = ResourceType.Patient,
-        subjectId = patientId,
-        subjectParam = RelatedPerson.PATIENT,
-        configComputedRuleValues = configComputedRuleValues
-      )
-      .singleOrNull()
-  }
-
-  /**
-=======
->>>>>>> ea4bb61f
    * This function launches a configurable dialog for selecting new managing entity from the list of
    * [Group] resource members. This function only works when [Group] resource is the used as the
    * main resource.
