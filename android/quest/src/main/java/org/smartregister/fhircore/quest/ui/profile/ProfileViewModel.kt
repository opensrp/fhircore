/*
 * Copyright 2021-2023 Ona Systems, Inc
 *
 * Licensed under the Apache License, Version 2.0 (the "License");
 * you may not use this file except in compliance with the License.
 * You may obtain a copy of the License at
 *
 *       http://www.apache.org/licenses/LICENSE-2.0
 *
 * Unless required by applicable law or agreed to in writing, software
 * distributed under the License is distributed on an "AS IS" BASIS,
 * WITHOUT WARRANTIES OR CONDITIONS OF ANY KIND, either express or implied.
 * See the License for the specific language governing permissions and
 * limitations under the License.
 */

package org.smartregister.fhircore.quest.ui.profile

import androidx.compose.runtime.mutableStateOf
import androidx.lifecycle.MutableLiveData
import androidx.lifecycle.ViewModel
import androidx.lifecycle.viewModelScope
import ca.uhn.fhir.context.FhirContext
import ca.uhn.fhir.context.FhirVersionEnum
import com.google.android.fhir.logicalId
import com.google.android.fhir.search.search
import dagger.hilt.android.lifecycle.HiltViewModel
import javax.inject.Inject
import kotlinx.coroutines.flow.MutableSharedFlow
import kotlinx.coroutines.flow.SharedFlow
import kotlinx.coroutines.flow.asSharedFlow
import kotlinx.coroutines.launch
import kotlinx.coroutines.withContext
import org.hl7.fhir.r4.model.Group
import org.hl7.fhir.r4.model.QuestionnaireResponse
import org.hl7.fhir.r4.model.ResourceType
import org.smartregister.fhircore.engine.configuration.ConfigType
import org.smartregister.fhircore.engine.configuration.ConfigurationRegistry
import org.smartregister.fhircore.engine.configuration.app.ApplicationConfiguration
import org.smartregister.fhircore.engine.configuration.interpolate
import org.smartregister.fhircore.engine.configuration.profile.ProfileConfiguration
import org.smartregister.fhircore.engine.configuration.workflow.ApplicationWorkflow
import org.smartregister.fhircore.engine.data.local.register.RegisterRepository
import org.smartregister.fhircore.engine.domain.model.ActionParameter
import org.smartregister.fhircore.engine.domain.model.FhirResourceConfig
import org.smartregister.fhircore.engine.domain.model.SnackBarMessageConfig
import org.smartregister.fhircore.engine.util.DispatcherProvider
import org.smartregister.fhircore.engine.util.extension.extractId
import org.smartregister.fhircore.engine.util.extension.extractLogicalIdUuid
import org.smartregister.fhircore.engine.util.extension.getActivity
import org.smartregister.fhircore.engine.util.extension.interpolate
import org.smartregister.fhircore.engine.util.fhirpath.FhirPathDataExtractor
import org.smartregister.fhircore.quest.R
import org.smartregister.fhircore.quest.ui.profile.bottomSheet.ProfileBottomSheetFragment
import org.smartregister.fhircore.quest.ui.profile.model.EligibleManagingEntity
import org.smartregister.fhircore.quest.ui.questionnaire.QuestionnaireActivity
import org.smartregister.fhircore.quest.ui.shared.QuestionnaireHandler
import timber.log.Timber

@HiltViewModel
class ProfileViewModel
@Inject
constructor(
  val registerRepository: RegisterRepository,
  val configurationRegistry: ConfigurationRegistry,
  val dispatcherProvider: DispatcherProvider,
  val fhirPathDataExtractor: FhirPathDataExtractor
) : ViewModel() {

  private val parser = FhirContext.forCached(FhirVersionEnum.R4).newJsonParser()

  val launchQuestionnaireLiveData = MutableLiveData(false)
  val profileUiState = mutableStateOf(ProfileUiState())
  val applicationConfiguration: ApplicationConfiguration by lazy {
    configurationRegistry.retrieveConfiguration(ConfigType.Application)
  }
  private val _snackBarStateFlow = MutableSharedFlow<SnackBarMessageConfig>()
  val snackBarStateFlow: SharedFlow<SnackBarMessageConfig> = _snackBarStateFlow.asSharedFlow()

  private lateinit var profileConfiguration: ProfileConfiguration

  suspend fun retrieveProfileUiState(
    profileId: String,
    resourceId: String,
    fhirResourceConfig: FhirResourceConfig? = null
  ) {
    if (resourceId.isNotEmpty()) {
      val resourceData =
        registerRepository.loadProfileData(profileId, resourceId, fhirResourceConfig)
      profileUiState.value =
        ProfileUiState(
          resourceData = resourceData,
          profileConfiguration = retrieveProfileConfiguration(profileId),
          snackBarTheme = applicationConfiguration.snackBarTheme
        )
    }
  }

  private fun retrieveProfileConfiguration(profileId: String): ProfileConfiguration {
    // Ensures profile configuration is initialized once
    if (!::profileConfiguration.isInitialized) {
      profileConfiguration =
        configurationRegistry.retrieveConfiguration(ConfigType.Profile, profileId)
    }
    return profileConfiguration
  }

  fun onEvent(event: ProfileEvent) {
    when (event) {
      is ProfileEvent.OverflowMenuClick -> {
        event.overflowMenuItemConfig?.actions?.forEach { actionConfig ->
          when (actionConfig.workflow) {
            ApplicationWorkflow.LAUNCH_QUESTIONNAIRE -> {
              actionConfig.questionnaire?.let { questionnaireConfig ->
                if (event.navController.context is QuestionnaireHandler) {
                  viewModelScope.launch {
                    var questionnaireResponse: String? = null

                    val questionnaireConfigInterpolated =
                      questionnaireConfig.interpolate(
                        event.resourceData?.computedValuesMap ?: emptyMap()
                      )
                    val actionParams =
                      actionConfig.params.map {
                        ActionParameter(
                          key = it.key,
                          paramType = it.paramType,
                          dataType = it.dataType,
                          linkId = it.linkId,
                          value =
                            it.value.interpolate(
                              event.resourceData?.computedValuesMap ?: emptyMap()
                            )
                        )
                      }

                    if (event.resourceData != null) {
                      questionnaireResponse =
                        searchQuestionnaireResponses(
                          subjectId = event.resourceData.baseResourceId.extractLogicalIdUuid(),
                          subjectType = event.resourceData.baseResourceType,
                          questionnaireId = questionnaireConfigInterpolated.id
                        )
                          .maxByOrNull { it.authored } // Get latest version
                          ?.let { parser.encodeResourceToString(it) }
                    }

                    val intentBundle =
                      actionConfig.paramsBundle(event.resourceData?.computedValuesMap ?: emptyMap())
                        .apply {
                          putString(
                            QuestionnaireActivity.QUESTIONNAIRE_RESPONSE,
                            questionnaireResponse
                          )
                        }

                    (event.navController.context as QuestionnaireHandler).launchQuestionnaire<Any>(
                      context = event.navController.context,
                      intentBundle = intentBundle,
<<<<<<< HEAD
                      questionnaireConfig = questionnaireConfig,
                      computedValuesMap = event.resourceData?.computedValuesMap,
                      actionParams = actionConfig.params
=======
                      questionnaireConfig = questionnaireConfigInterpolated,
                      actionParams = actionParams
>>>>>>> c6820368
                    )
                  }
                }
              }
            }
            ApplicationWorkflow.CHANGE_MANAGING_ENTITY -> changeManagingEntity(event = event)
            else -> {}
          }
        }
      }
      is ProfileEvent.OnChangeManagingEntity -> {
        viewModelScope.launch(dispatcherProvider.io()) {
          registerRepository.changeManagingEntity(
            event.eligibleManagingEntity.logicalId,
            event.eligibleManagingEntity.groupId
          )
          withContext(dispatcherProvider.main()) {
            emitSnackBarState(
              snackBarMessageConfig =
                SnackBarMessageConfig(
                  message = event.managingEntityConfig?.managingEntityReassignedMessage
                      ?: event.context.getString(R.string.reassigned_managing_entity),
                  actionLabel = event.context.getString(R.string.ok)
                )
            )
          }
        }
      }
    }
  }

  /**
   * This function launches a configurable dialog for selecting new managing entity from the list of
   * [Group] resource members. This function only works when [Group] resource is the used as the
   * main resource.
   */
  private fun changeManagingEntity(event: ProfileEvent.OverflowMenuClick) {
    if (event.managingEntity == null || event.resourceData?.baseResourceType != ResourceType.Group
    ) {
      Timber.w("ManagingEntityConfig required. Base resource should be Group")
      return
    }
    viewModelScope.launch {
      val group = registerRepository.loadResource<Group>(event.resourceData.baseResourceId)
      val eligibleManagingEntities: List<EligibleManagingEntity> =
        group
          ?.member
          ?.map {
            registerRepository.loadResource(
              it.entity.extractId(),
              event.managingEntity.resourceType
            )
          }
          ?.filter { managingEntityResource ->
            fhirPathDataExtractor
              .extractValue(
                base = managingEntityResource,
                expression = event.managingEntity.eligibilityCriteriaFhirPathExpression
              )
              .toBoolean()
          }
          ?.map {
            EligibleManagingEntity(
              groupId = event.resourceData.baseResourceId,
              logicalId = it.logicalId.extractLogicalIdUuid(),
              memberInfo =
                fhirPathDataExtractor.extractValue(it, event.managingEntity.nameFhirPathExpression)
            )
          }
          ?: emptyList()

      // Show error message when no group members are found
      if (eligibleManagingEntities.isEmpty()) {
        emitSnackBarState(
          SnackBarMessageConfig(message = event.managingEntity.noMembersErrorMessage)
        )
      } else {
        (event.navController.context.getActivity())?.let { activity ->
          ProfileBottomSheetFragment(
              eligibleManagingEntities = eligibleManagingEntities,
              onSaveClick = {
                onEvent(
                  ProfileEvent.OnChangeManagingEntity(
                    context = activity,
                    eligibleManagingEntity = it,
                    managingEntityConfig = event.managingEntity
                  )
                )
              },
              managingEntity = event.managingEntity
            )
            .run { show(activity.supportFragmentManager, ProfileBottomSheetFragment.TAG) }
        }
      }
    }
  }

  suspend fun emitSnackBarState(snackBarMessageConfig: SnackBarMessageConfig) {
    _snackBarStateFlow.emit(snackBarMessageConfig)
  }

  private suspend fun searchQuestionnaireResponses(
    subjectId: String,
    subjectType: ResourceType,
    questionnaireId: String
  ): List<QuestionnaireResponse> =
    withContext(dispatcherProvider.io()) {
      registerRepository.fhirEngine.search {
        filter(QuestionnaireResponse.SUBJECT, { value = "${subjectType.name}/$subjectId" })
        filter(
          QuestionnaireResponse.QUESTIONNAIRE,
          { value = "${ResourceType.Questionnaire.name}/$questionnaireId" }
        )
      }
    }
}<|MERGE_RESOLUTION|>--- conflicted
+++ resolved
@@ -157,14 +157,8 @@
                     (event.navController.context as QuestionnaireHandler).launchQuestionnaire<Any>(
                       context = event.navController.context,
                       intentBundle = intentBundle,
-<<<<<<< HEAD
-                      questionnaireConfig = questionnaireConfig,
-                      computedValuesMap = event.resourceData?.computedValuesMap,
-                      actionParams = actionConfig.params
-=======
                       questionnaireConfig = questionnaireConfigInterpolated,
                       actionParams = actionParams
->>>>>>> c6820368
                     )
                   }
                 }
