--- conflicted
+++ resolved
@@ -98,11 +98,7 @@
             ApplicationWorkflow.LAUNCH_QUESTIONNAIRE -> {
               actionConfig.questionnaire?.let { questionnaireConfig ->
                 if (event.navController.context is QuestionnaireHandler) {
-<<<<<<< HEAD
-                  (event.navController.context as QuestionnaireHandler).launchQuestionnaire(
-=======
                   (event.navController.context as QuestionnaireHandler).launchQuestionnaire<Any>(
->>>>>>> b76736da
                     context = event.navController.context,
                     intentBundle =
                       actionConfig.paramsBundle(
