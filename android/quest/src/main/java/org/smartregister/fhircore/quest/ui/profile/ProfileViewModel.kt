/*
 * Copyright 2021-2023 Ona Systems, Inc
 *
 * Licensed under the Apache License, Version 2.0 (the "License");
 * you may not use this file except in compliance with the License.
 * You may obtain a copy of the License at
 *
 *       http://www.apache.org/licenses/LICENSE-2.0
 *
 * Unless required by applicable law or agreed to in writing, software
 * distributed under the License is distributed on an "AS IS" BASIS,
 * WITHOUT WARRANTIES OR CONDITIONS OF ANY KIND, either express or implied.
 * See the License for the specific language governing permissions and
 * limitations under the License.
 */

package org.smartregister.fhircore.quest.ui.profile

import android.content.Context
import androidx.compose.runtime.mutableStateMapOf
import androidx.compose.runtime.mutableStateOf
import androidx.lifecycle.ViewModel
import androidx.lifecycle.viewModelScope
import com.google.android.fhir.datacapture.mapping.ResourceMapper
import com.google.android.fhir.datacapture.validation.QuestionnaireResponseValidator
import com.google.android.fhir.db.ResourceNotFoundException
import com.google.android.fhir.logicalId
import com.google.android.fhir.search.search
import dagger.hilt.android.lifecycle.HiltViewModel
import javax.inject.Inject
import kotlinx.coroutines.flow.MutableSharedFlow
import kotlinx.coroutines.flow.SharedFlow
import kotlinx.coroutines.flow.asSharedFlow
import kotlinx.coroutines.launch
import kotlinx.coroutines.withContext
import org.hl7.fhir.r4.model.Group
import org.hl7.fhir.r4.model.Patient
import org.hl7.fhir.r4.model.Questionnaire
import org.hl7.fhir.r4.model.QuestionnaireResponse
import org.hl7.fhir.r4.model.RelatedPerson
import org.hl7.fhir.r4.model.Resource
import org.hl7.fhir.r4.model.ResourceType
import org.smartregister.fhircore.engine.configuration.ConfigType
import org.smartregister.fhircore.engine.configuration.ConfigurationRegistry
import org.smartregister.fhircore.engine.configuration.app.ApplicationConfiguration
import org.smartregister.fhircore.engine.configuration.profile.ManagingEntityConfig
import org.smartregister.fhircore.engine.configuration.profile.ProfileConfiguration
import org.smartregister.fhircore.engine.configuration.workflow.ApplicationWorkflow
import org.smartregister.fhircore.engine.data.local.register.RegisterRepository
import org.smartregister.fhircore.engine.domain.model.ActionParameter
import org.smartregister.fhircore.engine.domain.model.FhirResourceConfig
import org.smartregister.fhircore.engine.domain.model.RepositoryResourceData
import org.smartregister.fhircore.engine.domain.model.ResourceData
import org.smartregister.fhircore.engine.domain.model.SnackBarMessageConfig
import org.smartregister.fhircore.engine.rulesengine.RulesExecutor
import org.smartregister.fhircore.engine.rulesengine.retrieveListProperties
import org.smartregister.fhircore.engine.util.DispatcherProvider
import org.smartregister.fhircore.engine.util.extension.extractId
import org.smartregister.fhircore.engine.util.extension.extractLogicalIdUuid
import org.smartregister.fhircore.engine.util.extension.getActivity
import org.smartregister.fhircore.engine.util.fhirpath.FhirPathDataExtractor
import org.smartregister.fhircore.quest.R
import org.smartregister.fhircore.quest.ui.profile.bottomSheet.ProfileBottomSheetFragment
import org.smartregister.fhircore.quest.ui.profile.model.EligibleManagingEntity
import org.smartregister.fhircore.quest.util.extensions.handleClickEvent
import org.smartregister.fhircore.quest.util.extensions.toParamDataMap
import timber.log.Timber

@HiltViewModel
class ProfileViewModel
@Inject
constructor(
  val registerRepository: RegisterRepository,
  val configurationRegistry: ConfigurationRegistry,
  val dispatcherProvider: DispatcherProvider,
  val fhirPathDataExtractor: FhirPathDataExtractor,
  val rulesExecutor: RulesExecutor
) : ViewModel() {

  val profileUiState = mutableStateOf(ProfileUiState())
  val applicationConfiguration: ApplicationConfiguration by lazy {
    configurationRegistry.retrieveConfiguration(ConfigType.Application)
  }
  private val _snackBarStateFlow = MutableSharedFlow<SnackBarMessageConfig>()
  val snackBarStateFlow: SharedFlow<SnackBarMessageConfig> = _snackBarStateFlow.asSharedFlow()
  private lateinit var profileConfiguration: ProfileConfiguration
  private val listResourceDataMapState = mutableStateMapOf<String, List<ResourceData>>()

  suspend fun retrieveProfileUiState(
    profileId: String,
    resourceId: String,
    fhirResourceConfig: FhirResourceConfig? = null,
    paramsList: Array<ActionParameter>? = emptyArray()
  ) {
    if (resourceId.isNotEmpty()) {
      val repoResourceData =
        registerRepository.loadProfileData(profileId, resourceId, fhirResourceConfig, paramsList)
      val paramsMap: Map<String, String> = paramsList.toParamDataMap<String, String>()
      val profileConfigs = retrieveProfileConfiguration(profileId, paramsMap)
      val queryResult = repoResourceData as RepositoryResourceData.Search
      val resourceData =
        rulesExecutor
          .processResourceData(
            baseResourceRulesId = queryResult.baseResourceRulesId,
            baseResource = queryResult.resource,
            relatedResourcesMap = queryResult.relatedResources,
            secondaryRepositoryResourceData = queryResult.secondaryRepositoryResourceData,
            ruleConfigs = profileConfigs.rules,
            params = paramsMap
          )
          .copy(listResourceDataMap = listResourceDataMapState)

      profileUiState.value =
        ProfileUiState(
          resourceData = resourceData,
          profileConfiguration = profileConfigs,
          snackBarTheme = applicationConfiguration.snackBarTheme,
          showDataLoadProgressIndicator = false
        )

      profileConfigs.views.retrieveListProperties().forEach {
        val listResourceData =
          rulesExecutor.processListResourceData(
            listProperties = it,
            relatedResourcesMap = queryResult.relatedResources,
            computedValuesMap =
              resourceData.computedValuesMap.toMutableMap().plus(paramsMap).toMap()
          )
        listResourceDataMapState[it.id] = listResourceData
      }
    }
  }

  private fun retrieveProfileConfiguration(
    profileId: String,
    paramsMap: Map<String, String>?
  ): ProfileConfiguration {
    // Ensures profile configuration is initialized once
    if (!::profileConfiguration.isInitialized) {
      profileConfiguration =
        configurationRegistry.retrieveConfiguration(ConfigType.Profile, profileId, paramsMap)
    }
    return profileConfiguration
  }

  suspend fun emitSnackBarState(snackBarMessageConfig: SnackBarMessageConfig) {
    _snackBarStateFlow.emit(snackBarMessageConfig)
  }

  fun onEvent(event: ProfileEvent) {
    when (event) {
      is ProfileEvent.OverflowMenuClick -> {
        val actions = event.overflowMenuItemConfig?.actions
        viewModelScope.launch {
<<<<<<< HEAD
          val questionnaireResponse =
            actions
              ?.find {
                it.workflow == ApplicationWorkflow.LAUNCH_QUESTIONNAIRE &&
                  it.trigger == ActionTrigger.ON_CLICK
              }
              ?.questionnaire
              ?.let { questionnaireConfig ->
                questionnaireConfig.interpolate(event.resourceData?.computedValuesMap ?: emptyMap())
                val questionnaire = loadQuestionnaire(questionnaireConfig.id)
                if (questionnaire == null) {
                  emitSnackBarState(
                    SnackBarMessageConfig(
                      context.getString(R.string.error_msg_questionnaire_is_not_found_in_database)
                    )
                  )
                  Timber.tag("ProfileViewModel.onEvent.LAUNCH_QUESTIONNAIRE")
                    .d(context.getString(R.string.error_msg_questionnaire_is_not_found_in_database))
                  return@launch
                }
                questionnaire.apply {
                  this.url = this.url ?: this.referenceValue()
                  if (questionnaireConfig.type.isReadOnly() || questionnaireConfig.type.isEditMode()
                  ) {
                    item.prepareQuestionsForReadingOrEditing(
                      "QuestionnaireResponse.item",
                      questionnaireConfig.type.isReadOnly()
                    )
                  }
                }

                var questionnaireResponse: QuestionnaireResponse? = null
                if (event.resourceData == null) return@let null

                if (questionnaireConfig.type.isDefault()) {
                  questionnaireResponse =
                    getQuestionnaireResponseFromDbOrPopulation(
                      questionnaire = questionnaire,
                      subjectId = event.resourceData.baseResourceId.extractLogicalIdUuid(),
                      subjectType = event.resourceData.baseResourceType
                    )
                  questionnaireResponse.apply { generateMissingItems(questionnaire) }

                  if (!isQuestionnaireResponseValid(questionnaire, questionnaireResponse, context)
                  ) {
                    emitSnackBarState(
                      SnackBarMessageConfig(
                        context.getString(R.string.error_msg_questionnaire_response_is_broken)
                      )
                    )
                    return@launch
                  }
                }
                questionnaireResponse
              }

=======
>>>>>>> 96d8dffb
          actions?.run {
            find { it.workflow == ApplicationWorkflow.CHANGE_MANAGING_ENTITY }?.let {
              changeManagingEntity(
                event = event,
                managingEntity =
                  it.interpolateManagingEntity(event.resourceData?.computedValuesMap ?: emptyMap())
              )
            }
            handleClickEvent(navController = event.navController, resourceData = event.resourceData)
          }
        }
      }
      is ProfileEvent.OnChangeManagingEntity -> {
        viewModelScope.launch(dispatcherProvider.io()) {
          registerRepository.changeManagingEntity(
            event.eligibleManagingEntity.logicalId,
            event.eligibleManagingEntity.groupId,
            event.managingEntityConfig
          )
          withContext(dispatcherProvider.main()) {
            emitSnackBarState(
              snackBarMessageConfig =
                SnackBarMessageConfig(
                  message = event.managingEntityConfig?.managingEntityReassignedMessage
                      ?: event.context.getString(R.string.reassigned_managing_entity),
                  actionLabel = event.context.getString(R.string.ok)
                )
            )
          }
        }
      }
    }
  }

  /**
   * Validates the given Questionnaire Response using the SDK [QuestionnaireResponseValidator].
   *
   * @param questionnaire Questionnaire to use in validation
   * @param questionnaireResponse QuestionnaireResponse to validate
   * @param context Context to use in validation
   */
  private fun isQuestionnaireResponseValid(
    questionnaire: Questionnaire,
    questionnaireResponse: QuestionnaireResponse,
    context: Context
  ): Boolean {
    return try {
      QuestionnaireResponseValidator.checkQuestionnaireResponse(
        questionnaire,
        questionnaireResponse
      )
      QuestionnaireResponseValidator.validateQuestionnaireResponse(
        questionnaire,
        questionnaireResponse,
        context
      )
      true
    } catch (e: IllegalArgumentException) {
      Timber.tag("ProfileViewModel.isQuestionnaireResponseValid").d(e)
      false
    }
  }

  /**
   * Gets a Questionnaire Response from the database if it exists. Generates Questionnaire Response
   * from population, otherwise.
   *
   * @param questionnaire Questionnaire as the basis for how the resources are to be populated
   * @param subjectId ID of the resource that submitted the Questionnaire Response, and related with
   * the population resources
   * @param subjectType resource type of the resource that submitted the Questionnaire Response
   */
  private suspend fun getQuestionnaireResponseFromDbOrPopulation(
    questionnaire: Questionnaire,
    subjectId: String,
    subjectType: ResourceType,
  ): QuestionnaireResponse {
    var questionnaireResponse =
      loadQuestionnaireResponse(subjectId, subjectType, questionnaire.logicalId)

    if (questionnaireResponse == null) {
      val populationResources = loadPopulationResources(subjectId, subjectType)
      questionnaireResponse = populateQuestionnaireResponse(questionnaire, populationResources)
    }

    return questionnaireResponse
  }

  /**
   * Generates a Questionnaire Response by populating the given resources.
   *
   * @param questionnaire Questionnaire as the basis for how the resources are to be populated
   * @param populationResources resources to be populated
   */
  private suspend fun populateQuestionnaireResponse(
    questionnaire: Questionnaire,
    populationResources: ArrayList<Resource>
  ): QuestionnaireResponse {
    return ResourceMapper.populate(questionnaire, *populationResources.toTypedArray()).also {
      questionnaireResponse ->
      if (!questionnaireResponse.hasItem()) {
        Timber.tag("ProfileViewModel.populateQuestionnaireResponse")
          .d("Questionnaire response has no populated answers")
      }
    }
  }

  /**
   * Loads the latest Questionnaire Response resource that is associated with the given subject ID
   * and Questionnaire ID.
   *
   * @param subjectId ID of the resource that submitted the Questionnaire Response
   * @param subjectType resource type of the resource that submitted the Questionnaire Response
   * @param questionnaireId ID of the Questionnaire that owns the Questionnaire Response
   */
  private suspend fun loadQuestionnaireResponse(
    subjectId: String,
    subjectType: ResourceType,
    questionnaireId: String
  ): QuestionnaireResponse? {
    return searchQuestionnaireResponses(
      subjectId = subjectId,
      subjectType = subjectType,
      questionnaireId = questionnaireId
    )
      .maxByOrNull { it.meta.lastUpdated }
      .also { questionnaireResponse ->
        if (questionnaireResponse == null) {
          Timber.tag("ProfileViewModel.loadQuestionnaireResponse")
            .d("Questionnaire response is not found in database")
        }
      }
  }

  /**
   * Search Questionnaire Response resources that are associated with the given subject ID and
   * Questionnaire ID.
   *
   * @param subjectId ID of the resource that submitted the Questionnaire Response
   * @param subjectType resource type of the resource that submitted the Questionnaire Response
   * @param questionnaireId ID of the Questionnaire that owns the Questionnaire Response
   */
  private suspend fun searchQuestionnaireResponses(
    subjectId: String,
    subjectType: ResourceType,
    questionnaireId: String
  ): List<QuestionnaireResponse> =
    withContext(dispatcherProvider.io()) {
      registerRepository.fhirEngine.search {
        filter(QuestionnaireResponse.SUBJECT, { value = "${subjectType.name}/$subjectId" })
        filter(
          QuestionnaireResponse.QUESTIONNAIRE,
          { value = "${ResourceType.Questionnaire.name}/$questionnaireId" }
        )
      }
    }

  /** Loads a Questionnaire resource with the given ID. */
  private suspend fun loadQuestionnaire(questionnaireId: String): Questionnaire? {
    return registerRepository.loadResource(questionnaireId)
  }

  /**
   * Loads resources to be populated into a Questionnaire Response.
   *
   * @param subjectId can be Patient ID or Group ID
   * @param subjectType resource type of the ID
   */
  private suspend fun loadPopulationResources(
    subjectId: String,
    subjectType: ResourceType
  ): ArrayList<Resource> {
    val populationResources = arrayListOf<Resource>()
    when (subjectType) {
      ResourceType.Patient -> {
        loadPatient(subjectId)?.run { populationResources.add(this) }
        loadRelatedPerson(subjectId)?.run { populationResources.add(this) }
      }
      ResourceType.Group -> {
        loadGroup(subjectId)?.run { populationResources.add(this) }
      }
      else -> {
        Timber.tag("ProfileViewModel.loadPopulationResources")
          .d("$subjectType resource type is not supported to load populated resources!")
      }
    }
    return populationResources
  }

  /** Loads a Patient resource with the given ID. */
  private suspend fun loadPatient(patientId: String): Patient? {
    return registerRepository.loadResource(patientId)
  }

  /** Loads a Group resource with the given ID. */
  private suspend fun loadGroup(groupId: String): Group? {
    return registerRepository.loadResource(groupId)
  }

  /** Loads a RelatedPerson resource that belongs to the given Patient ID. */
  private suspend fun loadRelatedPerson(patientId: String): RelatedPerson? {
    return registerRepository
      .searchResourceFor<RelatedPerson>(
        subjectType = ResourceType.Patient,
        subjectId = patientId,
        subjectParam = RelatedPerson.PATIENT,
      )
      .singleOrNull()
  }

  /**
   * This function launches a configurable dialog for selecting new managing entity from the list of
   * [Group] resource members. This function only works when [Group] resource is the used as the
   * main resource.
   */
  private fun changeManagingEntity(
    event: ProfileEvent.OverflowMenuClick,
    managingEntity: ManagingEntityConfig?
  ) {
    if (managingEntity == null || event.resourceData?.baseResourceType != ResourceType.Group) {
      Timber.w("ManagingEntityConfig required. Base resource should be Group")
      return
    }
    viewModelScope.launch {
      val group = registerRepository.loadResource<Group>(event.resourceData.baseResourceId)
      val eligibleManagingEntities: List<EligibleManagingEntity> =
        group
          ?.member
          ?.mapNotNull {
            try {
              registerRepository.loadResource(it.entity.extractId(), managingEntity.resourceType!!)
            } catch (resourceNotFoundException: ResourceNotFoundException) {
              null
            }
          }
          ?.asSequence()
          ?.filter { managingEntityResource ->
            fhirPathDataExtractor
              .extractValue(
                base = managingEntityResource,
                expression = managingEntity.eligibilityCriteriaFhirPathExpression!!
              )
              .toBoolean()
          }
          ?.toList()
          ?.map {
            EligibleManagingEntity(
              groupId = event.resourceData.baseResourceId,
              logicalId = it.logicalId.extractLogicalIdUuid(),
              memberInfo =
                fhirPathDataExtractor.extractValue(
                  base = it,
                  expression = managingEntity.nameFhirPathExpression!!
                )
            )
          }
          ?: emptyList()

      // Show error message when no group members are found
      if (eligibleManagingEntities.isEmpty()) {
        emitSnackBarState(SnackBarMessageConfig(message = managingEntity.noMembersErrorMessage))
      } else {
        (event.navController.context.getActivity())?.let { activity ->
          ProfileBottomSheetFragment(
              eligibleManagingEntities = eligibleManagingEntities,
              onSaveClick = {
                onEvent(
                  ProfileEvent.OnChangeManagingEntity(
                    context = activity,
                    eligibleManagingEntity = it,
                    managingEntityConfig = managingEntity
                  )
                )
              },
              managingEntity = managingEntity
            )
            .run { show(activity.supportFragmentManager, ProfileBottomSheetFragment.TAG) }
        }
      }
    }
  }
}<|MERGE_RESOLUTION|>--- conflicted
+++ resolved
@@ -152,65 +152,6 @@
       is ProfileEvent.OverflowMenuClick -> {
         val actions = event.overflowMenuItemConfig?.actions
         viewModelScope.launch {
-<<<<<<< HEAD
-          val questionnaireResponse =
-            actions
-              ?.find {
-                it.workflow == ApplicationWorkflow.LAUNCH_QUESTIONNAIRE &&
-                  it.trigger == ActionTrigger.ON_CLICK
-              }
-              ?.questionnaire
-              ?.let { questionnaireConfig ->
-                questionnaireConfig.interpolate(event.resourceData?.computedValuesMap ?: emptyMap())
-                val questionnaire = loadQuestionnaire(questionnaireConfig.id)
-                if (questionnaire == null) {
-                  emitSnackBarState(
-                    SnackBarMessageConfig(
-                      context.getString(R.string.error_msg_questionnaire_is_not_found_in_database)
-                    )
-                  )
-                  Timber.tag("ProfileViewModel.onEvent.LAUNCH_QUESTIONNAIRE")
-                    .d(context.getString(R.string.error_msg_questionnaire_is_not_found_in_database))
-                  return@launch
-                }
-                questionnaire.apply {
-                  this.url = this.url ?: this.referenceValue()
-                  if (questionnaireConfig.type.isReadOnly() || questionnaireConfig.type.isEditMode()
-                  ) {
-                    item.prepareQuestionsForReadingOrEditing(
-                      "QuestionnaireResponse.item",
-                      questionnaireConfig.type.isReadOnly()
-                    )
-                  }
-                }
-
-                var questionnaireResponse: QuestionnaireResponse? = null
-                if (event.resourceData == null) return@let null
-
-                if (questionnaireConfig.type.isDefault()) {
-                  questionnaireResponse =
-                    getQuestionnaireResponseFromDbOrPopulation(
-                      questionnaire = questionnaire,
-                      subjectId = event.resourceData.baseResourceId.extractLogicalIdUuid(),
-                      subjectType = event.resourceData.baseResourceType
-                    )
-                  questionnaireResponse.apply { generateMissingItems(questionnaire) }
-
-                  if (!isQuestionnaireResponseValid(questionnaire, questionnaireResponse, context)
-                  ) {
-                    emitSnackBarState(
-                      SnackBarMessageConfig(
-                        context.getString(R.string.error_msg_questionnaire_response_is_broken)
-                      )
-                    )
-                    return@launch
-                  }
-                }
-                questionnaireResponse
-              }
-
-=======
->>>>>>> 96d8dffb
           actions?.run {
             find { it.workflow == ApplicationWorkflow.CHANGE_MANAGING_ENTITY }?.let {
               changeManagingEntity(
