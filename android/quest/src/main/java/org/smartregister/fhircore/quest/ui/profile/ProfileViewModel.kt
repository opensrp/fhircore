--- conflicted
+++ resolved
@@ -16,21 +16,11 @@
 
 package org.smartregister.fhircore.quest.ui.profile
 
-<<<<<<< HEAD
-import android.content.Context
-import androidx.compose.runtime.mutableStateOf
-import androidx.core.os.bundleOf
-import androidx.lifecycle.ViewModel
-import androidx.lifecycle.viewModelScope
-import com.google.android.fhir.datacapture.mapping.ResourceMapper
-import com.google.android.fhir.datacapture.validation.QuestionnaireResponseValidator
-=======
 import androidx.compose.runtime.mutableStateMapOf
 import androidx.compose.runtime.mutableStateOf
 import androidx.lifecycle.ViewModel
 import androidx.lifecycle.viewModelScope
 import com.google.android.fhir.db.ResourceNotFoundException
->>>>>>> c594b868
 import com.google.android.fhir.logicalId
 import com.google.android.fhir.search.search
 import dagger.hilt.android.lifecycle.HiltViewModel
@@ -42,11 +32,7 @@
 import kotlinx.coroutines.launch
 import kotlinx.coroutines.withContext
 import org.hl7.fhir.r4.model.Group
-import org.hl7.fhir.r4.model.Patient
-import org.hl7.fhir.r4.model.Questionnaire
 import org.hl7.fhir.r4.model.QuestionnaireResponse
-import org.hl7.fhir.r4.model.RelatedPerson
-import org.hl7.fhir.r4.model.Resource
 import org.hl7.fhir.r4.model.ResourceType
 import org.smartregister.fhircore.engine.configuration.ConfigType
 import org.smartregister.fhircore.engine.configuration.ConfigurationRegistry
@@ -57,6 +43,7 @@
 import org.smartregister.fhircore.engine.configuration.workflow.ActionTrigger
 import org.smartregister.fhircore.engine.configuration.workflow.ApplicationWorkflow
 import org.smartregister.fhircore.engine.data.local.register.RegisterRepository
+import org.smartregister.fhircore.engine.domain.model.ActionParameter
 import org.smartregister.fhircore.engine.domain.model.FhirResourceConfig
 import org.smartregister.fhircore.engine.domain.model.QuestionnaireType
 import org.smartregister.fhircore.engine.domain.model.RepositoryResourceData
@@ -65,28 +52,15 @@
 import org.smartregister.fhircore.engine.rulesengine.RulesExecutor
 import org.smartregister.fhircore.engine.rulesengine.retrieveListProperties
 import org.smartregister.fhircore.engine.util.DispatcherProvider
-import org.smartregister.fhircore.engine.util.extension.encodeResourceToString
 import org.smartregister.fhircore.engine.util.extension.extractId
 import org.smartregister.fhircore.engine.util.extension.extractLogicalIdUuid
-import org.smartregister.fhircore.engine.util.extension.generateMissingItems
 import org.smartregister.fhircore.engine.util.extension.getActivity
-<<<<<<< HEAD
-import org.smartregister.fhircore.engine.util.extension.interpolate
-import org.smartregister.fhircore.engine.util.extension.prepareQuestionsForReadingOrEditing
-import org.smartregister.fhircore.engine.util.extension.referenceValue
-=======
->>>>>>> c594b868
 import org.smartregister.fhircore.engine.util.fhirpath.FhirPathDataExtractor
 import org.smartregister.fhircore.quest.R
 import org.smartregister.fhircore.quest.ui.profile.bottomSheet.ProfileBottomSheetFragment
 import org.smartregister.fhircore.quest.ui.profile.model.EligibleManagingEntity
-<<<<<<< HEAD
-import org.smartregister.fhircore.quest.ui.questionnaire.QuestionnaireActivity.Companion.QUESTIONNAIRE_RESPONSE
-import org.smartregister.fhircore.quest.ui.shared.QuestionnaireHandler
-=======
 import org.smartregister.fhircore.quest.util.extensions.handleClickEvent
 import org.smartregister.fhircore.quest.util.extensions.toParamDataMap
->>>>>>> c594b868
 import timber.log.Timber
 
 @HiltViewModel
@@ -97,10 +71,7 @@
   val configurationRegistry: ConfigurationRegistry,
   val dispatcherProvider: DispatcherProvider,
   val fhirPathDataExtractor: FhirPathDataExtractor,
-<<<<<<< HEAD
-=======
   val rulesExecutor: RulesExecutor
->>>>>>> c594b868
 ) : ViewModel() {
 
   val profileUiState = mutableStateOf(ProfileUiState())
@@ -167,87 +138,9 @@
     return profileConfiguration
   }
 
-  fun emitSnackBarState(snackBarMessageConfig: SnackBarMessageConfig) {
-    viewModelScope.launch {
-      _snackBarStateFlow.emit(snackBarMessageConfig)
-    }
-  }
-
   fun onEvent(event: ProfileEvent) {
     when (event) {
       is ProfileEvent.OverflowMenuClick -> {
-<<<<<<< HEAD
-        event.overflowMenuItemConfig?.actions?.forEach { actionConfig ->
-          when (actionConfig.workflow) {
-            ApplicationWorkflow.LAUNCH_QUESTIONNAIRE -> {
-              val context = event.navController.context
-              val computedValuesMap = event.resourceData?.computedValuesMap ?: emptyMap()
-              val questionnaireConfig = actionConfig.questionnaire?.interpolate(computedValuesMap)
-
-              if (questionnaireConfig == null) {
-                emitSnackBarState(SnackBarMessageConfig(context.getString(R.string.error_msg_questionnaire_config_is_not_found)))
-                Timber.tag("ProfileViewModel.onEvent.LAUNCH_QUESTIONNAIRE").d(context.getString(R.string.error_msg_questionnaire_config_is_not_found))
-                return
-              }
-
-              if (context !is QuestionnaireHandler) {
-                emitSnackBarState(SnackBarMessageConfig(context.getString(R.string.error_msg_navigation_controller_context_is_not_questionnaire_handler)))
-                Timber.tag("ProfileViewModel.onEvent.LAUNCH_QUESTIONNAIRE").d(context.getString(R.string.error_msg_navigation_controller_context_is_not_questionnaire_handler))
-                return
-              }
-
-              viewModelScope.launch {
-                var questionnaire: Questionnaire? = null
-                var questionnaireResponse: QuestionnaireResponse? = null
-                val paramsBundle = actionConfig.paramsBundle(computedValuesMap)
-                val intentBundle = bundleOf().apply { putAll(paramsBundle) }
-                val actionParams =
-                  actionConfig.params.map {
-                    it.copy(value = it.value.interpolate(computedValuesMap))
-                  }
-
-                questionnaire = loadQuestionnaire(questionnaireConfig.id)
-
-                if (questionnaire == null) {
-                  emitSnackBarState(SnackBarMessageConfig(context.getString(R.string.error_msg_questionnaire_is_not_found_in_database)))
-                  Timber.tag("ProfileViewModel.onEvent.LAUNCH_QUESTIONNAIRE").d(context.getString(R.string.error_msg_questionnaire_is_not_found_in_database))
-                  return@launch
-                }
-
-                questionnaire.apply {
-                  this.url = this.url ?: this.referenceValue()
-                  if (questionnaireConfig.type.isReadOnly() || questionnaireConfig.type.isEditMode()) {
-                    item.prepareQuestionsForReadingOrEditing("QuestionnaireResponse.item", questionnaireConfig.type.isReadOnly())
-                  }
-                }
-
-                if (event.resourceData != null) {
-                  questionnaireResponse = getQuestionnaireResponseFromDbOrPopulation(
-                    questionnaire = questionnaire,
-                    subjectId = event.resourceData.baseResourceId.extractLogicalIdUuid(),
-                    subjectType = event.resourceData.baseResourceType
-                  )
-                  questionnaireResponse.apply { generateMissingItems(questionnaire) }
-                }
-
-                if (questionnaireResponse != null) {
-                  val isQuestionnaireResponseValid = isQuestionnaireResponseValid(questionnaire, questionnaireResponse, context)
-                  if (!isQuestionnaireResponseValid) {
-                    emitSnackBarState(SnackBarMessageConfig(context.getString(R.string.error_msg_questionnaire_response_is_broken)))
-                    return@launch
-                  }
-                  intentBundle.apply {
-                    putString(QUESTIONNAIRE_RESPONSE, questionnaireResponse.encodeResourceToString())
-                  }
-                }
-
-                context.launchQuestionnaire<Any>(
-                  context = context,
-                  intentBundle = intentBundle,
-                  questionnaireConfig = questionnaireConfig,
-                  actionParams = actionParams
-                )
-=======
         val actions = event.overflowMenuItemConfig?.actions
         viewModelScope.launch {
           val questionnaireResponse =
@@ -270,7 +163,6 @@
                   )
                     .maxByOrNull { it.authored }
                 } else null
->>>>>>> c594b868
               }
 
           actions?.run {
@@ -295,6 +187,7 @@
             event.eligibleManagingEntity.logicalId,
             event.eligibleManagingEntity.groupId
           )
+          withContext(dispatcherProvider.main()) {
             emitSnackBarState(
               snackBarMessageConfig =
                 SnackBarMessageConfig(
@@ -303,170 +196,10 @@
                   actionLabel = event.context.getString(R.string.ok)
                 )
             )
-        }
-      }
-    }
-  }
-
-  /**
-   * Validates the given Questionnaire Response using the SDK [QuestionnaireResponseValidator].
-   * */
-  private fun isQuestionnaireResponseValid(
-    questionnaire: Questionnaire,
-    questionnaireResponse: QuestionnaireResponse,
-    context: Context
-  ): Boolean {
-    return try {
-      QuestionnaireResponseValidator.checkQuestionnaireResponse(
-        questionnaire,
-        questionnaireResponse
-      )
-      QuestionnaireResponseValidator.validateQuestionnaireResponse(
-        questionnaire,
-        questionnaireResponse,
-        context
-      )
-      true
-    } catch (e: IllegalArgumentException) {
-      Timber.tag("ProfileViewModel.isQuestionnaireResponseValid").d(e)
-      false
-    }
-  }
-
-  /**
-   * Gets a Questionnaire Response from the database if it exists. Generates Questionnaire Response from population, otherwise.
-   * @param questionnaire Questionnaire as the basis for how the resources are to be populated
-   * @param subjectId ID of the resource that submitted the Questionnaire Response, and related with the population resources
-   * @param subjectType resource type of the resource that submitted the Questionnaire Response
-   * */
-  private suspend fun getQuestionnaireResponseFromDbOrPopulation(
-    questionnaire: Questionnaire,
-    subjectId: String,
-    subjectType: ResourceType,
-  ): QuestionnaireResponse {
-    var questionnaireResponse =
-      loadQuestionnaireResponse(subjectId, subjectType, questionnaire.logicalId)
-
-    if (questionnaireResponse == null) {
-      val populationResources = loadPopulationResources(subjectId, subjectType)
-      questionnaireResponse = populateQuestionnaireResponse(questionnaire, populationResources)
-    }
-
-    return questionnaireResponse
-  }
-
-  /**
-   * Generates a Questionnaire Response by populating the given resources.
-   * @param questionnaire Questionnaire as the basis for how the resources are to be populated
-   * @param populationResources resources to be populated
-   * */
-  private suspend fun populateQuestionnaireResponse(
-    questionnaire: Questionnaire,
-    populationResources: ArrayList<Resource>
-  ): QuestionnaireResponse {
-    return ResourceMapper.populate(questionnaire, *populationResources.toTypedArray())
-      .also { questionnaireResponse ->
-        if (!questionnaireResponse.hasItem()) {
-          Timber.tag("ProfileViewModel.populateQuestionnaireResponse").d("Questionnaire response has no populated answers")
-        }
-      }
-  }
-
-  /**
-   * Loads the latest Questionnaire Response resource that is associated with the given subject ID and Questionnaire ID.
-   * @param subjectId ID of the resource that submitted the Questionnaire Response
-   * @param subjectType resource type of the resource that submitted the Questionnaire Response
-   * @param questionnaireId ID of the Questionnaire that owns the Questionnaire Response
-   * */
-  private suspend fun loadQuestionnaireResponse(
-    subjectId: String,
-    subjectType: ResourceType,
-    questionnaireId: String
-  ): QuestionnaireResponse? {
-    return searchQuestionnaireResponses(
-      subjectId = subjectId,
-      subjectType = subjectType,
-      questionnaireId = questionnaireId
-    )
-      .maxByOrNull { it.meta.lastUpdated }
-      .also { questionnaireResponse ->
-        if (questionnaireResponse == null) {
-          Timber.tag("ProfileViewModel.loadQuestionnaireResponse").d("Questionnaire response is not found in database")
-        }
-      }
-  }
-
-  /**
-   * Search Questionnaire Response resources that are associated with the given subject ID and Questionnaire ID.
-   * @param subjectId ID of the resource that submitted the Questionnaire Response
-   * @param subjectType resource type of the resource that submitted the Questionnaire Response
-   * @param questionnaireId ID of the Questionnaire that owns the Questionnaire Response
-   * */
-  private suspend fun searchQuestionnaireResponses(
-    subjectId: String,
-    subjectType: ResourceType,
-    questionnaireId: String
-  ): List<QuestionnaireResponse> =
-    withContext(dispatcherProvider.io()) {
-      registerRepository.fhirEngine.search {
-        filter(QuestionnaireResponse.SUBJECT, { value = "${subjectType.name}/$subjectId" })
-        filter(
-          QuestionnaireResponse.QUESTIONNAIRE,
-          { value = "${ResourceType.Questionnaire.name}/$questionnaireId" }
-        )
-      }
-    }
-
-  /** Loads a Questionnaire resource with the given ID. */
-  private suspend fun loadQuestionnaire(questionnaireId: String): Questionnaire? {
-    return registerRepository.loadResource(questionnaireId)
-  }
-
-  /**
-   * Loads resources to be populated into a Questionnaire Response.
-   * @param subjectId can be Patient ID or Group ID
-   * @param subjectType resource type of the ID
-   */
-  private suspend fun loadPopulationResources(
-    subjectId: String,
-    subjectType: ResourceType
-  ): ArrayList<Resource> {
-    val populationResources = arrayListOf<Resource>()
-    when (subjectType) {
-      ResourceType.Patient -> {
-        loadPatient(subjectId)?.run { populationResources.add(this) }
-        loadRelatedPerson(subjectId)?.run { populationResources.add(this) }
-      }
-      ResourceType.Group -> {
-        loadGroup(subjectId)?.run { populationResources.add(this) }
-      }
-      else -> {
-        Timber.tag("ProfileViewModel.loadPopulationResources")
-          .d("$subjectType resource type is not supported to load populated resources!")
-      }
-    }
-    return populationResources
-  }
-
-  /** Loads a Patient resource with the given ID. */
-  private suspend fun loadPatient(patientId: String): Patient? {
-    return registerRepository.loadResource(patientId)
-  }
-
-  /** Loads a Group resource with the given ID. */
-  private suspend fun loadGroup(groupId: String): Group? {
-    return registerRepository.loadResource(groupId)
-  }
-
-  /** Loads a RelatedPerson resource that belongs to the given Patient ID. */
-  private suspend fun loadRelatedPerson(patientId: String): RelatedPerson? {
-    return registerRepository
-      .searchResourceFor<RelatedPerson>(
-        subjectType = ResourceType.Patient,
-        subjectId = patientId,
-        subjectParam = RelatedPerson.PATIENT,
-      )
-      .singleOrNull()
+          }
+        }
+      }
+    }
   }
 
   /**
@@ -540,8 +273,6 @@
       }
     }
   }
-<<<<<<< HEAD
-=======
 
   suspend fun emitSnackBarState(snackBarMessageConfig: SnackBarMessageConfig) {
     _snackBarStateFlow.emit(snackBarMessageConfig)
@@ -563,5 +294,4 @@
           )
         }
       }
->>>>>>> c594b868
 }