/*
 * Copyright 2021-2023 Ona Systems, Inc
 *
 * Licensed under the Apache License, Version 2.0 (the "License");
 * you may not use this file except in compliance with the License.
 * You may obtain a copy of the License at
 *
 *       http://www.apache.org/licenses/LICENSE-2.0
 *
 * Unless required by applicable law or agreed to in writing, software
 * distributed under the License is distributed on an "AS IS" BASIS,
 * WITHOUT WARRANTIES OR CONDITIONS OF ANY KIND, either express or implied.
 * See the License for the specific language governing permissions and
 * limitations under the License.
 */

package org.smartregister.fhircore.quest.ui.usersetting

import android.annotation.SuppressLint
import androidx.compose.foundation.BorderStroke
import androidx.compose.foundation.background
import androidx.compose.foundation.layout.Arrangement
import androidx.compose.foundation.layout.Box
import androidx.compose.foundation.layout.Column
import androidx.compose.foundation.layout.Row
import androidx.compose.foundation.layout.Spacer
import androidx.compose.foundation.layout.fillMaxSize
import androidx.compose.foundation.layout.fillMaxWidth
import androidx.compose.foundation.layout.height
import androidx.compose.foundation.layout.padding
import androidx.compose.foundation.layout.width
import androidx.compose.foundation.layout.wrapContentHeight
import androidx.compose.foundation.layout.wrapContentWidth
import androidx.compose.foundation.lazy.LazyColumn
import androidx.compose.foundation.lazy.items
import androidx.compose.foundation.rememberScrollState
import androidx.compose.foundation.shape.RoundedCornerShape
<<<<<<< HEAD
import androidx.compose.foundation.verticalScroll
=======
import androidx.compose.material.Divider
>>>>>>> e0a7cb28
import androidx.compose.material.Icon
import androidx.compose.material.IconButton
import androidx.compose.material.MaterialTheme
import androidx.compose.material.OutlinedButton
import androidx.compose.material.Scaffold
import androidx.compose.material.Text
import androidx.compose.material.TopAppBar
import androidx.compose.material.icons.Icons
import androidx.compose.material.icons.filled.ArrowBack
import androidx.compose.material.primarySurface
import androidx.compose.material3.Divider
import androidx.compose.material3.Surface
import androidx.compose.runtime.Composable
import androidx.compose.ui.Alignment
import androidx.compose.ui.Modifier
import androidx.compose.ui.graphics.Color
import androidx.compose.ui.res.stringResource
import androidx.compose.ui.text.TextStyle
import androidx.compose.ui.text.font.FontWeight
<<<<<<< HEAD

import androidx.compose.ui.tooling.preview.Preview
import androidx.compose.ui.unit.dp
import androidx.compose.ui.unit.sp
=======
import androidx.compose.ui.tooling.preview.Preview
import androidx.compose.ui.unit.dp
import androidx.compose.ui.unit.sp
import androidx.compose.ui.window.Dialog
import androidx.navigation.NavController
import androidx.navigation.compose.rememberNavController
>>>>>>> e0a7cb28
import org.smartregister.fhircore.engine.ui.theme.DividerColor
import org.smartregister.fhircore.engine.ui.theme.LoginDarkColor
import org.smartregister.fhircore.quest.R

@SuppressLint("UnusedMaterialScaffoldPaddingParameter")
@Composable
fun UserSettingInsightScreen(
    unsyncedResources: List<Pair<String, Int>>,
    syncedResources: List<Pair<String, Int>>,
<<<<<<< HEAD
) {

    Scaffold(
        topBar = {
            TopAppBar(
                title = { Text(text = stringResource(R.string.insights)) },
                navigationIcon = {
                    IconButton(onClick = { }) {
                        Icon(Icons.Filled.ArrowBack, null)
                    }
                },
                contentColor = Color.White,
                backgroundColor = MaterialTheme.colors.primary,
            )
        },
        backgroundColor = Color.White,
    ) {

//        LazyColumn(
//            Modifier
//                .fillMaxSize()
//                .padding( 16.dp)
//                .background(Color.White),
//            horizontalAlignment = Alignment.Start,
//
//            ) {
//
//            item{
//                Text(
//                    text = if (unsyncedResources.isNullOrEmpty()) {
//                        stringResource(id = R.string.synced_statistics)
//                    } else stringResource(id = R.string.unsynced_resources),
//                    modifier = Modifier.padding(11.dp),
//                    style = TextStyle(color = Color.Black, fontSize = 18.sp),
//                    fontWeight = FontWeight.Bold,
//                )
//            }
//
//            items(unsyncedResources){ unsynced->
//                Row(
//                    Modifier
//                        .fillMaxWidth(),
//
    //                    horizontalArrangement = Arrangement.SpaceBetween,
//                    verticalAlignment = Alignment.CenterVertically
//                ) {
//                    Text(
//                        text = unsynced.first,
//                        fontWeight = FontWeight.Light,
//                    )
//                    Text(
//                        text = unsynced.second.toString(),
//                    )
//                }
//
//                Spacer(modifier = Modifier.padding(4.dp))
//            }
//            items(syncedResources) { synced ->
//                Row(
//                    Modifier
//                        .fillMaxWidth(),
//                    horizontalArrangement = Arrangement.SpaceBetween,
//                    verticalAlignment = Alignment.CenterVertically
//                ) {
//                    Text(
//                        text = synced.first,
//                        fontWeight = FontWeight.Light,
//                    )
//                    Text(
//                        text = synced.second.toString(),
//                    )
//                }
//
//            }
//            item {
//                Divider(color = DividerColor)
//
//                Spacer(modifier = Modifier.padding(8.dp))
//            }

         /*   InfoView(title = stringResource(id = R.string.user_info), data = unsyncedResources)
            InfoView(title = stringResource(id = R.string.app_info), data = unsyncedResources)
            InfoView(
                title = stringResource(id = R.string.assignment_info),
                data = unsyncedResources
            )
            InfoView(title = stringResource(id = R.string.device_info), data = unsyncedResources)
            Column(
                Modifier
                    .wrapContentWidth()
                    .wrapContentHeight()
                    .padding(4.dp)
            ) {
                Surface(shape = RoundedCornerShape(0.dp)) {
                    OutlinedButton(
                        modifier = Modifier.width(300.dp),
                        onClick = onRefreshRequest,
                        border = BorderStroke(0.7.dp, MaterialTheme.colors.primarySurface),
                    ) {
                        Text(
                            text = stringResource(R.string.refresh),
                            modifier = Modifier.padding(6.dp),
                            style = TextStyle(
                                color = MaterialTheme.colors.primarySurface,
                                fontSize = 14.sp
                            ),
                        )
                    }
                }
            }*/
    }
=======
    mainNavController: NavController,
) {
  Scaffold(
    topBar = {
      TopAppBar(
        title = { Text(text = stringResource(R.string.insights)) },
        navigationIcon = {
          IconButton(onClick = { mainNavController.popBackStack()}) {
            Icon(Icons.Filled.ArrowBack, null)
          }
        },
        contentColor = Color.White,
        backgroundColor = MaterialTheme.colors.primary,
      )
    },
    backgroundColor = Color.White,
  ) { paddingValues->

        LazyColumn(
            Modifier
                .fillMaxSize()
                .padding(paddingValues)
                .background(Color.White),
            horizontalAlignment = Alignment.Start,

            ) {

            item{
                Text(
                    text = if (unsyncedResources.isNullOrEmpty()) {
                        "stringResource(id = R.string.synced_statistics)"
                    } else stringResource(id = R.string.unsynced_resources),
                    modifier = Modifier.padding(11.dp),
                    style = TextStyle(color = Color.Black, fontSize = 18.sp),
                    fontWeight = FontWeight.Bold,
                )
            }

            items(unsyncedResources){ unsynced->
                Row(
                    Modifier
                        .fillMaxWidth(),

                        horizontalArrangement = Arrangement.SpaceBetween,
                    verticalAlignment = Alignment.CenterVertically
                ) {
                    Text(
                        text = unsynced.first,
                        fontWeight = FontWeight.Light,
                    )
                    Text(
                        text = unsynced.second.toString(),
                    )
                }

                Spacer(modifier = Modifier.padding(4.dp))
            }
            items(syncedResources) { synced ->
                Row(
                    Modifier
                        .fillMaxWidth(),
                    horizontalArrangement = Arrangement.SpaceBetween,
                    verticalAlignment = Alignment.CenterVertically
                ) {
                    Text(
                        text = synced.first,
                        fontWeight = FontWeight.Light,
                    )
                    Text(
                        text = synced.second.toString(),
                    )
                }

            }
            item {
                Divider(color = DividerColor)

                Spacer(modifier = Modifier.padding(8.dp))
            }

    /*   InfoView(title = stringResource(id = R.string.user_info), data = unsyncedResources)
       InfoView(title = stringResource(id = R.string.app_info), data = unsyncedResources)
       InfoView(
           title = stringResource(id = R.string.assignment_info),
           data = unsyncedResources
       )
       InfoView(title = stringResource(id = R.string.device_info), data = unsyncedResources)*/
     item {
       Column(
         Modifier
           .wrapContentWidth()
           .wrapContentHeight()
           .padding(4.dp)
       ) {
         Surface(shape = RoundedCornerShape(0.dp)) {
           OutlinedButton(
             modifier = Modifier.width(300.dp),
             onClick = {},
             border = BorderStroke(0.7.dp, MaterialTheme.colors.primarySurface),
           ) {
             Text(
               text = "stringResource(R.string.refresh)",
               modifier = Modifier.padding(6.dp),
               style = TextStyle(
                 color = MaterialTheme.colors.primarySurface,
                 fontSize = 14.sp
               ),
             )
           }
         }
       }
     }
  }
>>>>>>> e0a7cb28
}


@Composable
fun InfoView(
<<<<<<< HEAD
    title: String,
    data: List<Pair<String, Int>>,
    modifier: Modifier = Modifier,
    textColor: Color = LoginDarkColor,
) {

    LazyColumn(
    ) {
        item {
            Text(
                text = title,
                fontSize = 18.sp,
                color = textColor,
                fontWeight = FontWeight.Bold
            )
            Spacer(modifier = modifier.height(4.dp))
=======
  title: String,
  data: List<Pair<String, Int>>,
  modifier: Modifier = Modifier,
  textColor: Color = LoginDarkColor,
) {

  LazyColumn(
  ) {
    item {
      Text(
        text = title,
        fontSize = 18.sp,
        color = textColor,
        fontWeight = FontWeight.Bold
      )
      Spacer(modifier = modifier.height(4.dp))
    }
    items(data) { info ->
      Row(
        modifier = modifier.fillMaxWidth(),
        verticalAlignment = Alignment.CenterVertically,
        horizontalArrangement = Arrangement.SpaceBetween
      ) {
        Text(
          text = info.first,
          fontSize = 16.sp,
          color = textColor,
          fontWeight = FontWeight.Normal
        )
        Text(
          text = info.second.toString(),
          fontSize = 16.sp,
          color = textColor,
          fontWeight = FontWeight.Normal
        )
      }
    }


  }
  Divider(color = DividerColor)
}
  /*Box(Modifier.clip(RectangleShape).fillMaxWidth().background(Color.White)) {
    Dialog(onDismissRequest = onDismissRequest) {
      Column(
        modifier = Modifier.fillMaxWidth().wrapContentHeight().background(Color.White),
        horizontalAlignment = Alignment.CenterHorizontally,
      ) {
        Text(
          text = stringResource(id = R.string.unsynced_resources),
          modifier = Modifier.padding(11.dp),
          style = TextStyle(color = Color.Black, fontSize = 20.sp),
          fontWeight = FontWeight.Light,
        )
        LazyColumn(modifier = Modifier.wrapContentHeight()) {
          items(unsyncedResources) { language ->
            Box(Modifier.fillMaxWidth().padding(15.dp)) {
              Text(
                text = language.first,
                modifier = Modifier.align(Alignment.CenterStart),
                fontWeight = FontWeight.Light,
              )
              Text(
                text = language.second.toString(),
                modifier = Modifier.align(Alignment.CenterEnd),
              )
            }
            Spacer(modifier = Modifier.padding(1.dp))
          }
>>>>>>> e0a7cb28
        }
        items(data) { info ->
            Row(
                modifier = modifier.fillMaxWidth(),
                verticalAlignment = Alignment.CenterVertically,
                horizontalArrangement = Arrangement.SpaceBetween
            ) {
                Text(
                    text = info.first,
                    fontSize = 16.sp,
                    color = textColor,
                    fontWeight = FontWeight.Normal
                )
                Text(
                    text = info.second.toString(),
                    fontSize = 16.sp,
                    color = textColor,
                    fontWeight = FontWeight.Normal
                )
            }
        }


    }
    Divider(color = DividerColor)
}


@Preview
@Composable
fun UserSettingInsightScreenPreview() {
    Column() {
        UserSettingInsightScreen(unsyncedResources = listOf(Pair("", 1)), syncedResources = listOf(Pair("", 1)))
    }
<<<<<<< HEAD
=======
  }*/
}

@Preview
@Composable
fun UserSettingInsightScreenPreview() {
  Column() {
    UserSettingInsightScreen(
        unsyncedResources = listOf(Pair("", 1)),
        syncedResources = listOf(Pair("", 1)),
        mainNavController = rememberNavController(),
    )
  }
>>>>>>> e0a7cb28
}<|MERGE_RESOLUTION|>--- conflicted
+++ resolved
@@ -35,11 +35,10 @@
 import androidx.compose.foundation.lazy.items
 import androidx.compose.foundation.rememberScrollState
 import androidx.compose.foundation.shape.RoundedCornerShape
-<<<<<<< HEAD
 import androidx.compose.foundation.verticalScroll
-=======
+import androidx.compose.material.Icon
+import androidx.compose.material.IconButton
 import androidx.compose.material.Divider
->>>>>>> e0a7cb28
 import androidx.compose.material.Icon
 import androidx.compose.material.IconButton
 import androidx.compose.material.MaterialTheme
@@ -59,321 +58,18 @@
 import androidx.compose.ui.res.stringResource
 import androidx.compose.ui.text.TextStyle
 import androidx.compose.ui.text.font.FontWeight
-<<<<<<< HEAD
-
-import androidx.compose.ui.tooling.preview.Preview
-import androidx.compose.ui.unit.dp
-import androidx.compose.ui.unit.sp
-=======
-import androidx.compose.ui.tooling.preview.Preview
 import androidx.compose.ui.unit.dp
 import androidx.compose.ui.unit.sp
 import androidx.compose.ui.window.Dialog
-import androidx.navigation.NavController
-import androidx.navigation.compose.rememberNavController
->>>>>>> e0a7cb28
-import org.smartregister.fhircore.engine.ui.theme.DividerColor
-import org.smartregister.fhircore.engine.ui.theme.LoginDarkColor
 import org.smartregister.fhircore.quest.R
 
 @SuppressLint("UnusedMaterialScaffoldPaddingParameter")
 @Composable
 fun UserSettingInsightScreen(
-    unsyncedResources: List<Pair<String, Int>>,
-    syncedResources: List<Pair<String, Int>>,
-<<<<<<< HEAD
+  unsyncedResources: List<Pair<String, Int>>,
+  onDismissRequest: () -> Unit,
 ) {
-
-    Scaffold(
-        topBar = {
-            TopAppBar(
-                title = { Text(text = stringResource(R.string.insights)) },
-                navigationIcon = {
-                    IconButton(onClick = { }) {
-                        Icon(Icons.Filled.ArrowBack, null)
-                    }
-                },
-                contentColor = Color.White,
-                backgroundColor = MaterialTheme.colors.primary,
-            )
-        },
-        backgroundColor = Color.White,
-    ) {
-
-//        LazyColumn(
-//            Modifier
-//                .fillMaxSize()
-//                .padding( 16.dp)
-//                .background(Color.White),
-//            horizontalAlignment = Alignment.Start,
-//
-//            ) {
-//
-//            item{
-//                Text(
-//                    text = if (unsyncedResources.isNullOrEmpty()) {
-//                        stringResource(id = R.string.synced_statistics)
-//                    } else stringResource(id = R.string.unsynced_resources),
-//                    modifier = Modifier.padding(11.dp),
-//                    style = TextStyle(color = Color.Black, fontSize = 18.sp),
-//                    fontWeight = FontWeight.Bold,
-//                )
-//            }
-//
-//            items(unsyncedResources){ unsynced->
-//                Row(
-//                    Modifier
-//                        .fillMaxWidth(),
-//
-    //                    horizontalArrangement = Arrangement.SpaceBetween,
-//                    verticalAlignment = Alignment.CenterVertically
-//                ) {
-//                    Text(
-//                        text = unsynced.first,
-//                        fontWeight = FontWeight.Light,
-//                    )
-//                    Text(
-//                        text = unsynced.second.toString(),
-//                    )
-//                }
-//
-//                Spacer(modifier = Modifier.padding(4.dp))
-//            }
-//            items(syncedResources) { synced ->
-//                Row(
-//                    Modifier
-//                        .fillMaxWidth(),
-//                    horizontalArrangement = Arrangement.SpaceBetween,
-//                    verticalAlignment = Alignment.CenterVertically
-//                ) {
-//                    Text(
-//                        text = synced.first,
-//                        fontWeight = FontWeight.Light,
-//                    )
-//                    Text(
-//                        text = synced.second.toString(),
-//                    )
-//                }
-//
-//            }
-//            item {
-//                Divider(color = DividerColor)
-//
-//                Spacer(modifier = Modifier.padding(8.dp))
-//            }
-
-         /*   InfoView(title = stringResource(id = R.string.user_info), data = unsyncedResources)
-            InfoView(title = stringResource(id = R.string.app_info), data = unsyncedResources)
-            InfoView(
-                title = stringResource(id = R.string.assignment_info),
-                data = unsyncedResources
-            )
-            InfoView(title = stringResource(id = R.string.device_info), data = unsyncedResources)
-            Column(
-                Modifier
-                    .wrapContentWidth()
-                    .wrapContentHeight()
-                    .padding(4.dp)
-            ) {
-                Surface(shape = RoundedCornerShape(0.dp)) {
-                    OutlinedButton(
-                        modifier = Modifier.width(300.dp),
-                        onClick = onRefreshRequest,
-                        border = BorderStroke(0.7.dp, MaterialTheme.colors.primarySurface),
-                    ) {
-                        Text(
-                            text = stringResource(R.string.refresh),
-                            modifier = Modifier.padding(6.dp),
-                            style = TextStyle(
-                                color = MaterialTheme.colors.primarySurface,
-                                fontSize = 14.sp
-                            ),
-                        )
-                    }
-                }
-            }*/
-    }
-=======
-    mainNavController: NavController,
-) {
-  Scaffold(
-    topBar = {
-      TopAppBar(
-        title = { Text(text = stringResource(R.string.insights)) },
-        navigationIcon = {
-          IconButton(onClick = { mainNavController.popBackStack()}) {
-            Icon(Icons.Filled.ArrowBack, null)
-          }
-        },
-        contentColor = Color.White,
-        backgroundColor = MaterialTheme.colors.primary,
-      )
-    },
-    backgroundColor = Color.White,
-  ) { paddingValues->
-
-        LazyColumn(
-            Modifier
-                .fillMaxSize()
-                .padding(paddingValues)
-                .background(Color.White),
-            horizontalAlignment = Alignment.Start,
-
-            ) {
-
-            item{
-                Text(
-                    text = if (unsyncedResources.isNullOrEmpty()) {
-                        "stringResource(id = R.string.synced_statistics)"
-                    } else stringResource(id = R.string.unsynced_resources),
-                    modifier = Modifier.padding(11.dp),
-                    style = TextStyle(color = Color.Black, fontSize = 18.sp),
-                    fontWeight = FontWeight.Bold,
-                )
-            }
-
-            items(unsyncedResources){ unsynced->
-                Row(
-                    Modifier
-                        .fillMaxWidth(),
-
-                        horizontalArrangement = Arrangement.SpaceBetween,
-                    verticalAlignment = Alignment.CenterVertically
-                ) {
-                    Text(
-                        text = unsynced.first,
-                        fontWeight = FontWeight.Light,
-                    )
-                    Text(
-                        text = unsynced.second.toString(),
-                    )
-                }
-
-                Spacer(modifier = Modifier.padding(4.dp))
-            }
-            items(syncedResources) { synced ->
-                Row(
-                    Modifier
-                        .fillMaxWidth(),
-                    horizontalArrangement = Arrangement.SpaceBetween,
-                    verticalAlignment = Alignment.CenterVertically
-                ) {
-                    Text(
-                        text = synced.first,
-                        fontWeight = FontWeight.Light,
-                    )
-                    Text(
-                        text = synced.second.toString(),
-                    )
-                }
-
-            }
-            item {
-                Divider(color = DividerColor)
-
-                Spacer(modifier = Modifier.padding(8.dp))
-            }
-
-    /*   InfoView(title = stringResource(id = R.string.user_info), data = unsyncedResources)
-       InfoView(title = stringResource(id = R.string.app_info), data = unsyncedResources)
-       InfoView(
-           title = stringResource(id = R.string.assignment_info),
-           data = unsyncedResources
-       )
-       InfoView(title = stringResource(id = R.string.device_info), data = unsyncedResources)*/
-     item {
-       Column(
-         Modifier
-           .wrapContentWidth()
-           .wrapContentHeight()
-           .padding(4.dp)
-       ) {
-         Surface(shape = RoundedCornerShape(0.dp)) {
-           OutlinedButton(
-             modifier = Modifier.width(300.dp),
-             onClick = {},
-             border = BorderStroke(0.7.dp, MaterialTheme.colors.primarySurface),
-           ) {
-             Text(
-               text = "stringResource(R.string.refresh)",
-               modifier = Modifier.padding(6.dp),
-               style = TextStyle(
-                 color = MaterialTheme.colors.primarySurface,
-                 fontSize = 14.sp
-               ),
-             )
-           }
-         }
-       }
-     }
-  }
->>>>>>> e0a7cb28
-}
-
-
-@Composable
-fun InfoView(
-<<<<<<< HEAD
-    title: String,
-    data: List<Pair<String, Int>>,
-    modifier: Modifier = Modifier,
-    textColor: Color = LoginDarkColor,
-) {
-
-    LazyColumn(
-    ) {
-        item {
-            Text(
-                text = title,
-                fontSize = 18.sp,
-                color = textColor,
-                fontWeight = FontWeight.Bold
-            )
-            Spacer(modifier = modifier.height(4.dp))
-=======
-  title: String,
-  data: List<Pair<String, Int>>,
-  modifier: Modifier = Modifier,
-  textColor: Color = LoginDarkColor,
-) {
-
-  LazyColumn(
-  ) {
-    item {
-      Text(
-        text = title,
-        fontSize = 18.sp,
-        color = textColor,
-        fontWeight = FontWeight.Bold
-      )
-      Spacer(modifier = modifier.height(4.dp))
-    }
-    items(data) { info ->
-      Row(
-        modifier = modifier.fillMaxWidth(),
-        verticalAlignment = Alignment.CenterVertically,
-        horizontalArrangement = Arrangement.SpaceBetween
-      ) {
-        Text(
-          text = info.first,
-          fontSize = 16.sp,
-          color = textColor,
-          fontWeight = FontWeight.Normal
-        )
-        Text(
-          text = info.second.toString(),
-          fontSize = 16.sp,
-          color = textColor,
-          fontWeight = FontWeight.Normal
-        )
-      }
-    }
-
-
-  }
-  Divider(color = DividerColor)
-}
-  /*Box(Modifier.clip(RectangleShape).fillMaxWidth().background(Color.White)) {
+  Box(Modifier.clip(RectangleShape).fillMaxWidth().background(Color.White)) {
     Dialog(onDismissRequest = onDismissRequest) {
       Column(
         modifier = Modifier.fillMaxWidth().wrapContentHeight().background(Color.White),
@@ -400,28 +96,25 @@
             }
             Spacer(modifier = Modifier.padding(1.dp))
           }
->>>>>>> e0a7cb28
         }
-        items(data) { info ->
-            Row(
-                modifier = modifier.fillMaxWidth(),
-                verticalAlignment = Alignment.CenterVertically,
-                horizontalArrangement = Arrangement.SpaceBetween
+        Column(Modifier.wrapContentWidth().wrapContentHeight().padding(4.dp)) {
+          Surface(shape = RoundedCornerShape(0.dp)) {
+            OutlinedButton(
+              onClick = onDismissRequest,
+              border = BorderStroke(0.7.dp, MaterialTheme.colors.primarySurface),
             ) {
-                Text(
-                    text = info.first,
-                    fontSize = 16.sp,
-                    color = textColor,
-                    fontWeight = FontWeight.Normal
-                )
-                Text(
-                    text = info.second.toString(),
-                    fontSize = 16.sp,
-                    color = textColor,
-                    fontWeight = FontWeight.Normal
-                )
+              Text(
+                text = stringResource(R.string.dismiss),
+                modifier = Modifier.padding(6.dp),
+                style = TextStyle(color = MaterialTheme.colors.primarySurface, fontSize = 14.sp),
+              )
             }
+          }
         }
+      }
+    }
+  }
+}
 
 
     }
@@ -435,20 +128,4 @@
     Column() {
         UserSettingInsightScreen(unsyncedResources = listOf(Pair("", 1)), syncedResources = listOf(Pair("", 1)))
     }
-<<<<<<< HEAD
-=======
-  }*/
-}
-
-@Preview
-@Composable
-fun UserSettingInsightScreenPreview() {
-  Column() {
-    UserSettingInsightScreen(
-        unsyncedResources = listOf(Pair("", 1)),
-        syncedResources = listOf(Pair("", 1)),
-        mainNavController = rememberNavController(),
-    )
-  }
->>>>>>> e0a7cb28
 }