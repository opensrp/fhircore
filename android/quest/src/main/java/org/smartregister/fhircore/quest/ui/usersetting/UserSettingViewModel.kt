/*
 * Copyright 2021-2024 Ona Systems, Inc
 *
 * Licensed under the Apache License, Version 2.0 (the "License");
 * you may not use this file except in compliance with the License.
 * You may obtain a copy of the License at
 *
 *       http://www.apache.org/licenses/LICENSE-2.0
 *
 * Unless required by applicable law or agreed to in writing, software
 * distributed under the License is distributed on an "AS IS" BASIS,
 * WITHOUT WARRANTIES OR CONDITIONS OF ANY KIND, either express or implied.
 * See the License for the specific language governing permissions and
 * limitations under the License.
 */

package org.smartregister.fhircore.quest.ui.usersetting

import android.content.Context
import android.widget.Toast
import androidx.lifecycle.MutableLiveData
import androidx.lifecycle.ViewModel
import androidx.lifecycle.viewModelScope
import androidx.work.WorkManager
import com.google.android.fhir.FhirEngine
import dagger.hilt.android.lifecycle.HiltViewModel
import java.util.Locale
import javax.inject.Inject
import kotlinx.coroutines.flow.MutableSharedFlow
import kotlinx.coroutines.flow.MutableStateFlow
import kotlinx.coroutines.flow.asSharedFlow
import kotlinx.coroutines.flow.firstOrNull
import kotlinx.coroutines.launch
import kotlinx.coroutines.runBlocking
import kotlinx.coroutines.withContext
import org.smartregister.fhircore.engine.R
import org.smartregister.fhircore.engine.configuration.ConfigType
import org.smartregister.fhircore.engine.configuration.ConfigurationRegistry
import org.smartregister.fhircore.engine.configuration.app.ApplicationConfiguration
import org.smartregister.fhircore.engine.configuration.app.SettingsOptions
import org.smartregister.fhircore.engine.data.remote.model.response.UserInfo
import org.smartregister.fhircore.engine.datastore.PreferenceDataStore
import org.smartregister.fhircore.engine.domain.model.SnackBarMessageConfig
import org.smartregister.fhircore.engine.sync.SyncBroadcaster
import org.smartregister.fhircore.engine.util.DispatcherProvider
import org.smartregister.fhircore.engine.util.SecureSharedPreference
import org.smartregister.fhircore.engine.util.SharedPreferenceKey
import org.smartregister.fhircore.engine.util.SharedPreferencesHelper
import org.smartregister.fhircore.engine.util.extension.fetchLanguages
import org.smartregister.fhircore.engine.util.extension.getActivity
import org.smartregister.fhircore.engine.util.extension.isDeviceOnline
import org.smartregister.fhircore.engine.util.extension.launchActivityWithNoBackStackHistory
import org.smartregister.fhircore.engine.util.extension.refresh
import org.smartregister.fhircore.engine.util.extension.setAppLocale
import org.smartregister.fhircore.engine.util.extension.showToast
import org.smartregister.fhircore.engine.util.extension.spaceByUppercase
import org.smartregister.fhircore.quest.BuildConfig
import org.smartregister.fhircore.quest.navigation.MainNavigationScreen
import org.smartregister.fhircore.quest.ui.appsetting.AppSettingActivity
import org.smartregister.fhircore.quest.ui.login.AccountAuthenticator
import org.smartregister.fhircore.quest.ui.login.LoginActivity
import org.smartregister.p2p.utils.startP2PScreen

@HiltViewModel
class UserSettingViewModel
@Inject
constructor(
  val fhirEngine: FhirEngine,
  val syncBroadcaster: SyncBroadcaster,
  val accountAuthenticator: AccountAuthenticator,
  val secureSharedPreference: SecureSharedPreference,
  val sharedPreferencesHelper: SharedPreferencesHelper,
  val preferenceDataStore: PreferenceDataStore,
  val configurationRegistry: ConfigurationRegistry,
  val workManager: WorkManager,
  val dispatcherProvider: DispatcherProvider,
  private val preferenceDataStore: PreferenceDataStore,
) : ViewModel() {

  val languages by lazy { configurationRegistry.fetchLanguages() }
  val showDBResetConfirmationDialog = MutableLiveData(false)
  val progressBarState = MutableLiveData(Pair(false, 0))
  val showProgressIndicatorFlow = MutableStateFlow(false)
  val unsyncedResourcesMutableSharedFlow = MutableSharedFlow<List<Pair<String, Int>>>()
  private val applicationConfiguration: ApplicationConfiguration by lazy {
    configurationRegistry.retrieveConfiguration(ConfigType.Application)
  }
  private val _snackBarStateFlow = MutableSharedFlow<SnackBarMessageConfig>()
  val snackBarStateFlow = _snackBarStateFlow.asSharedFlow()

  val appVersionCode = BuildConfig.VERSION_CODE
  val appVersionName = BuildConfig.VERSION_NAME
  val buildDate = BuildConfig.BUILD_DATE

  fun retrieveUsername(): String? = secureSharedPreference.retrieveSessionUsername()

  // TODO: Reads an object type ---> UserInfo
  fun retrieveUserInfo() =
    sharedPreferencesHelper.read<UserInfo>(
      key = SharedPreferenceKey.USER_INFO.name,
    )

  fun practitionerLocation() =
    preferenceDataStore.readOnce(PreferenceDataStore.PRACTITIONER_LOCATION, null)

  fun retrieveOrganization() =
    preferenceDataStore.readOnce(PreferenceDataStore.ORGANIZATION_NAME, null)

  fun retrieveCareTeam() = preferenceDataStore.readOnce(PreferenceDataStore.CARE_TEAM_NAME, null)

<<<<<<< HEAD
  // TODO: Reads an object type ---> OffsetDateTime
=======
  fun retrieveDataMigrationVersion(): String = runBlocking {
    (preferenceDataStore.read(PreferenceDataStore.MIGRATION_VERSION).firstOrNull() ?: 0).toString()
  }

>>>>>>> 131d2aca
  fun retrieveLastSyncTimestamp(): String? =
    sharedPreferencesHelper.read(SharedPreferenceKey.LAST_SYNC_TIMESTAMP.name, null)

  fun enableMenuOption(settingOption: SettingsOptions) =
    applicationConfiguration.settingsScreenMenuOptions.contains(settingOption)

  fun allowSwitchingLanguages() =
    enableMenuOption(SettingsOptions.SWITCH_LANGUAGES) && languages.size > 1

  // TODO: Reads an object type ---> AppMainEvent
  fun loadSelectedLanguage(): String =
    Locale.forLanguageTag(
        sharedPreferencesHelper.read(SharedPreferenceKey.LANG.name, Locale.ENGLISH.toLanguageTag())
          ?: Locale.ENGLISH.toLanguageTag(),
      )
      .displayName

  fun onEvent(event: UserSettingsEvent) {
    when (event) {
      is UserSettingsEvent.Logout -> {
        updateProgressBarState(true, R.string.logging_out)
        event.context.getActivity()?.let { activity ->
          // Attempt to logout remotely if user is online
          if (activity.isDeviceOnline()) {
            accountAuthenticator.logout {
              updateProgressBarState(false, R.string.logging_out)
              activity.launchActivityWithNoBackStackHistory<LoginActivity>()
            }
          } else {
            activity.launchActivityWithNoBackStackHistory<LoginActivity>()
          }
        }
      }
      is UserSettingsEvent.SyncData -> {
        if (event.context.isDeviceOnline()) {
          viewModelScope.launch(dispatcherProvider.main()) { syncBroadcaster.runOneTimeSync() }
        } else {
          event.context.showToast(
            event.context.getString(R.string.sync_failed),
            Toast.LENGTH_LONG,
          )
        }
      }
      is UserSettingsEvent.SwitchLanguage -> {
        // TODO : Write an object type ---> AppMainEvent
        sharedPreferencesHelper.write(SharedPreferenceKey.LANG.name, event.language.tag)
        event.context.run {
          configurationRegistry.configCacheMap.clear()
          setAppLocale(event.language.tag)
          getActivity()?.refresh()
        }
      }
      is UserSettingsEvent.ShowResetDatabaseConfirmationDialog ->
        showDBResetConfirmationDialog.postValue(
          event.isShow,
        )
      is UserSettingsEvent.ResetDatabaseFlag -> if (event.isReset) this.resetAppData(event.context)
      is UserSettingsEvent.ShowLoaderView ->
        updateProgressBarState(
          event.show,
          event.messageResourceId,
        )
      is UserSettingsEvent.SwitchToP2PScreen -> startP2PScreen(context = event.context)
      is UserSettingsEvent.ShowContactView -> {}
      is UserSettingsEvent.OnLaunchOfflineMap -> {}
      is UserSettingsEvent.ShowInsightsScreen -> {
        event.navController.navigate(MainNavigationScreen.Insight.route)
      }
    }
  }

  private fun updateProgressBarState(isShown: Boolean, messageResourceId: Int) {
    progressBarState.postValue(Pair(isShown, messageResourceId))
  }

  /**
   * This function clears all the data for the app from the device, cancels all background tasks,
   * deletes the logged in user account from device accounts and finally clear all data stored in
   * shared preferences.
   */
  fun resetAppData(context: Context) {
    viewModelScope.launch {
      workManager.cancelAllWork()

      withContext(dispatcherProvider.io()) { fhirEngine.clearDatabase() }

      // TODO: The clear part of datastore should be within the authenticator --->
      accountAuthenticator.invalidateSession {
        sharedPreferencesHelper.resetSharedPrefs()
        secureSharedPreference.resetSharedPrefs()
        context.getActivity()?.launchActivityWithNoBackStackHistory<AppSettingActivity>()
      }
      preferenceDataStore.clear()
    }
  }

  fun enabledDeviceToDeviceSync(): Boolean = applicationConfiguration.deviceToDeviceSync != null

  fun fetchUnsyncedResources() {
    viewModelScope.launch {
      withContext(dispatcherProvider.io()) {
        showProgressIndicatorFlow.emit(true)
        val unsyncedResources =
          fhirEngine
            .getUnsyncedLocalChanges()
            .distinctBy { it.resourceId }
            .groupingBy { it.resourceType.spaceByUppercase() }
            .eachCount()
            .map { it.key to it.value }

        showProgressIndicatorFlow.emit(false)
        unsyncedResourcesMutableSharedFlow.emit(unsyncedResources)
      }
    }
  }

  suspend fun emitSnackBarState(snackBarMessageConfig: SnackBarMessageConfig) {
    _snackBarStateFlow.emit(snackBarMessageConfig)
  }
}<|MERGE_RESOLUTION|>--- conflicted
+++ resolved
@@ -70,7 +70,6 @@
   val accountAuthenticator: AccountAuthenticator,
   val secureSharedPreference: SecureSharedPreference,
   val sharedPreferencesHelper: SharedPreferencesHelper,
-  val preferenceDataStore: PreferenceDataStore,
   val configurationRegistry: ConfigurationRegistry,
   val workManager: WorkManager,
   val dispatcherProvider: DispatcherProvider,
@@ -94,7 +93,6 @@
 
   fun retrieveUsername(): String? = secureSharedPreference.retrieveSessionUsername()
 
-  // TODO: Reads an object type ---> UserInfo
   fun retrieveUserInfo() =
     sharedPreferencesHelper.read<UserInfo>(
       key = SharedPreferenceKey.USER_INFO.name,
@@ -108,14 +106,11 @@
 
   fun retrieveCareTeam() = preferenceDataStore.readOnce(PreferenceDataStore.CARE_TEAM_NAME, null)
 
-<<<<<<< HEAD
   // TODO: Reads an object type ---> OffsetDateTime
-=======
   fun retrieveDataMigrationVersion(): String = runBlocking {
     (preferenceDataStore.read(PreferenceDataStore.MIGRATION_VERSION).firstOrNull() ?: 0).toString()
   }
 
->>>>>>> 131d2aca
   fun retrieveLastSyncTimestamp(): String? =
     sharedPreferencesHelper.read(SharedPreferenceKey.LAST_SYNC_TIMESTAMP.name, null)
 
