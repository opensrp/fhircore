/*
 * Copyright 2021-2023 Ona Systems, Inc
 *
 * Licensed under the Apache License, Version 2.0 (the "License");
 * you may not use this file except in compliance with the License.
 * You may obtain a copy of the License at
 *
 *       http://www.apache.org/licenses/LICENSE-2.0
 *
 * Unless required by applicable law or agreed to in writing, software
 * distributed under the License is distributed on an "AS IS" BASIS,
 * WITHOUT WARRANTIES OR CONDITIONS OF ANY KIND, either express or implied.
 * See the License for the specific language governing permissions and
 * limitations under the License.
 */

package org.smartregister.fhircore.quest.ui.usersetting

import android.content.Context
import android.widget.Toast
import androidx.lifecycle.MutableLiveData
import androidx.lifecycle.ViewModel
import androidx.lifecycle.viewModelScope
import androidx.work.WorkManager
import com.google.android.fhir.FhirEngine
import dagger.hilt.android.lifecycle.HiltViewModel
import java.util.Locale
import javax.inject.Inject
import kotlinx.coroutines.flow.MutableSharedFlow
import kotlinx.coroutines.flow.MutableStateFlow
import kotlinx.coroutines.launch
import kotlinx.coroutines.withContext
import org.smartregister.fhircore.engine.R
import org.smartregister.fhircore.engine.configuration.ConfigType
import org.smartregister.fhircore.engine.configuration.ConfigurationRegistry
import org.smartregister.fhircore.engine.configuration.app.ApplicationConfiguration
import org.smartregister.fhircore.engine.data.remote.model.response.UserInfo
import org.smartregister.fhircore.engine.sync.SyncBroadcaster
import org.smartregister.fhircore.engine.util.DispatcherProvider
import org.smartregister.fhircore.engine.util.SecureSharedPreference
import org.smartregister.fhircore.engine.util.SharedPreferenceKey
import org.smartregister.fhircore.engine.util.SharedPreferencesHelper
import org.smartregister.fhircore.engine.util.extension.fetchLanguages
import org.smartregister.fhircore.engine.util.extension.getActivity
import org.smartregister.fhircore.engine.util.extension.isDeviceOnline
import org.smartregister.fhircore.engine.util.extension.launchActivityWithNoBackStackHistory
import org.smartregister.fhircore.engine.util.extension.refresh
import org.smartregister.fhircore.engine.util.extension.setAppLocale
import org.smartregister.fhircore.engine.util.extension.showToast
import org.smartregister.fhircore.engine.util.extension.spaceByUppercase
import org.smartregister.fhircore.quest.navigation.MainNavigationScreen
import org.smartregister.fhircore.quest.ui.appsetting.AppSettingActivity
import org.smartregister.fhircore.quest.ui.login.AccountAuthenticator
import org.smartregister.fhircore.quest.ui.login.LoginActivity
import org.smartregister.p2p.utils.startP2PScreen

@HiltViewModel
class UserSettingViewModel
@Inject
constructor(
  val fhirEngine: FhirEngine,
  val syncBroadcaster: SyncBroadcaster,
  val accountAuthenticator: AccountAuthenticator,
  val secureSharedPreference: SecureSharedPreference,
  val sharedPreferencesHelper: SharedPreferencesHelper,
  val configurationRegistry: ConfigurationRegistry,
  val workManager: WorkManager,
  val dispatcherProvider: DispatcherProvider,
) : ViewModel() {

  val languages by lazy { configurationRegistry.fetchLanguages() }
  val showDBResetConfirmationDialog = MutableLiveData(false)
  val progressBarState = MutableLiveData(Pair(false, 0))
  val showProgressIndicatorFlow = MutableStateFlow(false)
  val unsyncedResourcesMutableSharedFlow = MutableSharedFlow<List<Pair<String, Int>>>()
  private val applicationConfiguration: ApplicationConfiguration by lazy {
    configurationRegistry.retrieveConfiguration(ConfigType.Application)
  }

  fun retrieveUsername(): String? = secureSharedPreference.retrieveSessionUsername()

  fun retrieveUserInfo() =
    sharedPreferencesHelper.read<UserInfo>(
      key = SharedPreferenceKey.USER_INFO.name,
    )

  fun practitionerLocation() =
    sharedPreferencesHelper.read(SharedPreferenceKey.PRACTITIONER_LOCATION.name, null)

  fun retrieveLastSyncTimestamp(): String? =
    sharedPreferencesHelper.read(SharedPreferenceKey.LAST_SYNC_TIMESTAMP.name, null)

  fun allowSwitchingLanguages() = languages.size > 1

  fun loadSelectedLanguage(): String =
    Locale.forLanguageTag(
        sharedPreferencesHelper.read(
          SharedPreferenceKey.LANG.name,
          Locale.ENGLISH.toLanguageTag(),
        )
          ?: Locale.ENGLISH.toLanguageTag(),
      )
      .displayName

  fun onEvent(event: UserSettingsEvent) {
    when (event) {
      is UserSettingsEvent.Logout -> {
        updateProgressBarState(true, R.string.logging_out)
        event.context.getActivity()?.let { activity ->
          // Attempt to logout remotely if user is online
          if (activity.isDeviceOnline()) {
            accountAuthenticator.logout {
              updateProgressBarState(false, R.string.logging_out)
              activity.launchActivityWithNoBackStackHistory<LoginActivity>()
            }
          } else {
            activity.launchActivityWithNoBackStackHistory<LoginActivity>()
          }
        }
      }
      is UserSettingsEvent.SyncData -> {
        if (event.context.isDeviceOnline()) {
          viewModelScope.launch(dispatcherProvider.main()) { syncBroadcaster.runOneTimeSync() }
        } else {
          event.context.showToast(
            event.context.getString(R.string.sync_failed),
            Toast.LENGTH_LONG,
          )
        }
      }
      is UserSettingsEvent.SwitchLanguage -> {
        sharedPreferencesHelper.write(SharedPreferenceKey.LANG.name, event.language.tag)
        event.context.run {
          configurationRegistry.clearConfigsCache()
          setAppLocale(event.language.tag)
          getActivity()?.refresh()
        }
      }
      is UserSettingsEvent.ShowResetDatabaseConfirmationDialog ->
        showDBResetConfirmationDialog.postValue(event.isShow)
      is UserSettingsEvent.ResetDatabaseFlag -> if (event.isReset) this.resetAppData(event.context)
      is UserSettingsEvent.ShowLoaderView ->
        updateProgressBarState(event.show, event.messageResourceId)
      is UserSettingsEvent.SwitchToP2PScreen -> startP2PScreen(context = event.context)
      is UserSettingsEvent.ShowInsightsView -> renderInsightsView(event.context)
<<<<<<< HEAD
      is UserSettingsEvent.ShowContactView -> {}
      is UserSettingsEvent.OnOfflineMap -> {}
=======
      is UserSettingsEvent.ShowInsightsScreen -> {
        event.navController.navigate(MainNavigationScreen.Insight.route)
      }
>>>>>>> 3b741177
    }
  }

  private fun updateProgressBarState(isShown: Boolean, messageResourceId: Int) {
    progressBarState.postValue(Pair(isShown, messageResourceId))
  }

  /**
   * This function clears all the data for the app from the device, cancels all background tasks,
   * deletes the logged in user account from device accounts and finally clear all data stored in
   * shared preferences.
   */
  fun resetAppData(context: Context) {
    viewModelScope.launch {
      workManager.cancelAllWork()

      withContext(dispatcherProvider.io()) { fhirEngine.clearDatabase() }

      accountAuthenticator.invalidateSession {
        sharedPreferencesHelper.resetSharedPrefs()
        secureSharedPreference.resetSharedPrefs()
        context.getActivity()?.launchActivityWithNoBackStackHistory<AppSettingActivity>()
      }
    }
  }

  fun enabledDeviceToDeviceSync(): Boolean = applicationConfiguration.deviceToDeviceSync != null

  fun renderInsightsView(context: Context) {
    viewModelScope.launch {
      showProgressIndicatorFlow.emit(true)

      withContext(dispatcherProvider.io()) {
        val unsyncedResources =
          fhirEngine
            .getUnsyncedLocalChanges()
            .distinctBy { it.resourceId }
            .groupingBy { it.resourceType.spaceByUppercase() }
            .eachCount()
            .map { it.key to it.value }

        showProgressIndicatorFlow.emit(false)

        if (unsyncedResources.isNullOrEmpty()) {
          withContext(dispatcherProvider.main()) {
            context.showToast(context.getString(R.string.all_data_synced))
          }
        } else {
          unsyncedResourcesMutableSharedFlow.emit(unsyncedResources)
        }
      }
    }
  }

  fun dismissInsightsView() {
    viewModelScope.launch { unsyncedResourcesMutableSharedFlow.emit(listOf()) }
  }
}<|MERGE_RESOLUTION|>--- conflicted
+++ resolved
@@ -143,14 +143,11 @@
         updateProgressBarState(event.show, event.messageResourceId)
       is UserSettingsEvent.SwitchToP2PScreen -> startP2PScreen(context = event.context)
       is UserSettingsEvent.ShowInsightsView -> renderInsightsView(event.context)
-<<<<<<< HEAD
       is UserSettingsEvent.ShowContactView -> {}
       is UserSettingsEvent.OnOfflineMap -> {}
-=======
       is UserSettingsEvent.ShowInsightsScreen -> {
         event.navController.navigate(MainNavigationScreen.Insight.route)
       }
->>>>>>> 3b741177
     }
   }
 
