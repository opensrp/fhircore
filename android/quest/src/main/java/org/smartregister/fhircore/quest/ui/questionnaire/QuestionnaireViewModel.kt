/*
 * Copyright 2021-2023 Ona Systems, Inc
 *
 * Licensed under the Apache License, Version 2.0 (the "License");
 * you may not use this file except in compliance with the License.
 * You may obtain a copy of the License at
 *
 *       http://www.apache.org/licenses/LICENSE-2.0
 *
 * Unless required by applicable law or agreed to in writing, software
 * distributed under the License is distributed on an "AS IS" BASIS,
 * WITHOUT WARRANTIES OR CONDITIONS OF ANY KIND, either express or implied.
 * See the License for the specific language governing permissions and
 * limitations under the License.
 */

package org.smartregister.fhircore.quest.ui.questionnaire

import android.content.Context
import android.widget.Toast
import androidx.annotation.VisibleForTesting
import androidx.lifecycle.MutableLiveData
import androidx.lifecycle.ViewModel
import androidx.lifecycle.viewModelScope
import com.google.android.fhir.datacapture.mapping.ResourceMapper
import com.google.android.fhir.datacapture.mapping.StructureMapExtractionContext
import com.google.android.fhir.datacapture.validation.QuestionnaireResponseValidator
import com.google.android.fhir.db.ResourceNotFoundException
import com.google.android.fhir.logicalId
import com.google.android.fhir.search.search
import dagger.hilt.android.lifecycle.HiltViewModel
import java.util.Calendar
import java.util.Date
import java.util.UUID
import javax.inject.Inject
import kotlinx.coroutines.launch
import kotlinx.coroutines.withContext
import org.hl7.fhir.r4.context.IWorkerContext
import org.hl7.fhir.r4.model.Bundle
import org.hl7.fhir.r4.model.Encounter
import org.hl7.fhir.r4.model.Group
import org.hl7.fhir.r4.model.Location
import org.hl7.fhir.r4.model.Patient
import org.hl7.fhir.r4.model.Questionnaire
import org.hl7.fhir.r4.model.QuestionnaireResponse
import org.hl7.fhir.r4.model.RelatedPerson
import org.hl7.fhir.r4.model.Resource
import org.hl7.fhir.r4.model.ResourceType
import org.hl7.fhir.r4.model.StructureMap
import org.smartregister.fhircore.engine.configuration.ConfigurationRegistry
import org.smartregister.fhircore.engine.configuration.QuestionnaireConfig
import org.smartregister.fhircore.engine.cql.LibraryEvaluator
import org.smartregister.fhircore.engine.data.local.DefaultRepository
import org.smartregister.fhircore.engine.domain.model.ActionParameter
import org.smartregister.fhircore.engine.domain.model.ActionParameterType
import org.smartregister.fhircore.engine.domain.model.QuestionnaireType
import org.smartregister.fhircore.engine.domain.model.RuleConfig
import org.smartregister.fhircore.engine.rulesengine.ResourceDataRulesExecutor
import org.smartregister.fhircore.engine.task.FhirCarePlanGenerator
import org.smartregister.fhircore.engine.util.DispatcherProvider
import org.smartregister.fhircore.engine.util.SharedPreferenceKey
import org.smartregister.fhircore.engine.util.SharedPreferencesHelper
import org.smartregister.fhircore.engine.util.extension.asReference
import org.smartregister.fhircore.engine.util.extension.cqfLibraryIds
import org.smartregister.fhircore.engine.util.extension.deleteRelatedResources
import org.smartregister.fhircore.engine.util.extension.extractId
import org.smartregister.fhircore.engine.util.extension.extractLogicalIdUuid
import org.smartregister.fhircore.engine.util.extension.extractType
import org.smartregister.fhircore.engine.util.extension.find
import org.smartregister.fhircore.engine.util.extension.findSubject
import org.smartregister.fhircore.engine.util.extension.isExtractionCandidate
import org.smartregister.fhircore.engine.util.extension.isIn
import org.smartregister.fhircore.engine.util.extension.prePopulateInitialValues
import org.smartregister.fhircore.engine.util.extension.prepareQuestionsForReadingOrEditing
import org.smartregister.fhircore.engine.util.extension.referenceValue
import org.smartregister.fhircore.engine.util.extension.resourceClassType
import org.smartregister.fhircore.engine.util.extension.retainMetadata
import org.smartregister.fhircore.engine.util.extension.setPropertySafely
import org.smartregister.fhircore.engine.util.extension.showToast
import org.smartregister.fhircore.engine.util.extension.updateLastUpdated
import org.smartregister.fhircore.engine.util.helper.TransformSupportServices
import org.smartregister.fhircore.quest.BuildConfig
import org.smartregister.fhircore.quest.R
import timber.log.Timber

@HiltViewModel
open class QuestionnaireViewModel
@Inject
constructor(
  val defaultRepository: DefaultRepository,
  val configurationRegistry: ConfigurationRegistry,
  val transformSupportServices: TransformSupportServices,
  val dispatcherProvider: DispatcherProvider,
  val sharedPreferencesHelper: SharedPreferencesHelper,
  val libraryEvaluator: LibraryEvaluator,
  val fhirCarePlanGenerator: FhirCarePlanGenerator,
  val resourceDataRulesExecutor: ResourceDataRulesExecutor,
) : ViewModel() {

  val extractionProgress = MutableLiveData<Boolean>()
  val extractionProgressMessage = MutableLiveData<String>()
  val removeOperation = MutableLiveData(false)
  var editQuestionnaireResponse: QuestionnaireResponse? = null
  var structureMapProvider: (suspend (String, IWorkerContext) -> StructureMap?)? = null

  private val authenticatedOrganizationIds by lazy {
    sharedPreferencesHelper.read<List<String>>(ResourceType.Organization.name)
  }

  private val practitionerId: String? by lazy {
    sharedPreferencesHelper
      .read(SharedPreferenceKey.PRACTITIONER_ID.name, null)
      ?.extractLogicalIdUuid()
  }

  private var editQuestionnaireResourceParams: List<ActionParameter>? = emptyList()

  suspend fun loadQuestionnaire(
    questionnaireConfig: QuestionnaireConfig,
    prePopulationParams: List<ActionParameter>? = emptyList(),
    readOnlyLinkIds: List<String>? = emptyList(),
  ): Questionnaire? =
    defaultRepository.loadResource<Questionnaire>(questionnaireConfig.id)?.apply {
      if (questionnaireConfig.type.isReadOnly() || questionnaireConfig.type.isEditMode()) {
        item.prepareQuestionsForReadingOrEditing(
          QUESTIONNAIRE_RESPONSE_ITEM,
          questionnaireConfig.type.isReadOnly(),
          readOnlyLinkIds,
        )
      }
      // prepopulate questionnaireItems with initial values
      prePopulationParams
        ?.takeIf { it.isNotEmpty() }
        ?.let { nonEmptyParams ->
          editQuestionnaireResourceParams =
            nonEmptyParams.filter { it.paramType == ActionParameterType.UPDATE_DATE_ON_EDIT }
          item.prePopulateInitialValues(STRING_INTERPOLATION_PREFIX, nonEmptyParams)
        }

      // TODO https://github.com/opensrp/fhircore/issues/991#issuecomment-1027872061
      this.url = this.url ?: this.referenceValue()
    }

  suspend fun fetchStructureMap(structureMapUrl: String?): StructureMap? {
    var structureMap: StructureMap? = null
    structureMapUrl?.substringAfterLast("/")?.run {
      structureMap = defaultRepository.loadResource(this)
    }
    return structureMap
  }

  suspend fun addGroupMember(resource: Resource, groupResourceId: String) {
    defaultRepository.loadResource<Group>(groupResourceId)?.run {
      // Support all the valid group member references as per the FHIR specs
      if (
        resource.resourceType.isIn(
          ResourceType.CareTeam,
          ResourceType.Device,
          ResourceType.Group,
          ResourceType.HealthcareService,
          ResourceType.Location,
          ResourceType.Organization,
          ResourceType.Patient,
          ResourceType.Practitioner,
          ResourceType.PractitionerRole,
          ResourceType.Specimen,
        )
      ) {
        this.member?.add(Group.GroupMemberComponent().apply { entity = resource.asReference() })
      }

      // set managing entity for extracted related resource
      if (resource.resourceType == ResourceType.RelatedPerson) {
        this.managingEntity = resource.logicalId.asReference(ResourceType.RelatedPerson)
      }
      defaultRepository.addOrUpdate(resource = this)
    }
  }

  fun extractAndSaveResources(
    context: Context,
    questionnaireResponse: QuestionnaireResponse,
    questionnaire: Questionnaire,
    questionnaireConfig: QuestionnaireConfig,
  ) {
    questionnaireResponse.questionnaire = "${questionnaire.resourceType}/${questionnaire.logicalId}"

    if (questionnaireResponse.logicalId.isEmpty()) {
      questionnaireResponse.id = UUID.randomUUID().toString()
      questionnaireResponse.authored = Date()
    }

    viewModelScope.launch(dispatcherProvider.io()) {
      questionnaire.useContext
        .filter { it.hasValueCodeableConcept() }
        .forEach {
          it.valueCodeableConcept.coding.forEach { coding ->
            questionnaireResponse.meta.addTag(coding)
          }
        }

      // important to set response subject so that structure map can handle subject for all entities
      handleQuestionnaireResponseSubject(
        questionnaireConfig.resourceIdentifier,
        questionnaire,
        questionnaireResponse,
      )
      if (questionnaire.isExtractionCandidate()) {
        val bundle = performExtraction(context, questionnaire, questionnaireResponse)
        bundle.entry.forEach { bundleEntry ->
          if (
            bundleEntry.resource.resourceType.isIn(
              ResourceType.Patient,
              ResourceType.Group,
              ResourceType.Encounter,
            ) && questionnaireResponse.subject?.reference.isNullOrEmpty()
          ) {
            questionnaireResponse.subject = bundleEntry.resource.asReference()
          }

          if (questionnaireConfig.setPractitionerDetails) {
            appendPractitionerInfo(bundleEntry.resource)
          }
          if (questionnaireConfig.setOrganizationDetails) {
            appendOrganizationInfo(bundleEntry.resource)
          }

          if (questionnaireConfig.setAppVersion) {
            appendAppVersion(context, bundleEntry.resource)
          }
          if (bundleEntry.hasResource()) bundleEntry.resource.updateLastUpdated()
          if (
            questionnaireConfig.type != QuestionnaireType.EDIT &&
              bundleEntry.resource.resourceType.isIn(
                ResourceType.Patient,
                ResourceType.RelatedPerson,
              )
          ) {
            questionnaireConfig.groupResource?.groupIdentifier?.let {
              addGroupMember(resource = bundleEntry.resource, groupResourceId = it)
            }
          }
          updateResourceLastUpdatedLinkedAsSubject(questionnaireResponse)

          // TODO https://github.com/opensrp/fhircore/issues/900
          // for edit mode replace client and resource subject ids.
          // Ideally ResourceMapper should allow this internally via structure-map
          if (questionnaireConfig.type.isEditMode()) {
            if (bundleEntry.resource.resourceType.isIn(ResourceType.Patient, ResourceType.Group)) {
              bundleEntry.resource.id = questionnaireResponse.subject.extractId()
            } else {
              bundleEntry.resource.setPropertySafely("subject", questionnaireResponse.subject)
              bundleEntry.resource.setPropertySafely("patient", questionnaireResponse.subject)
            }
          }
          questionnaireResponse.contained.add(bundleEntry.resource)
        }
        updateResourceLastUpdatedLinkedAsSubject(questionnaireResponse)

        if (questionnaire.experimental) {
          Timber.w(
            "${questionnaire.name}(${questionnaire.logicalId}) is experimental and not save any data",
          )
        } else {
          saveBundleResources(bundle)
        }

        if (questionnaireConfig.type.isEditMode() && editQuestionnaireResponse != null) {
          questionnaireResponse.retainMetadata(editQuestionnaireResponse!!)
        }

        saveQuestionnaireResponse(questionnaire, questionnaireResponse)

        // TODO https://github.com/opensrp/fhircore/issues/900
        // reassess following i.e. deleting/updating older resources because one resource
        // might have generated other flow in subsequent followups
        if (questionnaireConfig.type.isEditMode() && editQuestionnaireResponse != null) {
          editQuestionnaireResponse!!.deleteRelatedResources(defaultRepository)
        }
        performExtraction(questionnaireResponse, questionnaireConfig, questionnaire, bundle)
      } else {
        saveQuestionnaireResponse(questionnaire, questionnaireResponse)
        performExtraction(questionnaireResponse, questionnaireConfig, questionnaire)
      }
      extractionProgress.postValue(true)
    }
  }

  /* We can remove this after we review why a subject is needed for every questionnaire response in fhir core.
  The subject is not required in the questionnaire response
   https://www.hl7.org/fhir/questionnaireresponse-definitions.html#QuestionnaireResponse.subject */
  suspend fun performExtraction(
    questionnaireResponse: QuestionnaireResponse,
    questionnaireConfig: QuestionnaireConfig,
    questionnaire: Questionnaire,
<<<<<<< HEAD
    bundle: Bundle = Bundle()
=======
    bundle: Bundle?,
>>>>>>> 3bbbb7a7
  ) {
    extractCqlOutput(questionnaire, questionnaireResponse, bundle)
    extractCarePlan(questionnaireResponse, bundle, questionnaireConfig)
  }

  fun savePartialQuestionnaireResponse(
    questionnaire: Questionnaire,
    questionnaireResponse: QuestionnaireResponse,
  ) {
    viewModelScope.launch(dispatcherProvider.io()) {
      questionnaireResponse.status = QuestionnaireResponse.QuestionnaireResponseStatus.INPROGRESS
      saveQuestionnaireResponse(questionnaire, questionnaireResponse)
    }
  }

  fun appendOrganizationInfo(resource: Resource) {
    // Organization reference in shared pref as "Organization/some-gibberish-uuid"
    authenticatedOrganizationIds.let { ids ->
      val organizationRef =
        ids?.first()?.extractLogicalIdUuid()?.asReference(ResourceType.Organization)

      when (resource) {
        is Patient -> resource.managingOrganization = organizationRef
        is Group -> resource.managingEntity = organizationRef
        is Encounter -> resource.serviceProvider = organizationRef
        is Location -> resource.managingOrganization = organizationRef
      }
    }
  }

  fun appendPractitionerInfo(resource: Resource) {
    practitionerId?.let {
      // Convert practitioner uuid to reference e.g. "Practitioner/some-gibberish-uuid"
      val practitionerRef = it.asReference(ResourceType.Practitioner)

      if (resource is Patient) {
        resource.generalPractitioner = arrayListOf(practitionerRef)
      } else if (resource is Encounter) {
        resource.participant =
          arrayListOf(
            Encounter.EncounterParticipantComponent().apply { individual = practitionerRef },
          )
      }
    }
  }

  /**
   * This creates a meta tag that records the App Version as defined in the build.gradle and updates
   * all resources created by the App with the relevant app version name. The tag defines three
   * strings: 'setSystem - The code system' , 'setCode - The code would be the App Version defined
   * on the build.gradle.', and 'setDisplay - The display name'. All resources created by the App
   * will have a tag of the App Version on the meta.tag.
   *
   * @property resource The resource to add the meta tag to.
   */
  fun appendAppVersion(context: Context, resource: Resource) {
    // Create a tag with the app version
    val metaTag = resource.meta.addTag()
    metaTag
      .setSystem(context.getString(R.string.app_version_tag_url))
      .setCode(BuildConfig.VERSION_NAME)
      .display = context.getString(R.string.application_version)
  }

  suspend fun extractCarePlan(
    questionnaireResponse: QuestionnaireResponse,
    bundle: Bundle?,
    questionnaireConfig: QuestionnaireConfig,
  ) {
    val subject =
      questionnaireResponse.findSubject(bundle)
        ?: defaultRepository.loadResource(questionnaireResponse.subject)

    val data =
      Bundle().apply {
        bundle?.entry?.map { this.addEntry(it) }
        addEntry().resource = questionnaireResponse
      }

    questionnaireConfig.planDefinitions?.forEach { planId ->
      kotlin
        .runCatching { fhirCarePlanGenerator.generateOrUpdateCarePlan(planId, subject, data) }
        .onFailure {
          Timber.e(it)
          extractionProgressMessage.postValue("Error extracting care plan. ${it.message}")
        }
    }

    fhirCarePlanGenerator.conditionallyUpdateResourceStatus(questionnaireConfig, subject, data)
  }

  suspend fun extractCqlOutput(
    questionnaire: Questionnaire,
    questionnaireResponse: QuestionnaireResponse,
    bundle: Bundle?,
  ) {
    withContext(dispatcherProvider.default()) {
      val data =
        Bundle().apply {
          bundle?.entry?.map { this.addEntry(it) }
          addEntry().resource = questionnaireResponse
        }
      questionnaire
        .cqfLibraryIds()
        .map {
          val patient =
            if (questionnaireResponse.hasSubject()) {
              loadPatient(questionnaireResponse.subject.extractId())
            } else {
              null
            }
          libraryEvaluator.runCqlLibrary(it, patient, data, defaultRepository)
        }
        .forEach { output ->
          if (output.isNotEmpty()) extractionProgressMessage.postValue(output.joinToString("\n"))
        }
    }
  }

  /**
   * Sets questionnaireResponse subject with proper subject-type defined in questionnaire with an
   * existing resourceId or organization or null
   */
  fun handleQuestionnaireResponseSubject(
    resourceId: String?,
    questionnaire: Questionnaire,
    questionnaireResponse: QuestionnaireResponse,
  ) {
    val subjectType = questionnaire.subjectType.firstOrNull()?.code ?: ResourceType.Patient.name
    questionnaireResponse.subject =
      when (subjectType) {
        ResourceType.Organization.name ->
          authenticatedOrganizationIds?.first()?.asReference(ResourceType.Organization)
        else -> resourceId?.asReference(ResourceType.valueOf(subjectType))
      }
  }

  /**
   * Add or update the [questionnaireResponse] resource with the passed content, and if an
   * [editQuestionnaireResourceParams] represents the IDs of the resources to be updated on
   * Questionnaire edit.
   *
   * @param questionnaire the [Questionnaire] this response is related to
   * @param questionnaireResponse the questionnaireResponse resource to save
   */
  suspend fun saveQuestionnaireResponse(
    questionnaire: Questionnaire,
    questionnaireResponse: QuestionnaireResponse,
  ) {
    if (questionnaire.experimental) {
      Timber.w(
        "${questionnaire.name}(${questionnaire.logicalId}) is experimental and not save any data",
      )
      return
    }
    defaultRepository.addOrUpdate(resource = questionnaireResponse)
    editQuestionnaireResourceParams?.forEach { param ->
      try {
        val resource =
          param.value.let {
            val resourceType =
              it.substringBefore("/").resourceClassType().newInstance().resourceType
            defaultRepository.loadResource(it.extractLogicalIdUuid(), resourceType)
          }
        resource.let { defaultRepository.addOrUpdate(resource = it) }
      } catch (e: ResourceNotFoundException) {
        Timber.e(e)
      }
    }
  }

  suspend fun performExtraction(
    context: Context,
    questionnaire: Questionnaire,
    questionnaireResponse: QuestionnaireResponse,
  ): Bundle {
    return kotlin
      .runCatching {
        ResourceMapper.extract(
          questionnaire = questionnaire,
          questionnaireResponse = questionnaireResponse,
          StructureMapExtractionContext(
            context = context,
            transformSupportServices = transformSupportServices,
            structureMapProvider = retrieveStructureMapProvider(),
          ),
        )
      }
      .onSuccess {
        Timber.d(
          "Questionnaire (${questionnaire.name}) with ${questionnaire.id} extracted successfully",
        )
      }
      .onFailure { exception ->
        Timber.e(exception)
        viewModelScope.launch {
          if (exception is NullPointerException && exception.message!!.contains("StructureMap")) {
            context.showToast(
              context.getString(R.string.structure_map_missing_message),
              Toast.LENGTH_LONG,
            )
          } else {
            context.showToast(
              context.getString(R.string.structuremap_failed, questionnaire.name),
              Toast.LENGTH_LONG,
            )
          }
        }
      }
      .getOrDefault(Bundle())
  }

  suspend fun saveBundleResources(bundle: Bundle) {
    if (!bundle.isEmpty) {
      bundle.entry.forEach { bundleEntry ->
        defaultRepository.addOrUpdate(resource = bundleEntry.resource)
      }
    }
  }

  fun retrieveStructureMapProvider(): (suspend (String, IWorkerContext) -> StructureMap?) {
    if (structureMapProvider == null) {
      structureMapProvider = { structureMapUrl: String, _: IWorkerContext ->
        fetchStructureMap(structureMapUrl)
      }
    }

    return structureMapProvider!!
  }

  fun saveResource(resource: Resource) {
    viewModelScope.launch { defaultRepository.create(true, resource) }
  }

  fun partialQuestionnaireResponseHasValues(questionnaireResponse: QuestionnaireResponse): Boolean {
    val questionnaireResponseItemListIterator = questionnaireResponse.item.iterator()
    while (questionnaireResponseItemListIterator.hasNext()) {
      val questionnaireResponseItem = questionnaireResponseItemListIterator.next()
      questionnaireResponseItem.answer?.forEach { if (it.hasValue()) return true }
    }
    return false
  }

  fun getAgeInput(questionnaireResponse: QuestionnaireResponse): Int? {
    return questionnaireResponse
      .find(QuestionnaireActivity.QUESTIONNAIRE_AGE)
      ?.answer
      ?.firstOrNull()
      ?.valueDecimalType
      ?.value
      ?.toInt()
  }

  /** Subtract [age] from today's date */
  fun calculateDobFromAge(age: Int): Date =
    Calendar.getInstance()
      .apply {
        add(Calendar.YEAR, -age)
        set(Calendar.DAY_OF_YEAR, 1)
        set(Calendar.MONTH, 1)
      }
      .time

  fun removeGroup(groupId: String, removeGroup: Boolean, deactivateMembers: Boolean) {
    if (removeGroup) {
      viewModelScope.launch(dispatcherProvider.io()) {
        try {
          defaultRepository.removeGroup(
            groupId = groupId,
            isDeactivateMembers = deactivateMembers,
            configComputedRuleValues = emptyMap(),
          )
        } catch (exception: Exception) {
          Timber.e(exception)
        } finally {
          removeOperation.postValue(true)
        }
      }
    }
  }

  fun removeGroupMember(
    memberId: String?,
    groupIdentifier: String?,
    memberResourceType: String?,
    removeMember: Boolean,
  ) {
    if (removeMember && !memberId.isNullOrEmpty()) {
      viewModelScope.launch(dispatcherProvider.io()) {
        try {
          defaultRepository.removeGroupMember(
            memberId = memberId,
            groupId = groupIdentifier,
            groupMemberResourceType = memberResourceType,
            emptyMap(),
          )
        } catch (exception: Exception) {
          Timber.e(exception)
        } finally {
          removeOperation.postValue(true)
        }
      }
    }
  }

  fun deleteResource(resourceType: ResourceType, resourceIdentifier: String) {
    viewModelScope.launch {
      defaultRepository.delete(resourceType = resourceType, resourceId = resourceIdentifier)
    }
  }

  suspend fun updateResourceLastUpdatedLinkedAsSubject(
    questionnaireResponse: QuestionnaireResponse,
  ) {
    if (questionnaireResponse.hasSubject() && questionnaireResponse.subject.hasReference()) {
      val resourceId = questionnaireResponse.subject.reference.extractLogicalIdUuid()
      val resourceType =
        questionnaireResponse.subject
          .extractType()!!
          .name
          .resourceClassType()
          .newInstance()
          .resourceType
      try {
        if (resourceType.isIn(ResourceType.Patient, ResourceType.Group)) {
          defaultRepository.loadResource(resourceId, resourceType).let { resource ->
            resource.updateLastUpdated()
            defaultRepository.addOrUpdate(true, resource)
          }
        }
      } catch (exception: ResourceNotFoundException) {
        Timber.e(exception)
      }
    }
  }

  /**
   * Validates the given Questionnaire Response using the SDK [QuestionnaireResponseValidator].
   *
   * @param questionnaire Questionnaire to use in validation
   * @param questionnaireResponse QuestionnaireResponse to validate
   * @param context Context to use in validation
   */
  fun isQuestionnaireResponseValid(
    questionnaire: Questionnaire,
    questionnaireResponse: QuestionnaireResponse,
    context: Context,
  ): Boolean {
    return try {
      QuestionnaireResponseValidator.checkQuestionnaireResponse(
        questionnaire,
        questionnaireResponse,
      )
      QuestionnaireResponseValidator.validateQuestionnaireResponse(
        questionnaire,
        questionnaireResponse,
        context,
      )
      true
    } catch (e: IllegalArgumentException) {
      Timber.tag("QuestionnaireViewModel.isQuestionnaireResponseValid").d(e)
      false
    }
  }

  /**
   * Gets a Questionnaire Response from the database if it exists. Generates Questionnaire Response
   * from population, otherwise.
   *
   * @param questionnaire Questionnaire as the basis for how the resources are to be populated
   * @param subjectId ID of the resource that submitted the Questionnaire Response, and related with
   *   the population resources
   * @param subjectType resource type of the resource that submitted the Questionnaire Response
   */
  suspend fun getQuestionnaireResponseFromDbOrPopulation(
    questionnaire: Questionnaire,
    subjectId: String?,
    subjectType: ResourceType?,
    questionnaireConfig: QuestionnaireConfig,
    resourceMap: Map<ResourceType?, String>,
  ): QuestionnaireResponse {
    var questionnaireResponse: QuestionnaireResponse? = QuestionnaireResponse()

    if (!subjectId.isNullOrEmpty() && subjectType != null) {
      // Load questionnaire response from DB for Questionnaires opened in EDIT/READONLY mode
      questionnaireResponse =
        searchQuestionnaireResponses(
            subjectId = subjectId,
            subjectType = subjectType,
            questionnaireId = questionnaire.logicalId,
          )
          .maxByOrNull { it.meta.lastUpdated }

      /**
       * This will catch an exception and return QR from DB when population resource is empty,
       * ResourceMapper.selectPopulateContext() will return null, then that null will get evaluated
       * and gives an exception as a result.
       */
      if (
        questionnaireResponse == null ||
          questionnaireResponse.isEmpty ||
          !questionnaireResponse.hasItem()
      ) {
        questionnaireResponse =
          runCatching {
              // load required resources sent through Param for questionnaire Response
              // expressions
              val populationResources = arrayListOf<Resource>()
              if (resourceMap.isEmpty()) {
                populationResources.addAll(loadPopulationResources(subjectId, subjectType))
              } else {
                resourceMap.forEach {
                  populationResources.addAll(
                    loadPopulationResources(it.value.extractLogicalIdUuid(), it.key!!),
                  )
                }
              }

              populateQuestionnaireResponse(
                questionnaire = questionnaire,
                populationResources = populationResources,
              )
            }
            .onFailure { Timber.e(it, "Error encountered while populating QuestionnaireResponse") }
            .getOrDefault(questionnaireResponse)
      }
    }

    return questionnaireResponse ?: QuestionnaireResponse()
  }

  /**
   * Generates a Questionnaire Response by populating the given resources.
   *
   * @param questionnaire Questionnaire as the basis for how the resources are to be populated
   * @param populationResources resources to be populated
   */
  @VisibleForTesting
  suspend fun populateQuestionnaireResponse(
    questionnaire: Questionnaire,
    populationResources: List<Resource>,
  ): QuestionnaireResponse {
    return ResourceMapper.populate(questionnaire, *populationResources.toTypedArray()).also {
      questionnaireResponse ->
      if (!questionnaireResponse.hasItem()) {
        Timber.tag("QuestionnaireViewModel.populateQuestionnaireResponse")
          .d("Questionnaire response has no populated answers")
      }
    }
  }

  /**
   * Search Questionnaire Response resources that are associated with the given subject ID and
   * Questionnaire ID.
   *
   * @param subjectId ID of the resource that submitted the Questionnaire Response
   * @param subjectType resource type of the resource that submitted the Questionnaire Response
   * @param questionnaireId ID of the Questionnaire that owns the Questionnaire Response
   */
  private suspend fun searchQuestionnaireResponses(
    subjectId: String,
    subjectType: ResourceType,
    questionnaireId: String,
  ): List<QuestionnaireResponse> =
    withContext(dispatcherProvider.io()) {
      defaultRepository.fhirEngine.search {
        filter(QuestionnaireResponse.SUBJECT, { value = "${subjectType.name}/$subjectId" })
        filter(
          QuestionnaireResponse.QUESTIONNAIRE,
          { value = "${ResourceType.Questionnaire.name}/$questionnaireId" },
        )
      }
    }

  /**
   * Loads resources to be populated into a Questionnaire Response.
   *
   * @param subjectId can be Patient ID or Group ID
   * @param subjectType resource type of the ID
   */
  private suspend fun loadPopulationResources(
    subjectId: String,
    subjectType: ResourceType,
  ): List<Resource> {
    val populationResources = arrayListOf<Resource>()
    try {
      populationResources.add(defaultRepository.loadResource(subjectId, subjectType))
    } catch (exception: ResourceNotFoundException) {
      Timber.e(exception)
    }
    if (subjectType == ResourceType.Patient) {
      loadRelatedPerson(subjectId)?.run { populationResources.add(this) }
    }
    return populationResources
  }

  /** Loads a Patient resource with the given ID. */
  private suspend fun loadPatient(patientId: String): Patient? {
    return defaultRepository.loadResource(patientId)
  }

  /** Loads a RelatedPerson resource that belongs to the given Patient ID. */
  private suspend fun loadRelatedPerson(patientId: String): RelatedPerson? {
    return defaultRepository
      .searchResourceFor<RelatedPerson>(
        subjectType = ResourceType.Patient,
        subjectId = patientId,
        subjectParam = RelatedPerson.PATIENT,
        configComputedRuleValues = emptyMap(),
      )
      .singleOrNull()
  }

  fun computeQuestionnaireConfigRules(ruleConfigs: List<RuleConfig>): Map<String, Any> =
    resourceDataRulesExecutor.computeResourceDataRules(ruleConfigs, null)

  companion object {
    private const val QUESTIONNAIRE_RESPONSE_ITEM = "QuestionnaireResponse.item"
    private const val STRING_INTERPOLATION_PREFIX = "@{"
  }
}<|MERGE_RESOLUTION|>--- conflicted
+++ resolved
@@ -293,11 +293,7 @@
     questionnaireResponse: QuestionnaireResponse,
     questionnaireConfig: QuestionnaireConfig,
     questionnaire: Questionnaire,
-<<<<<<< HEAD
     bundle: Bundle = Bundle()
-=======
-    bundle: Bundle?,
->>>>>>> 3bbbb7a7
   ) {
     extractCqlOutput(questionnaire, questionnaireResponse, bundle)
     extractCarePlan(questionnaireResponse, bundle, questionnaireConfig)
