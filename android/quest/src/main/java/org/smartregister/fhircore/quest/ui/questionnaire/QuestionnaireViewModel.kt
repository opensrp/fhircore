--- conflicted
+++ resolved
@@ -31,13 +31,8 @@
 import com.google.android.fhir.datacapture.validation.QuestionnaireResponseValidator
 import com.google.android.fhir.datacapture.validation.Valid
 import com.google.android.fhir.db.ResourceNotFoundException
-import com.google.android.fhir.knowledge.KnowledgeManager
 import com.google.android.fhir.search.Search
-<<<<<<< HEAD
-import com.google.android.fhir.search.search
-=======
 import com.google.android.fhir.search.filter.TokenParamFilterCriterion
->>>>>>> a6a62f12
 import com.google.android.fhir.workflow.FhirOperator
 import dagger.hilt.android.lifecycle.HiltViewModel
 import java.util.Date
@@ -123,8 +118,8 @@
   val fhirValidatorProvider: Provider<FhirValidator>,
   val fhirPathDataExtractor: FhirPathDataExtractor,
   val configurationRegistry: ConfigurationRegistry,
-  val knowledgeManager: KnowledgeManager,
 ) : ViewModel() {
+  private val parser = FhirContext.forR4Cached().newJsonParser()
 
   private val authenticatedOrganizationIds by lazy {
     sharedPreferencesHelper.read<List<String>>(ResourceType.Organization.name)
@@ -188,7 +183,7 @@
     context: Context,
     onSuccessfulSubmission: (List<IdType>, QuestionnaireResponse) -> Unit,
   ) {
-    viewModelScope.launch(dispatcherProvider.io() + SupervisorJob()) {
+    viewModelScope.launch(SupervisorJob()) {
       val questionnaireResponseValid =
         validateQuestionnaireResponse(
           questionnaire = questionnaire,
@@ -705,7 +700,7 @@
    * has an answer.
    */
   fun saveDraftQuestionnaire(questionnaireResponse: QuestionnaireResponse) {
-    viewModelScope.launch(dispatcherProvider.io()) {
+    viewModelScope.launch {
       val questionnaireHasAnswer =
         questionnaireResponse.item.any {
           it.answer.any { answerComponent -> answerComponent.hasValue() }
@@ -812,14 +807,6 @@
       bundle.addEntry(Bundle.BundleEntryComponent().setResource(basicResource))
     }
 
-<<<<<<< HEAD
-    questionnaire.cqfLibraryUrls().forEach { libraryUrl ->
-      val librariesList =
-        withContext(dispatcherProvider.io()) {
-          knowledgeManager.loadResources(
-            resourceType = ResourceType.Library.name,
-            url = libraryUrl,
-=======
     val libraryFilters =
       questionnaire.cqfLibraryUrls().map {
         val apply: TokenParamFilterCriterion.() -> Unit = { value = of(it.extractLogicalIdUuid()) }
@@ -832,55 +819,51 @@
           filter(
             Resource.RES_ID,
             *libraryFilters.toTypedArray(),
->>>>>>> a6a62f12
           )
         }
-
-      librariesList.forEach { baseResource ->
-        val result: Parameters =
-          fhirOperator.evaluateLibrary(
-            (baseResource as Library).url,
-            subject.asReference().reference,
-            null,
-            bundle,
-            null,
-          ) as Parameters
-
-        val resources =
-          result.parameter.mapNotNull { cqlResultParameterComponent ->
-            (cqlResultParameterComponent.value ?: cqlResultParameterComponent.resource)?.let {
-              resultParameterResource ->
-              if (BuildConfig.DEBUG) {
-                Timber.d(
-                  "CQL :: Param found: ${cqlResultParameterComponent.name} with value: ${
-                                        getStringRepresentation(
-                                            resultParameterResource,
-                                        )
-                                    }",
-                )
-              }
-
-              if (
-                cqlResultParameterComponent.name.equals(OUTPUT_PARAMETER_KEY) &&
-                  resultParameterResource.isResource
-              ) {
-                defaultRepository.create(true, resultParameterResource as Resource)
-                resultParameterResource
-              } else {
-                null
+        .forEach { librarySearchResult ->
+          val result: Parameters =
+            fhirOperator.evaluateLibrary(
+              librarySearchResult.resource.url,
+              subject.asReference().reference,
+              null,
+              bundle,
+              null,
+            ) as Parameters
+
+          val resources =
+            result.parameter.mapNotNull { cqlResultParameterComponent ->
+              (cqlResultParameterComponent.value ?: cqlResultParameterComponent.resource)?.let {
+                resultParameterResource ->
+                if (BuildConfig.DEBUG) {
+                  Timber.d(
+                    "CQL :: Param found: ${cqlResultParameterComponent.name} with value: ${
+                                            getStringRepresentation(
+                                                resultParameterResource,
+                                            )
+                                        }",
+                  )
+                }
+
+                if (
+                  cqlResultParameterComponent.name.equals(OUTPUT_PARAMETER_KEY) &&
+                    resultParameterResource.isResource
+                ) {
+                  defaultRepository.create(true, resultParameterResource as Resource)
+                  resultParameterResource
+                } else {
+                  null
+                }
               }
             }
-          }
-
-        validateWithFhirValidator(*resources.toTypedArray())
-      }
+
+          validateWithFhirValidator(*resources.toTypedArray())
+        }
     }
   }
 
   private fun getStringRepresentation(base: Base): String =
-    if (base.isResource) {
-      FhirContext.forR4Cached().newJsonParser().encodeResourceToString(base as Resource)
-    } else base.toString()
+    if (base.isResource) parser.encodeResourceToString(base as Resource) else base.toString()
 
   /**
    * This function generates CarePlans for the [QuestionnaireResponse.subject] using the configured
