/*
 * Copyright 2021-2024 Ona Systems, Inc
 *
 * Licensed under the Apache License, Version 2.0 (the "License");
 * you may not use this file except in compliance with the License.
 * You may obtain a copy of the License at
 *
 *       http://www.apache.org/licenses/LICENSE-2.0
 *
 * Unless required by applicable law or agreed to in writing, software
 * distributed under the License is distributed on an "AS IS" BASIS,
 * WITHOUT WARRANTIES OR CONDITIONS OF ANY KIND, either express or implied.
 * See the License for the specific language governing permissions and
 * limitations under the License.
 */

package org.smartregister.fhircore.quest.ui.questionnaire

import android.content.Context
import android.widget.Toast
import androidx.lifecycle.LiveData
import androidx.lifecycle.MutableLiveData
import androidx.lifecycle.ViewModel
import androidx.lifecycle.viewModelScope
import ca.uhn.fhir.context.FhirContext
import com.google.android.fhir.datacapture.extensions.logicalId
import com.google.android.fhir.datacapture.mapping.ResourceMapper
import com.google.android.fhir.datacapture.mapping.StructureMapExtractionContext
import com.google.android.fhir.datacapture.validation.NotValidated
import com.google.android.fhir.datacapture.validation.QuestionnaireResponseValidator
import com.google.android.fhir.datacapture.validation.Valid
import com.google.android.fhir.db.ResourceNotFoundException
import com.google.android.fhir.search.Search
import com.google.android.fhir.search.filter.TokenParamFilterCriterion
import com.google.android.fhir.workflow.FhirOperator
import dagger.Lazy
import dagger.hilt.android.lifecycle.HiltViewModel
import java.util.Date
import java.util.LinkedList
import java.util.UUID
import javax.inject.Inject
import kotlinx.coroutines.SupervisorJob
import kotlinx.coroutines.launch
import kotlinx.coroutines.withContext
import org.hl7.fhir.r4.context.IWorkerContext
import org.hl7.fhir.r4.model.Base
import org.hl7.fhir.r4.model.Basic
import org.hl7.fhir.r4.model.Bundle
import org.hl7.fhir.r4.model.Coding
import org.hl7.fhir.r4.model.Group
import org.hl7.fhir.r4.model.IdType
import org.hl7.fhir.r4.model.Library
import org.hl7.fhir.r4.model.ListResource
import org.hl7.fhir.r4.model.ListResource.ListEntryComponent
import org.hl7.fhir.r4.model.Parameters
import org.hl7.fhir.r4.model.Questionnaire
import org.hl7.fhir.r4.model.QuestionnaireResponse
import org.hl7.fhir.r4.model.QuestionnaireResponse.QuestionnaireResponseItemComponent
import org.hl7.fhir.r4.model.RelatedPerson
import org.hl7.fhir.r4.model.Resource
import org.hl7.fhir.r4.model.ResourceType
import org.hl7.fhir.r4.model.StructureMap
import org.smartregister.fhircore.engine.BuildConfig
import org.smartregister.fhircore.engine.configuration.ConfigType
import org.smartregister.fhircore.engine.configuration.ConfigurationRegistry
import org.smartregister.fhircore.engine.configuration.GroupResourceConfig
import org.smartregister.fhircore.engine.configuration.LinkIdType
import org.smartregister.fhircore.engine.configuration.QuestionnaireConfig
import org.smartregister.fhircore.engine.configuration.app.ApplicationConfiguration
import org.smartregister.fhircore.engine.configuration.app.CodingSystemUsage
import org.smartregister.fhircore.engine.data.local.DefaultRepository
import org.smartregister.fhircore.engine.domain.model.ActionParameter
import org.smartregister.fhircore.engine.domain.model.ActionParameterType
import org.smartregister.fhircore.engine.domain.model.isEditable
import org.smartregister.fhircore.engine.domain.model.isReadOnly
import org.smartregister.fhircore.engine.rulesengine.ResourceDataRulesExecutor
import org.smartregister.fhircore.engine.task.FhirCarePlanGenerator
import org.smartregister.fhircore.engine.util.DispatcherProvider
import org.smartregister.fhircore.engine.util.SharedPreferenceKey
import org.smartregister.fhircore.engine.util.SharedPreferencesHelper
import org.smartregister.fhircore.engine.util.extension.appendOrganizationInfo
import org.smartregister.fhircore.engine.util.extension.appendPractitionerInfo
import org.smartregister.fhircore.engine.util.extension.appendRelatedEntityLocation
import org.smartregister.fhircore.engine.util.extension.asReference
import org.smartregister.fhircore.engine.util.extension.batchedSearch
import org.smartregister.fhircore.engine.util.extension.clearText
import org.smartregister.fhircore.engine.util.extension.cqfLibraryUrls
import org.smartregister.fhircore.engine.util.extension.extractByStructureMap
import org.smartregister.fhircore.engine.util.extension.extractId
import org.smartregister.fhircore.engine.util.extension.extractLogicalIdUuid
import org.smartregister.fhircore.engine.util.extension.find
import org.smartregister.fhircore.engine.util.extension.generateMissingId
import org.smartregister.fhircore.engine.util.extension.isIn
import org.smartregister.fhircore.engine.util.extension.packRepeatedGroups
import org.smartregister.fhircore.engine.util.extension.prepopulateWithComputedConfigValues
import org.smartregister.fhircore.engine.util.extension.questionnaireResponseStatus
import org.smartregister.fhircore.engine.util.extension.showToast
import org.smartregister.fhircore.engine.util.extension.updateLastUpdated
import org.smartregister.fhircore.engine.util.fhirpath.FhirPathDataExtractor
import org.smartregister.fhircore.engine.util.helper.TransformSupportServices
import org.smartregister.fhircore.engine.util.validation.ResourceValidationRequest
import org.smartregister.fhircore.engine.util.validation.ResourceValidationRequestHandler
import org.smartregister.fhircore.quest.R
import timber.log.Timber

@HiltViewModel
class QuestionnaireViewModel
@Inject
constructor(
  val defaultRepository: DefaultRepository,
  val dispatcherProvider: DispatcherProvider,
  val fhirCarePlanGenerator: FhirCarePlanGenerator,
  val resourceDataRulesExecutor: ResourceDataRulesExecutor,
  val transformSupportServices: TransformSupportServices,
  val sharedPreferencesHelper: SharedPreferencesHelper,
  val fhirOperator: FhirOperator,
  val fhirValidatorRequestHandlerProvider: Lazy<ResourceValidationRequestHandler>,
  val fhirPathDataExtractor: FhirPathDataExtractor,
  val configurationRegistry: ConfigurationRegistry,
) : ViewModel() {
  private val authenticatedOrganizationIds by lazy {
    sharedPreferencesHelper.read<List<String>>(ResourceType.Organization.name)
  }

  private val practitionerId: String? by lazy {
    sharedPreferencesHelper
      .read(SharedPreferenceKey.PRACTITIONER_ID.name, null)
      ?.extractLogicalIdUuid()
  }

  private val _questionnaireProgressStateLiveData = MutableLiveData<QuestionnaireProgressState?>()
  val questionnaireProgressStateLiveData: LiveData<QuestionnaireProgressState?>
    get() = _questionnaireProgressStateLiveData

  val applicationConfiguration: ApplicationConfiguration by lazy {
    configurationRegistry.retrieveConfiguration(ConfigType.Application)
  }

  var uniqueIdResource: Resource? = null

  /**
   * This function retrieves the [Questionnaire] as configured via the [QuestionnaireConfig]. The
   * retrieved [Questionnaire] can then be pre-populated.
   */
  suspend fun retrieveQuestionnaire(
    questionnaireConfig: QuestionnaireConfig,
  ): Questionnaire? {
    if (questionnaireConfig.id.isEmpty() || questionnaireConfig.id.isBlank()) return null
    return defaultRepository.loadResourceFromCache<Questionnaire>(questionnaireConfig.id)
  }

  /**
   * This function performs data extraction against the [QuestionnaireResponse]. All the resources
   * generated from a successful extraction by StructureMap or definition are stored in the
   * database. The [QuestionnaireResponse] is also stored in the database regardless of the outcome
   * of [ResourceMapper.extract]. This function will optionally generate CarePlan using the
   * PlanDefinition resource configured in [QuestionnaireConfig.planDefinitions]. The
   * [QuestionnaireConfig.eventWorkflows] contains configurations to cascade update the statuses of
   * resources to in-active (close) that are related to the current [QuestionnaireResponse.subject]
   */
  fun handleQuestionnaireSubmission(
    questionnaire: Questionnaire,
    currentQuestionnaireResponse: QuestionnaireResponse,
    questionnaireConfig: QuestionnaireConfig,
    actionParameters: List<ActionParameter>,
    context: Context,
    onSuccessfulSubmission: (List<IdType>, QuestionnaireResponse) -> Unit,
  ) {
    viewModelScope.launch(SupervisorJob()) {
      val questionnaireResponseValid =
        validateQuestionnaireResponse(
          questionnaire = questionnaire,
          questionnaireResponse = currentQuestionnaireResponse,
          context = context,
        )

      if (questionnaireConfig.saveQuestionnaireResponse && !questionnaireResponseValid) {
        Timber.e("Invalid questionnaire response")
        context.showToast(context.getString(R.string.questionnaire_response_invalid))
        setProgressState(QuestionnaireProgressState.ExtractionInProgress(false))
        return@launch
      }

      currentQuestionnaireResponse.processMetadata(
        questionnaire = questionnaire,
        questionnaireConfig = questionnaireConfig,
        context = context,
      )

      val bundle =
        performExtraction(
          extractByStructureMap = questionnaire.extractByStructureMap(),
          questionnaire = questionnaire,
          questionnaireResponse = currentQuestionnaireResponse,
          context = context,
        )

      saveExtractedResources(
        bundle = bundle,
        questionnaire = questionnaire,
        questionnaireConfig = questionnaireConfig,
        questionnaireResponse = currentQuestionnaireResponse,
        context = context,
      )

      updateResourcesLastUpdatedProperty(actionParameters)

      // Important to load subject resource to retrieve ID (as reference) correctly
      val subjectIdType: IdType? =
        if (currentQuestionnaireResponse.subject.reference.isNullOrEmpty()) {
          null
        } else {
          IdType(currentQuestionnaireResponse.subject.reference)
        }

      if (subjectIdType != null) {
        val subject =
          loadResource(
            ResourceType.valueOf(subjectIdType.resourceType),
            subjectIdType.idPart,
          )

        if (subject != null && !questionnaireConfig.isReadOnly()) {
          val newBundle = bundle.copyBundle(currentQuestionnaireResponse)

          val extractedResources = newBundle.entry.map { it.resource }
          validateWithFhirValidator(*extractedResources.toTypedArray())

          generateCarePlan(
            subject = subject,
            bundle = newBundle,
            questionnaireConfig = questionnaireConfig,
          )

          withContext(dispatcherProvider.io()) {
            executeCql(
              subject = subject,
              bundle = newBundle,
              questionnaire = questionnaire,
              questionnaireConfig = questionnaireConfig,
            )
          }

          fhirCarePlanGenerator.conditionallyUpdateResourceStatus(
            questionnaireConfig = questionnaireConfig,
            subject = subject,
            bundle = newBundle,
          )
        }
      }

      softDeleteResources(questionnaireConfig)

      retireUsedQuestionnaireUniqueId(questionnaireConfig, currentQuestionnaireResponse)

      val idTypes =
        bundle.entry?.map { IdType(it.resource.resourceType.name, it.resource.logicalId) }
          ?: emptyList()

      onSuccessfulSubmission(
        idTypes,
        currentQuestionnaireResponse,
      )
    }
  }

  fun validateWithFhirValidator(vararg resource: Resource) {
    if (BuildConfig.DEBUG) {
      fhirValidatorRequestHandlerProvider
        .get()
        .handleResourceValidationRequest(
          request =
            ResourceValidationRequest(
              *resource,
            ),
        )
    }
  }

  suspend fun retireUsedQuestionnaireUniqueId(
    questionnaireConfig: QuestionnaireConfig,
    questionnaireResponse: QuestionnaireResponse,
  ) {
    if (questionnaireConfig.uniqueIdAssignment != null) {
      val uniqueIdLinkId = questionnaireConfig.uniqueIdAssignment!!.linkId
      val submittedUniqueId =
        questionnaireResponse.find(uniqueIdLinkId)?.answer?.first()?.value.toString()

      // Update Group resource. Can be extended in future to support other resources
      if (uniqueIdResource is Group) {
        with(uniqueIdResource as Group) {
          val characteristic = this.characteristic[this.quantity]
          if (
            characteristic.hasValueCodeableConcept() &&
              characteristic.valueCodeableConcept.text == submittedUniqueId
          ) {
            characteristic.exclude = true
            this.quantity++
            this.active =
              this.quantity <
                this.characteristic.size // Mark Group as inactive when all IDs are retired
            defaultRepository.addOrUpdate(resource = this)
          }
        }
      }
      Timber.i(
        "ID '$submittedUniqueId' used'",
      )
    }
  }

  suspend fun saveExtractedResources(
    bundle: Bundle,
    questionnaire: Questionnaire,
    questionnaireConfig: QuestionnaireConfig,
    questionnaireResponse: QuestionnaireResponse,
    context: Context,
  ) {
    val extractionDate = Date()

    // Create a ListResource to store the references for generated resources
    val listResource =
      ListResource().apply {
        id = UUID.randomUUID().toString()
        status = ListResource.ListStatus.CURRENT
        mode = ListResource.ListMode.WORKING
        title = CONTAINED_LIST_TITLE
        date = extractionDate
      }

    val subjectType = questionnaireSubjectType(questionnaire, questionnaireConfig)

    val previouslyExtractedResources =
      retrievePreviouslyExtractedResources(
        questionnaireConfig = questionnaireConfig,
        subjectType = subjectType,
        questionnaire = questionnaire,
      )

    val extractedResourceUniquePropertyExpressionsMap =
      questionnaireConfig.extractedResourceUniquePropertyExpressions?.associateBy {
        it.resourceType
      } ?: emptyMap()

    bundle.entry?.forEach { bundleEntryComponent ->
      bundleEntryComponent.resource?.run {
        applyResourceMetadata(questionnaireConfig, questionnaireResponse, context)
        if (
          questionnaireResponse.subject.reference.isNullOrEmpty() &&
            subjectType != null &&
            resourceType == subjectType &&
            logicalId.isNotEmpty()
        ) {
          questionnaireResponse.subject = this.logicalId.asReference(subjectType)
        }

        if (questionnaireConfig.isEditable()) {
          if (resourceType == subjectType) {
            this.id = questionnaireResponse.subject.extractId()
          } else if (
            extractedResourceUniquePropertyExpressionsMap.containsKey(resourceType) &&
              previouslyExtractedResources.containsKey(
                resourceType,
              )
          ) {
            val fhirPathExpression =
              extractedResourceUniquePropertyExpressionsMap
                .getValue(resourceType)
                .fhirPathExpression

            val currentResourceIdentifier =
              withContext(dispatcherProvider.default()) {
                fhirPathDataExtractor.extractValue(
                  base = this@run,
                  expression = fhirPathExpression,
                )
              }

            // Search for resource with property value matching extracted value
            val resource =
              previouslyExtractedResources.getValue(resourceType).find {
                val extractedValue =
                  withContext(dispatcherProvider.default()) {
                    fhirPathDataExtractor.extractValue(
                      base = it,
                      expression = fhirPathExpression,
                    )
                  }
                extractedValue.isNotEmpty() &&
                  extractedValue.equals(currentResourceIdentifier, true)
              }

            // Found match use the id on current resource; override identifiers for RelatedPerson
            if (resource != null) {
              this.id = resource.logicalId
              if (this is RelatedPerson && resource is RelatedPerson) {
                this.identifier = resource.identifier
              }
            }
          }
        }

        // Set Encounter on QR if the ResourceType is Encounter
        if (this.resourceType == ResourceType.Encounter) {
          questionnaireResponse.setEncounter(this.asReference())
        }

        // Set the Group's Related Entity Location metadata tag on Resource before saving.
        this.applyRelatedEntityLocationMetaTag(questionnaireConfig, context, subjectType)

        defaultRepository.addOrUpdate(true, resource = this)

        updateGroupManagingEntity(
          resource = this,
          groupIdentifier = questionnaireConfig.groupResource?.groupIdentifier,
          managingEntityRelationshipCode = questionnaireConfig.managingEntityRelationshipCode,
        )
        addMemberToGroup(
          resource = this,
          memberResourceType = questionnaireConfig.groupResource?.memberResourceType,
          groupIdentifier = questionnaireConfig.groupResource?.groupIdentifier,
        )

        // Track ids for resources in ListResource added to the QuestionnaireResponse.contained
        val listEntryComponent =
          ListEntryComponent().apply {
            deleted = false
            date = extractionDate
            item = asReference()
          }
        listResource.addEntry(listEntryComponent)
      }
    }

    // Reference extracted resources in QR then save it if subject exists
    questionnaireResponse.apply { addContained(listResource) }

    if (
      !questionnaireResponse.subject.reference.isNullOrEmpty() &&
        questionnaireConfig.saveQuestionnaireResponse
    ) {
      // Set the Group's Related Entity Location meta tag on QuestionnaireResponse then save.
      questionnaireResponse.applyRelatedEntityLocationMetaTag(
        questionnaireConfig = questionnaireConfig,
        context = context,
        subjectType = subjectType,
      )
      defaultRepository.addOrUpdate(resource = questionnaireResponse)
    }
  }

  private suspend fun Resource.applyRelatedEntityLocationMetaTag(
    questionnaireConfig: QuestionnaireConfig,
    context: Context,
    subjectType: ResourceType?,
  ) {
    val resourceIdPair =
      when {
        !questionnaireConfig.resourceIdentifier.isNullOrEmpty() && subjectType != null -> {
          Pair(subjectType, questionnaireConfig.resourceIdentifier!!)
        }
        !questionnaireConfig.groupResource?.groupIdentifier.isNullOrEmpty() &&
          questionnaireConfig.groupResource?.removeGroup != true &&
          questionnaireConfig.groupResource?.removeMember != true -> {
          Pair(ResourceType.Group, questionnaireConfig.groupResource!!.groupIdentifier)
        }
        else -> null
      }
    if (resourceIdPair != null) {
      val (resourceType, resourceId) = resourceIdPair
      val resource = loadResource(resourceType = resourceType, resourceIdentifier = resourceId)
      var relatedEntityLocationTags =
        resource?.meta?.tag?.filter { coding ->
          coding.system ==
            context.getString(
              org.smartregister.fhircore.engine.R.string
                .sync_strategy_related_entity_location_system,
            )
        }

      if (relatedEntityLocationTags.isNullOrEmpty()) {
        relatedEntityLocationTags =
          retrieveRelatedEntityTagsLinkedToSubject(context, resourceIdPair)
      }

      relatedEntityLocationTags?.forEach {
        val existingTag = this.meta.getTag(it.system, it.code)
        if (existingTag == null) {
          this.meta.addTag(it)
        }
      }
    }
  }

  private suspend fun retrieveRelatedEntityTagsLinkedToSubject(
    context: Context,
    resourceIdPair: Pair<ResourceType, String>,
  ): List<Coding>? {
    val system =
      context.getString(
        org.smartregister.fhircore.engine.R.string.sync_strategy_related_entity_location_system,
      )
    val display =
      context.getString(
        org.smartregister.fhircore.engine.R.string.sync_strategy_related_entity_location_display,
      )
    val (resourceType, resourceId) = resourceIdPair

    if (resourceType == ResourceType.Location) {
      return listOf(Coding(system, resourceId, display))
    }

    applicationConfiguration.codingSystems
      .find { it.usage == CodingSystemUsage.LOCATION_LINKAGE }
      ?.coding
      ?.let { linkageResourceCode ->
        val search =
          Search(ResourceType.List).apply {
            filter(
              ListResource.CODE,
              {
                value =
                  of(
                    Coding(
                      linkageResourceCode.system,
                      linkageResourceCode.code,
                      linkageResourceCode.display,
                    ),
                  )
              },
            )
            filter(ListResource.ITEM, { value = "$resourceType/$resourceId" })
          }

        return defaultRepository.search<ListResource>(search).map { listResource ->
          Coding(system, listResource.subject.extractId(), display)
        }
      }

    return null
  }

  private suspend fun retrievePreviouslyExtractedResources(
    questionnaireConfig: QuestionnaireConfig,
    subjectType: ResourceType?,
    questionnaire: Questionnaire,
  ): MutableMap<ResourceType, MutableList<Resource>> {
    val referencedResources = mutableMapOf<ResourceType, MutableList<Resource>>()
    if (
      questionnaireConfig.isEditable() &&
        !questionnaireConfig.resourceIdentifier.isNullOrEmpty() &&
        subjectType != null
    ) {
      searchQuestionnaireResponse(
          resourceId = questionnaireConfig.resourceIdentifier!!,
          resourceType = questionnaireConfig.resourceType ?: subjectType,
          questionnaireId = questionnaire.logicalId,
          encounterId = questionnaireConfig.encounterId,
          questionnaireResponseStatus = questionnaireConfig.questionnaireResponseStatus(),
        )
        ?.contained
        ?.asSequence()
        ?.filterIsInstance<ListResource>()
        ?.filter { it.title.equals(CONTAINED_LIST_TITLE, true) }
        ?.flatMap { it.entry }
        ?.forEach {
          val idType = IdType(it.item.reference)
          val resource = loadResource(ResourceType.fromCode(idType.resourceType), idType.idPart)
          if (resource != null) {
            referencedResources.getOrPut(resource.resourceType) { mutableListOf() }.add(resource)
          }
        }
    }
    return referencedResources
  }

  private fun Bundle.copyBundle(currentQuestionnaireResponse: QuestionnaireResponse): Bundle =
    this.copy().apply {
      addEntry(
        Bundle.BundleEntryComponent().apply { resource = currentQuestionnaireResponse },
      )
    }

  private fun QuestionnaireResponse.processMetadata(
    questionnaire: Questionnaire,
    questionnaireConfig: QuestionnaireConfig,
    context: Context,
  ) {
    status = QuestionnaireResponse.QuestionnaireResponseStatus.COMPLETED
    authored = Date()

    questionnaire.useContext
      .filter { it.hasValueCodeableConcept() }
      .forEach { it.valueCodeableConcept.coding.forEach { coding -> this.meta.addTag(coding) } }
    applyResourceMetadata(questionnaireConfig, this, context)
    setQuestionnaire("${questionnaire.resourceType}/${questionnaire.logicalId}")

    // Set subject if exists
    val resourceType = questionnaireSubjectType(questionnaire, questionnaireConfig)
    val resourceIdentifier = questionnaireConfig.resourceIdentifier
    if (resourceType != null && !resourceIdentifier.isNullOrEmpty()) {
      subject = resourceIdentifier.asReference(resourceType)
    }
  }

  private fun questionnaireSubjectType(
    questionnaire: Questionnaire,
    questionnaireConfig: QuestionnaireConfig,
  ): ResourceType? {
    val questionnaireSubjectType = questionnaire.subjectType.firstOrNull()?.code
    return questionnaireConfig.resourceType
      ?: questionnaireSubjectType?.let {
        ResourceType.valueOf(
          it,
        )
      }
  }

  private fun Resource?.applyResourceMetadata(
    questionnaireConfig: QuestionnaireConfig,
    questionnaireResponse: QuestionnaireResponse,
    context: Context,
  ) =
    this?.apply {
      appendOrganizationInfo(authenticatedOrganizationIds)
      appendPractitionerInfo(practitionerId)
      appendRelatedEntityLocation(questionnaireResponse, questionnaireConfig, context)
      updateLastUpdated()
      generateMissingId()
    }

  /**
   * Perform StructureMap or Definition based definition. The result of this function returns a
   * Bundle that contains the resources that were generated via the [ResourceMapper.extract]
   * operation otherwise returns null if an exception is encountered.
   */
  suspend fun performExtraction(
    extractByStructureMap: Boolean,
    questionnaire: Questionnaire,
    questionnaireResponse: QuestionnaireResponse,
    context: Context,
  ): Bundle =
    kotlin
      .runCatching {
<<<<<<< HEAD
        if (extractByStructureMap) {
          ResourceMapper.extract(
            questionnaire = questionnaire,
            questionnaireResponse = questionnaireResponse,
            structureMapExtractionContext =
              StructureMapExtractionContext(
                transformSupportServices = transformSupportServices,
                structureMapProvider = { structureMapUrl: String?, _: IWorkerContext ->
                  structureMapUrl?.substringAfterLast("/")?.let { structureMapId ->
                    defaultRepository.loadResourceFromCache<StructureMap>(structureMapId)
                  }
                },
              ),
          )
        } else {
          ResourceMapper.extract(
            questionnaire = questionnaire,
            questionnaireResponse = questionnaireResponse,
          )
=======
        withContext(dispatcherProvider.default()) {
          if (extractByStructureMap) {
            ResourceMapper.extract(
              questionnaire = questionnaire,
              questionnaireResponse = questionnaireResponse,
              structureMapExtractionContext =
                StructureMapExtractionContext(
                  transformSupportServices = transformSupportServices,
                  structureMapProvider = { structureMapUrl: String?, _: IWorkerContext ->
                    structureMapUrl?.substringAfterLast("/")?.let {
                      defaultRepository.loadResource(it)
                    }
                  },
                ),
            )
          } else {
            ResourceMapper.extract(
              questionnaire = questionnaire,
              questionnaireResponse = questionnaireResponse,
            )
          }
>>>>>>> ce12e20b
        }
      }
      .onFailure { exception ->
        Timber.e(exception)
        viewModelScope.launch(dispatcherProvider.main()) {
          if (exception is NullPointerException && exception.message!!.contains("StructureMap")) {
            context.showToast(
              context.getString(R.string.structure_map_missing_message),
              Toast.LENGTH_LONG,
            )
          } else {
            context.showToast(
              context.getString(R.string.structuremap_failed, questionnaire.name),
              Toast.LENGTH_LONG,
            )
          }
        }
      }
      .getOrDefault(Bundle())

  /**
   * This function saves [QuestionnaireResponse] as draft if any of the [QuestionnaireResponse.item]
   * has an answer.
   */
  fun saveDraftQuestionnaire(
    questionnaireResponse: QuestionnaireResponse,
    questionnaireConfig: QuestionnaireConfig,
  ) {
    viewModelScope.launch {
      val hasPages = questionnaireResponse.item.any { it.hasItem() }
      val questionnaireHasAnswer =
        questionnaireResponse.item.any {
          if (!hasPages) {
            it.answer.any { answerComponent -> answerComponent.hasValue() }
          } else {
            questionnaireResponse.item.any { page ->
              page.item.any { pageItem ->
                pageItem.answer.any { answerComponent -> answerComponent.hasValue() }
              }
            }
          }
        }
      questionnaireResponse.questionnaire =
        questionnaireConfig.id.asReference(ResourceType.Questionnaire).reference
      if (
        !questionnaireConfig.resourceIdentifier.isNullOrBlank() &&
          questionnaireConfig.resourceType != null
      ) {
        questionnaireResponse.subject =
          questionnaireConfig.resourceIdentifier!!.asReference(
            questionnaireConfig.resourceType!!,
          )
      }
      if (questionnaireHasAnswer) {
        questionnaireResponse.status = QuestionnaireResponse.QuestionnaireResponseStatus.INPROGRESS
        defaultRepository.addOrUpdate(
          addMandatoryTags = true,
          resource = questionnaireResponse,
        )
      }
    }
  }

  /**
   * This function updates the _lastUpdated property of resources configured by the
   * [ActionParameter.paramType] of [ActionParameterType.UPDATE_DATE_ON_EDIT]. Each time a
   * questionnaire is submitted, the affected resources last modified/updated date will also be
   * updated.
   */
  suspend fun updateResourcesLastUpdatedProperty(actionParameters: List<ActionParameter>?) {
    val updateOnEditParams =
      actionParameters?.filter {
        it.paramType == ActionParameterType.UPDATE_DATE_ON_EDIT && it.value.isNotEmpty()
      }

    updateOnEditParams?.forEach { param ->
      try {
        defaultRepository.run {
          val resourceType = param.resourceType
          if (resourceType != null) {
            loadResource(resourceType, param.value)?.let { addOrUpdate(resource = it) }
          } else {
            val valueResourceType = param.value.substringBefore("/")
            val valueResourceId = param.value.substringAfter("/")
            addOrUpdate(
              resource =
                loadResource(
                  valueResourceId,
                  ResourceType.valueOf(valueResourceType),
                ),
            )
          }
        }
      } catch (resourceNotFoundException: ResourceNotFoundException) {
        Timber.e("Unable to update resource's _lastUpdated", resourceNotFoundException)
      } catch (illegalArgumentException: IllegalArgumentException) {
        Timber.e(
          "No enum constant org.hl7.fhir.r4.model.ResourceType.${
                        param.value.substringBefore(
                            "/",
                        )
                    }",
        )
      }
    }
  }

  /**
   * This function validates all [QuestionnaireResponse] and returns true if all the validation
   * result of [QuestionnaireResponseValidator] are [Valid] or [NotValidated] (validation is
   * optional on [Questionnaire] fields)
   */
  suspend fun validateQuestionnaireResponse(
    questionnaire: Questionnaire,
    questionnaireResponse: QuestionnaireResponse,
    context: Context,
  ): Boolean {
    val validQuestionnaireResponseItems = mutableListOf<QuestionnaireResponseItemComponent>()
    val validQuestionnaireItems = mutableListOf<Questionnaire.QuestionnaireItemComponent>()
    val questionnaireItemsMap = questionnaire.item.associateBy { it.linkId }

    // Only validate items that are present on both Questionnaire and the QuestionnaireResponse
    questionnaireResponse.copy().item.forEach {
      if (questionnaireItemsMap.containsKey(it.linkId)) {
        val questionnaireItem = questionnaireItemsMap.getValue(it.linkId)
        validQuestionnaireResponseItems.add(it)
        validQuestionnaireItems.add(questionnaireItem)
      }
    }

    return withContext(dispatcherProvider.default()) {
      QuestionnaireResponseValidator.validateQuestionnaireResponse(
          questionnaire = Questionnaire().apply { item = validQuestionnaireItems },
          questionnaireResponse =
            QuestionnaireResponse().apply {
              item = validQuestionnaireResponseItems
              packRepeatedGroups()
            },
          context = context,
        )
        .values
        .flatten()
        .all { it is Valid || it is NotValidated }
    }
  }

  suspend fun executeCql(
    subject: Resource,
    bundle: Bundle,
    questionnaire: Questionnaire,
    questionnaireConfig: QuestionnaireConfig? = null,
  ) {
    questionnaireConfig?.cqlInputResources?.forEach { resourceId ->
      val basicResource = defaultRepository.loadResource(resourceId) as Basic?
      bundle.addEntry(Bundle.BundleEntryComponent().setResource(basicResource))
    }

    val libraryFilters =
      questionnaire.cqfLibraryUrls().map {
        val apply: TokenParamFilterCriterion.() -> Unit = { value = of(it.extractLogicalIdUuid()) }
        apply
      }

    if (libraryFilters.isNotEmpty()) {
      defaultRepository.fhirEngine
        .batchedSearch<Library> {
          filter(
            Resource.RES_ID,
            *libraryFilters.toTypedArray(),
          )
        }
        .forEach { librarySearchResult ->
          val result: Parameters =
            fhirOperator.evaluateLibrary(
              librarySearchResult.resource.url,
              subject.asReference().reference,
              null,
              bundle,
              null,
            ) as Parameters

          val resources =
            result.parameter.mapNotNull { cqlResultParameterComponent ->
              (cqlResultParameterComponent.value ?: cqlResultParameterComponent.resource)?.let {
                resultParameterResource ->
                if (BuildConfig.DEBUG) {
                  Timber.d(
                    "CQL :: Param found: ${cqlResultParameterComponent.name} with value: ${
                                            getStringRepresentation(
                                                resultParameterResource,
                                            )
                                        }",
                  )
                }

                if (
                  cqlResultParameterComponent.name.equals(OUTPUT_PARAMETER_KEY) &&
                    resultParameterResource.isResource
                ) {
                  defaultRepository.create(
                    true,
                    resultParameterResource as Resource,
                  )
                  resultParameterResource
                } else {
                  null
                }
              }
            }

          validateWithFhirValidator(*resources.toTypedArray())
        }
    }
  }

  private fun getStringRepresentation(base: Base): String =
    if (base.isResource) {
      FhirContext.forR4Cached().newJsonParser().encodeResourceToString(base as Resource)
    } else base.toString()

  /**
   * This function generates CarePlans for the [QuestionnaireResponse.subject] using the configured
   * [QuestionnaireConfig.planDefinitions]
   */
  suspend fun generateCarePlan(
    subject: Resource,
    bundle: Bundle,
    questionnaireConfig: QuestionnaireConfig,
  ) {
    questionnaireConfig.planDefinitions?.forEach { planId ->
      if (planId.isNotEmpty()) {
        kotlin
          .runCatching {
            val carePlan =
              fhirCarePlanGenerator.generateOrUpdateCarePlan(
                planDefinitionId = planId,
                subject = subject,
                data = bundle,
                generateCarePlanWithWorkflowApi =
                  questionnaireConfig.generateCarePlanWithWorkflowApi,
              )
            carePlan?.let { validateWithFhirValidator(it) }
          }
          .onFailure { Timber.e(it) }
      }
    }
  }

  /** Update the [Group.managingEntity] */
  private suspend fun updateGroupManagingEntity(
    resource: Resource,
    groupIdentifier: String?,
    managingEntityRelationshipCode: String?,
  ) {
    // Load the group from the database to get the updated Resource always.
    val group =
      groupIdentifier?.extractLogicalIdUuid()?.let { loadResource(ResourceType.Group, it) }
        as Group?

    if (
      group != null &&
        resource is RelatedPerson &&
        !resource.relationshipFirstRep.codingFirstRep.code.isNullOrEmpty() &&
        resource.relationshipFirstRep.codingFirstRep.code == managingEntityRelationshipCode
    ) {
      defaultRepository.addOrUpdate(
        resource = group.apply { managingEntity = resource.asReference() },
      )
    }
  }

  /**
   * Adds [Resource] to [Group.member] if the member does not exist and if [Resource.logicalId] is
   * NOT the same as the retrieved [GroupResourceConfig.groupIdentifier] (Cannot add a [Group] as
   * member of itself.
   */
  suspend fun addMemberToGroup(
    resource: Resource,
    memberResourceType: ResourceType?,
    groupIdentifier: String?,
  ) {
    // Load the Group resource from the database to get the updated one
    val group =
      groupIdentifier?.extractLogicalIdUuid()?.let { loadResource(ResourceType.Group, it) }
        as Group? ?: return

    val reference = resource.asReference()
    val member = group.member.find { it.entity.reference.equals(reference.reference, true) }

    // Cannot add Group as member of itself; Cannot not duplicate existing members
    if (resource.logicalId == group.logicalId || member != null) return

    if (
      resource.resourceType.isIn(
        ResourceType.CareTeam,
        ResourceType.Device,
        ResourceType.Group,
        ResourceType.HealthcareService,
        ResourceType.Location,
        ResourceType.Organization,
        ResourceType.Patient,
        ResourceType.Practitioner,
        ResourceType.PractitionerRole,
        ResourceType.Specimen,
      ) && resource.resourceType == memberResourceType
    ) {
      group.addMember(Group.GroupMemberComponent().apply { entity = reference })
      defaultRepository.addOrUpdate(resource = group)
    }
  }

  /**
   * This function triggers removal of [Resource] s as per the [QuestionnaireConfig.groupResource]
   * or [QuestionnaireConfig.removeResource] config properties.
   */
  suspend fun softDeleteResources(questionnaireConfig: QuestionnaireConfig) {
    if (questionnaireConfig.groupResource != null) {
      removeGroup(
        groupId = questionnaireConfig.groupResource!!.groupIdentifier,
        removeGroup = questionnaireConfig.groupResource?.removeGroup ?: false,
        deactivateMembers = questionnaireConfig.groupResource!!.deactivateMembers,
      )
      removeGroupMember(
        memberId = questionnaireConfig.resourceIdentifier,
        removeMember = questionnaireConfig.groupResource?.removeMember ?: false,
        groupIdentifier = questionnaireConfig.groupResource!!.groupIdentifier,
        memberResourceType = questionnaireConfig.groupResource!!.memberResourceType,
      )
    }

    if (
      questionnaireConfig.removeResource == true &&
        questionnaireConfig.resourceType != null &&
        !questionnaireConfig.resourceIdentifier.isNullOrEmpty()
    ) {
      viewModelScope.launch {
        defaultRepository.delete(
          resourceType = questionnaireConfig.resourceType!!,
          resourceId = questionnaireConfig.resourceIdentifier!!,
          softDelete = true,
        )
      }
    }
  }

  private suspend fun removeGroup(
    groupId: String,
    removeGroup: Boolean,
    deactivateMembers: Boolean,
  ) {
    if (removeGroup) {
      try {
        defaultRepository.removeGroup(
          groupId = groupId,
          isDeactivateMembers = deactivateMembers,
          configComputedRuleValues = emptyMap(),
        )
      } catch (exception: Exception) {
        Timber.e(exception)
      }
    }
  }

  private suspend fun removeGroupMember(
    memberId: String?,
    groupIdentifier: String?,
    memberResourceType: ResourceType?,
    removeMember: Boolean,
  ) {
    if (removeMember && !memberId.isNullOrEmpty()) {
      try {
        defaultRepository.removeGroupMember(
          memberId = memberId,
          groupId = groupIdentifier,
          groupMemberResourceType = memberResourceType,
          configComputedRuleValues = emptyMap(),
        )
      } catch (exception: Exception) {
        Timber.e(exception)
      }
    }
  }

  /**
   * This function searches and returns the latest [QuestionnaireResponse] for the given
   * [resourceId] that was extracted from the [Questionnaire] identified as [questionnaireId].
   * Returns null if non is found.
   */
  suspend fun searchQuestionnaireResponse(
    resourceId: String,
    resourceType: ResourceType,
    questionnaireId: String,
    encounterId: String?,
    questionnaireResponseStatus: String? = null,
  ): QuestionnaireResponse? {
    val search =
      Search(ResourceType.QuestionnaireResponse).apply {
        filter(
          QuestionnaireResponse.SUBJECT,
          { value = resourceId.asReference(resourceType).reference },
        )
        filter(
          QuestionnaireResponse.QUESTIONNAIRE,
          { value = questionnaireId.asReference(ResourceType.Questionnaire).reference },
        )
        if (!encounterId.isNullOrBlank()) {
          filter(
            QuestionnaireResponse.ENCOUNTER,
            {
              value =
                encounterId.extractLogicalIdUuid().asReference(ResourceType.Encounter).reference
            },
          )
        }
        if (!questionnaireResponseStatus.isNullOrBlank()) {
          filter(
            QuestionnaireResponse.STATUS,
            { value = of(questionnaireResponseStatus) },
          )
        }
      }
    val questionnaireResponses: List<QuestionnaireResponse> = defaultRepository.search(search)
    return questionnaireResponses.maxByOrNull { it.meta.lastUpdated }
  }

  private suspend fun launchContextResources(
    subjectResourceType: ResourceType?,
    subjectResourceIdentifier: String?,
    actionParameters: List<ActionParameter>,
  ): List<Resource> {
    return when {
      subjectResourceType != null && subjectResourceIdentifier != null ->
        mutableListOf<Resource>().apply {
          loadResource(subjectResourceType, subjectResourceIdentifier)?.let { add(it) }
          val actionParametersExcludingSubject =
            actionParameters.filterNot {
              it.paramType == ActionParameterType.QUESTIONNAIRE_RESPONSE_POPULATION_RESOURCE &&
                subjectResourceType == it.resourceType &&
                subjectResourceIdentifier.equals(it.value, ignoreCase = true)
            }
          addAll(retrievePopulationResources(actionParametersExcludingSubject))
        }
      else -> retrievePopulationResources(actionParameters)
    }
  }

  suspend fun populateQuestionnaire(
    questionnaire: Questionnaire,
    questionnaireConfig: QuestionnaireConfig,
    actionParameters: List<ActionParameter>,
  ): Pair<QuestionnaireResponse?, List<Resource>> {
    val questionnaireSubjectType = questionnaire.subjectType.firstOrNull()?.code
    val resourceType =
      questionnaireConfig.resourceType ?: questionnaireSubjectType?.let { ResourceType.valueOf(it) }
    val resourceIdentifier = questionnaireConfig.resourceIdentifier

    val launchContextResources =
      launchContextResources(resourceType, resourceIdentifier, actionParameters)

    // Populate questionnaire with initial default values
    ResourceMapper.populate(
      questionnaire,
      launchContexts = launchContextResources.associateBy { it.resourceType.name.lowercase() },
    )

    questionnaire.prepopulateWithComputedConfigValues(
      questionnaireConfig,
      actionParameters,
      { resourceDataRulesExecutor.computeResourceDataRules(it, null, emptyMap()) },
      { uniqueIdAssignmentConfig, computedValues ->
        // Extract ID from a Group, should be modified in future to support other resources
        uniqueIdResource =
          defaultRepository.retrieveUniqueIdAssignmentResource(
            uniqueIdAssignmentConfig,
            computedValues,
          )

        withContext(dispatcherProvider.default()) {
          fhirPathDataExtractor.extractValue(
            base = uniqueIdResource,
            expression = uniqueIdAssignmentConfig.idFhirPathExpression,
          )
        }
      },
    )

    // Populate questionnaire with latest QuestionnaireResponse
    val questionnaireResponse =
      if (
        resourceType != null &&
          !resourceIdentifier.isNullOrEmpty() &&
          (questionnaireConfig.isEditable() ||
            questionnaireConfig.isReadOnly() ||
            questionnaireConfig.saveDraft)
      ) {
        searchQuestionnaireResponse(
            resourceId = resourceIdentifier,
            resourceType = resourceType,
            questionnaireId = questionnaire.logicalId,
            encounterId = questionnaireConfig.encounterId,
            questionnaireResponseStatus = questionnaireConfig.questionnaireResponseStatus(),
          )
          ?.let {
            QuestionnaireResponse().apply {
              item = it.item.removeUnAnsweredItems()
              // Clearing the text prompts the SDK to re-process the content, which includes HTML
              clearText()
            }
          }
      } else {
        null
      }

    // Exclude the configured fields from QR
    if (questionnaireResponse != null) {
      val exclusionLinkIdsMap: Map<String, Boolean> =
        questionnaireConfig.linkIds
          ?.asSequence()
          ?.filter { it.type == LinkIdType.PREPOPULATION_EXCLUSION }
          ?.associateBy { it.linkId }
          ?.mapValues { it.value.type == LinkIdType.PREPOPULATION_EXCLUSION } ?: emptyMap()

      questionnaireResponse.item =
        excludePrepopulationFields(
          questionnaireResponse.item.toMutableList(),
          exclusionLinkIdsMap,
        )
    }
    return Pair(questionnaireResponse, launchContextResources)
  }

  fun excludePrepopulationFields(
    items: MutableList<QuestionnaireResponseItemComponent>,
    exclusionMap: Map<String, Boolean>,
  ): MutableList<QuestionnaireResponseItemComponent> {
    val stack = LinkedList<MutableList<QuestionnaireResponseItemComponent>>()
    stack.push(items)
    while (stack.isNotEmpty()) {
      val currentItems = stack.pop()
      val iterator = currentItems.iterator()
      while (iterator.hasNext()) {
        val item = iterator.next()
        if (exclusionMap.containsKey(item.linkId)) {
          iterator.remove()
        } else if (item.item.isNotEmpty()) {
          stack.push(item.item)
        }
      }
    }
    return items
  }

  private fun List<QuestionnaireResponseItemComponent>.removeUnAnsweredItems():
    List<QuestionnaireResponseItemComponent> {
    return this.asSequence()
      .filter { it.hasAnswer() || it.item.isNotEmpty() }
      .onEach { it.item = it.item.removeUnAnsweredItems() }
      .filter { it.hasAnswer() || it.item.isNotEmpty() }
      .toList()
  }

  /**
   * Return [Resource]s to be used in the launch context of the questionnaire. Launch context allows
   * information to be passed into questionnaire based on the context in which the questionnaire is
   * being evaluated. For example, what patient, what encounter, what user, etc. is "in context" at
   * the time the questionnaire response is being completed:
   * https://build.fhir.org/ig/HL7/sdc/StructureDefinition-sdc-questionnaire-launchContext.html
   */
  suspend fun retrievePopulationResources(actionParameters: List<ActionParameter>): List<Resource> {
    return actionParameters
      .filter {
        it.paramType == ActionParameterType.QUESTIONNAIRE_RESPONSE_POPULATION_RESOURCE &&
          it.resourceType != null &&
          it.value.isNotEmpty()
      }
      .distinctBy { "${it.resourceType?.name}${it.value}" }
      .mapNotNull { loadResource(it.resourceType!!, it.value) }
  }

  /** Load [Resource] of type [ResourceType] for the provided [resourceIdentifier] */
  suspend fun loadResource(resourceType: ResourceType, resourceIdentifier: String): Resource? =
    try {
      defaultRepository.loadResource(resourceIdentifier, resourceType)
    } catch (resourceNotFoundException: ResourceNotFoundException) {
      null
    }

  /** Update the current progress state of the questionnaire. */
  fun setProgressState(questionnaireState: QuestionnaireProgressState) {
    _questionnaireProgressStateLiveData.postValue(questionnaireState)
  }

  companion object {
    const val CONTAINED_LIST_TITLE = "GeneratedResourcesList"
    const val OUTPUT_PARAMETER_KEY = "OUTPUT"
  }
}<|MERGE_RESOLUTION|>--- conflicted
+++ resolved
@@ -642,27 +642,6 @@
   ): Bundle =
     kotlin
       .runCatching {
-<<<<<<< HEAD
-        if (extractByStructureMap) {
-          ResourceMapper.extract(
-            questionnaire = questionnaire,
-            questionnaireResponse = questionnaireResponse,
-            structureMapExtractionContext =
-              StructureMapExtractionContext(
-                transformSupportServices = transformSupportServices,
-                structureMapProvider = { structureMapUrl: String?, _: IWorkerContext ->
-                  structureMapUrl?.substringAfterLast("/")?.let { structureMapId ->
-                    defaultRepository.loadResourceFromCache<StructureMap>(structureMapId)
-                  }
-                },
-              ),
-          )
-        } else {
-          ResourceMapper.extract(
-            questionnaire = questionnaire,
-            questionnaireResponse = questionnaireResponse,
-          )
-=======
         withContext(dispatcherProvider.default()) {
           if (extractByStructureMap) {
             ResourceMapper.extract(
@@ -672,8 +651,8 @@
                 StructureMapExtractionContext(
                   transformSupportServices = transformSupportServices,
                   structureMapProvider = { structureMapUrl: String?, _: IWorkerContext ->
-                    structureMapUrl?.substringAfterLast("/")?.let {
-                      defaultRepository.loadResource(it)
+                    structureMapUrl?.substringAfterLast("/")?.let { structureMapId ->
+                      defaultRepository.loadResourceFromCache<StructureMap>(structureMapId)
                     }
                   },
                 ),
@@ -684,7 +663,6 @@
               questionnaireResponse = questionnaireResponse,
             )
           }
->>>>>>> ce12e20b
         }
       }
       .onFailure { exception ->
