--- conflicted
+++ resolved
@@ -129,11 +129,7 @@
     configurationRegistry.retrieveConfiguration(ConfigType.Application)
   }
 
-<<<<<<< HEAD
-  var uniqueIdResourcePair: Pair<String, Resource>? = null
-=======
   var uniqueIdResource: Resource? = null
->>>>>>> 07749375
 
   /**
    * This function retrieves the [Questionnaire] as configured via the [QuestionnaireConfig]. The
@@ -199,29 +195,17 @@
         questionnaireConfig.uniqueIdAssignment?.let { uniqueIdAssignmentConfig ->
           find(uniqueIdAssignmentConfig.linkId)?.apply {
             // Extract ID from a Group, should be modified in future to support other resources
-<<<<<<< HEAD
-            val resource =
-=======
             val uniqueIdResource =
->>>>>>> 07749375
               defaultRepository.retrieveUniqueIdAssignmentResource(
                 questionnaireConfig.uniqueIdAssignment,
               )
 
             val extractedId =
               fhirPathDataExtractor.extractValue(
-<<<<<<< HEAD
-                base = resource,
-                expression = uniqueIdAssignmentConfig.idFhirPathExpression,
-              )
-            if (resource != null && extractedId.isNotEmpty()) {
-              uniqueIdResourcePair = Pair(extractedId, resource) // To be updated upon submission
-=======
                 base = uniqueIdResource,
                 expression = uniqueIdAssignmentConfig.idFhirPathExpression,
               )
             if (uniqueIdResource != null && extractedId.isNotEmpty()) {
->>>>>>> 07749375
               initial =
                 mutableListOf(
                   Questionnaire.QuestionnaireItemInitialComponent()
@@ -340,33 +324,12 @@
     questionnaireConfig: QuestionnaireConfig,
     questionnaireResponse: QuestionnaireResponse,
   ) {
-<<<<<<< HEAD
-    if (uniqueIdResourcePair != null && questionnaireConfig.uniqueIdAssignment != null) {
-      val (id, resource) = uniqueIdResourcePair!!
-=======
     if (questionnaireConfig.uniqueIdAssignment != null) {
->>>>>>> 07749375
       val uniqueIdLinkId = questionnaireConfig.uniqueIdAssignment!!.linkId
       val submittedUniqueId =
         questionnaireResponse.find(uniqueIdLinkId)?.answer?.first()?.value.toString()
 
       // Update Group resource. Can be extended in future to support other resources
-<<<<<<< HEAD
-      if (resource is Group) {
-        resource.characteristic.onEach {
-          if (it.hasValueCodeableConcept() && it.valueCodeableConcept.text == submittedUniqueId) {
-            it.exclude = true
-            return@onEach
-          }
-        }
-
-        // Mark Group as inactive when all IDs are retired
-        resource.active = resource.characteristic.any { !it.exclude }
-
-        defaultRepository.addOrUpdate(resource = resource)
-        Timber.i("ID '$id' marked as used on Resource identified by '${resource.id}'")
-      }
-=======
       if (uniqueIdResource is Group) {
         with(uniqueIdResource as Group) {
           val characteristic = this.characteristic[this.quantity]
@@ -386,7 +349,6 @@
       Timber.i(
         "ID '$submittedUniqueId' used'",
       )
->>>>>>> 07749375
     }
   }
 
