/*
 * Copyright 2021 Ona Systems, Inc
 *
 * Licensed under the Apache License, Version 2.0 (the "License");
 * you may not use this file except in compliance with the License.
 * You may obtain a copy of the License at
 *
 *       http://www.apache.org/licenses/LICENSE-2.0
 *
 * Unless required by applicable law or agreed to in writing, software
 * distributed under the License is distributed on an "AS IS" BASIS,
 * WITHOUT WARRANTIES OR CONDITIONS OF ANY KIND, either express or implied.
 * See the License for the specific language governing permissions and
 * limitations under the License.
 */

package org.smartregister.fhircore.quest.ui.questionnaire

import android.content.Context
import android.content.Intent
import androidx.lifecycle.MutableLiveData
import androidx.lifecycle.ViewModel
import androidx.lifecycle.viewModelScope
import ca.uhn.fhir.parser.IParser
import com.google.android.fhir.datacapture.mapping.ResourceMapper
import com.google.android.fhir.datacapture.mapping.StructureMapExtractionContext
import com.google.android.fhir.logicalId
import dagger.hilt.android.lifecycle.HiltViewModel
import java.util.Calendar
import java.util.Date
import java.util.UUID
import javax.inject.Inject
import kotlinx.coroutines.launch
import kotlinx.coroutines.withContext
import org.hl7.fhir.r4.context.IWorkerContext
import org.hl7.fhir.r4.model.Bundle
import org.hl7.fhir.r4.model.Encounter
import org.hl7.fhir.r4.model.Group
import org.hl7.fhir.r4.model.Identifier
import org.hl7.fhir.r4.model.Location
import org.hl7.fhir.r4.model.Patient
import org.hl7.fhir.r4.model.Questionnaire
import org.hl7.fhir.r4.model.QuestionnaireResponse
import org.hl7.fhir.r4.model.RelatedPerson
import org.hl7.fhir.r4.model.Resource
import org.hl7.fhir.r4.model.ResourceType
import org.hl7.fhir.r4.model.StructureMap
import org.smartregister.fhircore.engine.configuration.ConfigurationRegistry
import org.smartregister.fhircore.engine.configuration.QuestionnaireConfig
import org.smartregister.fhircore.engine.cql.LibraryEvaluator
import org.smartregister.fhircore.engine.data.local.DefaultRepository
import org.smartregister.fhircore.engine.domain.model.QuestionnaireType
import org.smartregister.fhircore.engine.task.FhirCarePlanGenerator
import org.smartregister.fhircore.engine.util.DispatcherProvider
import org.smartregister.fhircore.engine.util.SharedPreferenceKey
import org.smartregister.fhircore.engine.util.SharedPreferencesHelper
import org.smartregister.fhircore.engine.util.extension.asReference
import org.smartregister.fhircore.engine.util.extension.cqfLibraryIds
import org.smartregister.fhircore.engine.util.extension.deleteRelatedResources
import org.smartregister.fhircore.engine.util.extension.extractId
import org.smartregister.fhircore.engine.util.extension.extractLogicalIdUuid
import org.smartregister.fhircore.engine.util.extension.find
import org.smartregister.fhircore.engine.util.extension.findSubject
import org.smartregister.fhircore.engine.util.extension.isExtractionCandidate
import org.smartregister.fhircore.engine.util.extension.isIn
import org.smartregister.fhircore.engine.util.extension.prepareQuestionsForReadingOrEditing
import org.smartregister.fhircore.engine.util.extension.referenceValue
import org.smartregister.fhircore.engine.util.extension.retainMetadata
import org.smartregister.fhircore.engine.util.extension.setPropertySafely
import org.smartregister.fhircore.engine.util.helper.TransformSupportServices
import timber.log.Timber

@HiltViewModel
open class QuestionnaireViewModel
@Inject
constructor(
  val defaultRepository: DefaultRepository,
  val configurationRegistry: ConfigurationRegistry,
  val transformSupportServices: TransformSupportServices,
  val dispatcherProvider: DispatcherProvider,
  val sharedPreferencesHelper: SharedPreferencesHelper,
  val libraryEvaluator: LibraryEvaluator,
  val fhirCarePlanGenerator: FhirCarePlanGenerator,
  val jsonParser: IParser
) : ViewModel() {

  val extractionProgress = MutableLiveData<Boolean>()

  val extractionProgressMessage = MutableLiveData<String>()

  val removeOperation = MutableLiveData(false)

  var editQuestionnaireResponse: QuestionnaireResponse? = null

  var structureMapProvider: (suspend (String, IWorkerContext) -> StructureMap?)? = null

  private val authenticatedOrganizationIds by lazy {
    sharedPreferencesHelper.read<List<String>>(ResourceType.Organization.name)
  }

  private val practitionerId: String? by lazy {
    sharedPreferencesHelper
      .read(SharedPreferenceKey.PRACTITIONER_ID.name, null)
      ?.extractLogicalIdUuid()
  }

  suspend fun loadQuestionnaire(id: String, type: QuestionnaireType): Questionnaire? =
    defaultRepository.loadResource<Questionnaire>(id)?.apply {
      if (type.isReadOnly() || type.isEditMode()) {
        item.prepareQuestionsForReadingOrEditing(QUESTIONNAIRE_RESPONSE_ITEM, type.isReadOnly())
      }

      // TODO https://github.com/opensrp/fhircore/issues/991#issuecomment-1027872061
      this.url = this.url ?: this.referenceValue()
    }

  suspend fun fetchStructureMap(structureMapUrl: String?): StructureMap? {
    var structureMap: StructureMap? = null
    structureMapUrl?.substringAfterLast("/")?.run {
      structureMap = defaultRepository.loadResource(this)
    }
    return structureMap
  }

  suspend fun addGroupMember(resource: Resource, groupResourceId: String) {
    defaultRepository.loadResource<Group>(groupResourceId)?.run {
      // Support all the valid group member references as per the FHIR specs
      if (resource.resourceType.isIn(
          ResourceType.CareTeam,
          ResourceType.Device,
          ResourceType.Group,
          ResourceType.HealthcareService,
          ResourceType.Location,
          ResourceType.Organization,
          ResourceType.Patient,
          ResourceType.Practitioner,
          ResourceType.PractitionerRole,
          ResourceType.Specimen
        )
      ) {
        this.member?.add(Group.GroupMemberComponent().apply { entity = resource.asReference() })
      }

      // set managing entity for extracted related resource
      if (resource.resourceType == ResourceType.RelatedPerson) {
        this.managingEntity = resource.logicalId.asReference(ResourceType.RelatedPerson)
      }
      defaultRepository.addOrUpdate(this)
    }
  }

  fun extractAndSaveResources(
    context: Context,
    questionnaireResponse: QuestionnaireResponse,
    questionnaire: Questionnaire,
    questionnaireConfig: QuestionnaireConfig
  ) {
    questionnaireResponse.questionnaire = "${questionnaire.resourceType}/${questionnaire.logicalId}"

    if (questionnaireResponse.logicalId.isEmpty()) {
      questionnaireResponse.id = UUID.randomUUID().toString()
      questionnaireResponse.authored = Date()
    }

    viewModelScope.launch(dispatcherProvider.io()) {
      questionnaire.useContext.filter { it.hasValueCodeableConcept() }.forEach {
        it.valueCodeableConcept.coding.forEach { coding ->
          questionnaireResponse.meta.addTag(coding)
        }
      }

      // important to set response subject so that structure map can handle subject for all entities
      handleQuestionnaireResponseSubject(
        questionnaireConfig.resourceIdentifier,
        questionnaire,
        questionnaireResponse
      )

      if (questionnaire.isExtractionCandidate()) {
        val bundle = performExtraction(context, questionnaire, questionnaireResponse)

        bundle.entry.forEach { bundleEntry ->
          // add organization to entities representing individuals in registration questionnaire
          if (bundleEntry.resource.resourceType.isIn(ResourceType.Patient, ResourceType.Group)) {
            // if it is new registration set response subject
            if (questionnaireConfig.resourceIdentifier == null)
              questionnaireResponse.subject = bundleEntry.resource.asReference()
          }
          if (questionnaireConfig.setPractitionerDetails) {
            appendPractitionerInfo(bundleEntry.resource)
          }
          if (questionnaireConfig.setOrganizationDetails) {
            appendOrganizationInfo(bundleEntry.resource)
          }

          if (questionnaireConfig.type != QuestionnaireType.EDIT &&
              bundleEntry.resource.resourceType.isIn(
                ResourceType.Patient,
                ResourceType.RelatedPerson
              )
          ) {
            questionnaireConfig.groupResource?.groupIdentifier?.let {
              addGroupMember(resource = bundleEntry.resource, groupResourceId = it)
            }
          }

          // TODO https://github.com/opensrp/fhircore/issues/900
          // for edit mode replace client and resource subject ids.
          // Ideally ResourceMapper should allow this internally via structure-map
          if (questionnaireConfig.type.isEditMode()) {
            if (bundleEntry.resource.resourceType.isIn(ResourceType.Patient, ResourceType.Group))
              bundleEntry.resource.id = questionnaireResponse.subject.extractId()
            else {
              bundleEntry.resource.setPropertySafely("subject", questionnaireResponse.subject)
              bundleEntry.resource.setPropertySafely("patient", questionnaireResponse.subject)
            }
          }
          questionnaireResponse.contained.add(bundleEntry.resource)
        }

        if (questionnaire.experimental) {
          Timber.w(
            "${questionnaire.name}(${questionnaire.logicalId}) is experimental and not save any data"
          )
        } else saveBundleResources(bundle)

        if (questionnaireConfig.type.isEditMode() && editQuestionnaireResponse != null) {
          questionnaireResponse.retainMetadata(editQuestionnaireResponse!!)
        }

        saveQuestionnaireResponse(questionnaire, questionnaireResponse)

        // TODO https://github.com/opensrp/fhircore/issues/900
        // reassess following i.e. deleting/updating older resources because one resource
        // might have generated other flow in subsequent followups
        if (questionnaireConfig.type.isEditMode() && editQuestionnaireResponse != null) {
          editQuestionnaireResponse!!.deleteRelatedResources(defaultRepository)
        }

        performExtraction(questionnaireResponse, questionnaireConfig, questionnaire, bundle)
      } else {
        saveQuestionnaireResponse(questionnaire, questionnaireResponse)
        performExtraction(questionnaireResponse, questionnaireConfig, questionnaire, bundle = null)
      }

      viewModelScope.launch(dispatcherProvider.main()) { extractionProgress.postValue(true) }
    }
  }

<<<<<<< HEAD
  fun savePartialQuestionnaireResponse(
    questionnaire: Questionnaire,
    questionnaireResponse: QuestionnaireResponse
  ) {
    viewModelScope.launch(dispatcherProvider.io()) {
      questionnaireResponse.status = QuestionnaireResponse.QuestionnaireResponseStatus.INPROGRESS
      saveQuestionnaireResponse(questionnaire, questionnaireResponse)
=======
  /* We can remove this after we review why a subject is needed for every questionnaire response in fhir core.
  The subject is not required in the questionnaire response
   https://www.hl7.org/fhir/questionnaireresponse-definitions.html#QuestionnaireResponse.subject */
  private suspend fun performExtraction(
    questionnaireResponse: QuestionnaireResponse,
    questionnaireConfig: QuestionnaireConfig,
    questionnaire: Questionnaire,
    bundle: Bundle?
  ) {
    if (!questionnaireConfig.resourceIdentifier.isNullOrEmpty() ||
        !questionnaireConfig.groupResource?.groupIdentifier.isNullOrEmpty()
    ) {
      extractCqlOutput(questionnaire, questionnaireResponse, bundle)
      extractCarePlan(questionnaireResponse, bundle, questionnaireConfig)
>>>>>>> e9569fdd
    }
  }

  fun appendOrganizationInfo(resource: Resource) {
    // Organization reference in shared pref as "Organization/some-gibberish-uuid"
    authenticatedOrganizationIds.let { ids ->
      val organizationRef =
        ids?.first()?.extractLogicalIdUuid()?.asReference(ResourceType.Organization)

      when (resource) {
        is Patient -> resource.managingOrganization = organizationRef
        is Group -> resource.managingEntity = organizationRef
        is Encounter -> resource.serviceProvider = organizationRef
        is Location -> resource.managingOrganization = organizationRef
      }
    }
  }

  fun appendPractitionerInfo(resource: Resource) {
    practitionerId?.let {
      // Convert practitioner uuid to reference e.g. "Practitioner/some-gibberish-uuid"
      val practitionerRef = it.asReference(ResourceType.Practitioner)

      if (resource is Patient) resource.generalPractitioner = arrayListOf(practitionerRef)
      else if (resource is Encounter)
        resource.participant =
          arrayListOf(
            Encounter.EncounterParticipantComponent().apply { individual = practitionerRef }
          )
    }
  }

  suspend fun extractCarePlan(
    questionnaireResponse: QuestionnaireResponse,
    bundle: Bundle?,
    questionnaireConfig: QuestionnaireConfig
  ) {
    val subject =
      questionnaireResponse.findSubject(bundle)
        ?: defaultRepository.loadResource(questionnaireResponse.subject)

    questionnaireConfig.planDefinitions?.forEach { planId ->
      val data =
        Bundle().apply {
          bundle?.entry?.map { this.addEntry(it) }
          addEntry().resource = questionnaireResponse
        }

      kotlin
        .runCatching { fhirCarePlanGenerator.generateOrUpdateCarePlan(planId, subject, data) }
        .onFailure {
          Timber.e(it)
          extractionProgressMessage.postValue("Error extracting care plan. ${it.message}")
        }
    }
  }

  suspend fun extractCqlOutput(
    questionnaire: Questionnaire,
    questionnaireResponse: QuestionnaireResponse,
    bundle: Bundle?
  ) {
    withContext(dispatcherProvider.default()) {
      val data = bundle ?: Bundle().apply { addEntry().apply { resource = questionnaireResponse } }
      questionnaire
        .cqfLibraryIds()
        .map {
          val patient =
            if (questionnaireResponse.hasSubject())
              loadPatient(questionnaireResponse.subject.extractId())
            else null
          libraryEvaluator.runCqlLibrary(it, patient, data, defaultRepository)
        }
        .forEach { output ->
          if (output.isNotEmpty()) extractionProgressMessage.postValue(output.joinToString("\n"))
        }
    }
  }

  /**
   * Sets questionnaireResponse subject with proper subject-type defined in questionnaire with an
   * existing resourceId or organization or null
   */
  fun handleQuestionnaireResponseSubject(
    resourceId: String?,
    questionnaire: Questionnaire,
    questionnaireResponse: QuestionnaireResponse
  ) {
    val subjectType = questionnaire.subjectType.firstOrNull()?.code ?: ResourceType.Patient.name
    questionnaireResponse.subject =
      when (subjectType) {
        ResourceType.Organization.name ->
          authenticatedOrganizationIds?.first()?.asReference(ResourceType.Organization)
        else -> resourceId?.asReference(ResourceType.valueOf(subjectType))
      }
  }

  suspend fun saveQuestionnaireResponse(
    questionnaire: Questionnaire,
    questionnaireResponse: QuestionnaireResponse
  ) {
    if (questionnaire.experimental) {
      Timber.w(
        "${questionnaire.name}(${questionnaire.logicalId}) is experimental and not save any data"
      )
      return
    }

    defaultRepository.addOrUpdate(questionnaireResponse)
  }

  suspend fun performExtraction(
    context: Context,
    questionnaire: Questionnaire,
    questionnaireResponse: QuestionnaireResponse
  ): Bundle {

    return ResourceMapper.extract(
      questionnaire = questionnaire,
      questionnaireResponse = questionnaireResponse,
      StructureMapExtractionContext(
        context = context,
        transformSupportServices = transformSupportServices,
        structureMapProvider = retrieveStructureMapProvider()
      )
    )
  }

  suspend fun saveBundleResources(bundle: Bundle) {
    if (!bundle.isEmpty) {
      bundle.entry.forEach { bundleEntry -> defaultRepository.addOrUpdate(bundleEntry.resource) }
    }
  }

  fun retrieveStructureMapProvider(): (suspend (String, IWorkerContext) -> StructureMap?) {
    if (structureMapProvider == null) {
      structureMapProvider =
        { structureMapUrl: String, _: IWorkerContext ->
          fetchStructureMap(structureMapUrl)
        }
    }

    return structureMapProvider!!
  }

  suspend fun loadPatient(patientId: String): Patient? {
    return defaultRepository.loadResource(patientId)
  }

  suspend fun loadRelatedPerson(patientId: String): List<RelatedPerson> {
    return defaultRepository.searchResourceFor(
      token = RelatedPerson.RES_ID,
      subjectType = ResourceType.RelatedPerson,
      subjectId = patientId
    )
  }

  fun saveResource(resource: Resource) {
    viewModelScope.launch { defaultRepository.create(true, resource) }
  }

  open suspend fun getPopulationResources(
    intent: Intent,
    questionnaireConfig: QuestionnaireConfig
  ): Array<Resource> {
    val resourcesList = mutableListOf<Resource>()

    intent.getStringArrayListExtra(QuestionnaireActivity.QUESTIONNAIRE_POPULATION_RESOURCES)?.run {
      forEach { resourcesList.add(jsonParser.parseResource(it) as Resource) }
    }

    questionnaireConfig.resourceIdentifier?.let { patientId ->
      loadPatient(patientId)?.apply {
        if (identifier.isEmpty()) {
          identifier =
            mutableListOf(
              Identifier().apply {
                value = logicalId
                use = Identifier.IdentifierUse.OFFICIAL
                system = QuestionnaireActivity.WHO_IDENTIFIER_SYSTEM
              }
            )
          Timber.e(jsonParser.encodeResourceToString(this))
        }

        resourcesList.add(this)
      }
        ?: defaultRepository.loadResource<Group>(patientId)?.apply { resourcesList.add(this) }
      loadRelatedPerson(patientId).forEach { resourcesList.add(it) }
    }

    return resourcesList.toTypedArray()
  }

  suspend fun generateQuestionnaireResponse(
    questionnaire: Questionnaire,
    intent: Intent,
    questionnaireConfig: QuestionnaireConfig
  ): QuestionnaireResponse {
    return ResourceMapper.populate(
      questionnaire,
      *getPopulationResources(intent, questionnaireConfig = questionnaireConfig)
    )
  }

  fun getAgeInput(questionnaireResponse: QuestionnaireResponse): Int? {
    return questionnaireResponse
      .find(QuestionnaireActivity.QUESTIONNAIRE_AGE)
      ?.answer
      ?.firstOrNull()
      ?.valueDecimalType
      ?.value
      ?.toInt()
  }

  /** Subtract [age] from today's date */
  fun calculateDobFromAge(age: Int): Date =
    Calendar.getInstance()
      .apply {
        add(Calendar.YEAR, -age)
        set(Calendar.DAY_OF_YEAR, 1)
        set(Calendar.MONTH, 1)
      }
      .time

  fun removeGroup(groupId: String, removeGroup: Boolean, deactivateMembers: Boolean) {
    if (removeGroup) {
      viewModelScope.launch(dispatcherProvider.io()) {
        try {
          defaultRepository.removeGroup(groupId, deactivateMembers)
        } catch (exception: Exception) {
          Timber.e(exception)
        } finally {
          removeOperation.postValue(true)
        }
      }
    }
  }

  fun removeGroupMember(
    memberId: String?,
    groupIdentifier: String?,
    memberResourceType: String?,
    removeMember: Boolean
  ) {
    if (removeMember && !memberId.isNullOrEmpty()) {
      viewModelScope.launch(dispatcherProvider.io()) {
        try {
          defaultRepository.removeGroupMember(
            memberId = memberId,
            groupId = groupIdentifier,
            groupMemberResourceType = memberResourceType
          )
        } catch (exception: Exception) {
          Timber.e(exception)
        } finally {
          removeOperation.postValue(true)
        }
      }
    }
  }

  fun deleteResource(resourceType: String, resourceIdentifier: String) {
    viewModelScope.launch {
      defaultRepository.delete(resourceType = resourceType, resourceId = resourceIdentifier)
    }
  }

  companion object {
    private const val QUESTIONNAIRE_RESPONSE_ITEM = "QuestionnaireResponse.item"
  }
}<|MERGE_RESOLUTION|>--- conflicted
+++ resolved
@@ -247,15 +247,6 @@
     }
   }
 
-<<<<<<< HEAD
-  fun savePartialQuestionnaireResponse(
-    questionnaire: Questionnaire,
-    questionnaireResponse: QuestionnaireResponse
-  ) {
-    viewModelScope.launch(dispatcherProvider.io()) {
-      questionnaireResponse.status = QuestionnaireResponse.QuestionnaireResponseStatus.INPROGRESS
-      saveQuestionnaireResponse(questionnaire, questionnaireResponse)
-=======
   /* We can remove this after we review why a subject is needed for every questionnaire response in fhir core.
   The subject is not required in the questionnaire response
    https://www.hl7.org/fhir/questionnaireresponse-definitions.html#QuestionnaireResponse.subject */
@@ -270,7 +261,16 @@
     ) {
       extractCqlOutput(questionnaire, questionnaireResponse, bundle)
       extractCarePlan(questionnaireResponse, bundle, questionnaireConfig)
->>>>>>> e9569fdd
+    }
+  }
+
+  fun savePartialQuestionnaireResponse(
+    questionnaire: Questionnaire,
+    questionnaireResponse: QuestionnaireResponse
+  ) {
+    viewModelScope.launch(dispatcherProvider.io()) {
+      questionnaireResponse.status = QuestionnaireResponse.QuestionnaireResponseStatus.INPROGRESS
+      saveQuestionnaireResponse(questionnaire, questionnaireResponse)
     }
   }
 
