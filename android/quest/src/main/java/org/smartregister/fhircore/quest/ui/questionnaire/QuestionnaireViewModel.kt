--- conflicted
+++ resolved
@@ -147,7 +147,6 @@
     questionnaireConfig: QuestionnaireConfig,
   ): Questionnaire? {
     if (questionnaireConfig.id.isEmpty() || questionnaireConfig.id.isBlank()) return null
-<<<<<<< HEAD
     var result =
       ContentCache.getResource(ResourceType.Questionnaire.name + "/" + questionnaireConfig.id)
         ?.copy()
@@ -163,9 +162,6 @@
     }
 
     return result as Questionnaire
-=======
-    return defaultRepository.loadResourceFromCache<Questionnaire>(questionnaireConfig.id)
->>>>>>> 22a080be
   }
 
   /**
@@ -681,34 +677,6 @@
   ): Bundle =
     kotlin
       .runCatching {
-<<<<<<< HEAD
-        if (extractByStructureMap) {
-          ResourceMapper.extract(
-            questionnaire = questionnaire,
-            questionnaireResponse = questionnaireResponse,
-            structureMapExtractionContext =
-              StructureMapExtractionContext(
-                transformSupportServices = transformSupportServices,
-                structureMapProvider = { structureMapUrl: String?, _: IWorkerContext ->
-                  structureMapUrl?.substringAfterLast("/")?.let { smID ->
-                    ContentCache.getResource(ResourceType.StructureMap.name + "/" + smID)?.let {
-                      it as StructureMap
-                    }
-                      ?: run {
-                        defaultRepository.loadResource<StructureMap>(smID)?.also {
-                          ContentCache.saveResource(smID, it)
-                        }
-                      }
-                  }
-                },
-              ),
-          )
-        } else {
-          ResourceMapper.extract(
-            questionnaire = questionnaire,
-            questionnaireResponse = questionnaireResponse,
-          )
-=======
         withContext(dispatcherProvider.default()) {
           if (extractByStructureMap) {
             ResourceMapper.extract(
@@ -719,7 +687,14 @@
                   transformSupportServices = transformSupportServices,
                   structureMapProvider = { structureMapUrl: String?, _: IWorkerContext ->
                     structureMapUrl?.substringAfterLast("/")?.let { structureMapId ->
-                      defaultRepository.loadResourceFromCache<StructureMap>(structureMapId)
+                      ContentCache.getResource(ResourceType.StructureMap.name + "/" + structureMapId)?.let {
+                        it as StructureMap
+                      }
+                        ?: run {
+                          defaultRepository.loadResource<StructureMap>(structureMapId)?.also {
+                            ContentCache.saveResource(structureMapId, it)
+                          }
+                        }
                     }
                   },
                 ),
@@ -730,7 +705,6 @@
               questionnaireResponse = questionnaireResponse,
             )
           }
->>>>>>> 22a080be
         }
       }
       .onFailure { exception ->
