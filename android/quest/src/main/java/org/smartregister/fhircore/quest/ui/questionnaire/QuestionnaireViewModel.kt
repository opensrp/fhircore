/*
 * Copyright 2021-2023 Ona Systems, Inc
 *
 * Licensed under the Apache License, Version 2.0 (the "License");
 * you may not use this file except in compliance with the License.
 * You may obtain a copy of the License at
 *
 *       http://www.apache.org/licenses/LICENSE-2.0
 *
 * Unless required by applicable law or agreed to in writing, software
 * distributed under the License is distributed on an "AS IS" BASIS,
 * WITHOUT WARRANTIES OR CONDITIONS OF ANY KIND, either express or implied.
 * See the License for the specific language governing permissions and
 * limitations under the License.
 */

package org.smartregister.fhircore.quest.ui.questionnaire

import android.content.Context
import android.widget.Toast
import androidx.lifecycle.LiveData
import androidx.lifecycle.MutableLiveData
import androidx.lifecycle.ViewModel
import androidx.lifecycle.viewModelScope
import com.google.android.fhir.datacapture.mapping.ResourceMapper
import com.google.android.fhir.datacapture.mapping.StructureMapExtractionContext
import com.google.android.fhir.datacapture.validation.NotValidated
import com.google.android.fhir.datacapture.validation.QuestionnaireResponseValidator
import com.google.android.fhir.datacapture.validation.Valid
import com.google.android.fhir.db.ResourceNotFoundException
import com.google.android.fhir.logicalId
import com.google.android.fhir.search.Search
import dagger.hilt.android.lifecycle.HiltViewModel
import java.util.Date
import java.util.UUID
import javax.inject.Inject
import kotlinx.coroutines.SupervisorJob
import kotlinx.coroutines.launch
import org.hl7.fhir.r4.context.IWorkerContext
import org.hl7.fhir.r4.model.Bundle
import org.hl7.fhir.r4.model.Group
import org.hl7.fhir.r4.model.IdType
import org.hl7.fhir.r4.model.ListResource
import org.hl7.fhir.r4.model.ListResource.ListEntryComponent
import org.hl7.fhir.r4.model.Patient
import org.hl7.fhir.r4.model.Questionnaire
import org.hl7.fhir.r4.model.QuestionnaireResponse
import org.hl7.fhir.r4.model.Resource
import org.hl7.fhir.r4.model.ResourceType
import org.hl7.fhir.r4.model.StringType
import org.smartregister.fhircore.engine.configuration.GroupResourceConfig
import org.smartregister.fhircore.engine.configuration.QuestionnaireConfig
import org.smartregister.fhircore.engine.cql.LibraryEvaluator
import org.smartregister.fhircore.engine.data.local.DefaultRepository
import org.smartregister.fhircore.engine.domain.model.ActionParameter
import org.smartregister.fhircore.engine.domain.model.ActionParameterType
import org.smartregister.fhircore.engine.rulesengine.ResourceDataRulesExecutor
import org.smartregister.fhircore.engine.task.FhirCarePlanGenerator
import org.smartregister.fhircore.engine.util.DispatcherProvider
import org.smartregister.fhircore.engine.util.SharedPreferenceKey
import org.smartregister.fhircore.engine.util.SharedPreferencesHelper
import org.smartregister.fhircore.engine.util.extension.DEFAULT_PLACEHOLDER_PREFIX
import org.smartregister.fhircore.engine.util.extension.appendOrganizationInfo
import org.smartregister.fhircore.engine.util.extension.appendPractitionerInfo
import org.smartregister.fhircore.engine.util.extension.asReference
import org.smartregister.fhircore.engine.util.extension.cqfLibraryIds
import org.smartregister.fhircore.engine.util.extension.extractByStructureMap
import org.smartregister.fhircore.engine.util.extension.extractId
import org.smartregister.fhircore.engine.util.extension.extractLogicalIdUuid
import org.smartregister.fhircore.engine.util.extension.find
import org.smartregister.fhircore.engine.util.extension.generateMissingId
import org.smartregister.fhircore.engine.util.extension.isIn
import org.smartregister.fhircore.engine.util.extension.prePopulateInitialValues
import org.smartregister.fhircore.engine.util.extension.prepareQuestionsForReadingOrEditing
import org.smartregister.fhircore.engine.util.extension.showToast
import org.smartregister.fhircore.engine.util.extension.updateLastUpdated
import org.smartregister.fhircore.engine.util.helper.TransformSupportServices
import org.smartregister.fhircore.quest.R
import timber.log.Timber

@HiltViewModel
class QuestionnaireViewModel
@Inject
constructor(
  val defaultRepository: DefaultRepository,
  val dispatcherProvider: DispatcherProvider,
  val fhirCarePlanGenerator: FhirCarePlanGenerator,
  val resourceDataRulesExecutor: ResourceDataRulesExecutor,
  val transformSupportServices: TransformSupportServices,
  val sharedPreferencesHelper: SharedPreferencesHelper,
  val libraryEvaluator: LibraryEvaluator,
) : ViewModel() {

  private val authenticatedOrganizationIds by lazy {
    sharedPreferencesHelper.read<List<String>>(ResourceType.Organization.name)
  }

  private val practitionerId: String? by lazy {
    sharedPreferencesHelper
      .read(SharedPreferenceKey.PRACTITIONER_ID.name, null)
      ?.extractLogicalIdUuid()
  }

  private val _questionnaireProgressStateLiveData = MutableLiveData<QuestionnaireProgressState?>()
  val questionnaireProgressStateLiveData: LiveData<QuestionnaireProgressState?>
    get() = _questionnaireProgressStateLiveData

  /**
   * This function retrieves the [Questionnaire] as configured via the [QuestionnaireConfig]. The
   * retrieved [Questionnaire] can be pre-populated with computed values from the Rules engine.
   */
  suspend fun retrieveQuestionnaire(
    questionnaireConfig: QuestionnaireConfig,
    actionParameters: List<ActionParameter>?,
  ): Questionnaire? {
    if (questionnaireConfig.id.isEmpty() || questionnaireConfig.id.isBlank()) return null

    // Compute questionnaire config rules and add extra questionnaire params to action parameters
    val questionnaireComputedValues =
      questionnaireConfig.configRules?.let {
        resourceDataRulesExecutor.computeResourceDataRules(it, null)
      }
        ?: emptyMap()

    val allActionParameters =
      actionParameters?.plus(
        questionnaireConfig.extraParams?.map { it.interpolate(questionnaireComputedValues) }
          ?: emptyList(),
      )

    val questionnaire =
      defaultRepository.loadResource<Questionnaire>(questionnaireConfig.id)?.apply {
        if (questionnaireConfig.type.isReadOnly() || questionnaireConfig.type.isEditable()) {
          item.prepareQuestionsForReadingOrEditing(
            readOnly = questionnaireConfig.type.isReadOnly(),
            readOnlyLinkIds = questionnaireConfig.readOnlyLinkIds,
          )
        }

        // Pre-populate questionnaire items with configured values
        allActionParameters
          ?.filter { (it.paramType == ActionParameterType.PREPOPULATE && it.value.isNotEmpty()) }
          ?.let { actionParam ->
            item.prePopulateInitialValues(DEFAULT_PLACEHOLDER_PREFIX, actionParam)
          }

        // Set barcode to the configured linkId default: "patient-barcode"
        if (!questionnaireConfig.resourceIdentifier.isNullOrEmpty()) {
          find(questionnaireConfig.barcodeLinkId)?.apply {
            initial =
              mutableListOf(
                Questionnaire.QuestionnaireItemInitialComponent()
                  .setValue(StringType(questionnaireConfig.resourceIdentifier)),
              )
            readOnly = true
          }
        }
      }
    return questionnaire
  }

  /**
   * This function performs data extraction against the [QuestionnaireResponse]. All the resources
   * generated from a successful extraction by StructureMap or definition are stored in the
   * database. The [QuestionnaireResponse] is also stored in the database regardless of the outcome
   * of [ResourceMapper.extract]. This function will optionally generate CarePlan using the
   * PlanDefinition resource configured in [QuestionnaireConfig.planDefinitions]. The
   * [QuestionnaireConfig.eventWorkflows] contains configurations to cascade update the statuses of
   * resources to in-active (close) that are related to the current [QuestionnaireResponse.subject]
   */
  fun handleQuestionnaireSubmission(
    questionnaire: Questionnaire,
    currentQuestionnaireResponse: QuestionnaireResponse,
    questionnaireConfig: QuestionnaireConfig,
    actionParameters: List<ActionParameter>,
    context: Context,
    onSuccessfulSubmission: (List<IdType>, QuestionnaireResponse) -> Unit,
  ) {
    viewModelScope.launch(SupervisorJob()) {
      val questionnaireResponseValid =
        validateQuestionnaireResponse(
          questionnaire = questionnaire,
          questionnaireResponse = currentQuestionnaireResponse,
          context = context,
        )

      if (!questionnaireResponseValid) {
        Timber.e("Invalid questionnaire response")
        context.showToast(context.getString(R.string.questionnaire_response_invalid))
        return@launch
      }

      currentQuestionnaireResponse.processMetadata(questionnaire, questionnaireConfig)

      val bundle =
        performExtraction(
          extractByStructureMap = questionnaire.extractByStructureMap(),
          questionnaire = questionnaire,
          questionnaireResponse = currentQuestionnaireResponse,
          context = context,
        )

      saveExtractedResources(
        bundle = bundle,
        questionnaire = questionnaire,
        questionnaireConfig = questionnaireConfig,
        currentQuestionnaireResponse = currentQuestionnaireResponse,
      )

      updateResourcesLastUpdatedProperty(actionParameters)

      // Important to load subject resource to retrieve ID (as reference) correctly
      val subjectIdType: IdType? =
        if (currentQuestionnaireResponse.subject.reference.isNullOrEmpty()) {
          null
        } else {
          IdType(currentQuestionnaireResponse.subject.reference)
        }

      if (subjectIdType != null) {
        val subject =
          loadResource(ResourceType.valueOf(subjectIdType.resourceType), subjectIdType.idPart)

        if (subject != null) {
          val newBundle = bundle.copyBundle(currentQuestionnaireResponse)
          generateCarePlan(
            subject = subject,
            bundle = newBundle,
            questionnaireConfig = questionnaireConfig,
          )

          executeCql(
            subject = subject,
            bundle = newBundle,
            questionnaire = questionnaire,
          )

          fhirCarePlanGenerator.conditionallyUpdateResourceStatus(
            questionnaireConfig = questionnaireConfig,
            subject = subject,
            bundle = newBundle,
          )
        }
      }

      softDeleteResources(questionnaireConfig)

      val idTypes =
        bundle.entry?.map { IdType(it.resource.resourceType.name, it.resource.logicalId) }
          ?: emptyList()
      onSuccessfulSubmission(idTypes, currentQuestionnaireResponse)
    }
  }

  suspend fun saveExtractedResources(
    bundle: Bundle,
    questionnaire: Questionnaire,
    questionnaireConfig: QuestionnaireConfig,
    currentQuestionnaireResponse: QuestionnaireResponse,
  ) {
    val extractionDate = Date()

    // Create a ListResource to store the references for generated resources
    val listResource =
      ListResource().apply {
        id = UUID.randomUUID().toString()
        status = ListResource.ListStatus.CURRENT
        mode = ListResource.ListMode.WORKING
        title = CONTAINED_LIST_TITLE
        date = extractionDate
      }

    bundle.entry?.forEach { bundleEntryComponent ->
      bundleEntryComponent.resource?.run {
        applyResourceMetadata()
        val subjectType = questionnaireSubjectType(questionnaire, questionnaireConfig)
        if (
          currentQuestionnaireResponse.subject.reference.isNullOrEmpty() &&
            subjectType != null &&
            this.resourceType == subjectType &&
            logicalId.isNotEmpty()
        ) {
          currentQuestionnaireResponse.subject = this.logicalId.asReference(subjectType)
        }

        // TODO Fix StructureMaps to use the QuestionnaireResponse subject directly
        if (this.resourceType == subjectType) {
          this.id = currentQuestionnaireResponse.subject.extractId()
        }

        defaultRepository.addOrUpdate(resource = this)

        addMemberToConfiguredGroup(this, questionnaireConfig.groupResource)

        // Track ids for resources in ListResource added to the QuestionnaireResponse.contained
        val listEntryComponent =
          ListEntryComponent().apply {
            deleted = false
            date = extractionDate
            item = asReference()
          }
        listResource.addEntry(listEntryComponent)
      }
    }

    // Save questionnaire response only if subject is present
    if (!currentQuestionnaireResponse.subject.reference.isNullOrEmpty()) {
      defaultRepository.addOrUpdate(
        resource = currentQuestionnaireResponse.apply { addContained(listResource) },
      )
    }
  }

  private fun Bundle.copyBundle(currentQuestionnaireResponse: QuestionnaireResponse): Bundle =
    this.copy().apply {
      addEntry(Bundle.BundleEntryComponent().apply { resource = currentQuestionnaireResponse })
    }

  private fun QuestionnaireResponse.processMetadata(
    questionnaire: Questionnaire,
    questionnaireConfig: QuestionnaireConfig,
  ) {
    status = QuestionnaireResponse.QuestionnaireResponseStatus.COMPLETED
    authored = Date()

    questionnaire.useContext
      .filter { it.hasValueCodeableConcept() }
      .forEach { it.valueCodeableConcept.coding.forEach { coding -> this.meta.addTag(coding) } }
    applyResourceMetadata()
    setQuestionnaire("${questionnaire.resourceType}/${questionnaire.logicalId}")

    // Set subject if exists
    val resourceType = questionnaireSubjectType(questionnaire, questionnaireConfig)
    val resourceIdentifier = questionnaireConfig.resourceIdentifier
    if (resourceType != null && !resourceIdentifier.isNullOrEmpty()) {
      subject = resourceIdentifier.asReference(resourceType)
    }
  }

  private fun questionnaireSubjectType(
    questionnaire: Questionnaire,
    questionnaireConfig: QuestionnaireConfig,
  ): ResourceType? {
    val questionnaireSubjectType = questionnaire.subjectType.firstOrNull()?.code
    return questionnaireConfig.resourceType
      ?: questionnaireSubjectType?.let { ResourceType.valueOf(it) }
  }

  private fun Resource?.applyResourceMetadata(): Resource? {
    this?.apply {
      appendOrganizationInfo(authenticatedOrganizationIds)
      appendPractitionerInfo(practitionerId)
      updateLastUpdated()
      generateMissingId()
    }
    return this
  }

  /**
   * Perform StructureMap or Definition based definition. The result of this function returns a
   * Bundle that contains the resources that were generated via the [ResourceMapper.extract]
   * operation otherwise returns null if an exception is encountered.
   */
  suspend fun performExtraction(
    extractByStructureMap: Boolean,
    questionnaire: Questionnaire,
    questionnaireResponse: QuestionnaireResponse,
    context: Context,
  ): Bundle =
    kotlin
      .runCatching {
        if (extractByStructureMap) {
          ResourceMapper.extract(
            questionnaire = questionnaire,
            questionnaireResponse = questionnaireResponse,
            structureMapExtractionContext =
              StructureMapExtractionContext(
                context = context,
                transformSupportServices = transformSupportServices,
                structureMapProvider = { structureMapUrl: String?, _: IWorkerContext ->
                  structureMapUrl?.substringAfterLast("/")?.let {
                    defaultRepository.loadResource(it)
                  }
                },
              ),
          )
        } else {
          ResourceMapper.extract(
            questionnaire = questionnaire,
            questionnaireResponse = questionnaireResponse,
          )
        }
      }
      .onFailure { exception ->
        Timber.e(exception)
        viewModelScope.launch(dispatcherProvider.main()) {
          if (exception is NullPointerException && exception.message!!.contains("StructureMap")) {
            context.showToast(
              context.getString(R.string.structure_map_missing_message),
              Toast.LENGTH_LONG,
            )
          } else {
            context.showToast(
              context.getString(R.string.structuremap_failed, questionnaire.name),
              Toast.LENGTH_LONG,
            )
          }
        }
      }
      .getOrDefault(Bundle())

  /**
   * This function saves [QuestionnaireResponse] as draft if any of the [QuestionnaireResponse.item]
   * has an answer.
   */
  fun saveDraftQuestionnaire(questionnaireResponse: QuestionnaireResponse) {
    viewModelScope.launch {
      val questionnaireHasAnswer =
        questionnaireResponse.item.any {
          it.answer.any { answerComponent -> answerComponent.hasValue() }
        }
      if (questionnaireHasAnswer) {
        questionnaireResponse.status = QuestionnaireResponse.QuestionnaireResponseStatus.INPROGRESS
        defaultRepository.addOrUpdate(addMandatoryTags = true, resource = questionnaireResponse)
      }
    }
  }

  /**
   * This function updates the _lastUpdated property of resources configured by the
   * [ActionParameter.paramType] of [ActionParameterType.UPDATE_DATE_ON_EDIT]. Each time a
   * questionnaire is submitted, the affected resources last modified/updated date will also be
   * updated.
   */
  suspend fun updateResourcesLastUpdatedProperty(actionParameters: List<ActionParameter>?) {
    val updateOnEditParams =
      actionParameters?.filter {
        it.paramType == ActionParameterType.UPDATE_DATE_ON_EDIT && it.value.isNotEmpty()
      }

    updateOnEditParams?.forEach { param ->
      try {
        defaultRepository.run {
          val resourceType = param.resourceType
          if (resourceType != null) {
            loadResource(resourceType, param.value)?.let { addOrUpdate(resource = it) }
          } else {
            val valueResourceType = param.value.substringBefore("/")
            val valueResourceId = param.value.substringAfter("/")
            addOrUpdate(
              resource = loadResource(valueResourceId, ResourceType.valueOf(valueResourceType)),
            )
          }
        }
      } catch (resourceNotFoundException: ResourceNotFoundException) {
        Timber.e("Unable to update resource's _lastUpdated", resourceNotFoundException)
      } catch (illegalArgumentException: IllegalArgumentException) {
        Timber.e(
          "No enum constant org.hl7.fhir.r4.model.ResourceType.${param.value.substringBefore("/")}",
        )
      }
    }
  }

  /**
   * This function validates all [QuestionnaireResponse] and returns true if all the validation
   * result of [QuestionnaireResponseValidator] are [Valid] or [NotValidated] (validation is
   * optional on [Questionnaire] fields)
   */
  fun validateQuestionnaireResponse(
    questionnaire: Questionnaire,
    questionnaireResponse: QuestionnaireResponse,
    context: Context,
  ) =
    QuestionnaireResponseValidator.validateQuestionnaireResponse(
        questionnaire = questionnaire,
        questionnaireResponse = questionnaireResponse,
        context = context,
      )
      .values
      .flatten()
      .all { it is Valid || it is NotValidated }

  suspend fun executeCql(subject: Resource, bundle: Bundle, questionnaire: Questionnaire) {
    questionnaire.cqfLibraryIds().forEach {
      if (subject.resourceType == ResourceType.Patient) {
        libraryEvaluator.runCqlLibrary(it, subject as Patient, bundle)
      }
    }
  }

  /**
   * This function generates CarePlans for the [QuestionnaireResponse.subject] using the configured
   * [QuestionnaireConfig.planDefinitions]
   */
  suspend fun generateCarePlan(
    subject: Resource,
    bundle: Bundle,
    questionnaireConfig: QuestionnaireConfig,
  ) {
    questionnaireConfig.planDefinitions?.forEach { planId ->
      kotlin
        .runCatching {
          fhirCarePlanGenerator.generateOrUpdateCarePlan(
            planDefinitionId = planId,
            subject = subject,
            data = bundle,
          )
        }
        .onFailure { Timber.e(it) }
    }
  }

  /**
   * Adds [Resource] to [Group.member] if the member does not exist and if [Resource.logicalId] is
   * NOT the same as the retrieved [GroupResourceConfig.groupIdentifier] (Cannot add a [Group] as
   * member of itself.
   */
  suspend fun addMemberToConfiguredGroup(resource: Resource, groupConfig: GroupResourceConfig?) {
    val group: Group =
      groupConfig?.groupIdentifier?.let { loadResource(ResourceType.Group, it) } as Group? ?: return
    val reference = resource.asReference()
    val member = group.member.find { it.entity.reference.equals(reference.reference, true) }

    // Cannot add Group as member of itself; Cannot not duplicate existing members
    if (resource.logicalId == group.logicalId || member != null) return

    if (
      resource.resourceType.isIn(
        ResourceType.CareTeam,
        ResourceType.Device,
        ResourceType.Group,
        ResourceType.HealthcareService,
        ResourceType.Location,
        ResourceType.Organization,
        ResourceType.Patient,
        ResourceType.Practitioner,
        ResourceType.PractitionerRole,
        ResourceType.Specimen,
      )
    ) {
      group.addMember(Group.GroupMemberComponent().apply { entity = reference })
      defaultRepository.addOrUpdate(resource = group)
    }
  }

  /**
   * This function triggers removal of [Resource] s as per the [QuestionnaireConfig.groupResource]
   * or [QuestionnaireConfig.removeResource] config properties.
   */
  fun softDeleteResources(questionnaireConfig: QuestionnaireConfig) {
    if (questionnaireConfig.groupResource != null) {
      removeGroup(
        groupId = questionnaireConfig.groupResource!!.groupIdentifier,
        removeGroup = questionnaireConfig.groupResource?.removeGroup ?: false,
        deactivateMembers = questionnaireConfig.groupResource!!.deactivateMembers,
      )
      removeGroupMember(
        memberId = questionnaireConfig.resourceIdentifier,
        removeMember = questionnaireConfig.groupResource?.removeMember ?: false,
        groupIdentifier = questionnaireConfig.groupResource!!.groupIdentifier,
        memberResourceType = questionnaireConfig.groupResource!!.memberResourceType,
      )
    }

    if (
      questionnaireConfig.removeResource == true &&
        questionnaireConfig.resourceType != null &&
        !questionnaireConfig.resourceIdentifier.isNullOrEmpty()
    ) {
      viewModelScope.launch {
        defaultRepository.delete(
          resourceType = questionnaireConfig.resourceType!!,
          resourceId = questionnaireConfig.resourceIdentifier!!,
          softDelete = true,
        )
      }
    }
  }

  private fun removeGroup(groupId: String, removeGroup: Boolean, deactivateMembers: Boolean) {
    if (removeGroup) {
      viewModelScope.launch(dispatcherProvider.io()) {
        try {
          defaultRepository.removeGroup(
            groupId = groupId,
            isDeactivateMembers = deactivateMembers,
            configComputedRuleValues = emptyMap(),
          )
        } catch (exception: Exception) {
          Timber.e(exception)
        }
      }
    }
  }

  private fun removeGroupMember(
    memberId: String?,
    groupIdentifier: String?,
    memberResourceType: ResourceType?,
    removeMember: Boolean,
  ) {
    if (removeMember && !memberId.isNullOrEmpty()) {
      viewModelScope.launch(dispatcherProvider.io()) {
        try {
          defaultRepository.removeGroupMember(
            memberId = memberId,
            groupId = groupIdentifier,
            groupMemberResourceType = memberResourceType,
            configComputedRuleValues = emptyMap(),
          )
        } catch (exception: Exception) {
          Timber.e(exception)
        }
<<<<<<< HEAD
      } catch (exception: ResourceNotFoundException) {
        Timber.e(exception)
      }
    }
  }

  /**
   * Validates the given Questionnaire Response using the SDK [QuestionnaireResponseValidator].
   *
   * @param questionnaire Questionnaire to use in validation
   * @param questionnaireResponse QuestionnaireResponse to validate
   * @param context Context to use in validation
   */
  fun isQuestionnaireResponseValid(
    questionnaire: Questionnaire,
    questionnaireResponse: QuestionnaireResponse,
    context: Context,
  ): Boolean {
    return try {
      QuestionnaireResponseValidator.checkQuestionnaireResponse(
        questionnaire,
        questionnaireResponse,
      )
      QuestionnaireResponseValidator.validateQuestionnaireResponse(
        questionnaire,
        questionnaireResponse,
        context,
        mapOf(),
        mapOf()
      )
      true
    } catch (e: IllegalArgumentException) {
      Timber.tag("QuestionnaireViewModel.isQuestionnaireResponseValid").d(e)
      false
    }
  }

  /**
   * Gets a Questionnaire Response from the database if it exists. Generates Questionnaire Response
   * from population, otherwise.
   *
   * @param questionnaire Questionnaire as the basis for how the resources are to be populated
   * @param subjectId ID of the resource that submitted the Questionnaire Response, and related with
   *   the population resources
   * @param subjectType resource type of the resource that submitted the Questionnaire Response
   */
  suspend fun getQuestionnaireResponseFromDbOrPopulation(
    questionnaire: Questionnaire,
    subjectId: String?,
    subjectType: ResourceType?,
    questionnaireConfig: QuestionnaireConfig,
    resourceMap: Map<ResourceType?, String>,
  ): QuestionnaireResponse {
    var questionnaireResponse: QuestionnaireResponse? = QuestionnaireResponse()

    if (!subjectId.isNullOrEmpty() && subjectType != null) {
      // Load questionnaire response from DB for Questionnaires opened in EDIT/READONLY mode
      questionnaireResponse =
        searchQuestionnaireResponses(
            subjectId = subjectId,
            subjectType = subjectType,
            questionnaireId = questionnaire.logicalId,
          )
          .maxByOrNull { it.meta.lastUpdated }

      /**
       * This will catch an exception and return QR from DB when population resource is empty,
       * ResourceMapper.selectPopulateContext() will return null, then that null will get evaluated
       * and gives an exception as a result.
       */
      if (
        questionnaireResponse == null ||
          questionnaireResponse.isEmpty ||
          !questionnaireResponse.hasItem()
      ) {
        questionnaireResponse =
          runCatching {
              // load required resources sent through Param for questionnaire Response
              // expressions
              val populationResources = arrayListOf<Resource>()
              if (resourceMap.isEmpty()) {
                populationResources.addAll(loadPopulationResources(subjectId, subjectType))
              } else {
                resourceMap.forEach {
                  populationResources.addAll(
                    loadPopulationResources(it.value.extractLogicalIdUuid(), it.key!!),
                  )
                }
              }

              populateQuestionnaireResponse(
                questionnaire = questionnaire,
                populationResources = populationResources,
              )
            }
            .onFailure { Timber.e(it, "Error encountered while populating QuestionnaireResponse") }
            .getOrDefault(questionnaireResponse)
      }
    }

    return questionnaireResponse ?: QuestionnaireResponse()
  }

  /**
   * Generates a Questionnaire Response by populating the given resources.
   *
   * @param questionnaire Questionnaire as the basis for how the resources are to be populated
   * @param populationResources resources to be populated
   */
  @VisibleForTesting
  suspend fun populateQuestionnaireResponse(
    questionnaire: Questionnaire,
    populationResources: List<Resource>,
  ): QuestionnaireResponse {
    return ResourceMapper.populate(questionnaire, *populationResources.toTypedArray()).also {
      questionnaireResponse ->
      if (!questionnaireResponse.hasItem()) {
        Timber.tag("QuestionnaireViewModel.populateQuestionnaireResponse")
          .d("Questionnaire response has no populated answers")
=======
>>>>>>> 640b7031
      }
    }
  }

  /**
   * This function searches and returns the latest [QuestionnaireResponse] for the given
   * [resourceId] that was extracted from the [Questionnaire] identified as [questionnaireId].
   * Returns null if non is found.
   */
  suspend fun searchLatestQuestionnaireResponse(
    resourceId: String,
    resourceType: ResourceType,
    questionnaireId: String,
  ): QuestionnaireResponse? {
    val search =
      Search(ResourceType.QuestionnaireResponse).apply {
        filter(QuestionnaireResponse.SUBJECT, { value = "$resourceType/$resourceId" })
        filter(
          QuestionnaireResponse.QUESTIONNAIRE,
          { value = "${ResourceType.Questionnaire}/$questionnaireId" },
        )
      }
    val questionnaireResponses: List<QuestionnaireResponse> = defaultRepository.search(search)
    return questionnaireResponses.maxByOrNull { it.meta.lastUpdated }
  }

  /**
   * Return [Resource]s to be used in the launch context of the questionnaire. Launch context allows
   * information to be passed into questionnaire based on the context in which the questionnaire is
   * being evaluated. For example, what patient, what encounter, what user, etc. is "in context" at
   * the time the questionnaire response is being completed:
   * https://build.fhir.org/ig/HL7/sdc/StructureDefinition-sdc-questionnaire-launchContext.html
   */
  suspend fun retrievePopulationResources(actionParameters: List<ActionParameter>): List<Resource> {
    return actionParameters
      .filter {
        it.paramType == ActionParameterType.QUESTIONNAIRE_RESPONSE_POPULATION_RESOURCE &&
          it.resourceType != null &&
          it.value.isNotEmpty()
      }
      .mapNotNull {
        try {
          loadResource(it.resourceType!!, it.value)
        } catch (resourceNotFoundException: ResourceNotFoundException) {
          null
        }
      }
  }

  /** Load [Resource] of type [ResourceType] for the provided [resourceIdentifier] */
  suspend fun loadResource(resourceType: ResourceType, resourceIdentifier: String): Resource? =
    try {
      defaultRepository.loadResource(resourceIdentifier, resourceType)
    } catch (resourceNotFoundException: ResourceNotFoundException) {
      null
    }

  /** Update the current progress state of the questionnaire. */
  fun setProgressState(questionnaireState: QuestionnaireProgressState) {
    _questionnaireProgressStateLiveData.postValue(questionnaireState)
  }

  companion object {
    const val CONTAINED_LIST_TITLE = "GeneratedResourcesList"
  }
}<|MERGE_RESOLUTION|>--- conflicted
+++ resolved
@@ -612,128 +612,6 @@
         } catch (exception: Exception) {
           Timber.e(exception)
         }
-<<<<<<< HEAD
-      } catch (exception: ResourceNotFoundException) {
-        Timber.e(exception)
-      }
-    }
-  }
-
-  /**
-   * Validates the given Questionnaire Response using the SDK [QuestionnaireResponseValidator].
-   *
-   * @param questionnaire Questionnaire to use in validation
-   * @param questionnaireResponse QuestionnaireResponse to validate
-   * @param context Context to use in validation
-   */
-  fun isQuestionnaireResponseValid(
-    questionnaire: Questionnaire,
-    questionnaireResponse: QuestionnaireResponse,
-    context: Context,
-  ): Boolean {
-    return try {
-      QuestionnaireResponseValidator.checkQuestionnaireResponse(
-        questionnaire,
-        questionnaireResponse,
-      )
-      QuestionnaireResponseValidator.validateQuestionnaireResponse(
-        questionnaire,
-        questionnaireResponse,
-        context,
-        mapOf(),
-        mapOf()
-      )
-      true
-    } catch (e: IllegalArgumentException) {
-      Timber.tag("QuestionnaireViewModel.isQuestionnaireResponseValid").d(e)
-      false
-    }
-  }
-
-  /**
-   * Gets a Questionnaire Response from the database if it exists. Generates Questionnaire Response
-   * from population, otherwise.
-   *
-   * @param questionnaire Questionnaire as the basis for how the resources are to be populated
-   * @param subjectId ID of the resource that submitted the Questionnaire Response, and related with
-   *   the population resources
-   * @param subjectType resource type of the resource that submitted the Questionnaire Response
-   */
-  suspend fun getQuestionnaireResponseFromDbOrPopulation(
-    questionnaire: Questionnaire,
-    subjectId: String?,
-    subjectType: ResourceType?,
-    questionnaireConfig: QuestionnaireConfig,
-    resourceMap: Map<ResourceType?, String>,
-  ): QuestionnaireResponse {
-    var questionnaireResponse: QuestionnaireResponse? = QuestionnaireResponse()
-
-    if (!subjectId.isNullOrEmpty() && subjectType != null) {
-      // Load questionnaire response from DB for Questionnaires opened in EDIT/READONLY mode
-      questionnaireResponse =
-        searchQuestionnaireResponses(
-            subjectId = subjectId,
-            subjectType = subjectType,
-            questionnaireId = questionnaire.logicalId,
-          )
-          .maxByOrNull { it.meta.lastUpdated }
-
-      /**
-       * This will catch an exception and return QR from DB when population resource is empty,
-       * ResourceMapper.selectPopulateContext() will return null, then that null will get evaluated
-       * and gives an exception as a result.
-       */
-      if (
-        questionnaireResponse == null ||
-          questionnaireResponse.isEmpty ||
-          !questionnaireResponse.hasItem()
-      ) {
-        questionnaireResponse =
-          runCatching {
-              // load required resources sent through Param for questionnaire Response
-              // expressions
-              val populationResources = arrayListOf<Resource>()
-              if (resourceMap.isEmpty()) {
-                populationResources.addAll(loadPopulationResources(subjectId, subjectType))
-              } else {
-                resourceMap.forEach {
-                  populationResources.addAll(
-                    loadPopulationResources(it.value.extractLogicalIdUuid(), it.key!!),
-                  )
-                }
-              }
-
-              populateQuestionnaireResponse(
-                questionnaire = questionnaire,
-                populationResources = populationResources,
-              )
-            }
-            .onFailure { Timber.e(it, "Error encountered while populating QuestionnaireResponse") }
-            .getOrDefault(questionnaireResponse)
-      }
-    }
-
-    return questionnaireResponse ?: QuestionnaireResponse()
-  }
-
-  /**
-   * Generates a Questionnaire Response by populating the given resources.
-   *
-   * @param questionnaire Questionnaire as the basis for how the resources are to be populated
-   * @param populationResources resources to be populated
-   */
-  @VisibleForTesting
-  suspend fun populateQuestionnaireResponse(
-    questionnaire: Questionnaire,
-    populationResources: List<Resource>,
-  ): QuestionnaireResponse {
-    return ResourceMapper.populate(questionnaire, *populationResources.toTypedArray()).also {
-      questionnaireResponse ->
-      if (!questionnaireResponse.hasItem()) {
-        Timber.tag("QuestionnaireViewModel.populateQuestionnaireResponse")
-          .d("Questionnaire response has no populated answers")
-=======
->>>>>>> 640b7031
       }
     }
   }
