/*
 * Copyright 2021-2024 Ona Systems, Inc
 *
 * Licensed under the Apache License, Version 2.0 (the "License");
 * you may not use this file except in compliance with the License.
 * You may obtain a copy of the License at
 *
 *       http://www.apache.org/licenses/LICENSE-2.0
 *
 * Unless required by applicable law or agreed to in writing, software
 * distributed under the License is distributed on an "AS IS" BASIS,
 * WITHOUT WARRANTIES OR CONDITIONS OF ANY KIND, either express or implied.
 * See the License for the specific language governing permissions and
 * limitations under the License.
 */

package org.smartregister.fhircore.quest.ui.questionnaire

import android.content.Context
import android.widget.Toast
import androidx.lifecycle.LiveData
import androidx.lifecycle.MutableLiveData
import androidx.lifecycle.ViewModel
import androidx.lifecycle.viewModelScope
import ca.uhn.fhir.context.FhirContext
import com.google.android.fhir.datacapture.extensions.logicalId
import com.google.android.fhir.datacapture.mapping.ResourceMapper
import com.google.android.fhir.datacapture.mapping.StructureMapExtractionContext
import com.google.android.fhir.datacapture.validation.NotValidated
import com.google.android.fhir.datacapture.validation.QuestionnaireResponseValidator
import com.google.android.fhir.datacapture.validation.Valid
import com.google.android.fhir.db.ResourceNotFoundException
import com.google.android.fhir.search.Search
import com.google.android.fhir.search.filter.TokenParamFilterCriterion
import com.google.android.fhir.search.search
import com.google.android.fhir.workflow.FhirOperator
import dagger.hilt.android.lifecycle.HiltViewModel
import java.util.Date
import java.util.LinkedList
import java.util.UUID
import javax.inject.Inject
import kotlinx.coroutines.SupervisorJob
import kotlinx.coroutines.launch
import kotlinx.coroutines.withContext
import org.hl7.fhir.r4.context.IWorkerContext
import org.hl7.fhir.r4.model.Base
import org.hl7.fhir.r4.model.Basic
import org.hl7.fhir.r4.model.Bundle
import org.hl7.fhir.r4.model.Coding
import org.hl7.fhir.r4.model.Group
import org.hl7.fhir.r4.model.IdType
import org.hl7.fhir.r4.model.Library
import org.hl7.fhir.r4.model.ListResource
import org.hl7.fhir.r4.model.ListResource.ListEntryComponent
import org.hl7.fhir.r4.model.Parameters
import org.hl7.fhir.r4.model.Questionnaire
import org.hl7.fhir.r4.model.QuestionnaireResponse
import org.hl7.fhir.r4.model.QuestionnaireResponse.QuestionnaireResponseItemComponent
import org.hl7.fhir.r4.model.RelatedPerson
import org.hl7.fhir.r4.model.Resource
import org.hl7.fhir.r4.model.ResourceType
import org.hl7.fhir.r4.model.StringType
import org.smartregister.fhircore.engine.BuildConfig
import org.smartregister.fhircore.engine.configuration.ConfigType
import org.smartregister.fhircore.engine.configuration.ConfigurationRegistry
import org.smartregister.fhircore.engine.configuration.GroupResourceConfig
import org.smartregister.fhircore.engine.configuration.LinkIdType
import org.smartregister.fhircore.engine.configuration.QuestionnaireConfig
import org.smartregister.fhircore.engine.configuration.app.ApplicationConfiguration
import org.smartregister.fhircore.engine.configuration.app.CodingSystemUsage
import org.smartregister.fhircore.engine.data.local.DefaultRepository
import org.smartregister.fhircore.engine.domain.model.ActionParameter
import org.smartregister.fhircore.engine.domain.model.ActionParameterType
import org.smartregister.fhircore.engine.domain.model.isEditable
import org.smartregister.fhircore.engine.domain.model.isReadOnly
import org.smartregister.fhircore.engine.rulesengine.ResourceDataRulesExecutor
import org.smartregister.fhircore.engine.task.FhirCarePlanGenerator
import org.smartregister.fhircore.engine.util.DispatcherProvider
import org.smartregister.fhircore.engine.util.SharedPreferenceKey
import org.smartregister.fhircore.engine.util.SharedPreferencesHelper
import org.smartregister.fhircore.engine.util.extension.DEFAULT_PLACEHOLDER_PREFIX
import org.smartregister.fhircore.engine.util.extension.appendOrganizationInfo
import org.smartregister.fhircore.engine.util.extension.appendPractitionerInfo
import org.smartregister.fhircore.engine.util.extension.appendRelatedEntityLocation
import org.smartregister.fhircore.engine.util.extension.asReference
import org.smartregister.fhircore.engine.util.extension.clearText
import org.smartregister.fhircore.engine.util.extension.cqfLibraryUrls
import org.smartregister.fhircore.engine.util.extension.extractByStructureMap
import org.smartregister.fhircore.engine.util.extension.extractId
import org.smartregister.fhircore.engine.util.extension.extractLogicalIdUuid
import org.smartregister.fhircore.engine.util.extension.find
import org.smartregister.fhircore.engine.util.extension.generateMissingId
import org.smartregister.fhircore.engine.util.extension.isIn
import org.smartregister.fhircore.engine.util.extension.prePopulateInitialValues
import org.smartregister.fhircore.engine.util.extension.prepareQuestionsForEditing
import org.smartregister.fhircore.engine.util.extension.prepareQuestionsForReadingOrEditing
import org.smartregister.fhircore.engine.util.extension.showToast
import org.smartregister.fhircore.engine.util.extension.updateLastUpdated
import org.smartregister.fhircore.engine.util.fhirpath.FhirPathDataExtractor
import org.smartregister.fhircore.engine.util.helper.TransformSupportServices
import org.smartregister.fhircore.quest.R
import timber.log.Timber

@HiltViewModel
class QuestionnaireViewModel
@Inject
constructor(
  val defaultRepository: DefaultRepository,
  val dispatcherProvider: DispatcherProvider,
  val fhirCarePlanGenerator: FhirCarePlanGenerator,
  val resourceDataRulesExecutor: ResourceDataRulesExecutor,
  val transformSupportServices: TransformSupportServices,
  val sharedPreferencesHelper: SharedPreferencesHelper,
  val fhirOperator: FhirOperator,
  val fhirPathDataExtractor: FhirPathDataExtractor,
  val configurationRegistry: ConfigurationRegistry,
) : ViewModel() {
  private val parser = FhirContext.forR4Cached().newJsonParser()

  private val authenticatedOrganizationIds by lazy {
    sharedPreferencesHelper.read<List<String>>(ResourceType.Organization.name)
  }

  private val practitionerId: String? by lazy {
    sharedPreferencesHelper
      .read(SharedPreferenceKey.PRACTITIONER_ID.name, null)
      ?.extractLogicalIdUuid()
  }

  private val _questionnaireProgressStateLiveData = MutableLiveData<QuestionnaireProgressState?>()
  val questionnaireProgressStateLiveData: LiveData<QuestionnaireProgressState?>
    get() = _questionnaireProgressStateLiveData

  val applicationConfiguration: ApplicationConfiguration by lazy {
    configurationRegistry.retrieveConfiguration(ConfigType.Application)
  }

  /**
   * This function retrieves the [Questionnaire] as configured via the [QuestionnaireConfig]. The
   * retrieved [Questionnaire] can be pre-populated with computed values from the Rules engine.
   */
  suspend fun retrieveQuestionnaire(
    questionnaireConfig: QuestionnaireConfig,
    actionParameters: List<ActionParameter>?,
  ): Questionnaire? {
    if (questionnaireConfig.id.isEmpty() || questionnaireConfig.id.isBlank()) return null

    // Compute questionnaire config rules and add extra questionnaire params to action parameters
    val questionnaireComputedValues =
      questionnaireConfig.configRules?.let {
        resourceDataRulesExecutor.computeResourceDataRules(it, null, emptyMap())
      } ?: emptyMap()

    val allActionParameters =
      actionParameters?.plus(
        questionnaireConfig.extraParams?.map { it.interpolate(questionnaireComputedValues) }
          ?: emptyList(),
      )

    val questionnaire =
      defaultRepository.loadResource<Questionnaire>(questionnaireConfig.id)?.apply {
        if (questionnaireConfig.isReadOnly() || questionnaireConfig.isEditable()) {
          item.prepareQuestionsForReadingOrEditing(
            readOnly = questionnaireConfig.isReadOnly(),
            readOnlyLinkIds =
              questionnaireConfig.readOnlyLinkIds
                ?: questionnaireConfig.linkIds
                  ?.filter { it.type == LinkIdType.READ_ONLY }
                  ?.map { it.linkId },
          )
        }

        if (questionnaireConfig.isEditable()) {
          item.prepareQuestionsForEditing(readOnlyLinkIds = questionnaireConfig.readOnlyLinkIds)
        }

        // Pre-populate questionnaire items with configured values
        allActionParameters
          ?.filter { (it.paramType == ActionParameterType.PREPOPULATE && it.value.isNotEmpty()) }
          ?.let { actionParam ->
            item.prePopulateInitialValues(DEFAULT_PLACEHOLDER_PREFIX, actionParam)
          }

        // Set barcode to the configured linkId default: "patient-barcode"
        if (!questionnaireConfig.resourceIdentifier.isNullOrEmpty()) {
          (questionnaireConfig.barcodeLinkId
              ?: questionnaireConfig.linkIds?.firstOrNull { it.type == LinkIdType.BARCODE }?.linkId)
            ?.let { barcodeLinkId ->
              find(barcodeLinkId)?.apply {
                initial =
                  mutableListOf(
                    Questionnaire.QuestionnaireItemInitialComponent()
                      .setValue(StringType(questionnaireConfig.resourceIdentifier)),
                  ) // TODO should this be resource identifier or OpenSrp unique ID?
                readOnly = true
              }
            }
        }
      }
    return questionnaire
  }

  /**
   * This function performs data extraction against the [QuestionnaireResponse]. All the resources
   * generated from a successful extraction by StructureMap or definition are stored in the
   * database. The [QuestionnaireResponse] is also stored in the database regardless of the outcome
   * of [ResourceMapper.extract]. This function will optionally generate CarePlan using the
   * PlanDefinition resource configured in [QuestionnaireConfig.planDefinitions]. The
   * [QuestionnaireConfig.eventWorkflows] contains configurations to cascade update the statuses of
   * resources to in-active (close) that are related to the current [QuestionnaireResponse.subject]
   */
  fun handleQuestionnaireSubmission(
    questionnaire: Questionnaire,
    currentQuestionnaireResponse: QuestionnaireResponse,
    questionnaireConfig: QuestionnaireConfig,
    actionParameters: List<ActionParameter>,
    context: Context,
    onSuccessfulSubmission: (List<IdType>, QuestionnaireResponse) -> Unit,
  ) {
    viewModelScope.launch(SupervisorJob()) {
      val questionnaireResponseValid =
        validateQuestionnaireResponse(
          questionnaire = questionnaire,
          questionnaireResponse = currentQuestionnaireResponse,
          context = context,
        )

      if (questionnaireConfig.saveQuestionnaireResponse && !questionnaireResponseValid) {
        Timber.e("Invalid questionnaire response")
        context.showToast(context.getString(R.string.questionnaire_response_invalid))
        setProgressState(QuestionnaireProgressState.ExtractionInProgress(false))
        return@launch
      }

      currentQuestionnaireResponse.processMetadata(questionnaire, questionnaireConfig, context)

      val bundle =
        performExtraction(
          extractByStructureMap = questionnaire.extractByStructureMap(),
          questionnaire = questionnaire,
          questionnaireResponse = currentQuestionnaireResponse,
          context = context,
        )

      saveExtractedResources(
        bundle = bundle,
        questionnaire = questionnaire,
        questionnaireConfig = questionnaireConfig,
        questionnaireResponse = currentQuestionnaireResponse,
        context = context,
      )

      updateResourcesLastUpdatedProperty(actionParameters)

      // Important to load subject resource to retrieve ID (as reference) correctly
      val subjectIdType: IdType? =
        if (currentQuestionnaireResponse.subject.reference.isNullOrEmpty()) {
          null
        } else {
          IdType(currentQuestionnaireResponse.subject.reference)
        }

      if (subjectIdType != null) {
        val subject =
          loadResource(ResourceType.valueOf(subjectIdType.resourceType), subjectIdType.idPart)

        if (subject != null && !questionnaireConfig.isReadOnly()) {
          val newBundle = bundle.copyBundle(currentQuestionnaireResponse)

          generateCarePlan(
            subject = subject,
            bundle = newBundle,
            questionnaireConfig = questionnaireConfig,
          )

          withContext(dispatcherProvider.io()) {
            executeCql(
              subject = subject,
              bundle = newBundle,
              questionnaire = questionnaire,
              questionnaireConfig = questionnaireConfig,
            )
          }

          fhirCarePlanGenerator.conditionallyUpdateResourceStatus(
            questionnaireConfig = questionnaireConfig,
            subject = subject,
            bundle = newBundle,
          )
        }
      }

      softDeleteResources(questionnaireConfig)

      val idTypes =
        bundle.entry?.map { IdType(it.resource.resourceType.name, it.resource.logicalId) }
          ?: emptyList()
      onSuccessfulSubmission(idTypes, currentQuestionnaireResponse)
    }
  }

  suspend fun saveExtractedResources(
    bundle: Bundle,
    questionnaire: Questionnaire,
    questionnaireConfig: QuestionnaireConfig,
    questionnaireResponse: QuestionnaireResponse,
    context: Context,
  ) {
    val extractionDate = Date()

    // Create a ListResource to store the references for generated resources
    val listResource =
      ListResource().apply {
        id = UUID.randomUUID().toString()
        status = ListResource.ListStatus.CURRENT
        mode = ListResource.ListMode.WORKING
        title = CONTAINED_LIST_TITLE
        date = extractionDate
      }

    val subjectType = questionnaireSubjectType(questionnaire, questionnaireConfig)

    val previouslyExtractedResources =
      retrievePreviouslyExtractedResources(
        questionnaireConfig = questionnaireConfig,
        subjectType = subjectType,
        questionnaire = questionnaire,
      )

    val extractedResourceUniquePropertyExpressionsMap =
      questionnaireConfig.extractedResourceUniquePropertyExpressions?.associateBy {
        it.resourceType
      } ?: emptyMap()

    bundle.entry?.forEach { bundleEntryComponent ->
      bundleEntryComponent.resource?.run {
        applyResourceMetadata(questionnaireConfig, questionnaireResponse, context)
        if (
          questionnaireResponse.subject.reference.isNullOrEmpty() &&
            subjectType != null &&
            resourceType == subjectType &&
            logicalId.isNotEmpty()
        ) {
          questionnaireResponse.subject = this.logicalId.asReference(subjectType)
        }
        if (questionnaireConfig.isEditable()) {
          if (resourceType == subjectType) {
            this.id = questionnaireResponse.subject.extractId()
          } else if (
            extractedResourceUniquePropertyExpressionsMap.containsKey(resourceType) &&
              previouslyExtractedResources.containsKey(
                resourceType,
              )
          ) {
            val fhirPathExpression =
              extractedResourceUniquePropertyExpressionsMap
                .getValue(resourceType)
                .fhirPathExpression

            val currentResourceIdentifier =
              fhirPathDataExtractor.extractValue(
                base = this,
                expression = fhirPathExpression,
              )

            // Search for resource with property value matching extracted value
            val resource =
              previouslyExtractedResources.getValue(resourceType).find {
                val extractedValue =
                  fhirPathDataExtractor.extractValue(
                    base = it,
                    expression = fhirPathExpression,
                  )
                extractedValue.isNotEmpty() &&
                  extractedValue.equals(currentResourceIdentifier, true)
              }

            // Found match use the id on current resource; override identifiers for RelatedPerson
            if (resource != null) {
              this.id = resource.logicalId
              if (this is RelatedPerson && resource is RelatedPerson) {
                this.identifier = resource.identifier
              }
            }
          }
        }

        // Set the Group's Related Entity Location metadata tag on Resource before saving.
        this.applyRelatedEntityLocationMetaTag(questionnaireConfig, context, subjectType)

        defaultRepository.addOrUpdate(true, resource = this)

        updateGroupManagingEntity(
          resource = this,
          groupIdentifier = questionnaireConfig.groupResource?.groupIdentifier,
          managingEntityRelationshipCode = questionnaireConfig.managingEntityRelationshipCode,
        )
        addMemberToGroup(
          resource = this,
          memberResourceType = questionnaireConfig.groupResource?.memberResourceType,
          groupIdentifier = questionnaireConfig.groupResource?.groupIdentifier,
        )

        // Track ids for resources in ListResource added to the QuestionnaireResponse.contained
        val listEntryComponent =
          ListEntryComponent().apply {
            deleted = false
            date = extractionDate
            item = asReference()
          }
        listResource.addEntry(listEntryComponent)
      }
    }

    // Reference extracted resources in QR then save it if subject exists
    questionnaireResponse.apply { addContained(listResource) }

    if (
      !questionnaireResponse.subject.reference.isNullOrEmpty() &&
        questionnaireConfig.saveQuestionnaireResponse
    ) {
      // Set the Group's Related Entity Location meta tag on QuestionnaireResponse then save.
      questionnaireResponse.applyRelatedEntityLocationMetaTag(
        questionnaireConfig = questionnaireConfig,
        context = context,
        subjectType = subjectType,
      )
      defaultRepository.addOrUpdate(resource = questionnaireResponse)
    }
  }

  private suspend fun Resource.applyRelatedEntityLocationMetaTag(
    questionnaireConfig: QuestionnaireConfig,
    context: Context,
    subjectType: ResourceType?,
  ) {
    val resourceIdPair =
      when {
        !questionnaireConfig.resourceIdentifier.isNullOrEmpty() && subjectType != null -> {
          Pair(subjectType, questionnaireConfig.resourceIdentifier!!)
        }
        !questionnaireConfig.groupResource?.groupIdentifier.isNullOrEmpty() &&
          questionnaireConfig.groupResource?.removeGroup != true &&
          questionnaireConfig.groupResource?.removeMember != true -> {
          Pair(ResourceType.Group, questionnaireConfig.groupResource!!.groupIdentifier)
        }
        else -> null
      }
    if (resourceIdPair != null) {
      val (resourceType, resourceId) = resourceIdPair
      val resource = loadResource(resourceType = resourceType, resourceIdentifier = resourceId)
      var relatedEntityLocationTags =
        resource?.meta?.tag?.filter { coding ->
          coding.system ==
            context.getString(
              org.smartregister.fhircore.engine.R.string
                .sync_strategy_related_entity_location_system,
            )
        }

      if (relatedEntityLocationTags.isNullOrEmpty()) {
        relatedEntityLocationTags =
          retrieveRelatedEntityTagsLinkedToSubject(context, resourceIdPair)
      }

      relatedEntityLocationTags?.forEach {
        val existingTag = this.meta.getTag(it.system, it.code)
        if (existingTag == null) {
          this.meta.addTag(it)
        }
      }
    }
  }

  private suspend fun retrieveRelatedEntityTagsLinkedToSubject(
    context: Context,
    resourceIdPair: Pair<ResourceType, String>,
  ): List<Coding>? {
    val system =
      context.getString(
        org.smartregister.fhircore.engine.R.string.sync_strategy_related_entity_location_system,
      )
    val display =
      context.getString(
        org.smartregister.fhircore.engine.R.string.sync_strategy_related_entity_location_display,
      )
    val (resourceType, resourceId) = resourceIdPair

    if (resourceType == ResourceType.Location) {
      return listOf(Coding(system, resourceId, display))
    }

    applicationConfiguration.codingSystems
      .find { it.usage == CodingSystemUsage.LOCATION_LINKAGE }
      ?.coding
      ?.let { linkageResourceCode ->
        val search =
          Search(ResourceType.List).apply {
            filter(
              ListResource.CODE,
              {
                value =
                  of(
                    Coding(
                      linkageResourceCode.system,
                      linkageResourceCode.code,
                      linkageResourceCode.display,
                    ),
                  )
              },
            )
            filter(ListResource.ITEM, { value = "$resourceType/$resourceId" })
          }

        return defaultRepository.search<ListResource>(search).map { listResource ->
          Coding(system, listResource.subject.extractId(), display)
        }
      }

    return null
  }

  private suspend fun retrievePreviouslyExtractedResources(
    questionnaireConfig: QuestionnaireConfig,
    subjectType: ResourceType?,
    questionnaire: Questionnaire,
  ): MutableMap<ResourceType, MutableList<Resource>> {
    val referencedResources = mutableMapOf<ResourceType, MutableList<Resource>>()
    if (
      questionnaireConfig.isEditable() &&
        !questionnaireConfig.resourceIdentifier.isNullOrEmpty() &&
        subjectType != null
    ) {
      searchLatestQuestionnaireResponse(
          resourceId = questionnaireConfig.resourceIdentifier!!,
          resourceType = questionnaireConfig.resourceType ?: subjectType,
          questionnaireId = questionnaire.logicalId,
        )
        ?.contained
        ?.asSequence()
        ?.filterIsInstance<ListResource>()
        ?.filter { it.title.equals(CONTAINED_LIST_TITLE, true) }
        ?.flatMap { it.entry }
        ?.forEach {
          val idType = IdType(it.item.reference)
          val resource = loadResource(ResourceType.fromCode(idType.resourceType), idType.idPart)
          if (resource != null) {
            referencedResources.getOrPut(resource.resourceType) { mutableListOf() }.add(resource)
          }
        }
    }
    return referencedResources
  }

  private fun Bundle.copyBundle(currentQuestionnaireResponse: QuestionnaireResponse): Bundle =
    this.copy().apply {
      addEntry(Bundle.BundleEntryComponent().apply { resource = currentQuestionnaireResponse })
    }

  private fun QuestionnaireResponse.processMetadata(
    questionnaire: Questionnaire,
    questionnaireConfig: QuestionnaireConfig,
    context: Context,
  ) {
    status = QuestionnaireResponse.QuestionnaireResponseStatus.COMPLETED
    authored = Date()

    questionnaire.useContext
      .filter { it.hasValueCodeableConcept() }
      .forEach { it.valueCodeableConcept.coding.forEach { coding -> this.meta.addTag(coding) } }
    applyResourceMetadata(questionnaireConfig, this, context)
    setQuestionnaire("${questionnaire.resourceType}/${questionnaire.logicalId}")

    // Set subject if exists
    val resourceType = questionnaireSubjectType(questionnaire, questionnaireConfig)
    val resourceIdentifier = questionnaireConfig.resourceIdentifier
    if (resourceType != null && !resourceIdentifier.isNullOrEmpty()) {
      subject = resourceIdentifier.asReference(resourceType)
    }
  }

  private fun questionnaireSubjectType(
    questionnaire: Questionnaire,
    questionnaireConfig: QuestionnaireConfig,
  ): ResourceType? {
    val questionnaireSubjectType = questionnaire.subjectType.firstOrNull()?.code
    return questionnaireConfig.resourceType
      ?: questionnaireSubjectType?.let {
        ResourceType.valueOf(
          it,
        )
      }
  }

  private fun Resource?.applyResourceMetadata(
    questionnaireConfig: QuestionnaireConfig,
    questionnaireResponse: QuestionnaireResponse,
    context: Context,
  ) =
    this?.apply {
      appendOrganizationInfo(authenticatedOrganizationIds)
      appendPractitionerInfo(practitionerId)
      appendRelatedEntityLocation(questionnaireResponse, questionnaireConfig, context)
      updateLastUpdated()
      generateMissingId()
    }

  /**
   * Perform StructureMap or Definition based definition. The result of this function returns a
   * Bundle that contains the resources that were generated via the [ResourceMapper.extract]
   * operation otherwise returns null if an exception is encountered.
   */
  suspend fun performExtraction(
    extractByStructureMap: Boolean,
    questionnaire: Questionnaire,
    questionnaireResponse: QuestionnaireResponse,
    context: Context,
  ): Bundle =
    kotlin
      .runCatching {
        if (extractByStructureMap) {
          ResourceMapper.extract(
            questionnaire = questionnaire,
            questionnaireResponse = questionnaireResponse,
            structureMapExtractionContext =
              StructureMapExtractionContext(
                transformSupportServices = transformSupportServices,
                structureMapProvider = { structureMapUrl: String?, _: IWorkerContext ->
                  structureMapUrl?.substringAfterLast("/")?.let {
                    defaultRepository.loadResource(it)
                  }
                },
              ),
          )
        } else {
          ResourceMapper.extract(
            questionnaire = questionnaire,
            questionnaireResponse = questionnaireResponse,
          )
        }
      }
      .onFailure { exception ->
        Timber.e(exception)
        viewModelScope.launch(dispatcherProvider.main()) {
          if (exception is NullPointerException && exception.message!!.contains("StructureMap")) {
            context.showToast(
              context.getString(R.string.structure_map_missing_message),
              Toast.LENGTH_LONG,
            )
          } else {
            context.showToast(
              context.getString(R.string.structuremap_failed, questionnaire.name),
              Toast.LENGTH_LONG,
            )
          }
        }
      }
      .getOrDefault(Bundle())

  /**
   * This function saves [QuestionnaireResponse] as draft if any of the [QuestionnaireResponse.item]
   * has an answer.
   */
  fun saveDraftQuestionnaire(questionnaireResponse: QuestionnaireResponse) {
    viewModelScope.launch {
      val questionnaireHasAnswer =
        questionnaireResponse.item.any {
          it.answer.any { answerComponent -> answerComponent.hasValue() }
        }
      if (questionnaireHasAnswer) {
        questionnaireResponse.status = QuestionnaireResponse.QuestionnaireResponseStatus.INPROGRESS
        defaultRepository.addOrUpdate(addMandatoryTags = true, resource = questionnaireResponse)
      }
    }
  }

  /**
   * This function updates the _lastUpdated property of resources configured by the
   * [ActionParameter.paramType] of [ActionParameterType.UPDATE_DATE_ON_EDIT]. Each time a
   * questionnaire is submitted, the affected resources last modified/updated date will also be
   * updated.
   */
  suspend fun updateResourcesLastUpdatedProperty(actionParameters: List<ActionParameter>?) {
    val updateOnEditParams =
      actionParameters?.filter {
        it.paramType == ActionParameterType.UPDATE_DATE_ON_EDIT && it.value.isNotEmpty()
      }

    updateOnEditParams?.forEach { param ->
      try {
        defaultRepository.run {
          val resourceType = param.resourceType
          if (resourceType != null) {
            loadResource(resourceType, param.value)?.let { addOrUpdate(resource = it) }
          } else {
            val valueResourceType = param.value.substringBefore("/")
            val valueResourceId = param.value.substringAfter("/")
            addOrUpdate(
              resource = loadResource(valueResourceId, ResourceType.valueOf(valueResourceType)),
            )
          }
        }
      } catch (resourceNotFoundException: ResourceNotFoundException) {
        Timber.e("Unable to update resource's _lastUpdated", resourceNotFoundException)
      } catch (illegalArgumentException: IllegalArgumentException) {
        Timber.e(
          "No enum constant org.hl7.fhir.r4.model.ResourceType.${param.value.substringBefore("/")}",
        )
      }
    }
  }

  /**
   * This function validates all [QuestionnaireResponse] and returns true if all the validation
   * result of [QuestionnaireResponseValidator] are [Valid] or [NotValidated] (validation is
   * optional on [Questionnaire] fields)
   */
  suspend fun validateQuestionnaireResponse(
    questionnaire: Questionnaire,
    questionnaireResponse: QuestionnaireResponse,
    context: Context,
  ): Boolean {
<<<<<<< HEAD
    val validQuestionnaireResponseItems = mutableListOf<QuestionnaireResponseItemComponent>()
    val validQuestionnaireItems = mutableListOf<Questionnaire.QuestionnaireItemComponent>()
    val questionnaireItemsMap = questionnaire.item.associateBy { it.linkId }
=======
    val validQuestionnaireResponseItems = ArrayList<QuestionnaireResponseItemComponent>()
    val validQuestionnaireItems = ArrayList<Questionnaire.QuestionnaireItemComponent>()
    val questionnaireItemsMap = questionnaire.item.groupBy { it.linkId }
>>>>>>> 11ca94c3

    // Only validate items that are present on both Questionnaire and the QuestionnaireResponse
    questionnaireResponse.item.forEach {
      if (questionnaireItemsMap.containsKey(it.linkId)) {
        val questionnaireItem = questionnaireItemsMap.getValue(it.linkId)
        validQuestionnaireResponseItems.add(it)
        validQuestionnaireItems.add(questionnaireItem)
      }
    }

    return QuestionnaireResponseValidator.validateQuestionnaireResponse(
        questionnaire = Questionnaire().apply { item = validQuestionnaireItems },
        questionnaireResponse =
          QuestionnaireResponse().apply { item = validQuestionnaireResponseItems },
        context = context,
      )
      .values
      .flatten()
      .all { it is Valid || it is NotValidated }
  }

  suspend fun executeCql(
    subject: Resource,
    bundle: Bundle,
    questionnaire: Questionnaire,
    questionnaireConfig: QuestionnaireConfig? = null,
  ) {
    questionnaireConfig?.cqlInputResources?.forEach { resourceId ->
      val basicResource = defaultRepository.loadResource(resourceId) as Basic?
      bundle.addEntry(Bundle.BundleEntryComponent().setResource(basicResource))
    }

    val libraryFilters =
      questionnaire.cqfLibraryUrls().map {
        val apply: TokenParamFilterCriterion.() -> Unit = { value = of(it.extractLogicalIdUuid()) }
        apply
      }

    if (libraryFilters.isNotEmpty()) {
      defaultRepository.fhirEngine
        .search<Library> {
          filter(
            Resource.RES_ID,
            *libraryFilters.toTypedArray(),
          )
        }
        .forEach { librarySearchResult ->
          val result: Parameters =
            fhirOperator.evaluateLibrary(
              librarySearchResult.resource.url,
              subject.asReference().reference,
              null,
              bundle,
              null,
            ) as Parameters

          result.parameter.mapNotNull { cqlResultParameterComponent ->
            (cqlResultParameterComponent.value ?: cqlResultParameterComponent.resource)?.let {
              resultParameterResource ->
              if (
                cqlResultParameterComponent.name.equals(OUTPUT_PARAMETER_KEY) &&
                  resultParameterResource.isResource
              ) {
                defaultRepository.create(true, resultParameterResource as Resource)
              }

              if (BuildConfig.DEBUG) {
                Timber.d(
                  "CQL :: Param found: ${cqlResultParameterComponent.name} with value: ${
                                        getStringRepresentation(
                                            resultParameterResource,
                                        )
                                    }",
                )
              }
            }
          }
        }
    }
  }

  private fun getStringRepresentation(base: Base): String =
    if (base.isResource) parser.encodeResourceToString(base as Resource) else base.toString()

  /**
   * This function generates CarePlans for the [QuestionnaireResponse.subject] using the configured
   * [QuestionnaireConfig.planDefinitions]
   */
  suspend fun generateCarePlan(
    subject: Resource,
    bundle: Bundle,
    questionnaireConfig: QuestionnaireConfig,
  ) {
    questionnaireConfig.planDefinitions?.forEach { planId ->
      if (planId.isNotEmpty()) {
        kotlin
          .runCatching {
            fhirCarePlanGenerator.generateOrUpdateCarePlan(
              planDefinitionId = planId,
              subject = subject,
              data = bundle,
              generateCarePlanWithWorkflowApi = questionnaireConfig.generateCarePlanWithWorkflowApi,
            )
          }
          .onFailure { Timber.e(it) }
      }
    }
  }

  /** Update the [Group.managingEntity] */
  private suspend fun updateGroupManagingEntity(
    resource: Resource,
    groupIdentifier: String?,
    managingEntityRelationshipCode: String?,
  ) {
    // Load the group from the database to get the updated Resource always.
    val group =
      groupIdentifier?.extractLogicalIdUuid()?.let { loadResource(ResourceType.Group, it) }
        as Group?

    if (
      group != null &&
        resource is RelatedPerson &&
        !resource.relationshipFirstRep.codingFirstRep.code.isNullOrEmpty() &&
        resource.relationshipFirstRep.codingFirstRep.code == managingEntityRelationshipCode
    ) {
      defaultRepository.addOrUpdate(
        resource = group.apply { managingEntity = resource.asReference() },
      )
    }
  }

  /**
   * Adds [Resource] to [Group.member] if the member does not exist and if [Resource.logicalId] is
   * NOT the same as the retrieved [GroupResourceConfig.groupIdentifier] (Cannot add a [Group] as
   * member of itself.
   */
  suspend fun addMemberToGroup(
    resource: Resource,
    memberResourceType: ResourceType?,
    groupIdentifier: String?,
  ) {
    // Load the Group resource from the database to get the updated one
    val group =
      groupIdentifier?.extractLogicalIdUuid()?.let { loadResource(ResourceType.Group, it) }
        as Group? ?: return

    val reference = resource.asReference()
    val member = group.member.find { it.entity.reference.equals(reference.reference, true) }

    // Cannot add Group as member of itself; Cannot not duplicate existing members
    if (resource.logicalId == group.logicalId || member != null) return

    if (
      resource.resourceType.isIn(
        ResourceType.CareTeam,
        ResourceType.Device,
        ResourceType.Group,
        ResourceType.HealthcareService,
        ResourceType.Location,
        ResourceType.Organization,
        ResourceType.Patient,
        ResourceType.Practitioner,
        ResourceType.PractitionerRole,
        ResourceType.Specimen,
      ) && resource.resourceType == memberResourceType
    ) {
      group.addMember(Group.GroupMemberComponent().apply { entity = reference })
      defaultRepository.addOrUpdate(resource = group)
    }
  }

  /**
   * This function triggers removal of [Resource] s as per the [QuestionnaireConfig.groupResource]
   * or [QuestionnaireConfig.removeResource] config properties.
   */
  suspend fun softDeleteResources(questionnaireConfig: QuestionnaireConfig) {
    if (questionnaireConfig.groupResource != null) {
      removeGroup(
        groupId = questionnaireConfig.groupResource!!.groupIdentifier,
        removeGroup = questionnaireConfig.groupResource?.removeGroup ?: false,
        deactivateMembers = questionnaireConfig.groupResource!!.deactivateMembers,
      )
      removeGroupMember(
        memberId = questionnaireConfig.resourceIdentifier,
        removeMember = questionnaireConfig.groupResource?.removeMember ?: false,
        groupIdentifier = questionnaireConfig.groupResource!!.groupIdentifier,
        memberResourceType = questionnaireConfig.groupResource!!.memberResourceType,
      )
    }

    if (
      questionnaireConfig.removeResource == true &&
        questionnaireConfig.resourceType != null &&
        !questionnaireConfig.resourceIdentifier.isNullOrEmpty()
    ) {
      viewModelScope.launch {
        defaultRepository.delete(
          resourceType = questionnaireConfig.resourceType!!,
          resourceId = questionnaireConfig.resourceIdentifier!!,
          softDelete = true,
        )
      }
    }
  }

  private suspend fun removeGroup(
    groupId: String,
    removeGroup: Boolean,
    deactivateMembers: Boolean,
  ) {
    if (removeGroup) {
      try {
        defaultRepository.removeGroup(
          groupId = groupId,
          isDeactivateMembers = deactivateMembers,
          configComputedRuleValues = emptyMap(),
        )
      } catch (exception: Exception) {
        Timber.e(exception)
      }
    }
  }

  private suspend fun removeGroupMember(
    memberId: String?,
    groupIdentifier: String?,
    memberResourceType: ResourceType?,
    removeMember: Boolean,
  ) {
    if (removeMember && !memberId.isNullOrEmpty()) {
      try {
        defaultRepository.removeGroupMember(
          memberId = memberId,
          groupId = groupIdentifier,
          groupMemberResourceType = memberResourceType,
          configComputedRuleValues = emptyMap(),
        )
      } catch (exception: Exception) {
        Timber.e(exception)
      }
    }
  }

  /**
   * This function searches and returns the latest [QuestionnaireResponse] for the given
   * [resourceId] that was extracted from the [Questionnaire] identified as [questionnaireId].
   * Returns null if non is found.
   */
  suspend fun searchLatestQuestionnaireResponse(
    resourceId: String,
    resourceType: ResourceType,
    questionnaireId: String,
  ): QuestionnaireResponse? {
    val search =
      Search(ResourceType.QuestionnaireResponse).apply {
        filter(QuestionnaireResponse.SUBJECT, { value = "$resourceType/$resourceId" })
        filter(
          QuestionnaireResponse.QUESTIONNAIRE,
          { value = "${ResourceType.Questionnaire}/$questionnaireId" },
        )
      }
    val questionnaireResponses: List<QuestionnaireResponse> = defaultRepository.search(search)
    return questionnaireResponses.maxByOrNull { it.meta.lastUpdated }
  }

  private suspend fun launchContextResources(
    subjectResourceType: ResourceType?,
    subjectResourceIdentifier: String?,
    actionParameters: List<ActionParameter>,
  ): List<Resource> {
    return when {
      subjectResourceType != null && subjectResourceIdentifier != null ->
        LinkedList<Resource>().apply {
          loadResource(subjectResourceType, subjectResourceIdentifier)?.let { add(it) }
          val actionParametersExcludingSubject =
            actionParameters.filterNot {
              it.paramType == ActionParameterType.QUESTIONNAIRE_RESPONSE_POPULATION_RESOURCE &&
                subjectResourceType == it.resourceType &&
                subjectResourceIdentifier.equals(it.value, ignoreCase = true)
            }
          addAll(retrievePopulationResources(actionParametersExcludingSubject))
        }
      else -> LinkedList(retrievePopulationResources(actionParameters))
    }
  }

  suspend fun populateQuestionnaire(
    questionnaire: Questionnaire,
    questionnaireConfig: QuestionnaireConfig,
    actionParameters: List<ActionParameter>,
  ): Pair<QuestionnaireResponse?, List<Resource>> {
    val questionnaireSubjectType = questionnaire.subjectType.firstOrNull()?.code
    val resourceType =
      questionnaireConfig.resourceType ?: questionnaireSubjectType?.let { ResourceType.valueOf(it) }
    val resourceIdentifier = questionnaireConfig.resourceIdentifier

    val launchContextResources =
      launchContextResources(resourceType, resourceIdentifier, actionParameters)

    // Populate questionnaire with initial default values
    ResourceMapper.populate(
      questionnaire,
      launchContexts = launchContextResources.associateBy { it.resourceType.name.lowercase() },
    )

    // Populate questionnaire with latest QuestionnaireResponse
    val questionnaireResponse =
      if (
        resourceType != null &&
          !resourceIdentifier.isNullOrEmpty() &&
          questionnaireConfig.isEditable()
      ) {
        searchLatestQuestionnaireResponse(
            resourceId = resourceIdentifier,
            resourceType = resourceType,
            questionnaireId = questionnaire.logicalId,
          )
          ?.let {
            QuestionnaireResponse().apply {
              item = it.item.removeUnAnsweredItems()
              // Clearing the text prompts the SDK to re-process the content, which includes HTML
              clearText()
            }
          }
      } else {
        null
      }

    return Pair(questionnaireResponse, launchContextResources)
  }

  private fun List<QuestionnaireResponseItemComponent>.removeUnAnsweredItems():
    List<QuestionnaireResponseItemComponent> {
    return this.filter { it.hasAnswer() || it.item.isNotEmpty() }
      .onEach { it.item = it.item.removeUnAnsweredItems() }
      .filter { it.hasAnswer() || it.item.isNotEmpty() }
  }

  /**
   * Return [Resource]s to be used in the launch context of the questionnaire. Launch context allows
   * information to be passed into questionnaire based on the context in which the questionnaire is
   * being evaluated. For example, what patient, what encounter, what user, etc. is "in context" at
   * the time the questionnaire response is being completed:
   * https://build.fhir.org/ig/HL7/sdc/StructureDefinition-sdc-questionnaire-launchContext.html
   */
  suspend fun retrievePopulationResources(actionParameters: List<ActionParameter>): List<Resource> {
    return actionParameters
      .filter {
        it.paramType == ActionParameterType.QUESTIONNAIRE_RESPONSE_POPULATION_RESOURCE &&
          it.resourceType != null &&
          it.value.isNotEmpty()
      }
      .mapNotNull {
        try {
          loadResource(it.resourceType!!, it.value)
        } catch (resourceNotFoundException: ResourceNotFoundException) {
          null
        }
      }
  }

  /** Load [Resource] of type [ResourceType] for the provided [resourceIdentifier] */
  suspend fun loadResource(resourceType: ResourceType, resourceIdentifier: String): Resource? =
    try {
      defaultRepository.loadResource(resourceIdentifier, resourceType)
    } catch (resourceNotFoundException: ResourceNotFoundException) {
      null
    }

  /** Update the current progress state of the questionnaire. */
  fun setProgressState(questionnaireState: QuestionnaireProgressState) {
    _questionnaireProgressStateLiveData.postValue(questionnaireState)
  }

  companion object {
    const val CONTAINED_LIST_TITLE = "GeneratedResourcesList"
    const val OUTPUT_PARAMETER_KEY = "OUTPUT"
  }
}<|MERGE_RESOLUTION|>--- conflicted
+++ resolved
@@ -720,15 +720,9 @@
     questionnaireResponse: QuestionnaireResponse,
     context: Context,
   ): Boolean {
-<<<<<<< HEAD
     val validQuestionnaireResponseItems = mutableListOf<QuestionnaireResponseItemComponent>()
     val validQuestionnaireItems = mutableListOf<Questionnaire.QuestionnaireItemComponent>()
     val questionnaireItemsMap = questionnaire.item.associateBy { it.linkId }
-=======
-    val validQuestionnaireResponseItems = ArrayList<QuestionnaireResponseItemComponent>()
-    val validQuestionnaireItems = ArrayList<Questionnaire.QuestionnaireItemComponent>()
-    val questionnaireItemsMap = questionnaire.item.groupBy { it.linkId }
->>>>>>> 11ca94c3
 
     // Only validate items that are present on both Questionnaire and the QuestionnaireResponse
     questionnaireResponse.item.forEach {
