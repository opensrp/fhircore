/*
 * Copyright 2021-2024 Ona Systems, Inc
 *
 * Licensed under the Apache License, Version 2.0 (the "License");
 * you may not use this file except in compliance with the License.
 * You may obtain a copy of the License at
 *
 *       http://www.apache.org/licenses/LICENSE-2.0
 *
 * Unless required by applicable law or agreed to in writing, software
 * distributed under the License is distributed on an "AS IS" BASIS,
 * WITHOUT WARRANTIES OR CONDITIONS OF ANY KIND, either express or implied.
 * See the License for the specific language governing permissions and
 * limitations under the License.
 */

package org.smartregister.fhircore.quest.ui.questionnaire

import android.content.Context
import android.widget.Toast
import androidx.lifecycle.LiveData
import androidx.lifecycle.MutableLiveData
import androidx.lifecycle.ViewModel
import androidx.lifecycle.viewModelScope
import ca.uhn.fhir.context.FhirContext
import com.google.android.fhir.datacapture.extensions.logicalId
import com.google.android.fhir.datacapture.mapping.ResourceMapper
import com.google.android.fhir.datacapture.mapping.StructureMapExtractionContext
import com.google.android.fhir.datacapture.validation.NotValidated
import com.google.android.fhir.datacapture.validation.QuestionnaireResponseValidator
import com.google.android.fhir.datacapture.validation.Valid
import com.google.android.fhir.db.ResourceNotFoundException
import com.google.android.fhir.search.Search
import com.google.android.fhir.search.filter.TokenParamFilterCriterion
import com.google.android.fhir.workflow.FhirOperator
import dagger.Lazy
import dagger.hilt.android.lifecycle.HiltViewModel
<<<<<<< HEAD
=======
import java.util.Date
import java.util.LinkedList
import java.util.UUID
import javax.inject.Inject
>>>>>>> 22a080be
import kotlinx.coroutines.SupervisorJob
import kotlinx.coroutines.launch
import kotlinx.coroutines.withContext
import org.hl7.fhir.r4.context.IWorkerContext
import org.hl7.fhir.r4.model.Base
import org.hl7.fhir.r4.model.Basic
import org.hl7.fhir.r4.model.Bundle
import org.hl7.fhir.r4.model.Coding
import org.hl7.fhir.r4.model.Group
import org.hl7.fhir.r4.model.IdType
import org.hl7.fhir.r4.model.Library
import org.hl7.fhir.r4.model.ListResource
import org.hl7.fhir.r4.model.ListResource.ListEntryComponent
import org.hl7.fhir.r4.model.Parameters
import org.hl7.fhir.r4.model.Questionnaire
import org.hl7.fhir.r4.model.QuestionnaireResponse
import org.hl7.fhir.r4.model.QuestionnaireResponse.QuestionnaireResponseItemComponent
import org.hl7.fhir.r4.model.RelatedPerson
import org.hl7.fhir.r4.model.Resource
import org.hl7.fhir.r4.model.ResourceType
import org.hl7.fhir.r4.model.StructureMap
import org.smartregister.fhircore.engine.BuildConfig
import org.smartregister.fhircore.engine.configuration.ConfigType
import org.smartregister.fhircore.engine.configuration.ConfigurationRegistry
import org.smartregister.fhircore.engine.configuration.GroupResourceConfig
import org.smartregister.fhircore.engine.configuration.LinkIdType
import org.smartregister.fhircore.engine.configuration.QuestionnaireConfig
import org.smartregister.fhircore.engine.configuration.app.ApplicationConfiguration
import org.smartregister.fhircore.engine.configuration.app.CodingSystemUsage
import org.smartregister.fhircore.engine.data.local.DefaultRepository
import org.smartregister.fhircore.engine.domain.model.ActionParameter
import org.smartregister.fhircore.engine.domain.model.ActionParameterType
import org.smartregister.fhircore.engine.domain.model.isEditable
import org.smartregister.fhircore.engine.domain.model.isReadOnly
import org.smartregister.fhircore.engine.rulesengine.ResourceDataRulesExecutor
import org.smartregister.fhircore.engine.task.FhirCarePlanGenerator
import org.smartregister.fhircore.engine.util.DispatcherProvider
import org.smartregister.fhircore.engine.util.SharedPreferenceKey
import org.smartregister.fhircore.engine.util.SharedPreferencesHelper
import org.smartregister.fhircore.engine.util.extension.appendOrganizationInfo
import org.smartregister.fhircore.engine.util.extension.appendPractitionerInfo
import org.smartregister.fhircore.engine.util.extension.appendRelatedEntityLocation
import org.smartregister.fhircore.engine.util.extension.asReference
import org.smartregister.fhircore.engine.util.extension.batchedSearch
import org.smartregister.fhircore.engine.util.extension.clearText
import org.smartregister.fhircore.engine.util.extension.cqfLibraryUrls
import org.smartregister.fhircore.engine.util.extension.extractByStructureMap
import org.smartregister.fhircore.engine.util.extension.extractId
import org.smartregister.fhircore.engine.util.extension.extractLogicalIdUuid
import org.smartregister.fhircore.engine.util.extension.find
import org.smartregister.fhircore.engine.util.extension.generateMissingId
import org.smartregister.fhircore.engine.util.extension.isIn
import org.smartregister.fhircore.engine.util.extension.packRepeatedGroups
import org.smartregister.fhircore.engine.util.extension.prepopulateWithComputedConfigValues
import org.smartregister.fhircore.engine.util.extension.questionnaireResponseStatus
import org.smartregister.fhircore.engine.util.extension.showToast
import org.smartregister.fhircore.engine.util.extension.updateLastUpdated
import org.smartregister.fhircore.engine.util.fhirpath.FhirPathDataExtractor
import org.smartregister.fhircore.engine.util.helper.TransformSupportServices
import org.smartregister.fhircore.engine.util.validation.ResourceValidationRequest
import org.smartregister.fhircore.engine.util.validation.ResourceValidationRequestHandler
import org.smartregister.fhircore.quest.R
import timber.log.Timber
import java.util.Date
import java.util.LinkedList
import java.util.UUID
import javax.inject.Inject
import javax.inject.Provider

@HiltViewModel
class QuestionnaireViewModel
@Inject
constructor(
<<<<<<< HEAD
    val defaultRepository: DefaultRepository,
    val dispatcherProvider: DispatcherProvider,
    val fhirCarePlanGenerator: FhirCarePlanGenerator,
    val resourceDataRulesExecutor: ResourceDataRulesExecutor,
    val transformSupportServices: TransformSupportServices,
    val sharedPreferencesHelper: SharedPreferencesHelper,
    val fhirOperator: FhirOperator,
    val fhirValidatorProvider: Provider<FhirValidator>,
    val fhirPathDataExtractor: FhirPathDataExtractor,
    val configurationRegistry: ConfigurationRegistry,
) : ViewModel() {
    private val authenticatedOrganizationIds by lazy {
        sharedPreferencesHelper.read<List<String>>(ResourceType.Organization.name)
    }
=======
  val defaultRepository: DefaultRepository,
  val dispatcherProvider: DispatcherProvider,
  val fhirCarePlanGenerator: FhirCarePlanGenerator,
  val resourceDataRulesExecutor: ResourceDataRulesExecutor,
  val transformSupportServices: TransformSupportServices,
  val sharedPreferencesHelper: SharedPreferencesHelper,
  val fhirOperator: FhirOperator,
  val fhirValidatorRequestHandlerProvider: Lazy<ResourceValidationRequestHandler>,
  val fhirPathDataExtractor: FhirPathDataExtractor,
  val configurationRegistry: ConfigurationRegistry,
) : ViewModel() {
  private val authenticatedOrganizationIds by lazy {
    sharedPreferencesHelper.read<List<String>>(ResourceType.Organization.name)
  }

  private val practitionerId: String? by lazy {
    sharedPreferencesHelper
      .read(SharedPreferenceKey.PRACTITIONER_ID.name, null)
      ?.extractLogicalIdUuid()
  }

  private val _questionnaireProgressStateLiveData = MutableLiveData<QuestionnaireProgressState?>()
  val questionnaireProgressStateLiveData: LiveData<QuestionnaireProgressState?>
    get() = _questionnaireProgressStateLiveData

  val applicationConfiguration: ApplicationConfiguration by lazy {
    configurationRegistry.retrieveConfiguration(ConfigType.Application)
  }

  var uniqueIdResource: Resource? = null

  /**
   * This function retrieves the [Questionnaire] as configured via the [QuestionnaireConfig]. The
   * retrieved [Questionnaire] can then be pre-populated.
   */
  suspend fun retrieveQuestionnaire(
    questionnaireConfig: QuestionnaireConfig,
  ): Questionnaire? {
    if (questionnaireConfig.id.isEmpty() || questionnaireConfig.id.isBlank()) return null
    return defaultRepository.loadResourceFromCache<Questionnaire>(questionnaireConfig.id)
  }

  /**
   * This function performs data extraction against the [QuestionnaireResponse]. All the resources
   * generated from a successful extraction by StructureMap or definition are stored in the
   * database. The [QuestionnaireResponse] is also stored in the database regardless of the outcome
   * of [ResourceMapper.extract]. This function will optionally generate CarePlan using the
   * PlanDefinition resource configured in [QuestionnaireConfig.planDefinitions]. The
   * [QuestionnaireConfig.eventWorkflows] contains configurations to cascade update the statuses of
   * resources to in-active (close) that are related to the current [QuestionnaireResponse.subject]
   */
  fun handleQuestionnaireSubmission(
    questionnaire: Questionnaire,
    currentQuestionnaireResponse: QuestionnaireResponse,
    questionnaireConfig: QuestionnaireConfig,
    actionParameters: List<ActionParameter>,
    context: Context,
    onSuccessfulSubmission: (List<IdType>, QuestionnaireResponse) -> Unit,
  ) {
    viewModelScope.launch(SupervisorJob()) {
      val questionnaireResponseValid =
        validateQuestionnaireResponse(
          questionnaire = questionnaire,
          questionnaireResponse = currentQuestionnaireResponse,
          context = context,
        )
>>>>>>> 22a080be

    private val practitionerId: String? by lazy {
        sharedPreferencesHelper
            .read(SharedPreferenceKey.PRACTITIONER_ID.name, null)
            ?.extractLogicalIdUuid()
    }

    private val _questionnaireProgressStateLiveData = MutableLiveData<QuestionnaireProgressState?>()
    val questionnaireProgressStateLiveData: LiveData<QuestionnaireProgressState?>
        get() = _questionnaireProgressStateLiveData

    val applicationConfiguration: ApplicationConfiguration by lazy {
        configurationRegistry.retrieveConfiguration(ConfigType.Application)
    }

    var uniqueIdResource: Resource? = null

    /**
     * This function retrieves the [Questionnaire] as configured via the [QuestionnaireConfig]. The
     * retrieved [Questionnaire] can then be pre-populated.
     */
    suspend fun retrieveQuestionnaire(
        questionnaireConfig: QuestionnaireConfig,
    ): Questionnaire? {
        if (questionnaireConfig.id.isEmpty() || questionnaireConfig.id.isBlank()) return null
        return defaultRepository.loadResource<Questionnaire>(questionnaireConfig.id)
    }

    /**
     * This function performs data extraction against the [QuestionnaireResponse]. All the resources
     * generated from a successful extraction by StructureMap or definition are stored in the
     * database. The [QuestionnaireResponse] is also stored in the database regardless of the outcome
     * of [ResourceMapper.extract]. This function will optionally generate CarePlan using the
     * PlanDefinition resource configured in [QuestionnaireConfig.planDefinitions]. The
     * [QuestionnaireConfig.eventWorkflows] contains configurations to cascade update the statuses of
     * resources to in-active (close) that are related to the current [QuestionnaireResponse.subject]
     */
    fun handleQuestionnaireSubmission(
        questionnaire: Questionnaire,
        currentQuestionnaireResponse: QuestionnaireResponse,
        questionnaireConfig: QuestionnaireConfig,
        actionParameters: List<ActionParameter>,
        context: Context,
        onSuccessfulSubmission: (List<IdType>, QuestionnaireResponse) -> Unit,
    ) {
        viewModelScope.launch(SupervisorJob()) {
            val questionnaireResponseValid =
                validateQuestionnaireResponse(
                    questionnaire = questionnaire,
                    questionnaireResponse = currentQuestionnaireResponse,
                    context = context,
                )

            if (questionnaireConfig.saveQuestionnaireResponse && !questionnaireResponseValid) {
                Timber.e("Invalid questionnaire response")
                context.showToast(context.getString(R.string.questionnaire_response_invalid))
                setProgressState(QuestionnaireProgressState.ExtractionInProgress(false))
                return@launch
            }

            currentQuestionnaireResponse.processMetadata(
                questionnaire = questionnaire,
                questionnaireConfig = questionnaireConfig,
                context = context,
            )

            val bundle =
                performExtraction(
                    extractByStructureMap = questionnaire.extractByStructureMap(),
                    questionnaire = questionnaire,
                    questionnaireResponse = currentQuestionnaireResponse,
                    context = context,
                )

            saveExtractedResources(
                bundle = bundle,
                questionnaire = questionnaire,
                questionnaireConfig = questionnaireConfig,
                questionnaireResponse = currentQuestionnaireResponse,
                context = context,
            )

            updateResourcesLastUpdatedProperty(actionParameters)

            // Important to load subject resource to retrieve ID (as reference) correctly
            val subjectIdType: IdType? =
                if (currentQuestionnaireResponse.subject.reference.isNullOrEmpty()) {
                    null
                } else {
                    IdType(currentQuestionnaireResponse.subject.reference)
                }

            if (subjectIdType != null) {
                val subject =
                    loadResource(
                        ResourceType.valueOf(subjectIdType.resourceType),
                        subjectIdType.idPart,
                    )

                if (subject != null && !questionnaireConfig.isReadOnly()) {
                    val newBundle = bundle.copyBundle(currentQuestionnaireResponse)

                    val extractedResources = newBundle.entry.map { it.resource }
                    validateWithFhirValidator(*extractedResources.toTypedArray())

                    generateCarePlan(
                        subject = subject,
                        bundle = newBundle,
                        questionnaireConfig = questionnaireConfig,
                    )

                    withContext(dispatcherProvider.io()) {
                        executeCql(
                            subject = subject,
                            bundle = newBundle,
                            questionnaire = questionnaire,
                            questionnaireConfig = questionnaireConfig,
                        )
                    }

                    fhirCarePlanGenerator.conditionallyUpdateResourceStatus(
                        questionnaireConfig = questionnaireConfig,
                        subject = subject,
                        bundle = newBundle,
                    )
                }
            }

            softDeleteResources(questionnaireConfig)

<<<<<<< HEAD
            retireUsedQuestionnaireUniqueId(questionnaireConfig, currentQuestionnaireResponse)

            val idTypes =
                bundle.entry?.map { IdType(it.resource.resourceType.name, it.resource.logicalId) }
                    ?: emptyList()

            onSuccessfulSubmission(
                idTypes,
                currentQuestionnaireResponse,
            )
=======
      onSuccessfulSubmission(
        idTypes,
        currentQuestionnaireResponse,
      )
    }
  }

  fun validateWithFhirValidator(vararg resource: Resource) {
    if (BuildConfig.DEBUG) {
      fhirValidatorRequestHandlerProvider
        .get()
        .handleResourceValidationRequest(
          request =
            ResourceValidationRequest(
              *resource,
            ),
        )
    }
  }

  suspend fun retireUsedQuestionnaireUniqueId(
    questionnaireConfig: QuestionnaireConfig,
    questionnaireResponse: QuestionnaireResponse,
  ) {
    if (questionnaireConfig.uniqueIdAssignment != null) {
      val uniqueIdLinkId = questionnaireConfig.uniqueIdAssignment!!.linkId
      val submittedUniqueId =
        questionnaireResponse.find(uniqueIdLinkId)?.answer?.first()?.value.toString()

      // Update Group resource. Can be extended in future to support other resources
      if (uniqueIdResource is Group) {
        with(uniqueIdResource as Group) {
          val characteristic = this.characteristic[this.quantity]
          if (
            characteristic.hasValueCodeableConcept() &&
              characteristic.valueCodeableConcept.text == submittedUniqueId
          ) {
            characteristic.exclude = true
            this.quantity++
            this.active =
              this.quantity <
                this.characteristic.size // Mark Group as inactive when all IDs are retired
            defaultRepository.addOrUpdate(resource = this)
          }
>>>>>>> 22a080be
        }
    }
<<<<<<< HEAD

    suspend fun validateWithFhirValidator(vararg resource: Resource) {
        val fhirValidator = fhirValidatorProvider.get()
        fhirValidator.checkResourceValid(*resource).logErrorMessages()
    }

    suspend fun retireUsedQuestionnaireUniqueId(
        questionnaireConfig: QuestionnaireConfig,
        questionnaireResponse: QuestionnaireResponse,
    ) {
        if (questionnaireConfig.uniqueIdAssignment != null) {
            val uniqueIdLinkId = questionnaireConfig.uniqueIdAssignment!!.linkId
            val submittedUniqueId =
                questionnaireResponse.find(uniqueIdLinkId)?.answer?.first()?.value.toString()

            // Update Group resource. Can be extended in future to support other resources
            if (uniqueIdResource is Group) {
                with(uniqueIdResource as Group) {
                    val characteristic = this.characteristic[this.quantity]
                    if (
                        characteristic.hasValueCodeableConcept() &&
                        characteristic.valueCodeableConcept.text == submittedUniqueId
                    ) {
                        characteristic.exclude = true
                        this.quantity++
                        this.active =
                            this.quantity <
                                    this.characteristic.size // Mark Group as inactive when all IDs are retired
                        defaultRepository.addOrUpdate(resource = this)
                    }
                }
=======
  }

  suspend fun saveExtractedResources(
    bundle: Bundle,
    questionnaire: Questionnaire,
    questionnaireConfig: QuestionnaireConfig,
    questionnaireResponse: QuestionnaireResponse,
    context: Context,
  ) {
    val extractionDate = Date()

    // Create a ListResource to store the references for generated resources
    val listResource =
      ListResource().apply {
        id = UUID.randomUUID().toString()
        status = ListResource.ListStatus.CURRENT
        mode = ListResource.ListMode.WORKING
        title = CONTAINED_LIST_TITLE
        date = extractionDate
      }

    val subjectType = questionnaireSubjectType(questionnaire, questionnaireConfig)

    val previouslyExtractedResources =
      retrievePreviouslyExtractedResources(
        questionnaireConfig = questionnaireConfig,
        subjectType = subjectType,
        questionnaire = questionnaire,
      )

    val extractedResourceUniquePropertyExpressionsMap =
      questionnaireConfig.extractedResourceUniquePropertyExpressions?.associateBy {
        it.resourceType
      } ?: emptyMap()

    bundle.entry?.forEach { bundleEntryComponent ->
      bundleEntryComponent.resource?.run {
        applyResourceMetadata(questionnaireConfig, questionnaireResponse, context)
        if (
          questionnaireResponse.subject.reference.isNullOrEmpty() &&
            subjectType != null &&
            resourceType == subjectType &&
            logicalId.isNotEmpty()
        ) {
          questionnaireResponse.subject = this.logicalId.asReference(subjectType)
        }

        if (questionnaireConfig.isEditable()) {
          if (resourceType == subjectType) {
            this.id = questionnaireResponse.subject.extractId()
          } else if (
            extractedResourceUniquePropertyExpressionsMap.containsKey(resourceType) &&
              previouslyExtractedResources.containsKey(
                resourceType,
              )
          ) {
            val fhirPathExpression =
              extractedResourceUniquePropertyExpressionsMap
                .getValue(resourceType)
                .fhirPathExpression

            val currentResourceIdentifier =
              withContext(dispatcherProvider.default()) {
                fhirPathDataExtractor.extractValue(
                  base = this@run,
                  expression = fhirPathExpression,
                )
              }

            // Search for resource with property value matching extracted value
            val resource =
              previouslyExtractedResources.getValue(resourceType).find {
                val extractedValue =
                  withContext(dispatcherProvider.default()) {
                    fhirPathDataExtractor.extractValue(
                      base = it,
                      expression = fhirPathExpression,
                    )
                  }
                extractedValue.isNotEmpty() &&
                  extractedValue.equals(currentResourceIdentifier, true)
              }

            // Found match use the id on current resource; override identifiers for RelatedPerson
            if (resource != null) {
              this.id = resource.logicalId
              if (this is RelatedPerson && resource is RelatedPerson) {
                this.identifier = resource.identifier
              }
>>>>>>> 22a080be
            }
            Timber.i(
                "ID '$submittedUniqueId' used'",
            )
        }
    }

    suspend fun saveExtractedResources(
        bundle: Bundle,
        questionnaire: Questionnaire,
        questionnaireConfig: QuestionnaireConfig,
        questionnaireResponse: QuestionnaireResponse,
        context: Context,
    ) {
        val extractionDate = Date()

        // Create a ListResource to store the references for generated resources
        val listResource =
            ListResource().apply {
                id = UUID.randomUUID().toString()
                status = ListResource.ListStatus.CURRENT
                mode = ListResource.ListMode.WORKING
                title = CONTAINED_LIST_TITLE
                date = extractionDate
            }

        val subjectType = questionnaireSubjectType(questionnaire, questionnaireConfig)

        val previouslyExtractedResources =
            retrievePreviouslyExtractedResources(
                questionnaireConfig = questionnaireConfig,
                subjectType = subjectType,
                questionnaire = questionnaire,
            )

        val extractedResourceUniquePropertyExpressionsMap =
            questionnaireConfig.extractedResourceUniquePropertyExpressions?.associateBy {
                it.resourceType
            } ?: emptyMap()

        bundle.entry?.forEach { bundleEntryComponent ->
            bundleEntryComponent.resource?.run {
                applyResourceMetadata(questionnaireConfig, questionnaireResponse, context)
                if (
                    questionnaireResponse.subject.reference.isNullOrEmpty() &&
                    subjectType != null &&
                    resourceType == subjectType &&
                    logicalId.isNotEmpty()
                ) {
                    questionnaireResponse.subject = this.logicalId.asReference(subjectType)
                }
                if (questionnaireConfig.isEditable()) {
                    if (resourceType == subjectType) {
                        this.id = questionnaireResponse.subject.extractId()
                    } else if (
                        extractedResourceUniquePropertyExpressionsMap.containsKey(resourceType) &&
                        previouslyExtractedResources.containsKey(
                            resourceType,
                        )
                    ) {
                        val fhirPathExpression =
                            extractedResourceUniquePropertyExpressionsMap
                                .getValue(resourceType)
                                .fhirPathExpression

                        val currentResourceIdentifier =
                            fhirPathDataExtractor.extractValue(
                                base = this,
                                expression = fhirPathExpression,
                            )

                        // Search for resource with property value matching extracted value
                        val resource =
                            previouslyExtractedResources.getValue(resourceType).find {
                                val extractedValue =
                                    fhirPathDataExtractor.extractValue(
                                        base = it,
                                        expression = fhirPathExpression,
                                    )
                                extractedValue.isNotEmpty() &&
                                        extractedValue.equals(currentResourceIdentifier, true)
                            }

                        // Found match use the id on current resource; override identifiers for RelatedPerson
                        if (resource != null) {
                            this.id = resource.logicalId
                            if (this is RelatedPerson && resource is RelatedPerson) {
                                this.identifier = resource.identifier
                            }
                        }
                    }
                }

                // Set Encounter on QR if the ResourceType is Encounter
                if (this.resourceType == ResourceType.Encounter) {
                    questionnaireResponse.setEncounter(this.asReference())
                }

                // Set the Group's Related Entity Location metadata tag on Resource before saving.
                this.applyRelatedEntityLocationMetaTag(questionnaireConfig, context, subjectType)

                defaultRepository.addOrUpdate(true, resource = this)

                updateGroupManagingEntity(
                    resource = this,
                    groupIdentifier = questionnaireConfig.groupResource?.groupIdentifier,
                    managingEntityRelationshipCode = questionnaireConfig.managingEntityRelationshipCode,
                )
                addMemberToGroup(
                    resource = this,
                    memberResourceType = questionnaireConfig.groupResource?.memberResourceType,
                    groupIdentifier = questionnaireConfig.groupResource?.groupIdentifier,
                )

                // Track ids for resources in ListResource added to the QuestionnaireResponse.contained
                val listEntryComponent =
                    ListEntryComponent().apply {
                        deleted = false
                        date = extractionDate
                        item = asReference()
                    }
                listResource.addEntry(listEntryComponent)
            }
        }

        // Reference extracted resources in QR then save it if subject exists
        questionnaireResponse.apply { addContained(listResource) }

        if (
            !questionnaireResponse.subject.reference.isNullOrEmpty() &&
            questionnaireConfig.saveQuestionnaireResponse
        ) {
            // Set the Group's Related Entity Location meta tag on QuestionnaireResponse then save.
            questionnaireResponse.applyRelatedEntityLocationMetaTag(
                questionnaireConfig = questionnaireConfig,
                context = context,
                subjectType = subjectType,
            )
            defaultRepository.addOrUpdate(resource = questionnaireResponse)
        }
    }

    private suspend fun Resource.applyRelatedEntityLocationMetaTag(
        questionnaireConfig: QuestionnaireConfig,
        context: Context,
        subjectType: ResourceType?,
    ) {
        val resourceIdPair =
            when {
                !questionnaireConfig.resourceIdentifier.isNullOrEmpty() && subjectType != null -> {
                    Pair(subjectType, questionnaireConfig.resourceIdentifier!!)
                }

                !questionnaireConfig.groupResource?.groupIdentifier.isNullOrEmpty() &&
                        questionnaireConfig.groupResource?.removeGroup != true &&
                        questionnaireConfig.groupResource?.removeMember != true -> {
                    Pair(ResourceType.Group, questionnaireConfig.groupResource!!.groupIdentifier)
                }

                else -> null
            }
        if (resourceIdPair != null) {
            val (resourceType, resourceId) = resourceIdPair
            val resource =
                loadResource(resourceType = resourceType, resourceIdentifier = resourceId)
            var relatedEntityLocationTags =
                resource?.meta?.tag?.filter { coding ->
                    coding.system ==
                            context.getString(
                                org.smartregister.fhircore.engine.R.string
                                    .sync_strategy_related_entity_location_system,
                            )
                }

            if (relatedEntityLocationTags.isNullOrEmpty()) {
                relatedEntityLocationTags =
                    retrieveRelatedEntityTagsLinkedToSubject(context, resourceIdPair)
            }

            relatedEntityLocationTags?.forEach {
                val existingTag = this.meta.getTag(it.system, it.code)
                if (existingTag == null) {
                    this.meta.addTag(it)
                }
            }
        }
    }

    private suspend fun retrieveRelatedEntityTagsLinkedToSubject(
        context: Context,
        resourceIdPair: Pair<ResourceType, String>,
    ): List<Coding>? {
        val system =
            context.getString(
                org.smartregister.fhircore.engine.R.string.sync_strategy_related_entity_location_system,
            )
        val display =
            context.getString(
                org.smartregister.fhircore.engine.R.string.sync_strategy_related_entity_location_display,
            )
        val (resourceType, resourceId) = resourceIdPair

        if (resourceType == ResourceType.Location) {
            return listOf(Coding(system, resourceId, display))
        }

        applicationConfiguration.codingSystems
            .find { it.usage == CodingSystemUsage.LOCATION_LINKAGE }
            ?.coding
            ?.let { linkageResourceCode ->
                val search =
                    Search(ResourceType.List).apply {
                        filter(
                            ListResource.CODE,
                            {
                                value =
                                    of(
                                        Coding(
                                            linkageResourceCode.system,
                                            linkageResourceCode.code,
                                            linkageResourceCode.display,
                                        ),
                                    )
                            },
                        )
                        filter(ListResource.ITEM, { value = "$resourceType/$resourceId" })
                    }

                return defaultRepository.search<ListResource>(search).map { listResource ->
                    Coding(system, listResource.subject.extractId(), display)
                }
            }

        return null
    }

    private suspend fun retrievePreviouslyExtractedResources(
        questionnaireConfig: QuestionnaireConfig,
        subjectType: ResourceType?,
        questionnaire: Questionnaire,
    ): MutableMap<ResourceType, MutableList<Resource>> {
        val referencedResources = mutableMapOf<ResourceType, MutableList<Resource>>()
        if (
            questionnaireConfig.isEditable() &&
            !questionnaireConfig.resourceIdentifier.isNullOrEmpty() &&
            subjectType != null
        ) {
            searchQuestionnaireResponse(
                resourceId = questionnaireConfig.resourceIdentifier!!,
                resourceType = questionnaireConfig.resourceType ?: subjectType,
                questionnaireId = questionnaire.logicalId,
                encounterId = questionnaireConfig.encounterId,
            )
                ?.contained
                ?.asSequence()
                ?.filterIsInstance<ListResource>()
                ?.filter { it.title.equals(CONTAINED_LIST_TITLE, true) }
                ?.flatMap { it.entry }
                ?.forEach {
                    val idType = IdType(it.item.reference)
                    val resource =
                        loadResource(ResourceType.fromCode(idType.resourceType), idType.idPart)
                    if (resource != null) {
                        referencedResources.getOrPut(resource.resourceType) { mutableListOf() }
                            .add(resource)
                    }
                }
        }
        return referencedResources
    }

    private fun Bundle.copyBundle(currentQuestionnaireResponse: QuestionnaireResponse): Bundle =
        this.copy().apply {
            addEntry(
                Bundle.BundleEntryComponent().apply { resource = currentQuestionnaireResponse },
            )
        }

    private fun QuestionnaireResponse.processMetadata(
        questionnaire: Questionnaire,
        questionnaireConfig: QuestionnaireConfig,
        context: Context,
    ) {
<<<<<<< HEAD
        status = QuestionnaireResponse.QuestionnaireResponseStatus.COMPLETED
        authored = Date()

        questionnaire.useContext
            .filter { it.hasValueCodeableConcept() }
            .forEach { it.valueCodeableConcept.coding.forEach { coding -> this.meta.addTag(coding) } }
        applyResourceMetadata(questionnaireConfig, this, context)
        setQuestionnaire("${questionnaire.resourceType}/${questionnaire.logicalId}")

        // Set subject if exists
        val resourceType = questionnaireSubjectType(questionnaire, questionnaireConfig)
        val resourceIdentifier = questionnaireConfig.resourceIdentifier
        if (resourceType != null && !resourceIdentifier.isNullOrEmpty()) {
            subject = resourceIdentifier.asReference(resourceType)
=======
      searchQuestionnaireResponse(
          resourceId = questionnaireConfig.resourceIdentifier!!,
          resourceType = questionnaireConfig.resourceType ?: subjectType,
          questionnaireId = questionnaire.logicalId,
          encounterId = questionnaireConfig.encounterId,
          questionnaireResponseStatus = questionnaireConfig.questionnaireResponseStatus(),
        )
        ?.contained
        ?.asSequence()
        ?.filterIsInstance<ListResource>()
        ?.filter { it.title.equals(CONTAINED_LIST_TITLE, true) }
        ?.flatMap { it.entry }
        ?.forEach {
          val idType = IdType(it.item.reference)
          val resource = loadResource(ResourceType.fromCode(idType.resourceType), idType.idPart)
          if (resource != null) {
            referencedResources.getOrPut(resource.resourceType) { mutableListOf() }.add(resource)
          }
>>>>>>> 22a080be
        }
    }

    private fun questionnaireSubjectType(
        questionnaire: Questionnaire,
        questionnaireConfig: QuestionnaireConfig,
    ): ResourceType? {
        val questionnaireSubjectType = questionnaire.subjectType.firstOrNull()?.code
        return questionnaireConfig.resourceType
            ?: questionnaireSubjectType?.let {
                ResourceType.valueOf(
                    it,
                )
            }
    }

<<<<<<< HEAD
    private fun Resource?.applyResourceMetadata(
        questionnaireConfig: QuestionnaireConfig,
        questionnaireResponse: QuestionnaireResponse,
        context: Context,
    ) =
        this?.apply {
            appendOrganizationInfo(authenticatedOrganizationIds)
            appendPractitionerInfo(practitionerId)
            appendRelatedEntityLocation(questionnaireResponse, questionnaireConfig, context)
            updateLastUpdated()
            generateMissingId()
        }

    /**
     * Perform StructureMap or Definition based definition. The result of this function returns a
     * Bundle that contains the resources that were generated via the [ResourceMapper.extract]
     * operation otherwise returns null if an exception is encountered.
     */
    suspend fun performExtraction(
        extractByStructureMap: Boolean,
        questionnaire: Questionnaire,
        questionnaireResponse: QuestionnaireResponse,
        context: Context,
    ): Bundle =
        kotlin
            .runCatching {
                if (extractByStructureMap) {
                    ResourceMapper.extract(
                        questionnaire = questionnaire,
                        questionnaireResponse = questionnaireResponse,
                        structureMapExtractionContext =
                            StructureMapExtractionContext(
                                transformSupportServices = transformSupportServices,
                                structureMapProvider = { structureMapUrl: String?, _: IWorkerContext ->
                                    structureMapUrl?.substringAfterLast("/")?.let {
                                        defaultRepository.loadResource(it)
                                    }
                                },
                            ),
                    )
                } else {
                    ResourceMapper.extract(
                        questionnaire = questionnaire,
                        questionnaireResponse = questionnaireResponse,
                    )
                }
            }
            .onFailure { exception ->
                Timber.e(exception)
                viewModelScope.launch(dispatcherProvider.main()) {
                    if (exception is NullPointerException && exception.message!!.contains("StructureMap")) {
                        context.showToast(
                            context.getString(R.string.structure_map_missing_message),
                            Toast.LENGTH_LONG,
                        )
                    } else {
                        context.showToast(
                            context.getString(R.string.structuremap_failed, questionnaire.name),
                            Toast.LENGTH_LONG,
                        )
                    }
                }
            }
            .getOrDefault(Bundle())

    /**
     * This function saves [QuestionnaireResponse] as draft if any of the [QuestionnaireResponse.item]
     * has an answer.
     */
    fun saveDraftQuestionnaire(questionnaireResponse: QuestionnaireResponse) {
        viewModelScope.launch {
            val questionnaireHasAnswer =
                questionnaireResponse.item.any {
                    it.answer.any { answerComponent -> answerComponent.hasValue() }
                }
            if (questionnaireHasAnswer) {
                questionnaireResponse.status =
                    QuestionnaireResponse.QuestionnaireResponseStatus.INPROGRESS
                defaultRepository.addOrUpdate(
                    addMandatoryTags = true,
                    resource = questionnaireResponse,
                )
            }
        }
=======
  /**
   * Perform StructureMap or Definition based definition. The result of this function returns a
   * Bundle that contains the resources that were generated via the [ResourceMapper.extract]
   * operation otherwise returns null if an exception is encountered.
   */
  suspend fun performExtraction(
    extractByStructureMap: Boolean,
    questionnaire: Questionnaire,
    questionnaireResponse: QuestionnaireResponse,
    context: Context,
  ): Bundle =
    kotlin
      .runCatching {
        withContext(dispatcherProvider.default()) {
          if (extractByStructureMap) {
            ResourceMapper.extract(
              questionnaire = questionnaire,
              questionnaireResponse = questionnaireResponse,
              structureMapExtractionContext =
                StructureMapExtractionContext(
                  transformSupportServices = transformSupportServices,
                  structureMapProvider = { structureMapUrl: String?, _: IWorkerContext ->
                    structureMapUrl?.substringAfterLast("/")?.let { structureMapId ->
                      defaultRepository.loadResourceFromCache<StructureMap>(structureMapId)
                    }
                  },
                ),
            )
          } else {
            ResourceMapper.extract(
              questionnaire = questionnaire,
              questionnaireResponse = questionnaireResponse,
            )
          }
        }
      }
      .onFailure { exception ->
        Timber.e(exception)
        viewModelScope.launch(dispatcherProvider.main()) {
          if (exception is NullPointerException && exception.message!!.contains("StructureMap")) {
            context.showToast(
              context.getString(R.string.structure_map_missing_message),
              Toast.LENGTH_LONG,
            )
          } else {
            context.showToast(
              context.getString(R.string.structuremap_failed, questionnaire.name),
              Toast.LENGTH_LONG,
            )
          }
        }
      }
      .getOrDefault(Bundle())

  /**
   * This function saves [QuestionnaireResponse] as draft if any of the [QuestionnaireResponse.item]
   * has an answer.
   */
  fun saveDraftQuestionnaire(
    questionnaireResponse: QuestionnaireResponse,
    questionnaireConfig: QuestionnaireConfig,
  ) {
    viewModelScope.launch {
      val hasPages = questionnaireResponse.item.any { it.hasItem() }
      val questionnaireHasAnswer =
        questionnaireResponse.item.any {
          if (!hasPages) {
            it.answer.any { answerComponent -> answerComponent.hasValue() }
          } else {
            questionnaireResponse.item.any { page ->
              page.item.any { pageItem ->
                pageItem.answer.any { answerComponent -> answerComponent.hasValue() }
              }
            }
          }
        }
      questionnaireResponse.questionnaire =
        questionnaireConfig.id.asReference(ResourceType.Questionnaire).reference
      if (
        !questionnaireConfig.resourceIdentifier.isNullOrBlank() &&
          questionnaireConfig.resourceType != null
      ) {
        questionnaireResponse.subject =
          questionnaireConfig.resourceIdentifier!!.asReference(
            questionnaireConfig.resourceType!!,
          )
      }
      if (questionnaireHasAnswer) {
        questionnaireResponse.status = QuestionnaireResponse.QuestionnaireResponseStatus.INPROGRESS
        defaultRepository.addOrUpdate(
          addMandatoryTags = true,
          resource = questionnaireResponse,
        )
      }
>>>>>>> 22a080be
    }

    /**
     * This function updates the _lastUpdated property of resources configured by the
     * [ActionParameter.paramType] of [ActionParameterType.UPDATE_DATE_ON_EDIT]. Each time a
     * questionnaire is submitted, the affected resources last modified/updated date will also be
     * updated.
     */
    suspend fun updateResourcesLastUpdatedProperty(actionParameters: List<ActionParameter>?) {
        val updateOnEditParams =
            actionParameters?.filter {
                it.paramType == ActionParameterType.UPDATE_DATE_ON_EDIT && it.value.isNotEmpty()
            }

        updateOnEditParams?.forEach { param ->
            try {
                defaultRepository.run {
                    val resourceType = param.resourceType
                    if (resourceType != null) {
                        loadResource(resourceType, param.value)?.let { addOrUpdate(resource = it) }
                    } else {
                        val valueResourceType = param.value.substringBefore("/")
                        val valueResourceId = param.value.substringAfter("/")
                        addOrUpdate(
                            resource =
                                loadResource(
                                    valueResourceId,
                                    ResourceType.valueOf(valueResourceType),
                                ),
                        )
                    }
                }
            } catch (resourceNotFoundException: ResourceNotFoundException) {
                Timber.e("Unable to update resource's _lastUpdated", resourceNotFoundException)
            } catch (illegalArgumentException: IllegalArgumentException) {
                Timber.e(
                    "No enum constant org.hl7.fhir.r4.model.ResourceType.${
                        param.value.substringBefore(
                            "/",
                        )
                    }",
                )
            }
        }
    }

<<<<<<< HEAD
    /**
     * This function validates all [QuestionnaireResponse] and returns true if all the validation
     * result of [QuestionnaireResponseValidator] are [Valid] or [NotValidated] (validation is
     * optional on [Questionnaire] fields)
     */
    suspend fun validateQuestionnaireResponse(
        questionnaire: Questionnaire,
        questionnaireResponse: QuestionnaireResponse,
        context: Context,
    ): Boolean {
        val validQuestionnaireResponseItems = mutableListOf<QuestionnaireResponseItemComponent>()
        val validQuestionnaireItems = mutableListOf<Questionnaire.QuestionnaireItemComponent>()
        val questionnaireItemsMap = questionnaire.item.associateBy { it.linkId }

        // Only validate items that are present on both Questionnaire and the QuestionnaireResponse
        questionnaireResponse.copy().item.forEach {
            if (questionnaireItemsMap.containsKey(it.linkId)) {
                val questionnaireItem = questionnaireItemsMap.getValue(it.linkId)
                validQuestionnaireResponseItems.add(it)
                validQuestionnaireItems.add(questionnaireItem)
            }
        }

        return QuestionnaireResponseValidator.validateQuestionnaireResponse(
            questionnaire = Questionnaire().apply { item = validQuestionnaireItems },
            questionnaireResponse =
                QuestionnaireResponse().apply {
                    item = validQuestionnaireResponseItems
                    packRepeatedGroups()
                },
            context = context,
        )
            .values
            .flatten()
            .all { it is Valid || it is NotValidated }
=======
    return withContext(dispatcherProvider.default()) {
      QuestionnaireResponseValidator.validateQuestionnaireResponse(
          questionnaire = Questionnaire().apply { item = validQuestionnaireItems },
          questionnaireResponse =
            QuestionnaireResponse().apply {
              item = validQuestionnaireResponseItems
              packRepeatedGroups()
            },
          context = context,
        )
        .values
        .flatten()
        .all { it is Valid || it is NotValidated }
    }
  }

  suspend fun executeCql(
    subject: Resource,
    bundle: Bundle,
    questionnaire: Questionnaire,
    questionnaireConfig: QuestionnaireConfig? = null,
  ) {
    questionnaireConfig?.cqlInputResources?.forEach { resourceId ->
      val basicResource = defaultRepository.loadResource(resourceId) as Basic?
      bundle.addEntry(Bundle.BundleEntryComponent().setResource(basicResource))
>>>>>>> 22a080be
    }

    suspend fun executeCql(
        subject: Resource,
        bundle: Bundle,
        questionnaire: Questionnaire,
        questionnaireConfig: QuestionnaireConfig? = null,
    ) {
        questionnaireConfig?.cqlInputResources?.forEach { resourceId ->
            val basicResource = defaultRepository.loadResource(resourceId) as Basic?
            bundle.addEntry(Bundle.BundleEntryComponent().setResource(basicResource))
        }

        val libraryFilters =
            questionnaire.cqfLibraryUrls().map {
                val apply: TokenParamFilterCriterion.() -> Unit =
                    { value = of(it.extractLogicalIdUuid()) }
                apply
            }

        if (libraryFilters.isNotEmpty()) {
            defaultRepository.fhirEngine
                .batchedSearch<Library> {
                    filter(
                        Resource.RES_ID,
                        *libraryFilters.toTypedArray(),
                    )
                }
                .forEach { librarySearchResult ->
                    val result: Parameters =
                        fhirOperator.evaluateLibrary(
                            librarySearchResult.resource.url,
                            subject.asReference().reference,
                            null,
                            bundle,
                            null,
                        ) as Parameters

                    val resources =
                        result.parameter.mapNotNull { cqlResultParameterComponent ->
                            (cqlResultParameterComponent.value
                                ?: cqlResultParameterComponent.resource)?.let { resultParameterResource ->
                                if (BuildConfig.DEBUG) {
                                    Timber.d(
                                        "CQL :: Param found: ${cqlResultParameterComponent.name} with value: ${
                                            getStringRepresentation(
                                                resultParameterResource,
                                            )
                                        }",
                                    )
                                }

                                if (
                                    cqlResultParameterComponent.name.equals(OUTPUT_PARAMETER_KEY) &&
                                    resultParameterResource.isResource
                                ) {
                                    defaultRepository.create(
                                        true,
                                        resultParameterResource as Resource
                                    )
                                    resultParameterResource
                                } else {
                                    null
                                }
                            }
                        }

                    validateWithFhirValidator(*resources.toTypedArray())
                }
        }
    }

<<<<<<< HEAD
    private fun getStringRepresentation(base: Base): String =
        if (base.isResource) {
            FhirContext.forR4Cached().newJsonParser().encodeResourceToString(base as Resource)
        } else base.toString()

    /**
     * This function generates CarePlans for the [QuestionnaireResponse.subject] using the configured
     * [QuestionnaireConfig.planDefinitions]
     */
    suspend fun generateCarePlan(
        subject: Resource,
        bundle: Bundle,
        questionnaireConfig: QuestionnaireConfig,
    ) {
        questionnaireConfig.planDefinitions?.forEach { planId ->
            if (planId.isNotEmpty()) {
                kotlin
                    .runCatching {
                        val carePlan =
                            fhirCarePlanGenerator.generateOrUpdateCarePlan(
                                planDefinitionId = planId,
                                subject = subject,
                                data = bundle,
                                generateCarePlanWithWorkflowApi =
                                    questionnaireConfig.generateCarePlanWithWorkflowApi,
                            )
                        carePlan?.let { validateWithFhirValidator(it) }
                    }
                    .onFailure { Timber.e(it) }
=======
                if (
                  cqlResultParameterComponent.name.equals(OUTPUT_PARAMETER_KEY) &&
                    resultParameterResource.isResource
                ) {
                  defaultRepository.create(
                    true,
                    resultParameterResource as Resource,
                  )
                  resultParameterResource
                } else {
                  null
                }
              }
>>>>>>> 22a080be
            }
        }
    }
<<<<<<< HEAD

    /** Update the [Group.managingEntity] */
    private suspend fun updateGroupManagingEntity(
        resource: Resource,
        groupIdentifier: String?,
        managingEntityRelationshipCode: String?,
=======
  }

  private fun getStringRepresentation(base: Base): String =
    if (base.isResource) {
      FhirContext.forR4Cached().newJsonParser().encodeResourceToString(base as Resource)
    } else base.toString()

  /**
   * This function generates CarePlans for the [QuestionnaireResponse.subject] using the configured
   * [QuestionnaireConfig.planDefinitions]
   */
  suspend fun generateCarePlan(
    subject: Resource,
    bundle: Bundle,
    questionnaireConfig: QuestionnaireConfig,
  ) {
    questionnaireConfig.planDefinitions?.forEach { planId ->
      if (planId.isNotEmpty()) {
        kotlin
          .runCatching {
            val carePlan =
              fhirCarePlanGenerator.generateOrUpdateCarePlan(
                planDefinitionId = planId,
                subject = subject,
                data = bundle,
                generateCarePlanWithWorkflowApi =
                  questionnaireConfig.generateCarePlanWithWorkflowApi,
              )
            carePlan?.let { validateWithFhirValidator(it) }
          }
          .onFailure { Timber.e(it) }
      }
    }
  }

  /** Update the [Group.managingEntity] */
  private suspend fun updateGroupManagingEntity(
    resource: Resource,
    groupIdentifier: String?,
    managingEntityRelationshipCode: String?,
  ) {
    // Load the group from the database to get the updated Resource always.
    val group =
      groupIdentifier?.extractLogicalIdUuid()?.let { loadResource(ResourceType.Group, it) }
        as Group?

    if (
      group != null &&
        resource is RelatedPerson &&
        !resource.relationshipFirstRep.codingFirstRep.code.isNullOrEmpty() &&
        resource.relationshipFirstRep.codingFirstRep.code == managingEntityRelationshipCode
>>>>>>> 22a080be
    ) {
        // Load the group from the database to get the updated Resource always.
        val group =
            groupIdentifier?.extractLogicalIdUuid()?.let { loadResource(ResourceType.Group, it) }
                    as Group?

        if (
            group != null &&
            resource is RelatedPerson &&
            !resource.relationshipFirstRep.codingFirstRep.code.isNullOrEmpty() &&
            resource.relationshipFirstRep.codingFirstRep.code == managingEntityRelationshipCode
        ) {
            defaultRepository.addOrUpdate(
                resource = group.apply { managingEntity = resource.asReference() },
            )
        }
    }

    /**
     * Adds [Resource] to [Group.member] if the member does not exist and if [Resource.logicalId] is
     * NOT the same as the retrieved [GroupResourceConfig.groupIdentifier] (Cannot add a [Group] as
     * member of itself.
     */
    suspend fun addMemberToGroup(
        resource: Resource,
        memberResourceType: ResourceType?,
        groupIdentifier: String?,
    ) {
        // Load the Group resource from the database to get the updated one
        val group =
            groupIdentifier?.extractLogicalIdUuid()?.let { loadResource(ResourceType.Group, it) }
                    as Group? ?: return

        val reference = resource.asReference()
        val member = group.member.find { it.entity.reference.equals(reference.reference, true) }

        // Cannot add Group as member of itself; Cannot not duplicate existing members
        if (resource.logicalId == group.logicalId || member != null) return

        if (
            resource.resourceType.isIn(
                ResourceType.CareTeam,
                ResourceType.Device,
                ResourceType.Group,
                ResourceType.HealthcareService,
                ResourceType.Location,
                ResourceType.Organization,
                ResourceType.Patient,
                ResourceType.Practitioner,
                ResourceType.PractitionerRole,
                ResourceType.Specimen,
            ) && resource.resourceType == memberResourceType
        ) {
            group.addMember(Group.GroupMemberComponent().apply { entity = reference })
            defaultRepository.addOrUpdate(resource = group)
        }
    }

    /**
     * This function triggers removal of [Resource] s as per the [QuestionnaireConfig.groupResource]
     * or [QuestionnaireConfig.removeResource] config properties.
     */
    suspend fun softDeleteResources(questionnaireConfig: QuestionnaireConfig) {
        if (questionnaireConfig.groupResource != null) {
            removeGroup(
                groupId = questionnaireConfig.groupResource!!.groupIdentifier,
                removeGroup = questionnaireConfig.groupResource?.removeGroup ?: false,
                deactivateMembers = questionnaireConfig.groupResource!!.deactivateMembers,
            )
            removeGroupMember(
                memberId = questionnaireConfig.resourceIdentifier,
                removeMember = questionnaireConfig.groupResource?.removeMember ?: false,
                groupIdentifier = questionnaireConfig.groupResource!!.groupIdentifier,
                memberResourceType = questionnaireConfig.groupResource!!.memberResourceType,
            )
        }

        if (
            questionnaireConfig.removeResource == true &&
            questionnaireConfig.resourceType != null &&
            !questionnaireConfig.resourceIdentifier.isNullOrEmpty()
        ) {
            viewModelScope.launch {
                defaultRepository.delete(
                    resourceType = questionnaireConfig.resourceType!!,
                    resourceId = questionnaireConfig.resourceIdentifier!!,
                    softDelete = true,
                )
            }
        }
    }

    private suspend fun removeGroup(
        groupId: String,
        removeGroup: Boolean,
        deactivateMembers: Boolean,
    ) {
        if (removeGroup) {
            try {
                defaultRepository.removeGroup(
                    groupId = groupId,
                    isDeactivateMembers = deactivateMembers,
                    configComputedRuleValues = emptyMap(),
                )
            } catch (exception: Exception) {
                Timber.e(exception)
            }
        }
    }

    private suspend fun removeGroupMember(
        memberId: String?,
        groupIdentifier: String?,
        memberResourceType: ResourceType?,
        removeMember: Boolean,
    ) {
        if (removeMember && !memberId.isNullOrEmpty()) {
            try {
                defaultRepository.removeGroupMember(
                    memberId = memberId,
                    groupId = groupIdentifier,
                    groupMemberResourceType = memberResourceType,
                    configComputedRuleValues = emptyMap(),
                )
            } catch (exception: Exception) {
                Timber.e(exception)
            }
        }
    }

    /**
     * This function searches and returns the latest [QuestionnaireResponse] for the given
     * [resourceId] that was extracted from the [Questionnaire] identified as [questionnaireId].
     * Returns null if non is found.
     */
    suspend fun searchQuestionnaireResponse(
        resourceId: String,
        resourceType: ResourceType,
        questionnaireId: String,
        encounterId: String?,
    ): QuestionnaireResponse? {
        val search =
            Search(ResourceType.QuestionnaireResponse).apply {
                filter(
                    QuestionnaireResponse.SUBJECT,
                    { value = resourceId.asReference(resourceType).reference },
                )
                filter(
                    QuestionnaireResponse.QUESTIONNAIRE,
                    { value = questionnaireId.asReference(ResourceType.Questionnaire).reference },
                )
                if (!encounterId.isNullOrBlank()) {
                    filter(
                        QuestionnaireResponse.ENCOUNTER,
                        {
                            value =
                                encounterId.extractLogicalIdUuid()
                                    .asReference(ResourceType.Encounter).reference
                        },
                    )
                }
            }
        val questionnaireResponses: List<QuestionnaireResponse> = defaultRepository.search(search)
        return questionnaireResponses.maxByOrNull { it.meta.lastUpdated }
    }
<<<<<<< HEAD

    private suspend fun launchContextResources(
        subjectResourceType: ResourceType?,
        subjectResourceIdentifier: String?,
        actionParameters: List<ActionParameter>,
    ): List<Resource> {
        return when {
            subjectResourceType != null && subjectResourceIdentifier != null ->
                mutableListOf<Resource>().apply {
                    loadResource(subjectResourceType, subjectResourceIdentifier)?.let { add(it) }
                    val actionParametersExcludingSubject =
                        actionParameters.filterNot {
                            it.paramType == ActionParameterType.QUESTIONNAIRE_RESPONSE_POPULATION_RESOURCE &&
                                    subjectResourceType == it.resourceType &&
                                    subjectResourceIdentifier.equals(it.value, ignoreCase = true)
                        }
                    addAll(retrievePopulationResources(actionParametersExcludingSubject))
                }

            else -> retrievePopulationResources(actionParameters)
        }
    }

    suspend fun populateQuestionnaire(
        questionnaire: Questionnaire,
        questionnaireConfig: QuestionnaireConfig,
        actionParameters: List<ActionParameter>,
    ): Pair<QuestionnaireResponse?, List<Resource>> {
        val questionnaireSubjectType = questionnaire.subjectType.firstOrNull()?.code
        val resourceType =
            questionnaireConfig.resourceType
                ?: questionnaireSubjectType?.let { ResourceType.valueOf(it) }
        val resourceIdentifier = questionnaireConfig.resourceIdentifier

        val launchContextResources =
            launchContextResources(resourceType, resourceIdentifier, actionParameters)

        // Populate questionnaire with initial default values
        ResourceMapper.populate(
            questionnaire,
            launchContexts = launchContextResources.associateBy { it.resourceType.name.lowercase() },
=======
  }

  /**
   * This function searches and returns the latest [QuestionnaireResponse] for the given
   * [resourceId] that was extracted from the [Questionnaire] identified as [questionnaireId].
   * Returns null if non is found.
   */
  suspend fun searchQuestionnaireResponse(
    resourceId: String,
    resourceType: ResourceType,
    questionnaireId: String,
    encounterId: String?,
    questionnaireResponseStatus: String? = null,
  ): QuestionnaireResponse? {
    val search =
      Search(ResourceType.QuestionnaireResponse).apply {
        filter(
          QuestionnaireResponse.SUBJECT,
          { value = resourceId.asReference(resourceType).reference },
        )
        filter(
          QuestionnaireResponse.QUESTIONNAIRE,
          { value = questionnaireId.asReference(ResourceType.Questionnaire).reference },
>>>>>>> 22a080be
        )

        questionnaire.prepopulateWithComputedConfigValues(
            questionnaireConfig,
            actionParameters,
            { resourceDataRulesExecutor.computeResourceDataRules(it, null, emptyMap()) },
            { uniqueIdAssignmentConfig, computedValues ->
                // Extract ID from a Group, should be modified in future to support other resources
                uniqueIdResource =
                    defaultRepository.retrieveUniqueIdAssignmentResource(
                        uniqueIdAssignmentConfig,
                        computedValues,
                    )

                fhirPathDataExtractor.extractValue(
                    base = uniqueIdResource,
                    expression = uniqueIdAssignmentConfig.idFhirPathExpression,
                )
            },
<<<<<<< HEAD
        )

        // Populate questionnaire with latest QuestionnaireResponse
        val questionnaireResponse =
            if (
                resourceType != null &&
                !resourceIdentifier.isNullOrEmpty() &&
                (questionnaireConfig.isEditable() || questionnaireConfig.isReadOnly())
            ) {
                searchQuestionnaireResponse(
                    resourceId = resourceIdentifier,
                    resourceType = resourceType,
                    questionnaireId = questionnaire.logicalId,
                    encounterId = questionnaireConfig.encounterId,
                )
                    ?.let {
                        QuestionnaireResponse().apply {
                            item = it.item.removeUnAnsweredItems()
                            // Clearing the text prompts the SDK to re-process the content, which includes HTML
                            clearText()
                        }
                    }
            } else {
                null
=======
          )
        }
        if (!questionnaireResponseStatus.isNullOrBlank()) {
          filter(
            QuestionnaireResponse.STATUS,
            { value = of(questionnaireResponseStatus) },
          )
        }
      }
    val questionnaireResponses: List<QuestionnaireResponse> = defaultRepository.search(search)
    return questionnaireResponses.maxByOrNull { it.meta.lastUpdated }
  }

  private suspend fun launchContextResources(
    subjectResourceType: ResourceType?,
    subjectResourceIdentifier: String?,
    actionParameters: List<ActionParameter>,
  ): List<Resource> {
    return when {
      subjectResourceType != null && subjectResourceIdentifier != null ->
        mutableListOf<Resource>().apply {
          loadResource(subjectResourceType, subjectResourceIdentifier)?.let { add(it) }
          val actionParametersExcludingSubject =
            actionParameters.filterNot {
              it.paramType == ActionParameterType.QUESTIONNAIRE_RESPONSE_POPULATION_RESOURCE &&
                subjectResourceType == it.resourceType &&
                subjectResourceIdentifier.equals(it.value, ignoreCase = true)
>>>>>>> 22a080be
            }

        // Exclude the configured fields from QR
        if (questionnaireResponse != null) {
            val exclusionLinkIdsMap: Map<String, Boolean> =
                questionnaireConfig.linkIds
                    ?.asSequence()
                    ?.filter { it.type == LinkIdType.PREPOPULATION_EXCLUSION }
                    ?.associateBy { it.linkId }
                    ?.mapValues { it.value.type == LinkIdType.PREPOPULATION_EXCLUSION }
                    ?: emptyMap()

            questionnaireResponse.item =
                excludePrepopulationFields(
                    questionnaireResponse.item.toMutableList(),
                    exclusionLinkIdsMap
                )
        }
        return Pair(questionnaireResponse, launchContextResources)
    }
<<<<<<< HEAD

    fun excludePrepopulationFields(
        items: MutableList<QuestionnaireResponseItemComponent>,
        exclusionMap: Map<String, Boolean>,
    ): MutableList<QuestionnaireResponseItemComponent> {
        val stack = LinkedList<MutableList<QuestionnaireResponseItemComponent>>()
        stack.push(items)
        while (stack.isNotEmpty()) {
            val currentItems = stack.pop()
            val iterator = currentItems.iterator()
            while (iterator.hasNext()) {
                val item = iterator.next()
                if (exclusionMap.containsKey(item.linkId)) {
                    iterator.remove()
                } else if (item.item.isNotEmpty()) {
                    stack.push(item.item)
                }
            }
=======
  }

  suspend fun populateQuestionnaire(
    questionnaire: Questionnaire,
    questionnaireConfig: QuestionnaireConfig,
    actionParameters: List<ActionParameter>,
  ): Pair<QuestionnaireResponse?, List<Resource>> {
    val questionnaireSubjectType = questionnaire.subjectType.firstOrNull()?.code
    val resourceType =
      questionnaireConfig.resourceType ?: questionnaireSubjectType?.let { ResourceType.valueOf(it) }
    val resourceIdentifier = questionnaireConfig.resourceIdentifier

    val launchContextResources =
      launchContextResources(resourceType, resourceIdentifier, actionParameters)

    // Populate questionnaire with initial default values
    ResourceMapper.populate(
      questionnaire,
      launchContexts = launchContextResources.associateBy { it.resourceType.name.lowercase() },
    )

    questionnaire.prepopulateWithComputedConfigValues(
      questionnaireConfig,
      actionParameters,
      { resourceDataRulesExecutor.computeResourceDataRules(it, null, emptyMap()) },
      { uniqueIdAssignmentConfig, computedValues ->
        // Extract ID from a Group, should be modified in future to support other resources
        uniqueIdResource =
          defaultRepository.retrieveUniqueIdAssignmentResource(
            uniqueIdAssignmentConfig,
            computedValues,
          )

        withContext(dispatcherProvider.default()) {
          fhirPathDataExtractor.extractValue(
            base = uniqueIdResource,
            expression = uniqueIdAssignmentConfig.idFhirPathExpression,
          )
        }
      },
    )

    // Populate questionnaire with latest QuestionnaireResponse
    val questionnaireResponse =
      if (
        resourceType != null &&
          !resourceIdentifier.isNullOrEmpty() &&
          (questionnaireConfig.isEditable() ||
            questionnaireConfig.isReadOnly() ||
            questionnaireConfig.saveDraft)
      ) {
        searchQuestionnaireResponse(
            resourceId = resourceIdentifier,
            resourceType = resourceType,
            questionnaireId = questionnaire.logicalId,
            encounterId = questionnaireConfig.encounterId,
            questionnaireResponseStatus = questionnaireConfig.questionnaireResponseStatus(),
          )
          ?.let {
            QuestionnaireResponse().apply {
              id = it.id
              item = it.item.removeUnAnsweredItems()
              // Clearing the text prompts the SDK to re-process the content, which includes HTML
              clearText()
            }
          }
      } else {
        null
      }

    // Exclude the configured fields from QR
    if (questionnaireResponse != null) {
      val exclusionLinkIdsMap: Map<String, Boolean> =
        questionnaireConfig.linkIds
          ?.asSequence()
          ?.filter { it.type == LinkIdType.PREPOPULATION_EXCLUSION }
          ?.associateBy { it.linkId }
          ?.mapValues { it.value.type == LinkIdType.PREPOPULATION_EXCLUSION } ?: emptyMap()

      questionnaireResponse.item =
        excludePrepopulationFields(
          questionnaireResponse.item.toMutableList(),
          exclusionLinkIdsMap,
        )
    }
    return Pair(questionnaireResponse, launchContextResources)
  }

  fun excludePrepopulationFields(
    items: MutableList<QuestionnaireResponseItemComponent>,
    exclusionMap: Map<String, Boolean>,
  ): MutableList<QuestionnaireResponseItemComponent> {
    val stack = LinkedList<MutableList<QuestionnaireResponseItemComponent>>()
    stack.push(items)
    while (stack.isNotEmpty()) {
      val currentItems = stack.pop()
      val iterator = currentItems.iterator()
      while (iterator.hasNext()) {
        val item = iterator.next()
        if (exclusionMap.containsKey(item.linkId)) {
          iterator.remove()
        } else if (item.item.isNotEmpty()) {
          stack.push(item.item)
>>>>>>> 22a080be
        }
        return items
    }

    private fun List<QuestionnaireResponseItemComponent>.removeUnAnsweredItems():
            List<QuestionnaireResponseItemComponent> {
        return this.asSequence()
            .filter { it.hasAnswer() || it.item.isNotEmpty() }
            .onEach { it.item = it.item.removeUnAnsweredItems() }
            .filter { it.hasAnswer() || it.item.isNotEmpty() }
            .toList()
    }
<<<<<<< HEAD

    /**
     * Return [Resource]s to be used in the launch context of the questionnaire. Launch context allows
     * information to be passed into questionnaire based on the context in which the questionnaire is
     * being evaluated. For example, what patient, what encounter, what user, etc. is "in context" at
     * the time the questionnaire response is being completed:
     * https://build.fhir.org/ig/HL7/sdc/StructureDefinition-sdc-questionnaire-launchContext.html
     */
    suspend fun retrievePopulationResources(actionParameters: List<ActionParameter>): List<Resource> {
        return actionParameters
            .filter {
                it.paramType == ActionParameterType.QUESTIONNAIRE_RESPONSE_POPULATION_RESOURCE &&
                        it.resourceType != null &&
                        it.value.isNotEmpty()
            }
            .mapNotNull {
                try {
                    loadResource(it.resourceType!!, it.value)
                } catch (resourceNotFoundException: ResourceNotFoundException) {
                    null
                }
            }
    }

    /** Load [Resource] of type [ResourceType] for the provided [resourceIdentifier] */
    suspend fun loadResource(resourceType: ResourceType, resourceIdentifier: String): Resource? =
        try {
            defaultRepository.loadResource(resourceIdentifier, resourceType)
        } catch (resourceNotFoundException: ResourceNotFoundException) {
            null
        }
=======
    return items
  }

  private fun List<QuestionnaireResponseItemComponent>.removeUnAnsweredItems():
    List<QuestionnaireResponseItemComponent> {
    return this.asSequence()
      .filter { it.hasAnswer() || it.item.isNotEmpty() }
      .onEach { it.item = it.item.removeUnAnsweredItems() }
      .filter { it.hasAnswer() || it.item.isNotEmpty() }
      .toList()
  }

  /**
   * Return [Resource]s to be used in the launch context of the questionnaire. Launch context allows
   * information to be passed into questionnaire based on the context in which the questionnaire is
   * being evaluated. For example, what patient, what encounter, what user, etc. is "in context" at
   * the time the questionnaire response is being completed:
   * https://build.fhir.org/ig/HL7/sdc/StructureDefinition-sdc-questionnaire-launchContext.html
   */
  suspend fun retrievePopulationResources(actionParameters: List<ActionParameter>): List<Resource> {
    return actionParameters
      .filter {
        it.paramType == ActionParameterType.QUESTIONNAIRE_RESPONSE_POPULATION_RESOURCE &&
          it.resourceType != null &&
          it.value.isNotEmpty()
      }
      .distinctBy { "${it.resourceType?.name}${it.value}" }
      .mapNotNull { loadResource(it.resourceType!!, it.value) }
  }

  /** Load [Resource] of type [ResourceType] for the provided [resourceIdentifier] */
  suspend fun loadResource(resourceType: ResourceType, resourceIdentifier: String): Resource? =
    try {
      defaultRepository.loadResource(resourceIdentifier, resourceType)
    } catch (resourceNotFoundException: ResourceNotFoundException) {
      null
    }
>>>>>>> 22a080be

    /** Update the current progress state of the questionnaire. */
    fun setProgressState(questionnaireState: QuestionnaireProgressState) {
        _questionnaireProgressStateLiveData.postValue(questionnaireState)
    }

    companion object {
        const val CONTAINED_LIST_TITLE = "GeneratedResourcesList"
        const val OUTPUT_PARAMETER_KEY = "OUTPUT"
    }
}<|MERGE_RESOLUTION|>--- conflicted
+++ resolved
@@ -35,13 +35,10 @@
 import com.google.android.fhir.workflow.FhirOperator
 import dagger.Lazy
 import dagger.hilt.android.lifecycle.HiltViewModel
-<<<<<<< HEAD
-=======
 import java.util.Date
 import java.util.LinkedList
 import java.util.UUID
 import javax.inject.Inject
->>>>>>> 22a080be
 import kotlinx.coroutines.SupervisorJob
 import kotlinx.coroutines.launch
 import kotlinx.coroutines.withContext
@@ -105,32 +102,11 @@
 import org.smartregister.fhircore.engine.util.validation.ResourceValidationRequestHandler
 import org.smartregister.fhircore.quest.R
 import timber.log.Timber
-import java.util.Date
-import java.util.LinkedList
-import java.util.UUID
-import javax.inject.Inject
-import javax.inject.Provider
 
 @HiltViewModel
 class QuestionnaireViewModel
 @Inject
 constructor(
-<<<<<<< HEAD
-    val defaultRepository: DefaultRepository,
-    val dispatcherProvider: DispatcherProvider,
-    val fhirCarePlanGenerator: FhirCarePlanGenerator,
-    val resourceDataRulesExecutor: ResourceDataRulesExecutor,
-    val transformSupportServices: TransformSupportServices,
-    val sharedPreferencesHelper: SharedPreferencesHelper,
-    val fhirOperator: FhirOperator,
-    val fhirValidatorProvider: Provider<FhirValidator>,
-    val fhirPathDataExtractor: FhirPathDataExtractor,
-    val configurationRegistry: ConfigurationRegistry,
-) : ViewModel() {
-    private val authenticatedOrganizationIds by lazy {
-        sharedPreferencesHelper.read<List<String>>(ResourceType.Organization.name)
-    }
-=======
   val defaultRepository: DefaultRepository,
   val dispatcherProvider: DispatcherProvider,
   val fhirCarePlanGenerator: FhirCarePlanGenerator,
@@ -197,149 +173,90 @@
           questionnaireResponse = currentQuestionnaireResponse,
           context = context,
         )
->>>>>>> 22a080be
-
-    private val practitionerId: String? by lazy {
-        sharedPreferencesHelper
-            .read(SharedPreferenceKey.PRACTITIONER_ID.name, null)
-            ?.extractLogicalIdUuid()
-    }
-
-    private val _questionnaireProgressStateLiveData = MutableLiveData<QuestionnaireProgressState?>()
-    val questionnaireProgressStateLiveData: LiveData<QuestionnaireProgressState?>
-        get() = _questionnaireProgressStateLiveData
-
-    val applicationConfiguration: ApplicationConfiguration by lazy {
-        configurationRegistry.retrieveConfiguration(ConfigType.Application)
-    }
-
-    var uniqueIdResource: Resource? = null
-
-    /**
-     * This function retrieves the [Questionnaire] as configured via the [QuestionnaireConfig]. The
-     * retrieved [Questionnaire] can then be pre-populated.
-     */
-    suspend fun retrieveQuestionnaire(
-        questionnaireConfig: QuestionnaireConfig,
-    ): Questionnaire? {
-        if (questionnaireConfig.id.isEmpty() || questionnaireConfig.id.isBlank()) return null
-        return defaultRepository.loadResource<Questionnaire>(questionnaireConfig.id)
-    }
-
-    /**
-     * This function performs data extraction against the [QuestionnaireResponse]. All the resources
-     * generated from a successful extraction by StructureMap or definition are stored in the
-     * database. The [QuestionnaireResponse] is also stored in the database regardless of the outcome
-     * of [ResourceMapper.extract]. This function will optionally generate CarePlan using the
-     * PlanDefinition resource configured in [QuestionnaireConfig.planDefinitions]. The
-     * [QuestionnaireConfig.eventWorkflows] contains configurations to cascade update the statuses of
-     * resources to in-active (close) that are related to the current [QuestionnaireResponse.subject]
-     */
-    fun handleQuestionnaireSubmission(
-        questionnaire: Questionnaire,
-        currentQuestionnaireResponse: QuestionnaireResponse,
-        questionnaireConfig: QuestionnaireConfig,
-        actionParameters: List<ActionParameter>,
-        context: Context,
-        onSuccessfulSubmission: (List<IdType>, QuestionnaireResponse) -> Unit,
-    ) {
-        viewModelScope.launch(SupervisorJob()) {
-            val questionnaireResponseValid =
-                validateQuestionnaireResponse(
-                    questionnaire = questionnaire,
-                    questionnaireResponse = currentQuestionnaireResponse,
-                    context = context,
-                )
-
-            if (questionnaireConfig.saveQuestionnaireResponse && !questionnaireResponseValid) {
-                Timber.e("Invalid questionnaire response")
-                context.showToast(context.getString(R.string.questionnaire_response_invalid))
-                setProgressState(QuestionnaireProgressState.ExtractionInProgress(false))
-                return@launch
-            }
-
-            currentQuestionnaireResponse.processMetadata(
-                questionnaire = questionnaire,
-                questionnaireConfig = questionnaireConfig,
-                context = context,
+
+      if (questionnaireConfig.saveQuestionnaireResponse && !questionnaireResponseValid) {
+        Timber.e("Invalid questionnaire response")
+        context.showToast(context.getString(R.string.questionnaire_response_invalid))
+        setProgressState(QuestionnaireProgressState.ExtractionInProgress(false))
+        return@launch
+      }
+
+      currentQuestionnaireResponse.processMetadata(
+        questionnaire = questionnaire,
+        questionnaireConfig = questionnaireConfig,
+        context = context,
+      )
+
+      val bundle =
+        performExtraction(
+          extractByStructureMap = questionnaire.extractByStructureMap(),
+          questionnaire = questionnaire,
+          questionnaireResponse = currentQuestionnaireResponse,
+          context = context,
+        )
+
+      saveExtractedResources(
+        bundle = bundle,
+        questionnaire = questionnaire,
+        questionnaireConfig = questionnaireConfig,
+        questionnaireResponse = currentQuestionnaireResponse,
+        context = context,
+      )
+
+      updateResourcesLastUpdatedProperty(actionParameters)
+
+      // Important to load subject resource to retrieve ID (as reference) correctly
+      val subjectIdType: IdType? =
+        if (currentQuestionnaireResponse.subject.reference.isNullOrEmpty()) {
+          null
+        } else {
+          IdType(currentQuestionnaireResponse.subject.reference)
+        }
+
+      if (subjectIdType != null) {
+        val subject =
+          loadResource(
+            ResourceType.valueOf(subjectIdType.resourceType),
+            subjectIdType.idPart,
+          )
+
+        if (subject != null && !questionnaireConfig.isReadOnly()) {
+          val newBundle = bundle.copyBundle(currentQuestionnaireResponse)
+
+          val extractedResources = newBundle.entry.map { it.resource }
+          validateWithFhirValidator(*extractedResources.toTypedArray())
+
+          generateCarePlan(
+            subject = subject,
+            bundle = newBundle,
+            questionnaireConfig = questionnaireConfig,
+          )
+
+          withContext(dispatcherProvider.io()) {
+            executeCql(
+              subject = subject,
+              bundle = newBundle,
+              questionnaire = questionnaire,
+              questionnaireConfig = questionnaireConfig,
             )
-
-            val bundle =
-                performExtraction(
-                    extractByStructureMap = questionnaire.extractByStructureMap(),
-                    questionnaire = questionnaire,
-                    questionnaireResponse = currentQuestionnaireResponse,
-                    context = context,
-                )
-
-            saveExtractedResources(
-                bundle = bundle,
-                questionnaire = questionnaire,
-                questionnaireConfig = questionnaireConfig,
-                questionnaireResponse = currentQuestionnaireResponse,
-                context = context,
-            )
-
-            updateResourcesLastUpdatedProperty(actionParameters)
-
-            // Important to load subject resource to retrieve ID (as reference) correctly
-            val subjectIdType: IdType? =
-                if (currentQuestionnaireResponse.subject.reference.isNullOrEmpty()) {
-                    null
-                } else {
-                    IdType(currentQuestionnaireResponse.subject.reference)
-                }
-
-            if (subjectIdType != null) {
-                val subject =
-                    loadResource(
-                        ResourceType.valueOf(subjectIdType.resourceType),
-                        subjectIdType.idPart,
-                    )
-
-                if (subject != null && !questionnaireConfig.isReadOnly()) {
-                    val newBundle = bundle.copyBundle(currentQuestionnaireResponse)
-
-                    val extractedResources = newBundle.entry.map { it.resource }
-                    validateWithFhirValidator(*extractedResources.toTypedArray())
-
-                    generateCarePlan(
-                        subject = subject,
-                        bundle = newBundle,
-                        questionnaireConfig = questionnaireConfig,
-                    )
-
-                    withContext(dispatcherProvider.io()) {
-                        executeCql(
-                            subject = subject,
-                            bundle = newBundle,
-                            questionnaire = questionnaire,
-                            questionnaireConfig = questionnaireConfig,
-                        )
-                    }
-
-                    fhirCarePlanGenerator.conditionallyUpdateResourceStatus(
-                        questionnaireConfig = questionnaireConfig,
-                        subject = subject,
-                        bundle = newBundle,
-                    )
-                }
-            }
-
-            softDeleteResources(questionnaireConfig)
-
-<<<<<<< HEAD
-            retireUsedQuestionnaireUniqueId(questionnaireConfig, currentQuestionnaireResponse)
-
-            val idTypes =
-                bundle.entry?.map { IdType(it.resource.resourceType.name, it.resource.logicalId) }
-                    ?: emptyList()
-
-            onSuccessfulSubmission(
-                idTypes,
-                currentQuestionnaireResponse,
-            )
-=======
+          }
+
+          fhirCarePlanGenerator.conditionallyUpdateResourceStatus(
+            questionnaireConfig = questionnaireConfig,
+            subject = subject,
+            bundle = newBundle,
+          )
+        }
+      }
+
+      softDeleteResources(questionnaireConfig)
+
+      retireUsedQuestionnaireUniqueId(questionnaireConfig, currentQuestionnaireResponse)
+
+      val idTypes =
+        bundle.entry?.map { IdType(it.resource.resourceType.name, it.resource.logicalId) }
+          ?: emptyList()
+
       onSuccessfulSubmission(
         idTypes,
         currentQuestionnaireResponse,
@@ -384,42 +301,12 @@
                 this.characteristic.size // Mark Group as inactive when all IDs are retired
             defaultRepository.addOrUpdate(resource = this)
           }
->>>>>>> 22a080be
-        }
-    }
-<<<<<<< HEAD
-
-    suspend fun validateWithFhirValidator(vararg resource: Resource) {
-        val fhirValidator = fhirValidatorProvider.get()
-        fhirValidator.checkResourceValid(*resource).logErrorMessages()
-    }
-
-    suspend fun retireUsedQuestionnaireUniqueId(
-        questionnaireConfig: QuestionnaireConfig,
-        questionnaireResponse: QuestionnaireResponse,
-    ) {
-        if (questionnaireConfig.uniqueIdAssignment != null) {
-            val uniqueIdLinkId = questionnaireConfig.uniqueIdAssignment!!.linkId
-            val submittedUniqueId =
-                questionnaireResponse.find(uniqueIdLinkId)?.answer?.first()?.value.toString()
-
-            // Update Group resource. Can be extended in future to support other resources
-            if (uniqueIdResource is Group) {
-                with(uniqueIdResource as Group) {
-                    val characteristic = this.characteristic[this.quantity]
-                    if (
-                        characteristic.hasValueCodeableConcept() &&
-                        characteristic.valueCodeableConcept.text == submittedUniqueId
-                    ) {
-                        characteristic.exclude = true
-                        this.quantity++
-                        this.active =
-                            this.quantity <
-                                    this.characteristic.size // Mark Group as inactive when all IDs are retired
-                        defaultRepository.addOrUpdate(resource = this)
-                    }
-                }
-=======
+        }
+      }
+      Timber.i(
+        "ID '$submittedUniqueId' used'",
+      )
+    }
   }
 
   suspend fun saveExtractedResources(
@@ -509,306 +396,161 @@
               if (this is RelatedPerson && resource is RelatedPerson) {
                 this.identifier = resource.identifier
               }
->>>>>>> 22a080be
             }
-            Timber.i(
-                "ID '$submittedUniqueId' used'",
+          }
+        }
+
+        // Set Encounter on QR if the ResourceType is Encounter
+        if (this.resourceType == ResourceType.Encounter) {
+          questionnaireResponse.setEncounter(this.asReference())
+        }
+
+        // Set the Group's Related Entity Location metadata tag on Resource before saving.
+        this.applyRelatedEntityLocationMetaTag(questionnaireConfig, context, subjectType)
+
+        defaultRepository.addOrUpdate(true, resource = this)
+
+        updateGroupManagingEntity(
+          resource = this,
+          groupIdentifier = questionnaireConfig.groupResource?.groupIdentifier,
+          managingEntityRelationshipCode = questionnaireConfig.managingEntityRelationshipCode,
+        )
+        addMemberToGroup(
+          resource = this,
+          memberResourceType = questionnaireConfig.groupResource?.memberResourceType,
+          groupIdentifier = questionnaireConfig.groupResource?.groupIdentifier,
+        )
+
+        // Track ids for resources in ListResource added to the QuestionnaireResponse.contained
+        val listEntryComponent =
+          ListEntryComponent().apply {
+            deleted = false
+            date = extractionDate
+            item = asReference()
+          }
+        listResource.addEntry(listEntryComponent)
+      }
+    }
+
+    // Reference extracted resources in QR then save it if subject exists
+    questionnaireResponse.apply { addContained(listResource) }
+
+    if (
+      !questionnaireResponse.subject.reference.isNullOrEmpty() &&
+        questionnaireConfig.saveQuestionnaireResponse
+    ) {
+      // Set the Group's Related Entity Location meta tag on QuestionnaireResponse then save.
+      questionnaireResponse.applyRelatedEntityLocationMetaTag(
+        questionnaireConfig = questionnaireConfig,
+        context = context,
+        subjectType = subjectType,
+      )
+      defaultRepository.addOrUpdate(resource = questionnaireResponse)
+    }
+  }
+
+  private suspend fun Resource.applyRelatedEntityLocationMetaTag(
+    questionnaireConfig: QuestionnaireConfig,
+    context: Context,
+    subjectType: ResourceType?,
+  ) {
+    val resourceIdPair =
+      when {
+        !questionnaireConfig.resourceIdentifier.isNullOrEmpty() && subjectType != null -> {
+          Pair(subjectType, questionnaireConfig.resourceIdentifier!!)
+        }
+        !questionnaireConfig.groupResource?.groupIdentifier.isNullOrEmpty() &&
+          questionnaireConfig.groupResource?.removeGroup != true &&
+          questionnaireConfig.groupResource?.removeMember != true -> {
+          Pair(ResourceType.Group, questionnaireConfig.groupResource!!.groupIdentifier)
+        }
+        else -> null
+      }
+    if (resourceIdPair != null) {
+      val (resourceType, resourceId) = resourceIdPair
+      val resource = loadResource(resourceType = resourceType, resourceIdentifier = resourceId)
+      var relatedEntityLocationTags =
+        resource?.meta?.tag?.filter { coding ->
+          coding.system ==
+            context.getString(
+              org.smartregister.fhircore.engine.R.string
+                .sync_strategy_related_entity_location_system,
             )
         }
-    }
-
-    suspend fun saveExtractedResources(
-        bundle: Bundle,
-        questionnaire: Questionnaire,
-        questionnaireConfig: QuestionnaireConfig,
-        questionnaireResponse: QuestionnaireResponse,
-        context: Context,
+
+      if (relatedEntityLocationTags.isNullOrEmpty()) {
+        relatedEntityLocationTags =
+          retrieveRelatedEntityTagsLinkedToSubject(context, resourceIdPair)
+      }
+
+      relatedEntityLocationTags?.forEach {
+        val existingTag = this.meta.getTag(it.system, it.code)
+        if (existingTag == null) {
+          this.meta.addTag(it)
+        }
+      }
+    }
+  }
+
+  private suspend fun retrieveRelatedEntityTagsLinkedToSubject(
+    context: Context,
+    resourceIdPair: Pair<ResourceType, String>,
+  ): List<Coding>? {
+    val system =
+      context.getString(
+        org.smartregister.fhircore.engine.R.string.sync_strategy_related_entity_location_system,
+      )
+    val display =
+      context.getString(
+        org.smartregister.fhircore.engine.R.string.sync_strategy_related_entity_location_display,
+      )
+    val (resourceType, resourceId) = resourceIdPair
+
+    if (resourceType == ResourceType.Location) {
+      return listOf(Coding(system, resourceId, display))
+    }
+
+    applicationConfiguration.codingSystems
+      .find { it.usage == CodingSystemUsage.LOCATION_LINKAGE }
+      ?.coding
+      ?.let { linkageResourceCode ->
+        val search =
+          Search(ResourceType.List).apply {
+            filter(
+              ListResource.CODE,
+              {
+                value =
+                  of(
+                    Coding(
+                      linkageResourceCode.system,
+                      linkageResourceCode.code,
+                      linkageResourceCode.display,
+                    ),
+                  )
+              },
+            )
+            filter(ListResource.ITEM, { value = "$resourceType/$resourceId" })
+          }
+
+        return defaultRepository.search<ListResource>(search).map { listResource ->
+          Coding(system, listResource.subject.extractId(), display)
+        }
+      }
+
+    return null
+  }
+
+  private suspend fun retrievePreviouslyExtractedResources(
+    questionnaireConfig: QuestionnaireConfig,
+    subjectType: ResourceType?,
+    questionnaire: Questionnaire,
+  ): MutableMap<ResourceType, MutableList<Resource>> {
+    val referencedResources = mutableMapOf<ResourceType, MutableList<Resource>>()
+    if (
+      questionnaireConfig.isEditable() &&
+        !questionnaireConfig.resourceIdentifier.isNullOrEmpty() &&
+        subjectType != null
     ) {
-        val extractionDate = Date()
-
-        // Create a ListResource to store the references for generated resources
-        val listResource =
-            ListResource().apply {
-                id = UUID.randomUUID().toString()
-                status = ListResource.ListStatus.CURRENT
-                mode = ListResource.ListMode.WORKING
-                title = CONTAINED_LIST_TITLE
-                date = extractionDate
-            }
-
-        val subjectType = questionnaireSubjectType(questionnaire, questionnaireConfig)
-
-        val previouslyExtractedResources =
-            retrievePreviouslyExtractedResources(
-                questionnaireConfig = questionnaireConfig,
-                subjectType = subjectType,
-                questionnaire = questionnaire,
-            )
-
-        val extractedResourceUniquePropertyExpressionsMap =
-            questionnaireConfig.extractedResourceUniquePropertyExpressions?.associateBy {
-                it.resourceType
-            } ?: emptyMap()
-
-        bundle.entry?.forEach { bundleEntryComponent ->
-            bundleEntryComponent.resource?.run {
-                applyResourceMetadata(questionnaireConfig, questionnaireResponse, context)
-                if (
-                    questionnaireResponse.subject.reference.isNullOrEmpty() &&
-                    subjectType != null &&
-                    resourceType == subjectType &&
-                    logicalId.isNotEmpty()
-                ) {
-                    questionnaireResponse.subject = this.logicalId.asReference(subjectType)
-                }
-                if (questionnaireConfig.isEditable()) {
-                    if (resourceType == subjectType) {
-                        this.id = questionnaireResponse.subject.extractId()
-                    } else if (
-                        extractedResourceUniquePropertyExpressionsMap.containsKey(resourceType) &&
-                        previouslyExtractedResources.containsKey(
-                            resourceType,
-                        )
-                    ) {
-                        val fhirPathExpression =
-                            extractedResourceUniquePropertyExpressionsMap
-                                .getValue(resourceType)
-                                .fhirPathExpression
-
-                        val currentResourceIdentifier =
-                            fhirPathDataExtractor.extractValue(
-                                base = this,
-                                expression = fhirPathExpression,
-                            )
-
-                        // Search for resource with property value matching extracted value
-                        val resource =
-                            previouslyExtractedResources.getValue(resourceType).find {
-                                val extractedValue =
-                                    fhirPathDataExtractor.extractValue(
-                                        base = it,
-                                        expression = fhirPathExpression,
-                                    )
-                                extractedValue.isNotEmpty() &&
-                                        extractedValue.equals(currentResourceIdentifier, true)
-                            }
-
-                        // Found match use the id on current resource; override identifiers for RelatedPerson
-                        if (resource != null) {
-                            this.id = resource.logicalId
-                            if (this is RelatedPerson && resource is RelatedPerson) {
-                                this.identifier = resource.identifier
-                            }
-                        }
-                    }
-                }
-
-                // Set Encounter on QR if the ResourceType is Encounter
-                if (this.resourceType == ResourceType.Encounter) {
-                    questionnaireResponse.setEncounter(this.asReference())
-                }
-
-                // Set the Group's Related Entity Location metadata tag on Resource before saving.
-                this.applyRelatedEntityLocationMetaTag(questionnaireConfig, context, subjectType)
-
-                defaultRepository.addOrUpdate(true, resource = this)
-
-                updateGroupManagingEntity(
-                    resource = this,
-                    groupIdentifier = questionnaireConfig.groupResource?.groupIdentifier,
-                    managingEntityRelationshipCode = questionnaireConfig.managingEntityRelationshipCode,
-                )
-                addMemberToGroup(
-                    resource = this,
-                    memberResourceType = questionnaireConfig.groupResource?.memberResourceType,
-                    groupIdentifier = questionnaireConfig.groupResource?.groupIdentifier,
-                )
-
-                // Track ids for resources in ListResource added to the QuestionnaireResponse.contained
-                val listEntryComponent =
-                    ListEntryComponent().apply {
-                        deleted = false
-                        date = extractionDate
-                        item = asReference()
-                    }
-                listResource.addEntry(listEntryComponent)
-            }
-        }
-
-        // Reference extracted resources in QR then save it if subject exists
-        questionnaireResponse.apply { addContained(listResource) }
-
-        if (
-            !questionnaireResponse.subject.reference.isNullOrEmpty() &&
-            questionnaireConfig.saveQuestionnaireResponse
-        ) {
-            // Set the Group's Related Entity Location meta tag on QuestionnaireResponse then save.
-            questionnaireResponse.applyRelatedEntityLocationMetaTag(
-                questionnaireConfig = questionnaireConfig,
-                context = context,
-                subjectType = subjectType,
-            )
-            defaultRepository.addOrUpdate(resource = questionnaireResponse)
-        }
-    }
-
-    private suspend fun Resource.applyRelatedEntityLocationMetaTag(
-        questionnaireConfig: QuestionnaireConfig,
-        context: Context,
-        subjectType: ResourceType?,
-    ) {
-        val resourceIdPair =
-            when {
-                !questionnaireConfig.resourceIdentifier.isNullOrEmpty() && subjectType != null -> {
-                    Pair(subjectType, questionnaireConfig.resourceIdentifier!!)
-                }
-
-                !questionnaireConfig.groupResource?.groupIdentifier.isNullOrEmpty() &&
-                        questionnaireConfig.groupResource?.removeGroup != true &&
-                        questionnaireConfig.groupResource?.removeMember != true -> {
-                    Pair(ResourceType.Group, questionnaireConfig.groupResource!!.groupIdentifier)
-                }
-
-                else -> null
-            }
-        if (resourceIdPair != null) {
-            val (resourceType, resourceId) = resourceIdPair
-            val resource =
-                loadResource(resourceType = resourceType, resourceIdentifier = resourceId)
-            var relatedEntityLocationTags =
-                resource?.meta?.tag?.filter { coding ->
-                    coding.system ==
-                            context.getString(
-                                org.smartregister.fhircore.engine.R.string
-                                    .sync_strategy_related_entity_location_system,
-                            )
-                }
-
-            if (relatedEntityLocationTags.isNullOrEmpty()) {
-                relatedEntityLocationTags =
-                    retrieveRelatedEntityTagsLinkedToSubject(context, resourceIdPair)
-            }
-
-            relatedEntityLocationTags?.forEach {
-                val existingTag = this.meta.getTag(it.system, it.code)
-                if (existingTag == null) {
-                    this.meta.addTag(it)
-                }
-            }
-        }
-    }
-
-    private suspend fun retrieveRelatedEntityTagsLinkedToSubject(
-        context: Context,
-        resourceIdPair: Pair<ResourceType, String>,
-    ): List<Coding>? {
-        val system =
-            context.getString(
-                org.smartregister.fhircore.engine.R.string.sync_strategy_related_entity_location_system,
-            )
-        val display =
-            context.getString(
-                org.smartregister.fhircore.engine.R.string.sync_strategy_related_entity_location_display,
-            )
-        val (resourceType, resourceId) = resourceIdPair
-
-        if (resourceType == ResourceType.Location) {
-            return listOf(Coding(system, resourceId, display))
-        }
-
-        applicationConfiguration.codingSystems
-            .find { it.usage == CodingSystemUsage.LOCATION_LINKAGE }
-            ?.coding
-            ?.let { linkageResourceCode ->
-                val search =
-                    Search(ResourceType.List).apply {
-                        filter(
-                            ListResource.CODE,
-                            {
-                                value =
-                                    of(
-                                        Coding(
-                                            linkageResourceCode.system,
-                                            linkageResourceCode.code,
-                                            linkageResourceCode.display,
-                                        ),
-                                    )
-                            },
-                        )
-                        filter(ListResource.ITEM, { value = "$resourceType/$resourceId" })
-                    }
-
-                return defaultRepository.search<ListResource>(search).map { listResource ->
-                    Coding(system, listResource.subject.extractId(), display)
-                }
-            }
-
-        return null
-    }
-
-    private suspend fun retrievePreviouslyExtractedResources(
-        questionnaireConfig: QuestionnaireConfig,
-        subjectType: ResourceType?,
-        questionnaire: Questionnaire,
-    ): MutableMap<ResourceType, MutableList<Resource>> {
-        val referencedResources = mutableMapOf<ResourceType, MutableList<Resource>>()
-        if (
-            questionnaireConfig.isEditable() &&
-            !questionnaireConfig.resourceIdentifier.isNullOrEmpty() &&
-            subjectType != null
-        ) {
-            searchQuestionnaireResponse(
-                resourceId = questionnaireConfig.resourceIdentifier!!,
-                resourceType = questionnaireConfig.resourceType ?: subjectType,
-                questionnaireId = questionnaire.logicalId,
-                encounterId = questionnaireConfig.encounterId,
-            )
-                ?.contained
-                ?.asSequence()
-                ?.filterIsInstance<ListResource>()
-                ?.filter { it.title.equals(CONTAINED_LIST_TITLE, true) }
-                ?.flatMap { it.entry }
-                ?.forEach {
-                    val idType = IdType(it.item.reference)
-                    val resource =
-                        loadResource(ResourceType.fromCode(idType.resourceType), idType.idPart)
-                    if (resource != null) {
-                        referencedResources.getOrPut(resource.resourceType) { mutableListOf() }
-                            .add(resource)
-                    }
-                }
-        }
-        return referencedResources
-    }
-
-    private fun Bundle.copyBundle(currentQuestionnaireResponse: QuestionnaireResponse): Bundle =
-        this.copy().apply {
-            addEntry(
-                Bundle.BundleEntryComponent().apply { resource = currentQuestionnaireResponse },
-            )
-        }
-
-    private fun QuestionnaireResponse.processMetadata(
-        questionnaire: Questionnaire,
-        questionnaireConfig: QuestionnaireConfig,
-        context: Context,
-    ) {
-<<<<<<< HEAD
-        status = QuestionnaireResponse.QuestionnaireResponseStatus.COMPLETED
-        authored = Date()
-
-        questionnaire.useContext
-            .filter { it.hasValueCodeableConcept() }
-            .forEach { it.valueCodeableConcept.coding.forEach { coding -> this.meta.addTag(coding) } }
-        applyResourceMetadata(questionnaireConfig, this, context)
-        setQuestionnaire("${questionnaire.resourceType}/${questionnaire.logicalId}")
-
-        // Set subject if exists
-        val resourceType = questionnaireSubjectType(questionnaire, questionnaireConfig)
-        val resourceIdentifier = questionnaireConfig.resourceIdentifier
-        if (resourceType != null && !resourceIdentifier.isNullOrEmpty()) {
-            subject = resourceIdentifier.asReference(resourceType)
-=======
       searchQuestionnaireResponse(
           resourceId = questionnaireConfig.resourceIdentifier!!,
           resourceType = questionnaireConfig.resourceType ?: subjectType,
@@ -827,109 +569,66 @@
           if (resource != null) {
             referencedResources.getOrPut(resource.resourceType) { mutableListOf() }.add(resource)
           }
->>>>>>> 22a080be
-        }
-    }
-
-    private fun questionnaireSubjectType(
-        questionnaire: Questionnaire,
-        questionnaireConfig: QuestionnaireConfig,
-    ): ResourceType? {
-        val questionnaireSubjectType = questionnaire.subjectType.firstOrNull()?.code
-        return questionnaireConfig.resourceType
-            ?: questionnaireSubjectType?.let {
-                ResourceType.valueOf(
-                    it,
-                )
-            }
-    }
-
-<<<<<<< HEAD
-    private fun Resource?.applyResourceMetadata(
-        questionnaireConfig: QuestionnaireConfig,
-        questionnaireResponse: QuestionnaireResponse,
-        context: Context,
-    ) =
-        this?.apply {
-            appendOrganizationInfo(authenticatedOrganizationIds)
-            appendPractitionerInfo(practitionerId)
-            appendRelatedEntityLocation(questionnaireResponse, questionnaireConfig, context)
-            updateLastUpdated()
-            generateMissingId()
-        }
-
-    /**
-     * Perform StructureMap or Definition based definition. The result of this function returns a
-     * Bundle that contains the resources that were generated via the [ResourceMapper.extract]
-     * operation otherwise returns null if an exception is encountered.
-     */
-    suspend fun performExtraction(
-        extractByStructureMap: Boolean,
-        questionnaire: Questionnaire,
-        questionnaireResponse: QuestionnaireResponse,
-        context: Context,
-    ): Bundle =
-        kotlin
-            .runCatching {
-                if (extractByStructureMap) {
-                    ResourceMapper.extract(
-                        questionnaire = questionnaire,
-                        questionnaireResponse = questionnaireResponse,
-                        structureMapExtractionContext =
-                            StructureMapExtractionContext(
-                                transformSupportServices = transformSupportServices,
-                                structureMapProvider = { structureMapUrl: String?, _: IWorkerContext ->
-                                    structureMapUrl?.substringAfterLast("/")?.let {
-                                        defaultRepository.loadResource(it)
-                                    }
-                                },
-                            ),
-                    )
-                } else {
-                    ResourceMapper.extract(
-                        questionnaire = questionnaire,
-                        questionnaireResponse = questionnaireResponse,
-                    )
-                }
-            }
-            .onFailure { exception ->
-                Timber.e(exception)
-                viewModelScope.launch(dispatcherProvider.main()) {
-                    if (exception is NullPointerException && exception.message!!.contains("StructureMap")) {
-                        context.showToast(
-                            context.getString(R.string.structure_map_missing_message),
-                            Toast.LENGTH_LONG,
-                        )
-                    } else {
-                        context.showToast(
-                            context.getString(R.string.structuremap_failed, questionnaire.name),
-                            Toast.LENGTH_LONG,
-                        )
-                    }
-                }
-            }
-            .getOrDefault(Bundle())
-
-    /**
-     * This function saves [QuestionnaireResponse] as draft if any of the [QuestionnaireResponse.item]
-     * has an answer.
-     */
-    fun saveDraftQuestionnaire(questionnaireResponse: QuestionnaireResponse) {
-        viewModelScope.launch {
-            val questionnaireHasAnswer =
-                questionnaireResponse.item.any {
-                    it.answer.any { answerComponent -> answerComponent.hasValue() }
-                }
-            if (questionnaireHasAnswer) {
-                questionnaireResponse.status =
-                    QuestionnaireResponse.QuestionnaireResponseStatus.INPROGRESS
-                defaultRepository.addOrUpdate(
-                    addMandatoryTags = true,
-                    resource = questionnaireResponse,
-                )
-            }
-        }
-=======
+        }
+    }
+    return referencedResources
+  }
+
+  private fun Bundle.copyBundle(currentQuestionnaireResponse: QuestionnaireResponse): Bundle =
+    this.copy().apply {
+      addEntry(
+        Bundle.BundleEntryComponent().apply { resource = currentQuestionnaireResponse },
+      )
+    }
+
+  private fun QuestionnaireResponse.processMetadata(
+    questionnaire: Questionnaire,
+    questionnaireConfig: QuestionnaireConfig,
+    context: Context,
+  ) {
+    status = QuestionnaireResponse.QuestionnaireResponseStatus.COMPLETED
+    authored = Date()
+
+    questionnaire.useContext
+      .filter { it.hasValueCodeableConcept() }
+      .forEach { it.valueCodeableConcept.coding.forEach { coding -> this.meta.addTag(coding) } }
+    applyResourceMetadata(questionnaireConfig, this, context)
+    setQuestionnaire("${questionnaire.resourceType}/${questionnaire.logicalId}")
+
+    // Set subject if exists
+    val resourceType = questionnaireSubjectType(questionnaire, questionnaireConfig)
+    val resourceIdentifier = questionnaireConfig.resourceIdentifier
+    if (resourceType != null && !resourceIdentifier.isNullOrEmpty()) {
+      subject = resourceIdentifier.asReference(resourceType)
+    }
+  }
+
+  private fun questionnaireSubjectType(
+    questionnaire: Questionnaire,
+    questionnaireConfig: QuestionnaireConfig,
+  ): ResourceType? {
+    val questionnaireSubjectType = questionnaire.subjectType.firstOrNull()?.code
+    return questionnaireConfig.resourceType
+      ?: questionnaireSubjectType?.let {
+        ResourceType.valueOf(
+          it,
+        )
+      }
+  }
+
+  private fun Resource?.applyResourceMetadata(
+    questionnaireConfig: QuestionnaireConfig,
+    questionnaireResponse: QuestionnaireResponse,
+    context: Context,
+  ) =
+    this?.apply {
+      appendOrganizationInfo(authenticatedOrganizationIds)
+      appendPractitionerInfo(practitionerId)
+      appendRelatedEntityLocation(questionnaireResponse, questionnaireConfig, context)
+      updateLastUpdated()
+      generateMissingId()
+    }
+
   /**
    * Perform StructureMap or Definition based definition. The result of this function returns a
    * Bundle that contains the resources that were generated via the [ResourceMapper.extract]
@@ -1024,90 +723,76 @@
           resource = questionnaireResponse,
         )
       }
->>>>>>> 22a080be
-    }
-
-    /**
-     * This function updates the _lastUpdated property of resources configured by the
-     * [ActionParameter.paramType] of [ActionParameterType.UPDATE_DATE_ON_EDIT]. Each time a
-     * questionnaire is submitted, the affected resources last modified/updated date will also be
-     * updated.
-     */
-    suspend fun updateResourcesLastUpdatedProperty(actionParameters: List<ActionParameter>?) {
-        val updateOnEditParams =
-            actionParameters?.filter {
-                it.paramType == ActionParameterType.UPDATE_DATE_ON_EDIT && it.value.isNotEmpty()
-            }
-
-        updateOnEditParams?.forEach { param ->
-            try {
-                defaultRepository.run {
-                    val resourceType = param.resourceType
-                    if (resourceType != null) {
-                        loadResource(resourceType, param.value)?.let { addOrUpdate(resource = it) }
-                    } else {
-                        val valueResourceType = param.value.substringBefore("/")
-                        val valueResourceId = param.value.substringAfter("/")
-                        addOrUpdate(
-                            resource =
-                                loadResource(
-                                    valueResourceId,
-                                    ResourceType.valueOf(valueResourceType),
-                                ),
-                        )
-                    }
-                }
-            } catch (resourceNotFoundException: ResourceNotFoundException) {
-                Timber.e("Unable to update resource's _lastUpdated", resourceNotFoundException)
-            } catch (illegalArgumentException: IllegalArgumentException) {
-                Timber.e(
-                    "No enum constant org.hl7.fhir.r4.model.ResourceType.${
+    }
+  }
+
+  /**
+   * This function updates the _lastUpdated property of resources configured by the
+   * [ActionParameter.paramType] of [ActionParameterType.UPDATE_DATE_ON_EDIT]. Each time a
+   * questionnaire is submitted, the affected resources last modified/updated date will also be
+   * updated.
+   */
+  suspend fun updateResourcesLastUpdatedProperty(actionParameters: List<ActionParameter>?) {
+    val updateOnEditParams =
+      actionParameters?.filter {
+        it.paramType == ActionParameterType.UPDATE_DATE_ON_EDIT && it.value.isNotEmpty()
+      }
+
+    updateOnEditParams?.forEach { param ->
+      try {
+        defaultRepository.run {
+          val resourceType = param.resourceType
+          if (resourceType != null) {
+            loadResource(resourceType, param.value)?.let { addOrUpdate(resource = it) }
+          } else {
+            val valueResourceType = param.value.substringBefore("/")
+            val valueResourceId = param.value.substringAfter("/")
+            addOrUpdate(
+              resource =
+                loadResource(
+                  valueResourceId,
+                  ResourceType.valueOf(valueResourceType),
+                ),
+            )
+          }
+        }
+      } catch (resourceNotFoundException: ResourceNotFoundException) {
+        Timber.e("Unable to update resource's _lastUpdated", resourceNotFoundException)
+      } catch (illegalArgumentException: IllegalArgumentException) {
+        Timber.e(
+          "No enum constant org.hl7.fhir.r4.model.ResourceType.${
                         param.value.substringBefore(
                             "/",
                         )
                     }",
-                )
-            }
-        }
-    }
-
-<<<<<<< HEAD
-    /**
-     * This function validates all [QuestionnaireResponse] and returns true if all the validation
-     * result of [QuestionnaireResponseValidator] are [Valid] or [NotValidated] (validation is
-     * optional on [Questionnaire] fields)
-     */
-    suspend fun validateQuestionnaireResponse(
-        questionnaire: Questionnaire,
-        questionnaireResponse: QuestionnaireResponse,
-        context: Context,
-    ): Boolean {
-        val validQuestionnaireResponseItems = mutableListOf<QuestionnaireResponseItemComponent>()
-        val validQuestionnaireItems = mutableListOf<Questionnaire.QuestionnaireItemComponent>()
-        val questionnaireItemsMap = questionnaire.item.associateBy { it.linkId }
-
-        // Only validate items that are present on both Questionnaire and the QuestionnaireResponse
-        questionnaireResponse.copy().item.forEach {
-            if (questionnaireItemsMap.containsKey(it.linkId)) {
-                val questionnaireItem = questionnaireItemsMap.getValue(it.linkId)
-                validQuestionnaireResponseItems.add(it)
-                validQuestionnaireItems.add(questionnaireItem)
-            }
-        }
-
-        return QuestionnaireResponseValidator.validateQuestionnaireResponse(
-            questionnaire = Questionnaire().apply { item = validQuestionnaireItems },
-            questionnaireResponse =
-                QuestionnaireResponse().apply {
-                    item = validQuestionnaireResponseItems
-                    packRepeatedGroups()
-                },
-            context = context,
-        )
-            .values
-            .flatten()
-            .all { it is Valid || it is NotValidated }
-=======
+        )
+      }
+    }
+  }
+
+  /**
+   * This function validates all [QuestionnaireResponse] and returns true if all the validation
+   * result of [QuestionnaireResponseValidator] are [Valid] or [NotValidated] (validation is
+   * optional on [Questionnaire] fields)
+   */
+  suspend fun validateQuestionnaireResponse(
+    questionnaire: Questionnaire,
+    questionnaireResponse: QuestionnaireResponse,
+    context: Context,
+  ): Boolean {
+    val validQuestionnaireResponseItems = mutableListOf<QuestionnaireResponseItemComponent>()
+    val validQuestionnaireItems = mutableListOf<Questionnaire.QuestionnaireItemComponent>()
+    val questionnaireItemsMap = questionnaire.item.associateBy { it.linkId }
+
+    // Only validate items that are present on both Questionnaire and the QuestionnaireResponse
+    questionnaireResponse.copy().item.forEach {
+      if (questionnaireItemsMap.containsKey(it.linkId)) {
+        val questionnaireItem = questionnaireItemsMap.getValue(it.linkId)
+        validQuestionnaireResponseItems.add(it)
+        validQuestionnaireItems.add(questionnaireItem)
+      }
+    }
+
     return withContext(dispatcherProvider.default()) {
       QuestionnaireResponseValidator.validateQuestionnaireResponse(
           questionnaire = Questionnaire().apply { item = validQuestionnaireItems },
@@ -1133,110 +818,46 @@
     questionnaireConfig?.cqlInputResources?.forEach { resourceId ->
       val basicResource = defaultRepository.loadResource(resourceId) as Basic?
       bundle.addEntry(Bundle.BundleEntryComponent().setResource(basicResource))
->>>>>>> 22a080be
-    }
-
-    suspend fun executeCql(
-        subject: Resource,
-        bundle: Bundle,
-        questionnaire: Questionnaire,
-        questionnaireConfig: QuestionnaireConfig? = null,
-    ) {
-        questionnaireConfig?.cqlInputResources?.forEach { resourceId ->
-            val basicResource = defaultRepository.loadResource(resourceId) as Basic?
-            bundle.addEntry(Bundle.BundleEntryComponent().setResource(basicResource))
-        }
-
-        val libraryFilters =
-            questionnaire.cqfLibraryUrls().map {
-                val apply: TokenParamFilterCriterion.() -> Unit =
-                    { value = of(it.extractLogicalIdUuid()) }
-                apply
-            }
-
-        if (libraryFilters.isNotEmpty()) {
-            defaultRepository.fhirEngine
-                .batchedSearch<Library> {
-                    filter(
-                        Resource.RES_ID,
-                        *libraryFilters.toTypedArray(),
-                    )
-                }
-                .forEach { librarySearchResult ->
-                    val result: Parameters =
-                        fhirOperator.evaluateLibrary(
-                            librarySearchResult.resource.url,
-                            subject.asReference().reference,
-                            null,
-                            bundle,
-                            null,
-                        ) as Parameters
-
-                    val resources =
-                        result.parameter.mapNotNull { cqlResultParameterComponent ->
-                            (cqlResultParameterComponent.value
-                                ?: cqlResultParameterComponent.resource)?.let { resultParameterResource ->
-                                if (BuildConfig.DEBUG) {
-                                    Timber.d(
-                                        "CQL :: Param found: ${cqlResultParameterComponent.name} with value: ${
+    }
+
+    val libraryFilters =
+      questionnaire.cqfLibraryUrls().map {
+        val apply: TokenParamFilterCriterion.() -> Unit = { value = of(it.extractLogicalIdUuid()) }
+        apply
+      }
+
+    if (libraryFilters.isNotEmpty()) {
+      defaultRepository.fhirEngine
+        .batchedSearch<Library> {
+          filter(
+            Resource.RES_ID,
+            *libraryFilters.toTypedArray(),
+          )
+        }
+        .forEach { librarySearchResult ->
+          val result: Parameters =
+            fhirOperator.evaluateLibrary(
+              librarySearchResult.resource.url,
+              subject.asReference().reference,
+              null,
+              bundle,
+              null,
+            ) as Parameters
+
+          val resources =
+            result.parameter.mapNotNull { cqlResultParameterComponent ->
+              (cqlResultParameterComponent.value ?: cqlResultParameterComponent.resource)?.let {
+                resultParameterResource ->
+                if (BuildConfig.DEBUG) {
+                  Timber.d(
+                    "CQL :: Param found: ${cqlResultParameterComponent.name} with value: ${
                                             getStringRepresentation(
                                                 resultParameterResource,
                                             )
                                         }",
-                                    )
-                                }
-
-                                if (
-                                    cqlResultParameterComponent.name.equals(OUTPUT_PARAMETER_KEY) &&
-                                    resultParameterResource.isResource
-                                ) {
-                                    defaultRepository.create(
-                                        true,
-                                        resultParameterResource as Resource
-                                    )
-                                    resultParameterResource
-                                } else {
-                                    null
-                                }
-                            }
-                        }
-
-                    validateWithFhirValidator(*resources.toTypedArray())
+                  )
                 }
-        }
-    }
-
-<<<<<<< HEAD
-    private fun getStringRepresentation(base: Base): String =
-        if (base.isResource) {
-            FhirContext.forR4Cached().newJsonParser().encodeResourceToString(base as Resource)
-        } else base.toString()
-
-    /**
-     * This function generates CarePlans for the [QuestionnaireResponse.subject] using the configured
-     * [QuestionnaireConfig.planDefinitions]
-     */
-    suspend fun generateCarePlan(
-        subject: Resource,
-        bundle: Bundle,
-        questionnaireConfig: QuestionnaireConfig,
-    ) {
-        questionnaireConfig.planDefinitions?.forEach { planId ->
-            if (planId.isNotEmpty()) {
-                kotlin
-                    .runCatching {
-                        val carePlan =
-                            fhirCarePlanGenerator.generateOrUpdateCarePlan(
-                                planDefinitionId = planId,
-                                subject = subject,
-                                data = bundle,
-                                generateCarePlanWithWorkflowApi =
-                                    questionnaireConfig.generateCarePlanWithWorkflowApi,
-                            )
-                        carePlan?.let { validateWithFhirValidator(it) }
-                    }
-                    .onFailure { Timber.e(it) }
-=======
+
                 if (
                   cqlResultParameterComponent.name.equals(OUTPUT_PARAMETER_KEY) &&
                     resultParameterResource.isResource
@@ -1250,18 +871,11 @@
                   null
                 }
               }
->>>>>>> 22a080be
             }
-        }
-    }
-<<<<<<< HEAD
-
-    /** Update the [Group.managingEntity] */
-    private suspend fun updateGroupManagingEntity(
-        resource: Resource,
-        groupIdentifier: String?,
-        managingEntityRelationshipCode: String?,
-=======
+
+          validateWithFhirValidator(*resources.toTypedArray())
+        }
+    }
   }
 
   private fun getStringRepresentation(base: Base): String =
@@ -1313,215 +927,123 @@
         resource is RelatedPerson &&
         !resource.relationshipFirstRep.codingFirstRep.code.isNullOrEmpty() &&
         resource.relationshipFirstRep.codingFirstRep.code == managingEntityRelationshipCode
->>>>>>> 22a080be
     ) {
-        // Load the group from the database to get the updated Resource always.
-        val group =
-            groupIdentifier?.extractLogicalIdUuid()?.let { loadResource(ResourceType.Group, it) }
-                    as Group?
-
-        if (
-            group != null &&
-            resource is RelatedPerson &&
-            !resource.relationshipFirstRep.codingFirstRep.code.isNullOrEmpty() &&
-            resource.relationshipFirstRep.codingFirstRep.code == managingEntityRelationshipCode
-        ) {
-            defaultRepository.addOrUpdate(
-                resource = group.apply { managingEntity = resource.asReference() },
-            )
-        }
-    }
-
-    /**
-     * Adds [Resource] to [Group.member] if the member does not exist and if [Resource.logicalId] is
-     * NOT the same as the retrieved [GroupResourceConfig.groupIdentifier] (Cannot add a [Group] as
-     * member of itself.
-     */
-    suspend fun addMemberToGroup(
-        resource: Resource,
-        memberResourceType: ResourceType?,
-        groupIdentifier: String?,
+      defaultRepository.addOrUpdate(
+        resource = group.apply { managingEntity = resource.asReference() },
+      )
+    }
+  }
+
+  /**
+   * Adds [Resource] to [Group.member] if the member does not exist and if [Resource.logicalId] is
+   * NOT the same as the retrieved [GroupResourceConfig.groupIdentifier] (Cannot add a [Group] as
+   * member of itself.
+   */
+  suspend fun addMemberToGroup(
+    resource: Resource,
+    memberResourceType: ResourceType?,
+    groupIdentifier: String?,
+  ) {
+    // Load the Group resource from the database to get the updated one
+    val group =
+      groupIdentifier?.extractLogicalIdUuid()?.let { loadResource(ResourceType.Group, it) }
+        as Group? ?: return
+
+    val reference = resource.asReference()
+    val member = group.member.find { it.entity.reference.equals(reference.reference, true) }
+
+    // Cannot add Group as member of itself; Cannot not duplicate existing members
+    if (resource.logicalId == group.logicalId || member != null) return
+
+    if (
+      resource.resourceType.isIn(
+        ResourceType.CareTeam,
+        ResourceType.Device,
+        ResourceType.Group,
+        ResourceType.HealthcareService,
+        ResourceType.Location,
+        ResourceType.Organization,
+        ResourceType.Patient,
+        ResourceType.Practitioner,
+        ResourceType.PractitionerRole,
+        ResourceType.Specimen,
+      ) && resource.resourceType == memberResourceType
     ) {
-        // Load the Group resource from the database to get the updated one
-        val group =
-            groupIdentifier?.extractLogicalIdUuid()?.let { loadResource(ResourceType.Group, it) }
-                    as Group? ?: return
-
-        val reference = resource.asReference()
-        val member = group.member.find { it.entity.reference.equals(reference.reference, true) }
-
-        // Cannot add Group as member of itself; Cannot not duplicate existing members
-        if (resource.logicalId == group.logicalId || member != null) return
-
-        if (
-            resource.resourceType.isIn(
-                ResourceType.CareTeam,
-                ResourceType.Device,
-                ResourceType.Group,
-                ResourceType.HealthcareService,
-                ResourceType.Location,
-                ResourceType.Organization,
-                ResourceType.Patient,
-                ResourceType.Practitioner,
-                ResourceType.PractitionerRole,
-                ResourceType.Specimen,
-            ) && resource.resourceType == memberResourceType
-        ) {
-            group.addMember(Group.GroupMemberComponent().apply { entity = reference })
-            defaultRepository.addOrUpdate(resource = group)
-        }
-    }
-
-    /**
-     * This function triggers removal of [Resource] s as per the [QuestionnaireConfig.groupResource]
-     * or [QuestionnaireConfig.removeResource] config properties.
-     */
-    suspend fun softDeleteResources(questionnaireConfig: QuestionnaireConfig) {
-        if (questionnaireConfig.groupResource != null) {
-            removeGroup(
-                groupId = questionnaireConfig.groupResource!!.groupIdentifier,
-                removeGroup = questionnaireConfig.groupResource?.removeGroup ?: false,
-                deactivateMembers = questionnaireConfig.groupResource!!.deactivateMembers,
-            )
-            removeGroupMember(
-                memberId = questionnaireConfig.resourceIdentifier,
-                removeMember = questionnaireConfig.groupResource?.removeMember ?: false,
-                groupIdentifier = questionnaireConfig.groupResource!!.groupIdentifier,
-                memberResourceType = questionnaireConfig.groupResource!!.memberResourceType,
-            )
-        }
-
-        if (
-            questionnaireConfig.removeResource == true &&
-            questionnaireConfig.resourceType != null &&
-            !questionnaireConfig.resourceIdentifier.isNullOrEmpty()
-        ) {
-            viewModelScope.launch {
-                defaultRepository.delete(
-                    resourceType = questionnaireConfig.resourceType!!,
-                    resourceId = questionnaireConfig.resourceIdentifier!!,
-                    softDelete = true,
-                )
-            }
-        }
-    }
-
-    private suspend fun removeGroup(
-        groupId: String,
-        removeGroup: Boolean,
-        deactivateMembers: Boolean,
+      group.addMember(Group.GroupMemberComponent().apply { entity = reference })
+      defaultRepository.addOrUpdate(resource = group)
+    }
+  }
+
+  /**
+   * This function triggers removal of [Resource] s as per the [QuestionnaireConfig.groupResource]
+   * or [QuestionnaireConfig.removeResource] config properties.
+   */
+  suspend fun softDeleteResources(questionnaireConfig: QuestionnaireConfig) {
+    if (questionnaireConfig.groupResource != null) {
+      removeGroup(
+        groupId = questionnaireConfig.groupResource!!.groupIdentifier,
+        removeGroup = questionnaireConfig.groupResource?.removeGroup ?: false,
+        deactivateMembers = questionnaireConfig.groupResource!!.deactivateMembers,
+      )
+      removeGroupMember(
+        memberId = questionnaireConfig.resourceIdentifier,
+        removeMember = questionnaireConfig.groupResource?.removeMember ?: false,
+        groupIdentifier = questionnaireConfig.groupResource!!.groupIdentifier,
+        memberResourceType = questionnaireConfig.groupResource!!.memberResourceType,
+      )
+    }
+
+    if (
+      questionnaireConfig.removeResource == true &&
+        questionnaireConfig.resourceType != null &&
+        !questionnaireConfig.resourceIdentifier.isNullOrEmpty()
     ) {
-        if (removeGroup) {
-            try {
-                defaultRepository.removeGroup(
-                    groupId = groupId,
-                    isDeactivateMembers = deactivateMembers,
-                    configComputedRuleValues = emptyMap(),
-                )
-            } catch (exception: Exception) {
-                Timber.e(exception)
-            }
-        }
-    }
-
-    private suspend fun removeGroupMember(
-        memberId: String?,
-        groupIdentifier: String?,
-        memberResourceType: ResourceType?,
-        removeMember: Boolean,
-    ) {
-        if (removeMember && !memberId.isNullOrEmpty()) {
-            try {
-                defaultRepository.removeGroupMember(
-                    memberId = memberId,
-                    groupId = groupIdentifier,
-                    groupMemberResourceType = memberResourceType,
-                    configComputedRuleValues = emptyMap(),
-                )
-            } catch (exception: Exception) {
-                Timber.e(exception)
-            }
-        }
-    }
-
-    /**
-     * This function searches and returns the latest [QuestionnaireResponse] for the given
-     * [resourceId] that was extracted from the [Questionnaire] identified as [questionnaireId].
-     * Returns null if non is found.
-     */
-    suspend fun searchQuestionnaireResponse(
-        resourceId: String,
-        resourceType: ResourceType,
-        questionnaireId: String,
-        encounterId: String?,
-    ): QuestionnaireResponse? {
-        val search =
-            Search(ResourceType.QuestionnaireResponse).apply {
-                filter(
-                    QuestionnaireResponse.SUBJECT,
-                    { value = resourceId.asReference(resourceType).reference },
-                )
-                filter(
-                    QuestionnaireResponse.QUESTIONNAIRE,
-                    { value = questionnaireId.asReference(ResourceType.Questionnaire).reference },
-                )
-                if (!encounterId.isNullOrBlank()) {
-                    filter(
-                        QuestionnaireResponse.ENCOUNTER,
-                        {
-                            value =
-                                encounterId.extractLogicalIdUuid()
-                                    .asReference(ResourceType.Encounter).reference
-                        },
-                    )
-                }
-            }
-        val questionnaireResponses: List<QuestionnaireResponse> = defaultRepository.search(search)
-        return questionnaireResponses.maxByOrNull { it.meta.lastUpdated }
-    }
-<<<<<<< HEAD
-
-    private suspend fun launchContextResources(
-        subjectResourceType: ResourceType?,
-        subjectResourceIdentifier: String?,
-        actionParameters: List<ActionParameter>,
-    ): List<Resource> {
-        return when {
-            subjectResourceType != null && subjectResourceIdentifier != null ->
-                mutableListOf<Resource>().apply {
-                    loadResource(subjectResourceType, subjectResourceIdentifier)?.let { add(it) }
-                    val actionParametersExcludingSubject =
-                        actionParameters.filterNot {
-                            it.paramType == ActionParameterType.QUESTIONNAIRE_RESPONSE_POPULATION_RESOURCE &&
-                                    subjectResourceType == it.resourceType &&
-                                    subjectResourceIdentifier.equals(it.value, ignoreCase = true)
-                        }
-                    addAll(retrievePopulationResources(actionParametersExcludingSubject))
-                }
-
-            else -> retrievePopulationResources(actionParameters)
-        }
-    }
-
-    suspend fun populateQuestionnaire(
-        questionnaire: Questionnaire,
-        questionnaireConfig: QuestionnaireConfig,
-        actionParameters: List<ActionParameter>,
-    ): Pair<QuestionnaireResponse?, List<Resource>> {
-        val questionnaireSubjectType = questionnaire.subjectType.firstOrNull()?.code
-        val resourceType =
-            questionnaireConfig.resourceType
-                ?: questionnaireSubjectType?.let { ResourceType.valueOf(it) }
-        val resourceIdentifier = questionnaireConfig.resourceIdentifier
-
-        val launchContextResources =
-            launchContextResources(resourceType, resourceIdentifier, actionParameters)
-
-        // Populate questionnaire with initial default values
-        ResourceMapper.populate(
-            questionnaire,
-            launchContexts = launchContextResources.associateBy { it.resourceType.name.lowercase() },
-=======
+      viewModelScope.launch {
+        defaultRepository.delete(
+          resourceType = questionnaireConfig.resourceType!!,
+          resourceId = questionnaireConfig.resourceIdentifier!!,
+          softDelete = true,
+        )
+      }
+    }
+  }
+
+  private suspend fun removeGroup(
+    groupId: String,
+    removeGroup: Boolean,
+    deactivateMembers: Boolean,
+  ) {
+    if (removeGroup) {
+      try {
+        defaultRepository.removeGroup(
+          groupId = groupId,
+          isDeactivateMembers = deactivateMembers,
+          configComputedRuleValues = emptyMap(),
+        )
+      } catch (exception: Exception) {
+        Timber.e(exception)
+      }
+    }
+  }
+
+  private suspend fun removeGroupMember(
+    memberId: String?,
+    groupIdentifier: String?,
+    memberResourceType: ResourceType?,
+    removeMember: Boolean,
+  ) {
+    if (removeMember && !memberId.isNullOrEmpty()) {
+      try {
+        defaultRepository.removeGroupMember(
+          memberId = memberId,
+          groupId = groupIdentifier,
+          groupMemberResourceType = memberResourceType,
+          configComputedRuleValues = emptyMap(),
+        )
+      } catch (exception: Exception) {
+        Timber.e(exception)
+      }
+    }
   }
 
   /**
@@ -1545,52 +1067,14 @@
         filter(
           QuestionnaireResponse.QUESTIONNAIRE,
           { value = questionnaireId.asReference(ResourceType.Questionnaire).reference },
->>>>>>> 22a080be
-        )
-
-        questionnaire.prepopulateWithComputedConfigValues(
-            questionnaireConfig,
-            actionParameters,
-            { resourceDataRulesExecutor.computeResourceDataRules(it, null, emptyMap()) },
-            { uniqueIdAssignmentConfig, computedValues ->
-                // Extract ID from a Group, should be modified in future to support other resources
-                uniqueIdResource =
-                    defaultRepository.retrieveUniqueIdAssignmentResource(
-                        uniqueIdAssignmentConfig,
-                        computedValues,
-                    )
-
-                fhirPathDataExtractor.extractValue(
-                    base = uniqueIdResource,
-                    expression = uniqueIdAssignmentConfig.idFhirPathExpression,
-                )
+        )
+        if (!encounterId.isNullOrBlank()) {
+          filter(
+            QuestionnaireResponse.ENCOUNTER,
+            {
+              value =
+                encounterId.extractLogicalIdUuid().asReference(ResourceType.Encounter).reference
             },
-<<<<<<< HEAD
-        )
-
-        // Populate questionnaire with latest QuestionnaireResponse
-        val questionnaireResponse =
-            if (
-                resourceType != null &&
-                !resourceIdentifier.isNullOrEmpty() &&
-                (questionnaireConfig.isEditable() || questionnaireConfig.isReadOnly())
-            ) {
-                searchQuestionnaireResponse(
-                    resourceId = resourceIdentifier,
-                    resourceType = resourceType,
-                    questionnaireId = questionnaire.logicalId,
-                    encounterId = questionnaireConfig.encounterId,
-                )
-                    ?.let {
-                        QuestionnaireResponse().apply {
-                            item = it.item.removeUnAnsweredItems()
-                            // Clearing the text prompts the SDK to re-process the content, which includes HTML
-                            clearText()
-                        }
-                    }
-            } else {
-                null
-=======
           )
         }
         if (!questionnaireResponseStatus.isNullOrBlank()) {
@@ -1618,47 +1102,11 @@
               it.paramType == ActionParameterType.QUESTIONNAIRE_RESPONSE_POPULATION_RESOURCE &&
                 subjectResourceType == it.resourceType &&
                 subjectResourceIdentifier.equals(it.value, ignoreCase = true)
->>>>>>> 22a080be
             }
-
-        // Exclude the configured fields from QR
-        if (questionnaireResponse != null) {
-            val exclusionLinkIdsMap: Map<String, Boolean> =
-                questionnaireConfig.linkIds
-                    ?.asSequence()
-                    ?.filter { it.type == LinkIdType.PREPOPULATION_EXCLUSION }
-                    ?.associateBy { it.linkId }
-                    ?.mapValues { it.value.type == LinkIdType.PREPOPULATION_EXCLUSION }
-                    ?: emptyMap()
-
-            questionnaireResponse.item =
-                excludePrepopulationFields(
-                    questionnaireResponse.item.toMutableList(),
-                    exclusionLinkIdsMap
-                )
-        }
-        return Pair(questionnaireResponse, launchContextResources)
-    }
-<<<<<<< HEAD
-
-    fun excludePrepopulationFields(
-        items: MutableList<QuestionnaireResponseItemComponent>,
-        exclusionMap: Map<String, Boolean>,
-    ): MutableList<QuestionnaireResponseItemComponent> {
-        val stack = LinkedList<MutableList<QuestionnaireResponseItemComponent>>()
-        stack.push(items)
-        while (stack.isNotEmpty()) {
-            val currentItems = stack.pop()
-            val iterator = currentItems.iterator()
-            while (iterator.hasNext()) {
-                val item = iterator.next()
-                if (exclusionMap.containsKey(item.linkId)) {
-                    iterator.remove()
-                } else if (item.item.isNotEmpty()) {
-                    stack.push(item.item)
-                }
-            }
-=======
+          addAll(retrievePopulationResources(actionParametersExcludingSubject))
+        }
+      else -> retrievePopulationResources(actionParameters)
+    }
   }
 
   suspend fun populateQuestionnaire(
@@ -1762,52 +1210,9 @@
           iterator.remove()
         } else if (item.item.isNotEmpty()) {
           stack.push(item.item)
->>>>>>> 22a080be
-        }
-        return items
-    }
-
-    private fun List<QuestionnaireResponseItemComponent>.removeUnAnsweredItems():
-            List<QuestionnaireResponseItemComponent> {
-        return this.asSequence()
-            .filter { it.hasAnswer() || it.item.isNotEmpty() }
-            .onEach { it.item = it.item.removeUnAnsweredItems() }
-            .filter { it.hasAnswer() || it.item.isNotEmpty() }
-            .toList()
-    }
-<<<<<<< HEAD
-
-    /**
-     * Return [Resource]s to be used in the launch context of the questionnaire. Launch context allows
-     * information to be passed into questionnaire based on the context in which the questionnaire is
-     * being evaluated. For example, what patient, what encounter, what user, etc. is "in context" at
-     * the time the questionnaire response is being completed:
-     * https://build.fhir.org/ig/HL7/sdc/StructureDefinition-sdc-questionnaire-launchContext.html
-     */
-    suspend fun retrievePopulationResources(actionParameters: List<ActionParameter>): List<Resource> {
-        return actionParameters
-            .filter {
-                it.paramType == ActionParameterType.QUESTIONNAIRE_RESPONSE_POPULATION_RESOURCE &&
-                        it.resourceType != null &&
-                        it.value.isNotEmpty()
-            }
-            .mapNotNull {
-                try {
-                    loadResource(it.resourceType!!, it.value)
-                } catch (resourceNotFoundException: ResourceNotFoundException) {
-                    null
-                }
-            }
-    }
-
-    /** Load [Resource] of type [ResourceType] for the provided [resourceIdentifier] */
-    suspend fun loadResource(resourceType: ResourceType, resourceIdentifier: String): Resource? =
-        try {
-            defaultRepository.loadResource(resourceIdentifier, resourceType)
-        } catch (resourceNotFoundException: ResourceNotFoundException) {
-            null
-        }
-=======
+        }
+      }
+    }
     return items
   }
 
@@ -1845,15 +1250,14 @@
     } catch (resourceNotFoundException: ResourceNotFoundException) {
       null
     }
->>>>>>> 22a080be
-
-    /** Update the current progress state of the questionnaire. */
-    fun setProgressState(questionnaireState: QuestionnaireProgressState) {
-        _questionnaireProgressStateLiveData.postValue(questionnaireState)
-    }
-
-    companion object {
-        const val CONTAINED_LIST_TITLE = "GeneratedResourcesList"
-        const val OUTPUT_PARAMETER_KEY = "OUTPUT"
-    }
+
+  /** Update the current progress state of the questionnaire. */
+  fun setProgressState(questionnaireState: QuestionnaireProgressState) {
+    _questionnaireProgressStateLiveData.postValue(questionnaireState)
+  }
+
+  companion object {
+    const val CONTAINED_LIST_TITLE = "GeneratedResourcesList"
+    const val OUTPUT_PARAMETER_KEY = "OUTPUT"
+  }
 }