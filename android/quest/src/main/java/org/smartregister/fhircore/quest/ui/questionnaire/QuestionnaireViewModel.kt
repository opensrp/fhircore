--- conflicted
+++ resolved
@@ -716,17 +716,10 @@
               if (BuildConfig.DEBUG) {
                 Timber.d(
                   "CQL :: Param found: ${cqlResultParameterComponent.name} with value: ${
-<<<<<<< HEAD
-                                    getStringRepresentation(
-                                        resultParameterResource,
-                                    )
-                                }",
-=======
                                         getStringRepresentation(
                                             resultParameterResource,
                                         )
                                     }",
->>>>>>> 70c0be4b
                 )
               }
             }
