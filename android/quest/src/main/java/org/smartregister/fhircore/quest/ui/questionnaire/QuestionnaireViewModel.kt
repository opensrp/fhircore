--- conflicted
+++ resolved
@@ -654,11 +654,8 @@
     questionnaire: Questionnaire,
     subjectId: String,
     subjectType: ResourceType,
-<<<<<<< HEAD
+    configComputedRuleValues: Map<String, Any> = emptyMap()
     questionnaireConfig: QuestionnaireConfig,
-=======
-    configComputedRuleValues: Map<String, Any> = emptyMap()
->>>>>>> 3314252b
   ): QuestionnaireResponse {
     var questionnaireResponse: QuestionnaireResponse? = null
     // if questionnaireType is Default that means we don't have to load response from DB
