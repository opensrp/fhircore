/*
 * Copyright 2021-2024 Ona Systems, Inc
 *
 * Licensed under the Apache License, Version 2.0 (the "License");
 * you may not use this file except in compliance with the License.
 * You may obtain a copy of the License at
 *
 *       http://www.apache.org/licenses/LICENSE-2.0
 *
 * Unless required by applicable law or agreed to in writing, software
 * distributed under the License is distributed on an "AS IS" BASIS,
 * WITHOUT WARRANTIES OR CONDITIONS OF ANY KIND, either express or implied.
 * See the License for the specific language governing permissions and
 * limitations under the License.
 */

package org.smartregister.fhircore.quest.ui.questionnaire

import android.content.Context
import android.widget.Toast
import androidx.lifecycle.LiveData
import androidx.lifecycle.MutableLiveData
import androidx.lifecycle.ViewModel
import androidx.lifecycle.viewModelScope
import ca.uhn.fhir.context.FhirContext
import com.google.android.fhir.datacapture.extensions.logicalId
import com.google.android.fhir.datacapture.mapping.ResourceMapper
import com.google.android.fhir.datacapture.mapping.StructureMapExtractionContext
import com.google.android.fhir.datacapture.validation.NotValidated
import com.google.android.fhir.datacapture.validation.QuestionnaireResponseValidator
import com.google.android.fhir.datacapture.validation.Valid
import com.google.android.fhir.db.ResourceNotFoundException
<<<<<<< HEAD
import com.google.android.fhir.datacapture.extensions.logicalId
=======
>>>>>>> c1864688
import com.google.android.fhir.search.Search
import com.google.android.fhir.search.filter.TokenParamFilterCriterion
import com.google.android.fhir.search.search
import com.google.android.fhir.workflow.FhirOperator
import dagger.hilt.android.lifecycle.HiltViewModel
import java.util.Date
import java.util.LinkedList
import java.util.UUID
import javax.inject.Inject
import kotlinx.coroutines.SupervisorJob
import kotlinx.coroutines.launch
import kotlinx.coroutines.withContext
import org.hl7.fhir.r4.context.IWorkerContext
import org.hl7.fhir.r4.context.SimpleWorkerContext
import org.hl7.fhir.r4.model.Base
import org.hl7.fhir.r4.model.Basic
import org.hl7.fhir.r4.model.Bundle
import org.hl7.fhir.r4.model.Coding
import org.hl7.fhir.r4.model.Group
import org.hl7.fhir.r4.model.IdType
import org.hl7.fhir.r4.model.Library
import org.hl7.fhir.r4.model.ListResource
import org.hl7.fhir.r4.model.ListResource.ListEntryComponent
import org.hl7.fhir.r4.model.Parameters
import org.hl7.fhir.r4.model.Questionnaire
import org.hl7.fhir.r4.model.QuestionnaireResponse
import org.hl7.fhir.r4.model.QuestionnaireResponse.QuestionnaireResponseItemComponent
import org.hl7.fhir.r4.model.RelatedPerson
import org.hl7.fhir.r4.model.Resource
import org.hl7.fhir.r4.model.ResourceType
import org.hl7.fhir.r4.model.StringType
import org.hl7.fhir.r4.model.StructureDefinition
import org.hl7.fhir.r4.model.StructureMap
import org.smartregister.fhircore.engine.BuildConfig
import org.smartregister.fhircore.engine.configuration.ConfigType
import org.smartregister.fhircore.engine.configuration.ConfigurationRegistry
import org.smartregister.fhircore.engine.configuration.GroupResourceConfig
import org.smartregister.fhircore.engine.configuration.LinkIdType
import org.smartregister.fhircore.engine.configuration.QuestionnaireConfig
import org.smartregister.fhircore.engine.configuration.app.ApplicationConfiguration
import org.smartregister.fhircore.engine.configuration.app.CodingSystemUsage
import org.smartregister.fhircore.engine.data.local.DefaultRepository
import org.smartregister.fhircore.engine.domain.model.ActionParameter
import org.smartregister.fhircore.engine.domain.model.ActionParameterType
import org.smartregister.fhircore.engine.domain.model.isEditable
import org.smartregister.fhircore.engine.domain.model.isReadOnly
import org.smartregister.fhircore.engine.rulesengine.ResourceDataRulesExecutor
import org.smartregister.fhircore.engine.task.FhirCarePlanGenerator
import org.smartregister.fhircore.engine.util.DispatcherProvider
import org.smartregister.fhircore.engine.util.SharedPreferenceKey
import org.smartregister.fhircore.engine.util.SharedPreferencesHelper
import org.smartregister.fhircore.engine.util.extension.DEFAULT_PLACEHOLDER_PREFIX
import org.smartregister.fhircore.engine.util.extension.appendOrganizationInfo
import org.smartregister.fhircore.engine.util.extension.appendPractitionerInfo
import org.smartregister.fhircore.engine.util.extension.appendRelatedEntityLocation
import org.smartregister.fhircore.engine.util.extension.asReference
import org.smartregister.fhircore.engine.util.extension.clearText
import org.smartregister.fhircore.engine.util.extension.cqfLibraryUrls
import org.smartregister.fhircore.engine.util.extension.encodeResourceToString
import org.smartregister.fhircore.engine.util.extension.extractByStructureMap
import org.smartregister.fhircore.engine.util.extension.extractId
import org.smartregister.fhircore.engine.util.extension.extractLogicalIdUuid
import org.smartregister.fhircore.engine.util.extension.extractResourceId
import org.smartregister.fhircore.engine.util.extension.find
import org.smartregister.fhircore.engine.util.extension.generateMissingId
import org.smartregister.fhircore.engine.util.extension.isIn
import org.smartregister.fhircore.engine.util.extension.packRepeatedGroups
import org.smartregister.fhircore.engine.util.extension.prePopulateInitialValues
import org.smartregister.fhircore.engine.util.extension.prepareQuestionsForEditing
import org.smartregister.fhircore.engine.util.extension.prepareQuestionsForReadingOrEditing
import org.smartregister.fhircore.engine.util.extension.showToast
import org.smartregister.fhircore.engine.util.extension.updateLastUpdated
import org.smartregister.fhircore.engine.util.fhirpath.FhirPathDataExtractor
import org.smartregister.fhircore.engine.util.helper.TransformSupportServicesMatchBox
import org.smartregister.fhircore.quest.R
import timber.log.Timber

@HiltViewModel
class QuestionnaireViewModel
@Inject
constructor(
  val defaultRepository: DefaultRepository,
  val dispatcherProvider: DispatcherProvider,
  val fhirCarePlanGenerator: FhirCarePlanGenerator,
  val resourceDataRulesExecutor: ResourceDataRulesExecutor,
  val sharedPreferencesHelper: SharedPreferencesHelper,
  val fhirOperator: FhirOperator,
  val fhirPathDataExtractor: FhirPathDataExtractor,
  val configurationRegistry: ConfigurationRegistry,
  private val simpleWorkerContext: SimpleWorkerContext
) : ViewModel() {
  private val parser = FhirContext.forR4Cached().newJsonParser()

  private val authenticatedOrganizationIds by lazy {
    sharedPreferencesHelper.read<List<String>>(ResourceType.Organization.name)
  }

  private val practitionerId: String? by lazy {
    sharedPreferencesHelper
      .read(SharedPreferenceKey.PRACTITIONER_ID.name, null)
      ?.extractLogicalIdUuid()
  }

  private val _questionnaireProgressStateLiveData = MutableLiveData<QuestionnaireProgressState?>()
  val questionnaireProgressStateLiveData: LiveData<QuestionnaireProgressState?>
    get() = _questionnaireProgressStateLiveData

  val applicationConfiguration: ApplicationConfiguration by lazy {
    configurationRegistry.retrieveConfiguration(ConfigType.Application)
  }

  var uniqueIdResource: Resource? = null

  /**
   * This function retrieves the [Questionnaire] as configured via the [QuestionnaireConfig]. The
   * retrieved [Questionnaire] can be pre-populated with computed values from the Rules engine as
   * well as include initial values set on configured [QuestionnaireConfig.barcodeLinkId] or
   * [QuestionnaireConfig.uniqueIdAssignment] properties.
   */
  suspend fun retrieveQuestionnaire(
    questionnaireConfig: QuestionnaireConfig,
    actionParameters: List<ActionParameter>?,
  ): Questionnaire? {
    if (questionnaireConfig.id.isEmpty() || questionnaireConfig.id.isBlank()) return null

    // Compute questionnaire config rules and add extra questionnaire params to action parameters
    val questionnaireComputedValues =
      questionnaireConfig.configRules?.let {
        resourceDataRulesExecutor.computeResourceDataRules(it, null, emptyMap())
      } ?: emptyMap()

    val allActionParameters =
      actionParameters?.plus(
        questionnaireConfig.extraParams?.map { it.interpolate(questionnaireComputedValues) }
          ?: emptyList(),
      )

    val questionnaire =
      defaultRepository.loadResource<Questionnaire>(questionnaireConfig.id)?.apply {
        if (questionnaireConfig.isReadOnly() || questionnaireConfig.isEditable()) {
          item.prepareQuestionsForReadingOrEditing(
            readOnly = questionnaireConfig.isReadOnly(),
            readOnlyLinkIds =
              questionnaireConfig.readOnlyLinkIds
                ?: questionnaireConfig.linkIds
                  ?.filter { it.type == LinkIdType.READ_ONLY }
                  ?.map { it.linkId },
          )
        }

        if (questionnaireConfig.isEditable()) {
          item.prepareQuestionsForEditing(readOnlyLinkIds = questionnaireConfig.readOnlyLinkIds)
        }

        // Pre-populate questionnaire items with configured values
        allActionParameters
          ?.filter { (it.paramType == ActionParameterType.PREPOPULATE && it.value.isNotEmpty()) }
          ?.let { actionParam ->
            item.prePopulateInitialValues(DEFAULT_PLACEHOLDER_PREFIX, actionParam)
          }

        // Set barcode to the configured linkId default: "patient-barcode"
        if (!questionnaireConfig.resourceIdentifier.isNullOrEmpty()) {
          (questionnaireConfig.barcodeLinkId
              ?: questionnaireConfig.linkIds?.firstOrNull { it.type == LinkIdType.BARCODE }?.linkId)
            ?.let { barcodeLinkId ->
              find(barcodeLinkId)?.apply {
                initial =
                  mutableListOf(
                    Questionnaire.QuestionnaireItemInitialComponent()
                      .setValue(StringType(questionnaireConfig.resourceIdentifier)),
                  ) // TODO should this be resource identifier or OpenSrp unique ID?
                readOnly = true
              }
            }
        }

        // Set configured openSrpId on Questionnaire
        questionnaireConfig.uniqueIdAssignment?.let { uniqueIdAssignmentConfig ->
          find(uniqueIdAssignmentConfig.linkId)?.apply {
            // Extract ID from a Group, should be modified in future to support other resources
            val uniqueIdResource =
              defaultRepository.retrieveUniqueIdAssignmentResource(
                questionnaireConfig.uniqueIdAssignment,
              )

            val extractedId =
              fhirPathDataExtractor.extractValue(
                base = uniqueIdResource,
                expression = uniqueIdAssignmentConfig.idFhirPathExpression,
              )
            if (uniqueIdResource != null && extractedId.isNotEmpty()) {
              initial =
                mutableListOf(
                  Questionnaire.QuestionnaireItemInitialComponent()
                    .setValue(StringType(extractedId)),
                )
            }
            readOnly = extractedId.isNotEmpty() && uniqueIdAssignmentConfig.readOnly
          }
        }
      }
    return questionnaire
  }

  /**
   * This function performs data extraction against the [QuestionnaireResponse]. All the resources
   * generated from a successful extraction by StructureMap or definition are stored in the
   * database. The [QuestionnaireResponse] is also stored in the database regardless of the outcome
   * of [ResourceMapper.extract]. This function will optionally generate CarePlan using the
   * PlanDefinition resource configured in [QuestionnaireConfig.planDefinitions]. The
   * [QuestionnaireConfig.eventWorkflows] contains configurations to cascade update the statuses of
   * resources to in-active (close) that are related to the current [QuestionnaireResponse.subject]
   */
  fun handleQuestionnaireSubmission(
    questionnaire: Questionnaire,
    currentQuestionnaireResponse: QuestionnaireResponse,
    questionnaireConfig: QuestionnaireConfig,
    actionParameters: List<ActionParameter>,
    context: Context,
    onSuccessfulSubmission: (List<IdType>, QuestionnaireResponse) -> Unit,
  ) {
    viewModelScope.launch(SupervisorJob()) {
      val questionnaireResponseValid =
        validateQuestionnaireResponse(
          questionnaire = questionnaire,
          questionnaireResponse = currentQuestionnaireResponse,
          context = context,
        )

      if (questionnaireConfig.saveQuestionnaireResponse && !questionnaireResponseValid) {
        Timber.e("Invalid questionnaire response")
        context.showToast(context.getString(R.string.questionnaire_response_invalid))
        setProgressState(QuestionnaireProgressState.ExtractionInProgress(false))
        return@launch
      }

      currentQuestionnaireResponse.processMetadata(
        questionnaire,
        questionnaireConfig,
        context,
      )

      val bundle =
        performExtraction(
          extractByStructureMap = questionnaire.extractByStructureMap(),
          questionnaire = questionnaire,
          questionnaireResponse = currentQuestionnaireResponse,
          context = context,
        )

      saveExtractedResources(
        bundle = bundle,
        questionnaire = questionnaire,
        questionnaireConfig = questionnaireConfig,
        questionnaireResponse = currentQuestionnaireResponse,
        context = context,
      )

      updateResourcesLastUpdatedProperty(actionParameters)

      // Important to load subject resource to retrieve ID (as reference) correctly
      val subjectIdType: IdType? =
        if (currentQuestionnaireResponse.subject.reference.isNullOrEmpty()) {
          null
        } else {
          IdType(currentQuestionnaireResponse.subject.reference)
        }

      if (subjectIdType != null) {
        val subject =
          loadResource(
            ResourceType.valueOf(subjectIdType.resourceType),
            subjectIdType.idPart,
          )

        if (subject != null && !questionnaireConfig.isReadOnly()) {
          val newBundle = bundle.copyBundle(currentQuestionnaireResponse)

          generateCarePlan(
            subject = subject,
            bundle = newBundle,
            questionnaireConfig = questionnaireConfig,
          )

          withContext(dispatcherProvider.io()) {
            executeCql(
              subject = subject,
              bundle = newBundle,
              questionnaire = questionnaire,
              questionnaireConfig = questionnaireConfig,
            )
          }

          fhirCarePlanGenerator.conditionallyUpdateResourceStatus(
            questionnaireConfig = questionnaireConfig,
            subject = subject,
            bundle = newBundle,
          )
        }
      }

      softDeleteResources(questionnaireConfig)

      retireUsedQuestionnaireUniqueId(questionnaireConfig, currentQuestionnaireResponse)

      val idTypes =
        bundle.entry?.map { IdType(it.resource.resourceType.name, it.resource.logicalId) }
          ?: emptyList()
      onSuccessfulSubmission(idTypes, currentQuestionnaireResponse)
    }
  }

  suspend fun retireUsedQuestionnaireUniqueId(
    questionnaireConfig: QuestionnaireConfig,
    questionnaireResponse: QuestionnaireResponse,
  ) {
    if (questionnaireConfig.uniqueIdAssignment != null) {
      val uniqueIdLinkId = questionnaireConfig.uniqueIdAssignment!!.linkId
      val submittedUniqueId =
        questionnaireResponse.find(uniqueIdLinkId)?.answer?.first()?.value.toString()

      // Update Group resource. Can be extended in future to support other resources
      if (uniqueIdResource is Group) {
        with(uniqueIdResource as Group) {
          val characteristic = this.characteristic[this.quantity]
          if (
            characteristic.hasValueCodeableConcept() &&
              characteristic.valueCodeableConcept.text == submittedUniqueId
          ) {
            characteristic.exclude = true
            this.quantity++
            this.active =
              this.quantity <
                this.characteristic.size // Mark Group as inactive when all IDs are retired
            defaultRepository.addOrUpdate(resource = this)
          }
        }
      }
      Timber.i(
        "ID '$submittedUniqueId' used'",
      )
    }
  }

  suspend fun saveExtractedResources(
    bundle: Bundle,
    questionnaire: Questionnaire,
    questionnaireConfig: QuestionnaireConfig,
    questionnaireResponse: QuestionnaireResponse,
    context: Context,
  ) {
    val extractionDate = Date()

    // Create a ListResource to store the references for generated resources
    val listResource =
      ListResource().apply {
        id = UUID.randomUUID().toString()
        status = ListResource.ListStatus.CURRENT
        mode = ListResource.ListMode.WORKING
        title = CONTAINED_LIST_TITLE
        date = extractionDate
      }

    val subjectType = questionnaireSubjectType(questionnaire, questionnaireConfig)

    val previouslyExtractedResources =
      retrievePreviouslyExtractedResources(
        questionnaireConfig = questionnaireConfig,
        subjectType = subjectType,
        questionnaire = questionnaire,
      )

    val extractedResourceUniquePropertyExpressionsMap =
      questionnaireConfig.extractedResourceUniquePropertyExpressions?.associateBy {
        it.resourceType
      } ?: emptyMap()

    bundle.entry?.forEach { bundleEntryComponent ->
      bundleEntryComponent.resource?.run {
        applyResourceMetadata(questionnaireConfig, questionnaireResponse, context)
        if (
          questionnaireResponse.subject.reference.isNullOrEmpty() &&
            subjectType != null &&
            resourceType == subjectType &&
            logicalId.isNotEmpty()
        ) {
          questionnaireResponse.subject = this.logicalId.asReference(subjectType)
        }
        if (questionnaireConfig.isEditable()) {
          if (resourceType == subjectType) {
            this.id = questionnaireResponse.subject.extractId()
          } else if (
            extractedResourceUniquePropertyExpressionsMap.containsKey(resourceType) &&
              previouslyExtractedResources.containsKey(
                resourceType,
              )
          ) {
            val fhirPathExpression =
              extractedResourceUniquePropertyExpressionsMap
                .getValue(resourceType)
                .fhirPathExpression

            val currentResourceIdentifier =
              fhirPathDataExtractor.extractValue(
                base = this,
                expression = fhirPathExpression,
              )

            // Search for resource with property value matching extracted value
            val resource =
              previouslyExtractedResources.getValue(resourceType).find {
                val extractedValue =
                  fhirPathDataExtractor.extractValue(
                    base = it,
                    expression = fhirPathExpression,
                  )
                extractedValue.isNotEmpty() &&
                  extractedValue.equals(currentResourceIdentifier, true)
              }

            // Found match use the id on current resource; override identifiers for RelatedPerson
            if (resource != null) {
              this.id = resource.logicalId
              if (this is RelatedPerson && resource is RelatedPerson) {
                this.identifier = resource.identifier
              }
            }
          }
        }

        // Set the Group's Related Entity Location metadata tag on Resource before saving.
        this.applyRelatedEntityLocationMetaTag(questionnaireConfig, context, subjectType)

        defaultRepository.addOrUpdate(true, resource = this)

        updateGroupManagingEntity(
          resource = this,
          groupIdentifier = questionnaireConfig.groupResource?.groupIdentifier,
          managingEntityRelationshipCode = questionnaireConfig.managingEntityRelationshipCode,
        )
        addMemberToGroup(
          resource = this,
          memberResourceType = questionnaireConfig.groupResource?.memberResourceType,
          groupIdentifier = questionnaireConfig.groupResource?.groupIdentifier,
        )

        // Track ids for resources in ListResource added to the QuestionnaireResponse.contained
        val listEntryComponent =
          ListEntryComponent().apply {
            deleted = false
            date = extractionDate
            item = asReference()
          }
        listResource.addEntry(listEntryComponent)
      }
    }

    // Reference extracted resources in QR then save it if subject exists
    questionnaireResponse.apply { addContained(listResource) }

    if (
      !questionnaireResponse.subject.reference.isNullOrEmpty() &&
        questionnaireConfig.saveQuestionnaireResponse
    ) {
      // Set the Group's Related Entity Location meta tag on QuestionnaireResponse then save.
      questionnaireResponse.applyRelatedEntityLocationMetaTag(
        questionnaireConfig = questionnaireConfig,
        context = context,
        subjectType = subjectType,
      )
      defaultRepository.addOrUpdate(resource = questionnaireResponse)
    }
  }

  private suspend fun Resource.applyRelatedEntityLocationMetaTag(
    questionnaireConfig: QuestionnaireConfig,
    context: Context,
    subjectType: ResourceType?,
  ) {
    val resourceIdPair =
      when {
        !questionnaireConfig.resourceIdentifier.isNullOrEmpty() && subjectType != null -> {
          Pair(subjectType, questionnaireConfig.resourceIdentifier!!)
        }
        !questionnaireConfig.groupResource?.groupIdentifier.isNullOrEmpty() &&
          questionnaireConfig.groupResource?.removeGroup != true &&
          questionnaireConfig.groupResource?.removeMember != true -> {
          Pair(ResourceType.Group, questionnaireConfig.groupResource!!.groupIdentifier)
        }
        else -> null
      }
    if (resourceIdPair != null) {
      val (resourceType, resourceId) = resourceIdPair
      val resource = loadResource(resourceType = resourceType, resourceIdentifier = resourceId)
      var relatedEntityLocationTags =
        resource?.meta?.tag?.filter { coding ->
          coding.system ==
            context.getString(
              org.smartregister.fhircore.engine.R.string
                .sync_strategy_related_entity_location_system,
            )
        }

      if (relatedEntityLocationTags.isNullOrEmpty()) {
        relatedEntityLocationTags =
          retrieveRelatedEntityTagsLinkedToSubject(context, resourceIdPair)
      }

      relatedEntityLocationTags?.forEach {
        val existingTag = this.meta.getTag(it.system, it.code)
        if (existingTag == null) {
          this.meta.addTag(it)
        }
      }
    }
  }

  private suspend fun retrieveRelatedEntityTagsLinkedToSubject(
    context: Context,
    resourceIdPair: Pair<ResourceType, String>,
  ): List<Coding>? {
    val system =
      context.getString(
        org.smartregister.fhircore.engine.R.string.sync_strategy_related_entity_location_system,
      )
    val display =
      context.getString(
        org.smartregister.fhircore.engine.R.string.sync_strategy_related_entity_location_display,
      )
    val (resourceType, resourceId) = resourceIdPair

    if (resourceType == ResourceType.Location) {
      return listOf(Coding(system, resourceId, display))
    }

    applicationConfiguration.codingSystems
      .find { it.usage == CodingSystemUsage.LOCATION_LINKAGE }
      ?.coding
      ?.let { linkageResourceCode ->
        val search =
          Search(ResourceType.List).apply {
            filter(
              ListResource.CODE,
              {
                value =
                  of(
                    Coding(
                      linkageResourceCode.system,
                      linkageResourceCode.code,
                      linkageResourceCode.display,
                    ),
                  )
              },
            )
            filter(ListResource.ITEM, { value = "$resourceType/$resourceId" })
          }

        return defaultRepository.search<ListResource>(search).map { listResource ->
          Coding(system, listResource.subject.extractId(), display)
        }
      }

    return null
  }

  private suspend fun retrievePreviouslyExtractedResources(
    questionnaireConfig: QuestionnaireConfig,
    subjectType: ResourceType?,
    questionnaire: Questionnaire,
  ): MutableMap<ResourceType, MutableList<Resource>> {
    val referencedResources = mutableMapOf<ResourceType, MutableList<Resource>>()
    if (
      questionnaireConfig.isEditable() &&
        !questionnaireConfig.resourceIdentifier.isNullOrEmpty() &&
        subjectType != null
    ) {
      searchLatestQuestionnaireResponse(
          resourceId = questionnaireConfig.resourceIdentifier!!,
          resourceType = questionnaireConfig.resourceType ?: subjectType,
          questionnaireId = questionnaire.logicalId,
        )
        ?.contained
        ?.asSequence()
        ?.filterIsInstance<ListResource>()
        ?.filter { it.title.equals(CONTAINED_LIST_TITLE, true) }
        ?.flatMap { it.entry }
        ?.forEach {
          val idType = IdType(it.item.reference)
          val resource = loadResource(ResourceType.fromCode(idType.resourceType), idType.idPart)
          if (resource != null) {
            referencedResources.getOrPut(resource.resourceType) { mutableListOf() }.add(resource)
          }
        }
    }
    return referencedResources
  }

  private fun Bundle.copyBundle(currentQuestionnaireResponse: QuestionnaireResponse): Bundle =
    this.copy().apply {
      addEntry(
        Bundle.BundleEntryComponent().apply { resource = currentQuestionnaireResponse },
      )
    }

  private fun QuestionnaireResponse.processMetadata(
    questionnaire: Questionnaire,
    questionnaireConfig: QuestionnaireConfig,
    context: Context,
  ) {
    status = QuestionnaireResponse.QuestionnaireResponseStatus.COMPLETED
    authored = Date()

    questionnaire.useContext
      .filter { it.hasValueCodeableConcept() }
      .forEach { it.valueCodeableConcept.coding.forEach { coding -> this.meta.addTag(coding) } }
    applyResourceMetadata(questionnaireConfig, this, context)
    setQuestionnaire("${questionnaire.resourceType}/${questionnaire.logicalId}")

    // Set subject if exists
    val resourceType = questionnaireSubjectType(questionnaire, questionnaireConfig)
    val resourceIdentifier = questionnaireConfig.resourceIdentifier
    if (resourceType != null && !resourceIdentifier.isNullOrEmpty()) {
      subject = resourceIdentifier.asReference(resourceType)
    }
  }

  private fun questionnaireSubjectType(
    questionnaire: Questionnaire,
    questionnaireConfig: QuestionnaireConfig,
  ): ResourceType? {
    val questionnaireSubjectType = questionnaire.subjectType.firstOrNull()?.code
    return questionnaireConfig.resourceType
      ?: questionnaireSubjectType?.let {
        ResourceType.valueOf(
          it,
        )
      }
  }

  private fun Resource?.applyResourceMetadata(
    questionnaireConfig: QuestionnaireConfig,
    questionnaireResponse: QuestionnaireResponse,
    context: Context,
  ) =
    this?.apply {
      appendOrganizationInfo(authenticatedOrganizationIds)
      appendPractitionerInfo(practitionerId)
      appendRelatedEntityLocation(questionnaireResponse, questionnaireConfig, context)
      updateLastUpdated()
      generateMissingId()
    }

  /**
   * Perform StructureMap or Definition based definition. The result of this function returns a
   * Bundle that contains the resources that were generated via the [ResourceMapper.extract]
   * operation otherwise returns null if an exception is encountered.
   */
  suspend fun performExtraction(
    extractByStructureMap: Boolean,
    questionnaire: Questionnaire,
    questionnaireResponse: QuestionnaireResponse,
    context: Context,
  ): Bundle =
    kotlin
      .runCatching {
        val workerContext = simpleWorkerContext
        workerContext.isAllowLoadingDuplicates = true
        if (extractByStructureMap) {
          ResourceMapper.extract(
            questionnaire = questionnaire,
            questionnaireResponse = questionnaireResponse,
            structureMapExtractionContext =
              StructureMapExtractionContext(
                workerContext = workerContext,
                transformSupportServices = TransformSupportServicesMatchBox(workerContext),
                structureMapProvider = { structureMapUrl: String?, _: IWorkerContext ->
                  structureMapUrl?.extractResourceId()?.let { structureMapId ->
                    defaultRepository
                      .search<StructureDefinition>(Search(ResourceType.StructureDefinition))
                      .forEach(workerContext::cacheResource)
                    loadStructureMapDependencyTree(structureMapId, workerContext)
                  }
                },
              ),
          )
        } else {
          ResourceMapper.extract(
            questionnaire = questionnaire,
            questionnaireResponse = questionnaireResponse,
          )
        }
      }
      .onFailure { exception ->
        Timber.e(exception)
        viewModelScope.launch(dispatcherProvider.main()) {
          if (exception is NullPointerException && exception.message!!.contains("StructureMap")) {
            context.showToast(
              context.getString(R.string.structure_map_missing_message),
              Toast.LENGTH_LONG,
            )
          } else {
            context.showToast(
              context.getString(R.string.structuremap_failed, questionnaire.name),
              Toast.LENGTH_LONG,
            )
          }
        }
      }
      .getOrDefault(Bundle())

  /**
   * This function saves [QuestionnaireResponse] as draft if any of the [QuestionnaireResponse.item]
   * has an answer.
   */
  fun saveDraftQuestionnaire(questionnaireResponse: QuestionnaireResponse) {
    viewModelScope.launch {
      val questionnaireHasAnswer =
        questionnaireResponse.item.any {
          it.answer.any { answerComponent -> answerComponent.hasValue() }
        }
      if (questionnaireHasAnswer) {
        questionnaireResponse.status = QuestionnaireResponse.QuestionnaireResponseStatus.INPROGRESS
        defaultRepository.addOrUpdate(
          addMandatoryTags = true,
          resource = questionnaireResponse,
        )
      }
    }
  }

  /**
   * This function updates the _lastUpdated property of resources configured by the
   * [ActionParameter.paramType] of [ActionParameterType.UPDATE_DATE_ON_EDIT]. Each time a
   * questionnaire is submitted, the affected resources last modified/updated date will also be
   * updated.
   */
  suspend fun updateResourcesLastUpdatedProperty(actionParameters: List<ActionParameter>?) {
    val updateOnEditParams =
      actionParameters?.filter {
        it.paramType == ActionParameterType.UPDATE_DATE_ON_EDIT && it.value.isNotEmpty()
      }

    updateOnEditParams?.forEach { param ->
      try {
        defaultRepository.run {
          val resourceType = param.resourceType
          if (resourceType != null) {
            loadResource(resourceType, param.value)?.let { addOrUpdate(resource = it) }
          } else {
            val valueResourceType = param.value.substringBefore("/")
            val valueResourceId = param.value.substringAfter("/")
            addOrUpdate(
              resource =
                loadResource(
                  valueResourceId,
                  ResourceType.valueOf(valueResourceType),
                ),
            )
          }
        }
      } catch (resourceNotFoundException: ResourceNotFoundException) {
        Timber.e("Unable to update resource's _lastUpdated", resourceNotFoundException)
      } catch (illegalArgumentException: IllegalArgumentException) {
        Timber.e(
          "No enum constant org.hl7.fhir.r4.model.ResourceType.${
                        param.value.substringBefore(
                            "/",
                        )
                    }",
        )
      }
    }
  }

  /**
   * This function validates all [QuestionnaireResponse] and returns true if all the validation
   * result of [QuestionnaireResponseValidator] are [Valid] or [NotValidated] (validation is
   * optional on [Questionnaire] fields)
   */
  suspend fun validateQuestionnaireResponse(
    questionnaire: Questionnaire,
    questionnaireResponse: QuestionnaireResponse,
    context: Context,
  ): Boolean {
<<<<<<< HEAD
    val validQuestionnaireResponseItems = ArrayList<QuestionnaireResponseItemComponent>()
    val validQuestionnaireItems = ArrayList<Questionnaire.QuestionnaireItemComponent>()
    val questionnaireItemsMap = questionnaire.item.groupBy { it.linkId }
=======
    val validQuestionnaireResponseItems = mutableListOf<QuestionnaireResponseItemComponent>()
    val validQuestionnaireItems = mutableListOf<Questionnaire.QuestionnaireItemComponent>()
    val questionnaireItemsMap = questionnaire.item.associateBy { it.linkId }
>>>>>>> c1864688

    // Only validate items that are present on both Questionnaire and the QuestionnaireResponse
    questionnaireResponse.item.forEach {
      if (questionnaireItemsMap.containsKey(it.linkId)) {
        val questionnaireItem = questionnaireItemsMap.getValue(it.linkId)
        validQuestionnaireResponseItems.add(it)
        validQuestionnaireItems.add(questionnaireItem)
      }
    }

    return QuestionnaireResponseValidator.validateQuestionnaireResponse(
        questionnaire = Questionnaire().apply { item = validQuestionnaireItems },
        questionnaireResponse =
          QuestionnaireResponse().apply {
            item = validQuestionnaireResponseItems
            packRepeatedGroups()
          },
        context = context,
      )
      .values
      .flatten()
      .all { it is Valid || it is NotValidated }
  }

  suspend fun executeCql(
    subject: Resource,
    bundle: Bundle,
    questionnaire: Questionnaire,
    questionnaireConfig: QuestionnaireConfig? = null,
  ) {
    questionnaireConfig?.cqlInputResources?.forEach { resourceId ->
      val basicResource = defaultRepository.loadResource(resourceId) as Basic?
      bundle.addEntry(Bundle.BundleEntryComponent().setResource(basicResource))
    }

    val libraryFilters =
      questionnaire.cqfLibraryUrls().map {
        val apply: TokenParamFilterCriterion.() -> Unit = { value = of(it.extractLogicalIdUuid()) }
        apply
      }

    if (libraryFilters.isNotEmpty()) {
      defaultRepository.fhirEngine
        .search<Library> {
          filter(
            Resource.RES_ID,
            *libraryFilters.toTypedArray(),
          )
        }
        .forEach { librarySearchResult ->
          val result: Parameters =
            fhirOperator.evaluateLibrary(
              librarySearchResult.resource.url,
              subject.asReference().reference,
              null,
              bundle,
              null,
            ) as Parameters

          result.parameter.mapNotNull { cqlResultParameterComponent ->
            (cqlResultParameterComponent.value ?: cqlResultParameterComponent.resource)?.let {
              resultParameterResource ->
              if (
                cqlResultParameterComponent.name.equals(OUTPUT_PARAMETER_KEY) &&
                  resultParameterResource.isResource
              ) {
                defaultRepository.create(true, resultParameterResource as Resource)
              }

              if (BuildConfig.DEBUG) {
                Timber.d(
                  "CQL :: Param found: ${cqlResultParameterComponent.name} with value: ${
                                        getStringRepresentation(
                                            resultParameterResource,
                                        )
                                    }",
                )
              }
            }
          }
        }
    }
  }

  private fun getStringRepresentation(base: Base): String =
    if (base.isResource) parser.encodeResourceToString(base as Resource) else base.toString()

  /**
   * This function generates CarePlans for the [QuestionnaireResponse.subject] using the configured
   * [QuestionnaireConfig.planDefinitions]
   */
  suspend fun generateCarePlan(
    subject: Resource,
    bundle: Bundle,
    questionnaireConfig: QuestionnaireConfig,
  ) {
    questionnaireConfig.planDefinitions?.forEach { planId ->
      if (planId.isNotEmpty()) {
        kotlin
          .runCatching {
            fhirCarePlanGenerator.generateOrUpdateCarePlan(
              planDefinitionId = planId,
              subject = subject,
              data = bundle,
              generateCarePlanWithWorkflowApi = questionnaireConfig.generateCarePlanWithWorkflowApi,
            )
          }
          .onFailure { Timber.e(it) }
      }
    }
  }

  /** Update the [Group.managingEntity] */
  private suspend fun updateGroupManagingEntity(
    resource: Resource,
    groupIdentifier: String?,
    managingEntityRelationshipCode: String?,
  ) {
    // Load the group from the database to get the updated Resource always.
    val group =
      groupIdentifier?.extractLogicalIdUuid()?.let { loadResource(ResourceType.Group, it) }
        as Group?

    if (
      group != null &&
        resource is RelatedPerson &&
        !resource.relationshipFirstRep.codingFirstRep.code.isNullOrEmpty() &&
        resource.relationshipFirstRep.codingFirstRep.code == managingEntityRelationshipCode
    ) {
      defaultRepository.addOrUpdate(
        resource = group.apply { managingEntity = resource.asReference() },
      )
    }
  }

  /**
   * Adds [Resource] to [Group.member] if the member does not exist and if [Resource.logicalId] is
   * NOT the same as the retrieved [GroupResourceConfig.groupIdentifier] (Cannot add a [Group] as
   * member of itself.
   */
  suspend fun addMemberToGroup(
    resource: Resource,
    memberResourceType: ResourceType?,
    groupIdentifier: String?,
  ) {
    // Load the Group resource from the database to get the updated one
    val group =
      groupIdentifier?.extractLogicalIdUuid()?.let { loadResource(ResourceType.Group, it) }
        as Group? ?: return

    val reference = resource.asReference()
    val member = group.member.find { it.entity.reference.equals(reference.reference, true) }

    // Cannot add Group as member of itself; Cannot not duplicate existing members
    if (resource.logicalId == group.logicalId || member != null) return

    if (
      resource.resourceType.isIn(
        ResourceType.CareTeam,
        ResourceType.Device,
        ResourceType.Group,
        ResourceType.HealthcareService,
        ResourceType.Location,
        ResourceType.Organization,
        ResourceType.Patient,
        ResourceType.Practitioner,
        ResourceType.PractitionerRole,
        ResourceType.Specimen,
      ) && resource.resourceType == memberResourceType
    ) {
      group.addMember(Group.GroupMemberComponent().apply { entity = reference })
      defaultRepository.addOrUpdate(resource = group)
    }
  }

  /**
   * This function triggers removal of [Resource] s as per the [QuestionnaireConfig.groupResource]
   * or [QuestionnaireConfig.removeResource] config properties.
   */
  suspend fun softDeleteResources(questionnaireConfig: QuestionnaireConfig) {
    if (questionnaireConfig.groupResource != null) {
      removeGroup(
        groupId = questionnaireConfig.groupResource!!.groupIdentifier,
        removeGroup = questionnaireConfig.groupResource?.removeGroup ?: false,
        deactivateMembers = questionnaireConfig.groupResource!!.deactivateMembers,
      )
      removeGroupMember(
        memberId = questionnaireConfig.resourceIdentifier,
        removeMember = questionnaireConfig.groupResource?.removeMember ?: false,
        groupIdentifier = questionnaireConfig.groupResource!!.groupIdentifier,
        memberResourceType = questionnaireConfig.groupResource!!.memberResourceType,
      )
    }

    if (
      questionnaireConfig.removeResource == true &&
        questionnaireConfig.resourceType != null &&
        !questionnaireConfig.resourceIdentifier.isNullOrEmpty()
    ) {
      viewModelScope.launch {
        defaultRepository.delete(
          resourceType = questionnaireConfig.resourceType!!,
          resourceId = questionnaireConfig.resourceIdentifier!!,
          softDelete = true,
        )
      }
    }
  }

  private suspend fun removeGroup(
    groupId: String,
    removeGroup: Boolean,
    deactivateMembers: Boolean,
  ) {
    if (removeGroup) {
      try {
        defaultRepository.removeGroup(
          groupId = groupId,
          isDeactivateMembers = deactivateMembers,
          configComputedRuleValues = emptyMap(),
        )
      } catch (exception: Exception) {
        Timber.e(exception)
      }
    }
  }

  private suspend fun removeGroupMember(
    memberId: String?,
    groupIdentifier: String?,
    memberResourceType: ResourceType?,
    removeMember: Boolean,
  ) {
    if (removeMember && !memberId.isNullOrEmpty()) {
      try {
        defaultRepository.removeGroupMember(
          memberId = memberId,
          groupId = groupIdentifier,
          groupMemberResourceType = memberResourceType,
          configComputedRuleValues = emptyMap(),
        )
      } catch (exception: Exception) {
        Timber.e(exception)
<<<<<<< HEAD
      }
    }
  }

  /**
   * This function recursively fetches and loads all dependent structure maps as defined here
   * https://hl7.org/fhir/R4B/structuremap-definitions.html#StructureMap.import to the worker
   * context cache
   *
   * @param structureMapId String id of the parent StructureMap
   * @return [StructureMap] the parent StructureMap resource
   */
  private suspend fun loadStructureMapDependencyTree(
    structureMapId: String,
    simpleWorkerContext: SimpleWorkerContext,
  ): StructureMap? {
    val structureMap = defaultRepository.loadResource<StructureMap>(structureMapId)
    structureMap?.also { structureMapIterator ->
      simpleWorkerContext.cacheResource(structureMapIterator)

      structureMapIterator.import?.let { canonicalTypes ->
        canonicalTypes.forEach { structureMapUrl ->
          structureMapUrl.value?.extractResourceId()?.let { structureMapId ->
            loadStructureMapDependencyTree(structureMapId, simpleWorkerContext)
          }
        }
=======
>>>>>>> c1864688
      }
    }
    return structureMap
  }

  /**
   * This function searches and returns the latest [QuestionnaireResponse] for the given
   * [resourceId] that was extracted from the [Questionnaire] identified as [questionnaireId].
   * Returns null if non is found.
   */
  suspend fun searchLatestQuestionnaireResponse(
    resourceId: String,
    resourceType: ResourceType,
    questionnaireId: String,
  ): QuestionnaireResponse? {
    val search =
      Search(ResourceType.QuestionnaireResponse).apply {
        filter(QuestionnaireResponse.SUBJECT, { value = "$resourceType/$resourceId" })
        filter(
          QuestionnaireResponse.QUESTIONNAIRE,
          { value = "${ResourceType.Questionnaire}/$questionnaireId" },
        )
      }
    val questionnaireResponses: List<QuestionnaireResponse> = defaultRepository.search(search)
    return questionnaireResponses.maxByOrNull { it.meta.lastUpdated }
  }

<<<<<<< HEAD
  suspend fun launchContextResources(
=======
  private suspend fun launchContextResources(
>>>>>>> c1864688
    subjectResourceType: ResourceType?,
    subjectResourceIdentifier: String?,
    actionParameters: List<ActionParameter>,
  ): List<Resource> {
    return when {
      subjectResourceType != null && subjectResourceIdentifier != null ->
        LinkedList<Resource>().apply {
          loadResource(subjectResourceType, subjectResourceIdentifier)?.let { add(it) }
          val actionParametersExcludingSubject =
            actionParameters.filterNot {
              it.paramType == ActionParameterType.QUESTIONNAIRE_RESPONSE_POPULATION_RESOURCE &&
                subjectResourceType == it.resourceType &&
                subjectResourceIdentifier.equals(it.value, ignoreCase = true)
            }
          addAll(retrievePopulationResources(actionParametersExcludingSubject))
        }
      else -> LinkedList(retrievePopulationResources(actionParameters))
    }
  }

  suspend fun populateQuestionnaire(
    questionnaire: Questionnaire,
    questionnaireConfig: QuestionnaireConfig,
    actionParameters: List<ActionParameter>,
  ): Pair<QuestionnaireResponse?, List<Resource>> {
    val questionnaireSubjectType = questionnaire.subjectType.firstOrNull()?.code
    val resourceType =
      questionnaireConfig.resourceType ?: questionnaireSubjectType?.let { ResourceType.valueOf(it) }
    val resourceIdentifier = questionnaireConfig.resourceIdentifier

    val launchContextResources =
      launchContextResources(resourceType, resourceIdentifier, actionParameters)

    // Populate questionnaire with initial default values
    ResourceMapper.populate(
      questionnaire,
      launchContexts = launchContextResources.associateBy { it.resourceType.name.lowercase() },
    )

    // Populate questionnaire with latest QuestionnaireResponse
    val questionnaireResponse =
      if (
        resourceType != null &&
          !resourceIdentifier.isNullOrEmpty() &&
<<<<<<< HEAD
          questionnaireConfig.isEditable()
=======
          (questionnaireConfig.isEditable() || questionnaireConfig.isReadOnly())
>>>>>>> c1864688
      ) {
        searchLatestQuestionnaireResponse(
            resourceId = resourceIdentifier,
            resourceType = resourceType,
            questionnaireId = questionnaire.logicalId,
          )
          ?.let {
            QuestionnaireResponse().apply {
              item = it.item.removeUnAnsweredItems()
              // Clearing the text prompts the SDK to re-process the content, which includes HTML
              clearText()
            }
          }
      } else {
        null
      }

    return Pair(questionnaireResponse, launchContextResources)
  }

  private fun List<QuestionnaireResponseItemComponent>.removeUnAnsweredItems():
    List<QuestionnaireResponseItemComponent> {
    return this.filter { it.hasAnswer() || it.item.isNotEmpty() }
      .onEach { it.item = it.item.removeUnAnsweredItems() }
      .filter { it.hasAnswer() || it.item.isNotEmpty() }
  }

  /**
   * Return [Resource]s to be used in the launch context of the questionnaire. Launch context allows
   * information to be passed into questionnaire based on the context in which the questionnaire is
   * being evaluated. For example, what patient, what encounter, what user, etc. is "in context" at
   * the time the questionnaire response is being completed:
   * https://build.fhir.org/ig/HL7/sdc/StructureDefinition-sdc-questionnaire-launchContext.html
   */
  suspend fun retrievePopulationResources(actionParameters: List<ActionParameter>): List<Resource> {
    return actionParameters
      .filter {
        it.paramType == ActionParameterType.QUESTIONNAIRE_RESPONSE_POPULATION_RESOURCE &&
          it.resourceType != null &&
          it.value.isNotEmpty()
      }
      .mapNotNull {
        try {
          loadResource(it.resourceType!!, it.value)
        } catch (resourceNotFoundException: ResourceNotFoundException) {
          null
        }
      }
  }

  /** Load [Resource] of type [ResourceType] for the provided [resourceIdentifier] */
  suspend fun loadResource(resourceType: ResourceType, resourceIdentifier: String): Resource? =
    try {
      defaultRepository.loadResource(resourceIdentifier, resourceType)
    } catch (resourceNotFoundException: ResourceNotFoundException) {
      null
    }

  /** Update the current progress state of the questionnaire. */
  fun setProgressState(questionnaireState: QuestionnaireProgressState) {
    _questionnaireProgressStateLiveData.postValue(questionnaireState)
  }

  companion object {
    const val CONTAINED_LIST_TITLE = "GeneratedResourcesList"
    const val OUTPUT_PARAMETER_KEY = "OUTPUT"
  }
}<|MERGE_RESOLUTION|>--- conflicted
+++ resolved
@@ -30,10 +30,6 @@
 import com.google.android.fhir.datacapture.validation.QuestionnaireResponseValidator
 import com.google.android.fhir.datacapture.validation.Valid
 import com.google.android.fhir.db.ResourceNotFoundException
-<<<<<<< HEAD
-import com.google.android.fhir.datacapture.extensions.logicalId
-=======
->>>>>>> c1864688
 import com.google.android.fhir.search.Search
 import com.google.android.fhir.search.filter.TokenParamFilterCriterion
 import com.google.android.fhir.search.search
@@ -123,7 +119,7 @@
   val fhirOperator: FhirOperator,
   val fhirPathDataExtractor: FhirPathDataExtractor,
   val configurationRegistry: ConfigurationRegistry,
-  private val simpleWorkerContext: SimpleWorkerContext
+  private val simpleWorkerContext: SimpleWorkerContext,
 ) : ViewModel() {
   private val parser = FhirContext.forR4Cached().newJsonParser()
 
@@ -819,15 +815,9 @@
     questionnaireResponse: QuestionnaireResponse,
     context: Context,
   ): Boolean {
-<<<<<<< HEAD
-    val validQuestionnaireResponseItems = ArrayList<QuestionnaireResponseItemComponent>()
-    val validQuestionnaireItems = ArrayList<Questionnaire.QuestionnaireItemComponent>()
-    val questionnaireItemsMap = questionnaire.item.groupBy { it.linkId }
-=======
     val validQuestionnaireResponseItems = mutableListOf<QuestionnaireResponseItemComponent>()
     val validQuestionnaireItems = mutableListOf<Questionnaire.QuestionnaireItemComponent>()
     val questionnaireItemsMap = questionnaire.item.associateBy { it.linkId }
->>>>>>> c1864688
 
     // Only validate items that are present on both Questionnaire and the QuestionnaireResponse
     questionnaireResponse.item.forEach {
@@ -1071,7 +1061,6 @@
         )
       } catch (exception: Exception) {
         Timber.e(exception)
-<<<<<<< HEAD
       }
     }
   }
@@ -1098,8 +1087,6 @@
             loadStructureMapDependencyTree(structureMapId, simpleWorkerContext)
           }
         }
-=======
->>>>>>> c1864688
       }
     }
     return structureMap
@@ -1127,11 +1114,7 @@
     return questionnaireResponses.maxByOrNull { it.meta.lastUpdated }
   }
 
-<<<<<<< HEAD
   suspend fun launchContextResources(
-=======
-  private suspend fun launchContextResources(
->>>>>>> c1864688
     subjectResourceType: ResourceType?,
     subjectResourceIdentifier: String?,
     actionParameters: List<ActionParameter>,
@@ -1176,11 +1159,7 @@
       if (
         resourceType != null &&
           !resourceIdentifier.isNullOrEmpty() &&
-<<<<<<< HEAD
           questionnaireConfig.isEditable()
-=======
-          (questionnaireConfig.isEditable() || questionnaireConfig.isReadOnly())
->>>>>>> c1864688
       ) {
         searchLatestQuestionnaireResponse(
             resourceId = resourceIdentifier,
