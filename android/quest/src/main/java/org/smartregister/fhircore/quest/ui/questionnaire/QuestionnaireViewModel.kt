--- conflicted
+++ resolved
@@ -125,13 +125,11 @@
   val questionnaireProgressStateLiveData: LiveData<QuestionnaireProgressState?>
     get() = _questionnaireProgressStateLiveData
 
-<<<<<<< HEAD
-  var uniqueIdResourcePair: Pair<String, Resource>? = null
-=======
   val applicationConfiguration: ApplicationConfiguration by lazy {
     configurationRegistry.retrieveConfiguration(ConfigType.Application)
   }
->>>>>>> 73a67d3c
+
+  var uniqueIdResourcePair: Pair<String, Resource>? = null
 
   /**
    * This function retrieves the [Questionnaire] as configured via the [QuestionnaireConfig]. The
