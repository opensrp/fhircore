--- conflicted
+++ resolved
@@ -48,16 +48,12 @@
 import org.smartregister.fhircore.engine.util.DefaultDispatcherProvider
 import org.smartregister.fhircore.engine.util.SharedPreferenceKey
 import org.smartregister.fhircore.engine.util.SharedPreferencesHelper
-<<<<<<< HEAD
 import org.smartregister.fhircore.engine.util.extension.asMmmYyyy
+import org.smartregister.fhircore.engine.util.extension.asReference
 import org.smartregister.fhircore.engine.util.extension.asYyyy
 import org.smartregister.fhircore.engine.util.extension.encodeResourceToString
+import org.smartregister.fhircore.engine.util.extension.extractLogicalIdUuid
 import org.smartregister.fhircore.engine.util.extension.firstDayOfMonth
-=======
-import org.smartregister.fhircore.engine.util.extension.asReference
-import org.smartregister.fhircore.engine.util.extension.encodeResourceToString
-import org.smartregister.fhircore.engine.util.extension.extractLogicalIdUuid
->>>>>>> c4a6a6e9
 import org.smartregister.fhircore.engine.util.extension.loadCqlLibraryBundle
 import org.smartregister.fhircore.engine.util.extension.plusMonths
 import org.smartregister.fhircore.engine.util.extension.valueToString
@@ -259,7 +255,6 @@
   ) {
     val measureReport =
       withContext(dispatcherProvider.io()) {
-<<<<<<< HEAD
           kotlin.runCatching {
             fhirOperator.evaluateMeasure(
               measureUrl = measureUrl,
@@ -267,26 +262,13 @@
               end = endDateFormatted,
               reportType = POPULATION,
               subject = null,
-              practitioner =
-                null /* TODO https://github.com/opensrp/fhircore/issues/1666 (crashing) practitionerDetails?.id */,
+              practitioner = practitionerId?.asReference(ResourceType.Practitioner)?.reference,
               lastReceivedOn = null // Non-null value not supported yet
             )
           }
         }
         .onFailure { Timber.e(it) }
         .getOrThrow()
-=======
-        fhirOperator.evaluateMeasure(
-          measureUrl = measureUrl,
-          start = startDateFormatted,
-          end = endDateFormatted,
-          reportType = POPULATION,
-          subject = null,
-          practitioner = practitionerId?.asReference(ResourceType.Practitioner)?.reference,
-          lastReceivedOn = null // Non-null value not supported yet
-        )
-      }
->>>>>>> c4a6a6e9
 
     measureReportPopulationResults.value = formatPopulationMeasureReport(measureReport)
   }
