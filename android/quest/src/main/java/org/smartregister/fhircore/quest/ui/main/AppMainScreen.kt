/*
 * Copyright 2021 Ona Systems, Inc
 *
 * Licensed under the Apache License, Version 2.0 (the "License");
 * you may not use this file except in compliance with the License.
 * You may obtain a copy of the License at
 *
 *       http://www.apache.org/licenses/LICENSE-2.0
 *
 * Unless required by applicable law or agreed to in writing, software
 * distributed under the License is distributed on an "AS IS" BASIS,
 * WITHOUT WARRANTIES OR CONDITIONS OF ANY KIND, either express or implied.
 * See the License for the specific language governing permissions and
 * limitations under the License.
 */

@file:OptIn(ExperimentalMaterialApi::class)

package org.smartregister.fhircore.quest.ui.main

import androidx.activity.compose.BackHandler
import androidx.compose.foundation.layout.Box
import androidx.compose.foundation.layout.padding
import androidx.compose.material.ExperimentalMaterialApi
import androidx.compose.material.Scaffold
import androidx.compose.material.rememberScaffoldState
import androidx.compose.runtime.Composable
import androidx.compose.runtime.rememberCoroutineScope
import androidx.compose.ui.Modifier
import androidx.compose.ui.res.stringResource
import androidx.hilt.navigation.compose.hiltViewModel
import androidx.navigation.NavHostController
import androidx.navigation.NavType
import androidx.navigation.compose.NavHost
import androidx.navigation.compose.composable
import androidx.navigation.compose.rememberNavController
import androidx.navigation.navArgument
import kotlinx.coroutines.launch
import org.smartregister.fhircore.engine.appfeature.model.HealthModule
import org.smartregister.fhircore.engine.domain.model.SideMenuOption
import org.smartregister.fhircore.engine.ui.userprofile.UserProfileScreen
import org.smartregister.fhircore.quest.R
import org.smartregister.fhircore.quest.navigation.MainNavigationScreen
import org.smartregister.fhircore.quest.navigation.NavigationArg
import org.smartregister.fhircore.quest.ui.family.profile.FamilyProfileScreen
import org.smartregister.fhircore.quest.ui.main.components.AppDrawer
import org.smartregister.fhircore.quest.ui.patient.profile.PatientProfileScreen
import org.smartregister.fhircore.quest.ui.patient.profile.childcontact.ChildContactsProfileScreen
import org.smartregister.fhircore.quest.ui.patient.profile.guardians.GuardianRelatedPersonProfileScreen
import org.smartregister.fhircore.quest.ui.patient.profile.guardians.GuardiansRoute
import org.smartregister.fhircore.quest.ui.patient.register.PatientRegisterScreen
import org.smartregister.fhircore.quest.ui.report.measure.MeasureReportViewModel
import org.smartregister.fhircore.quest.ui.report.measure.measureReportNavigationGraph
<<<<<<< HEAD
import org.smartregister.fhircore.quest.ui.tracing.profile.TracingProfileScreen
=======
>>>>>>> f1c9c66b
import org.smartregister.fhircore.quest.ui.tracing.register.TracingRegisterScreen

@Composable
fun MainScreen(
  modifier: Modifier = Modifier,
  appMainViewModel: AppMainViewModel = hiltViewModel()
) {
  val navController = rememberNavController()
  val scope = rememberCoroutineScope()
  val scaffoldState = rememberScaffoldState()
  val uiState: AppMainUiState = appMainViewModel.appMainUiState.value
  val openDrawer: (Boolean) -> Unit = { open: Boolean ->
    scope.launch {
      if (open) scaffoldState.drawerState.open() else scaffoldState.drawerState.close()
    }
  }

  BackHandler(enabled = scaffoldState.drawerState.isOpen) {
    scope.launch { scaffoldState.drawerState.close() }
  }

  Scaffold(
    drawerGesturesEnabled = scaffoldState.drawerState.isOpen,
    scaffoldState = scaffoldState,
    drawerContent = {
      AppDrawer(
        appTitle = uiState.appTitle,
        username = uiState.username,
        lastSyncTime = uiState.lastSyncTime,
        currentLanguage = uiState.currentLanguage,
        languages = uiState.languages,
        openDrawer = openDrawer,
        sideMenuOptions = uiState.sideMenuOptions,
        onSideMenuClick = appMainViewModel::onEvent,
        navController = navController,
        enableDeviceToDeviceSync = uiState.enableDeviceToDeviceSync,
        enableReports = uiState.enableReports,
        syncClickEnabled = uiState.syncClickEnabled
      )
    },
    bottomBar = {
      // TODO Activate bottom nav via view configuration
      /* BottomScreenSection(
        navController = navController,
        mainNavigationScreens = MainNavigationScreen.appScreens
      )*/
    }
  ) { innerPadding ->
    Box(modifier = modifier.padding(innerPadding)) {
      AppMainNavigationGraph(
        navController = navController,
        mainNavigationScreens = MainNavigationScreen.appScreens,
        openDrawer = openDrawer,
        sideMenuOptions = uiState.sideMenuOptions,
        appMainViewModel = appMainViewModel
      )
    }
  }
}

@Composable
private fun AppMainNavigationGraph(
  navController: NavHostController,
  mainNavigationScreens: List<MainNavigationScreen>,
  openDrawer: (Boolean) -> Unit,
  sideMenuOptions: List<SideMenuOption>,
  measureReportViewModel: MeasureReportViewModel = hiltViewModel(),
  appMainViewModel: AppMainViewModel
) {

  val firstSideMenuOption = sideMenuOptions.first()
  val firstScreenTitle = stringResource(firstSideMenuOption.titleResource)
  NavHost(
    navController = navController,
    startDestination =
      MainNavigationScreen.Home.route +
        NavigationArg.routePathsOf(includeCommonArgs = true, NavigationArg.SCREEN_TITLE)
  ) {
    mainNavigationScreens.forEach {
      val commonNavArgs =
        NavigationArg.commonNavArgs(
          firstSideMenuOption.appFeatureName,
          firstSideMenuOption.healthModule
        )

      when (it) {
        MainNavigationScreen.Home ->
          composable(
            route =
              "${it.route}${NavigationArg.routePathsOf(includeCommonArgs = true, NavigationArg.SCREEN_TITLE)}",
            arguments =
              commonNavArgs.plus(
                navArgument(NavigationArg.SCREEN_TITLE) {
                  type = NavType.StringType
                  nullable = true
                  defaultValue = firstScreenTitle
                }
              )
          ) { stackEntry ->
            val screenTitle: String =
              stackEntry.arguments?.getString(NavigationArg.SCREEN_TITLE)
                ?: stringResource(R.string.all_clients)

            val healthModule: HealthModule =
<<<<<<< HEAD
              stackEntry.arguments?.getString(NavigationArg.HEALTH_MODULE) as HealthModule?
=======
              stackEntry.arguments?.getSerializable(
                NavigationArg.HEALTH_MODULE,
                HealthModule::class.java
              )
>>>>>>> f1c9c66b
                ?: HealthModule.HIV
            if (healthModule == HealthModule.HOME_TRACING ||
                healthModule == HealthModule.PHONE_TRACING
            ) {
<<<<<<< HEAD
              TracingRegisterScreen(
                navController = navController,
                openDrawer = openDrawer,
                screenTitle = screenTitle
              )
=======
              TracingRegisterScreen(navController = navController, screenTitle = screenTitle)
>>>>>>> f1c9c66b
            } else {
              PatientRegisterScreen(
                navController = navController,
                openDrawer = openDrawer,
                screenTitle = screenTitle
              )
            }
          }
        MainNavigationScreen.Tasks -> composable(MainNavigationScreen.Tasks.route) {}
        MainNavigationScreen.Reports ->
          measureReportNavigationGraph(navController, measureReportViewModel)
        MainNavigationScreen.Settings ->
          composable(MainNavigationScreen.Settings.route) { UserProfileScreen() }
        MainNavigationScreen.PatientProfile ->
          composable(
            route =
              "${it.route}${NavigationArg.routePathsOf(includeCommonArgs = true, NavigationArg.PATIENT_ID, NavigationArg.FAMILY_ID)}",
            arguments = commonNavArgs.plus(patientIdNavArgument())
          ) {
            PatientProfileScreen(navController = navController, appMainViewModel = appMainViewModel)
          }
        MainNavigationScreen.TracingProfile ->
          composable(
            route =
              "${it.route}${NavigationArg.routePathsOf(includeCommonArgs = true, NavigationArg.PATIENT_ID, NavigationArg.FAMILY_ID)}",
            arguments = commonNavArgs.plus(patientIdNavArgument())
          ) { TracingProfileScreen(navController = navController) }
        MainNavigationScreen.PatientGuardians ->
          composable(
            route =
              "${it.route}/{${NavigationArg.PATIENT_ID}}${NavigationArg.routePathsOf(includeCommonArgs = true)}",
            arguments =
              commonNavArgs.plus(
                navArgument(NavigationArg.PATIENT_ID) { type = NavType.StringType }
              )
          ) {
            GuardiansRoute(
              navigateRoute = { route -> navController.navigate(route) },
              onBackPress = { navController.popBackStack() }
            )
          }
        MainNavigationScreen.GuardianProfile ->
          composable(
            route =
              "${it.route}/{${NavigationArg.PATIENT_ID}}${NavigationArg.routePathsOf(includeCommonArgs = true, NavigationArg.ON_ART)}",
            arguments =
              commonNavArgs.plus(
                listOf(
                  navArgument(NavigationArg.PATIENT_ID) { type = NavType.StringType },
                  navArgument(NavigationArg.ON_ART) {
                    type = NavType.StringType
                    nullable = true
                    defaultValue = "true"
                  }
                )
              )
          ) { stackEntry ->
            val onART = stackEntry.arguments?.getString(NavigationArg.ON_ART) ?: "true"
            if (onART.toBoolean()) {
              PatientProfileScreen(
                navController = navController,
                appMainViewModel = appMainViewModel
              )
            } else {
              GuardianRelatedPersonProfileScreen(onBackPress = { navController.popBackStack() })
            }
          }
        MainNavigationScreen.FamilyProfile ->
          composable(
            route =
              "${it.route}${NavigationArg.routePathsOf(includeCommonArgs = true, NavigationArg.PATIENT_ID)}",
            arguments = commonNavArgs.plus(patientIdNavArgument())
          ) { FamilyProfileScreen(navController = navController) }
        MainNavigationScreen.ViewChildContacts ->
          composable(
            route =
              "${it.route}${NavigationArg.routePathsOf(includeCommonArgs = true, NavigationArg.PATIENT_ID)}",
            arguments = commonNavArgs.plus(patientIdNavArgument())
          ) { ChildContactsProfileScreen(navController = navController) }
      }
    }
  }
}

private fun patientIdNavArgument() =
  listOf(
    navArgument(NavigationArg.PATIENT_ID) {
      type = NavType.StringType
      nullable = true
      defaultValue = null
    },
    navArgument(NavigationArg.FAMILY_ID) {
      type = NavType.StringType
      nullable = true
      defaultValue = null
    }
  )<|MERGE_RESOLUTION|>--- conflicted
+++ resolved
@@ -51,10 +51,7 @@
 import org.smartregister.fhircore.quest.ui.patient.register.PatientRegisterScreen
 import org.smartregister.fhircore.quest.ui.report.measure.MeasureReportViewModel
 import org.smartregister.fhircore.quest.ui.report.measure.measureReportNavigationGraph
-<<<<<<< HEAD
 import org.smartregister.fhircore.quest.ui.tracing.profile.TracingProfileScreen
-=======
->>>>>>> f1c9c66b
 import org.smartregister.fhircore.quest.ui.tracing.register.TracingRegisterScreen
 
 @Composable
@@ -159,27 +156,15 @@
                 ?: stringResource(R.string.all_clients)
 
             val healthModule: HealthModule =
-<<<<<<< HEAD
-              stackEntry.arguments?.getString(NavigationArg.HEALTH_MODULE) as HealthModule?
-=======
               stackEntry.arguments?.getSerializable(
                 NavigationArg.HEALTH_MODULE,
                 HealthModule::class.java
               )
->>>>>>> f1c9c66b
                 ?: HealthModule.HIV
             if (healthModule == HealthModule.HOME_TRACING ||
                 healthModule == HealthModule.PHONE_TRACING
             ) {
-<<<<<<< HEAD
-              TracingRegisterScreen(
-                navController = navController,
-                openDrawer = openDrawer,
-                screenTitle = screenTitle
-              )
-=======
               TracingRegisterScreen(navController = navController, screenTitle = screenTitle)
->>>>>>> f1c9c66b
             } else {
               PatientRegisterScreen(
                 navController = navController,
