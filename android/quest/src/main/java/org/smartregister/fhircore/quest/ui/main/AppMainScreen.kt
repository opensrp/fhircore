--- conflicted
+++ resolved
@@ -181,22 +181,12 @@
 
             if (!profileId.isNullOrEmpty() && !resourceId.isNullOrEmpty()) {
               val profileViewModel = hiltViewModel<ProfileViewModel>()
-<<<<<<< HEAD
-              profileViewModel.retrieveProfileUiState(
-                profileId = profileId,
-                resourceId = resourceId
-              )
-              //TODO fix commented out [remember].
-              // [remember] is causing profileViewModel.profileUiState.value to have null values
-              val profileUiState = /*remember {*/ profileViewModel.profileUiState.value //}
-=======
               LaunchedEffect(Unit) {
                 profileViewModel.retrieveProfileUiState(
                   profileId = profileId,
                   resourceId = resourceId
                 )
               }
->>>>>>> c62a6c71
               ProfileScreen(
                 navController = navController,
                 profileUiState = profileViewModel.profileUiState.value,
