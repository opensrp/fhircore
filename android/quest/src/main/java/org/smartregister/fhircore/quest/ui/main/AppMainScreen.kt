/*
 * Copyright 2021 Ona Systems, Inc
 *
 * Licensed under the Apache License, Version 2.0 (the "License");
 * you may not use this file except in compliance with the License.
 * You may obtain a copy of the License at
 *
 *       http://www.apache.org/licenses/LICENSE-2.0
 *
 * Unless required by applicable law or agreed to in writing, software
 * distributed under the License is distributed on an "AS IS" BASIS,
 * WITHOUT WARRANTIES OR CONDITIONS OF ANY KIND, either express or implied.
 * See the License for the specific language governing permissions and
 * limitations under the License.
 */

@file:OptIn(ExperimentalMaterialApi::class)

package org.smartregister.fhircore.quest.ui.main

import androidx.activity.compose.BackHandler
import androidx.compose.foundation.layout.Box
import androidx.compose.foundation.layout.padding
import androidx.compose.material.ExperimentalMaterialApi
import androidx.compose.material.Scaffold
import androidx.compose.material.rememberScaffoldState
import androidx.compose.runtime.Composable
import androidx.compose.runtime.rememberCoroutineScope
import androidx.compose.ui.Modifier
import androidx.compose.ui.res.stringResource
import androidx.hilt.navigation.compose.hiltViewModel
import androidx.navigation.NavHostController
import androidx.navigation.NavType
import androidx.navigation.compose.NavHost
import androidx.navigation.compose.composable
import androidx.navigation.compose.rememberNavController
import androidx.navigation.navArgument
import kotlinx.coroutines.launch
import org.smartregister.fhircore.engine.appfeature.model.HealthModule
import org.smartregister.fhircore.engine.domain.model.SideMenuOption
import org.smartregister.fhircore.engine.ui.userprofile.UserProfileScreen
import org.smartregister.fhircore.quest.R
import org.smartregister.fhircore.quest.navigation.MainNavigationScreen
import org.smartregister.fhircore.quest.navigation.NavigationArg
import org.smartregister.fhircore.quest.ui.family.profile.FamilyProfileScreen
import org.smartregister.fhircore.quest.ui.main.components.AppDrawer
import org.smartregister.fhircore.quest.ui.patient.profile.PatientProfileScreen
import org.smartregister.fhircore.quest.ui.patient.profile.childcontact.ChildContactsProfileScreen
import org.smartregister.fhircore.quest.ui.patient.profile.guardians.GuardianRelatedPersonProfileScreen
import org.smartregister.fhircore.quest.ui.patient.profile.guardians.GuardiansRoute
import org.smartregister.fhircore.quest.ui.patient.register.PatientRegisterScreen
import org.smartregister.fhircore.quest.ui.report.measure.MeasureReportViewModel
import org.smartregister.fhircore.quest.ui.report.measure.measureReportNavigationGraph
import org.smartregister.fhircore.quest.ui.tracing.profile.TracingProfileScreen
import org.smartregister.fhircore.quest.ui.tracing.register.TracingRegisterScreen

@Composable
fun MainScreen(
  modifier: Modifier = Modifier,
  appMainViewModel: AppMainViewModel = hiltViewModel()
) {
  val navController = rememberNavController()
  val scope = rememberCoroutineScope()
  val scaffoldState = rememberScaffoldState()
  val uiState: AppMainUiState = appMainViewModel.appMainUiState.value
  val openDrawer: (Boolean) -> Unit = { open: Boolean ->
    scope.launch {
      if (open) scaffoldState.drawerState.open() else scaffoldState.drawerState.close()
    }
  }

  BackHandler(enabled = scaffoldState.drawerState.isOpen) {
    scope.launch { scaffoldState.drawerState.close() }
  }

  Scaffold(
    drawerGesturesEnabled = scaffoldState.drawerState.isOpen,
    scaffoldState = scaffoldState,
    drawerContent = {
      AppDrawer(
        appTitle = uiState.appTitle,
        username = uiState.username,
        lastSyncTime = uiState.lastSyncTime,
        currentLanguage = uiState.currentLanguage,
        languages = uiState.languages,
        openDrawer = openDrawer,
        sideMenuOptions = uiState.sideMenuOptions,
        onSideMenuClick = appMainViewModel::onEvent,
        navController = navController,
        enableDeviceToDeviceSync = uiState.enableDeviceToDeviceSync,
        enableReports = uiState.enableReports,
        syncClickEnabled = uiState.syncClickEnabled
      )
    },
    bottomBar = {
      // TODO Activate bottom nav via view configuration
      /* BottomScreenSection(
        navController = navController,
        mainNavigationScreens = MainNavigationScreen.appScreens
      )*/
    }
  ) { innerPadding ->
    Box(modifier = modifier.padding(innerPadding)) {
      AppMainNavigationGraph(
        navController = navController,
        mainNavigationScreens = MainNavigationScreen.appScreens,
        openDrawer = openDrawer,
        sideMenuOptions = uiState.sideMenuOptions,
        appMainViewModel = appMainViewModel
      )
    }
  }
}

@Composable
private fun AppMainNavigationGraph(
  navController: NavHostController,
  mainNavigationScreens: List<MainNavigationScreen>,
  openDrawer: (Boolean) -> Unit,
  sideMenuOptions: List<SideMenuOption>,
  measureReportViewModel: MeasureReportViewModel = hiltViewModel(),
  appMainViewModel: AppMainViewModel
) {

  val firstSideMenuOption = sideMenuOptions.first()
  val firstScreenTitle = stringResource(firstSideMenuOption.titleResource)
  NavHost(
    navController = navController,
    startDestination =
      MainNavigationScreen.Home.route +
        NavigationArg.routePathsOf(includeCommonArgs = true, NavigationArg.SCREEN_TITLE)
  ) {
    mainNavigationScreens.forEach {
      val commonNavArgs =
        NavigationArg.commonNavArgs(
          firstSideMenuOption.appFeatureName,
          firstSideMenuOption.healthModule
        )

      when (it) {
        MainNavigationScreen.Home ->
          composable(
            route =
              "${it.route}${NavigationArg.routePathsOf(includeCommonArgs = true, NavigationArg.SCREEN_TITLE)}",
            arguments =
              commonNavArgs.plus(
                navArgument(NavigationArg.SCREEN_TITLE) {
                  type = NavType.StringType
                  nullable = true
                  defaultValue = firstScreenTitle
                }
              )
          ) { stackEntry ->
            val screenTitle: String =
              stackEntry.arguments?.getString(NavigationArg.SCREEN_TITLE)
                ?: stringResource(R.string.all_clients)

            val healthModule: HealthModule =
              stackEntry.arguments?.getString(NavigationArg.HEALTH_MODULE) as HealthModule?
                ?: HealthModule.HIV
            if (healthModule == HealthModule.HOME_TRACING ||
                healthModule == HealthModule.PHONE_TRACING
            ) {
              TracingRegisterScreen(
                navController = navController,
                openDrawer = openDrawer,
                screenTitle = screenTitle
              )
            } else {
              PatientRegisterScreen(
                navController = navController,
                openDrawer = openDrawer,
                screenTitle = screenTitle
              )
            }
          }
        MainNavigationScreen.Tasks -> composable(MainNavigationScreen.Tasks.route) {}
        MainNavigationScreen.Reports ->
          measureReportNavigationGraph(navController, measureReportViewModel)
        MainNavigationScreen.Settings ->
          composable(MainNavigationScreen.Settings.route) { UserProfileScreen() }
        MainNavigationScreen.PatientProfile ->
          composable(
            route =
              "${it.route}${NavigationArg.routePathsOf(includeCommonArgs = true, NavigationArg.PATIENT_ID, NavigationArg.FAMILY_ID)}",
            arguments = commonNavArgs.plus(patientIdNavArgument())
<<<<<<< HEAD
          ) { PatientProfileScreen(navController = navController) }
          MainNavigationScreen.TracingProfile ->
              composable(
                      route =
                      "${it.route}${NavigationArg.routePathsOf(includeCommonArgs = true, NavigationArg.PATIENT_ID, NavigationArg.FAMILY_ID)}",
                      arguments = commonNavArgs.plus(patientIdNavArgument())
              ) { TracingProfileScreen(navController = navController) }
=======
          ) {
            PatientProfileScreen(navController = navController, appMainViewModel = appMainViewModel)
          }
>>>>>>> dc738dde
        MainNavigationScreen.PatientGuardians ->
          composable(
            route =
              "${it.route}/{${NavigationArg.PATIENT_ID}}${NavigationArg.routePathsOf(includeCommonArgs = true)}",
            arguments =
              commonNavArgs.plus(
                navArgument(NavigationArg.PATIENT_ID) { type = NavType.StringType }
              )
          ) {
            GuardiansRoute(
              navigateRoute = { route -> navController.navigate(route) },
              onBackPress = { navController.popBackStack() }
            )
          }
        MainNavigationScreen.GuardianProfile ->
          composable(
            route =
              "${it.route}/{${NavigationArg.PATIENT_ID}}${NavigationArg.routePathsOf(includeCommonArgs = true, NavigationArg.ON_ART)}",
            arguments =
              commonNavArgs.plus(
                listOf(
                  navArgument(NavigationArg.PATIENT_ID) { type = NavType.StringType },
                  navArgument(NavigationArg.ON_ART) {
                    type = NavType.StringType
                    nullable = true
                    defaultValue = "true"
                  }
                )
              )
          ) { stackEntry ->
            val onART = stackEntry.arguments?.getString(NavigationArg.ON_ART) ?: "true"
            if (onART.toBoolean()) {
              PatientProfileScreen(
                navController = navController,
                appMainViewModel = appMainViewModel
              )
            } else {
              GuardianRelatedPersonProfileScreen(onBackPress = { navController.popBackStack() })
            }
          }
        MainNavigationScreen.FamilyProfile ->
          composable(
            route =
              "${it.route}${NavigationArg.routePathsOf(includeCommonArgs = true, NavigationArg.PATIENT_ID)}",
            arguments = commonNavArgs.plus(patientIdNavArgument())
          ) { FamilyProfileScreen(navController = navController) }
        MainNavigationScreen.ViewChildContacts ->
          composable(
            route =
              "${it.route}${NavigationArg.routePathsOf(includeCommonArgs = true, NavigationArg.PATIENT_ID)}",
            arguments = commonNavArgs.plus(patientIdNavArgument())
          ) { ChildContactsProfileScreen(navController = navController) }
      }
    }
  }
}

private fun patientIdNavArgument() =
  listOf(
    navArgument(NavigationArg.PATIENT_ID) {
      type = NavType.StringType
      nullable = true
      defaultValue = null
    },
    navArgument(NavigationArg.FAMILY_ID) {
      type = NavType.StringType
      nullable = true
      defaultValue = null
    }
  )<|MERGE_RESOLUTION|>--- conflicted
+++ resolved
@@ -184,19 +184,15 @@
             route =
               "${it.route}${NavigationArg.routePathsOf(includeCommonArgs = true, NavigationArg.PATIENT_ID, NavigationArg.FAMILY_ID)}",
             arguments = commonNavArgs.plus(patientIdNavArgument())
-<<<<<<< HEAD
-          ) { PatientProfileScreen(navController = navController) }
-          MainNavigationScreen.TracingProfile ->
-              composable(
-                      route =
-                      "${it.route}${NavigationArg.routePathsOf(includeCommonArgs = true, NavigationArg.PATIENT_ID, NavigationArg.FAMILY_ID)}",
-                      arguments = commonNavArgs.plus(patientIdNavArgument())
-              ) { TracingProfileScreen(navController = navController) }
-=======
           ) {
             PatientProfileScreen(navController = navController, appMainViewModel = appMainViewModel)
           }
->>>>>>> dc738dde
+        MainNavigationScreen.TracingProfile ->
+          composable(
+            route =
+              "${it.route}${NavigationArg.routePathsOf(includeCommonArgs = true, NavigationArg.PATIENT_ID, NavigationArg.FAMILY_ID)}",
+            arguments = commonNavArgs.plus(patientIdNavArgument())
+          ) { TracingProfileScreen(navController = navController) }
         MainNavigationScreen.PatientGuardians ->
           composable(
             route =
