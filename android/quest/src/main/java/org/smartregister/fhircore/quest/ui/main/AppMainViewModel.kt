/*
 * Copyright 2021-2024 Ona Systems, Inc
 *
 * Licensed under the Apache License, Version 2.0 (the "License");
 * you may not use this file except in compliance with the License.
 * You may obtain a copy of the License at
 *
 *       http://www.apache.org/licenses/LICENSE-2.0
 *
 * Unless required by applicable law or agreed to in writing, software
 * distributed under the License is distributed on an "AS IS" BASIS,
 * WITHOUT WARRANTIES OR CONDITIONS OF ANY KIND, either express or implied.
 * See the License for the specific language governing permissions and
 * limitations under the License.
 */

package org.smartregister.fhircore.quest.ui.main

import android.content.Context
import android.widget.Toast
import androidx.compose.runtime.MutableState
import androidx.compose.runtime.mutableStateMapOf
import androidx.compose.runtime.mutableStateOf
import androidx.compose.runtime.snapshots.SnapshotStateMap
import androidx.core.os.bundleOf
import androidx.lifecycle.ViewModel
import androidx.lifecycle.viewModelScope
import androidx.navigation.NavController
import androidx.work.WorkManager
import androidx.work.workDataOf
import com.google.android.fhir.sync.CurrentSyncJobStatus
import dagger.hilt.android.lifecycle.HiltViewModel
import java.text.SimpleDateFormat
import java.time.OffsetDateTime
import java.util.Date
import java.util.Locale
import java.util.TimeZone
import javax.inject.Inject
import kotlin.time.Duration
import kotlinx.coroutines.launch
import kotlinx.coroutines.withContext
import org.hl7.fhir.r4.model.Binary
import org.hl7.fhir.r4.model.Enumerations
import org.hl7.fhir.r4.model.QuestionnaireResponse
import org.hl7.fhir.r4.model.ResourceType
import org.hl7.fhir.r4.model.Task
import org.smartregister.fhircore.engine.R
import org.smartregister.fhircore.engine.configuration.ConfigType
import org.smartregister.fhircore.engine.configuration.ConfigurationRegistry
import org.smartregister.fhircore.engine.configuration.QuestionnaireConfig
import org.smartregister.fhircore.engine.configuration.app.ApplicationConfiguration
import org.smartregister.fhircore.engine.configuration.geowidget.GeoWidgetConfiguration
import org.smartregister.fhircore.engine.configuration.navigation.ICON_TYPE_REMOTE
import org.smartregister.fhircore.engine.configuration.navigation.NavigationConfiguration
import org.smartregister.fhircore.engine.configuration.navigation.NavigationMenuConfig
import org.smartregister.fhircore.engine.configuration.report.measure.MeasureReportConfiguration
import org.smartregister.fhircore.engine.configuration.workflow.ActionTrigger
import org.smartregister.fhircore.engine.data.local.register.RegisterRepository
import org.smartregister.fhircore.engine.domain.model.ActionParameter
import org.smartregister.fhircore.engine.domain.model.ActionParameterType
import org.smartregister.fhircore.engine.sync.SyncBroadcaster
import org.smartregister.fhircore.engine.task.FhirCarePlanGenerator
import org.smartregister.fhircore.engine.task.FhirCompleteCarePlanWorker
import org.smartregister.fhircore.engine.task.FhirResourceExpireWorker
import org.smartregister.fhircore.engine.task.FhirTaskStatusUpdateWorker
import org.smartregister.fhircore.engine.ui.bottomsheet.RegisterBottomSheetFragment
import org.smartregister.fhircore.engine.util.DispatcherProvider
import org.smartregister.fhircore.engine.util.SecureSharedPreference
import org.smartregister.fhircore.engine.util.SharedPreferenceKey
import org.smartregister.fhircore.engine.util.SharedPreferencesHelper
import org.smartregister.fhircore.engine.util.extension.decodeToBitmap
import org.smartregister.fhircore.engine.util.extension.extractLogicalIdUuid
import org.smartregister.fhircore.engine.util.extension.fetchLanguages
import org.smartregister.fhircore.engine.util.extension.getActivity
import org.smartregister.fhircore.engine.util.extension.isDeviceOnline
import org.smartregister.fhircore.engine.util.extension.refresh
import org.smartregister.fhircore.engine.util.extension.setAppLocale
import org.smartregister.fhircore.engine.util.extension.showToast
import org.smartregister.fhircore.engine.util.extension.tryParse
import org.smartregister.fhircore.quest.navigation.MainNavigationScreen
import org.smartregister.fhircore.quest.navigation.NavigationArg
import org.smartregister.fhircore.quest.ui.report.measure.worker.MeasureReportMonthPeriodWorker
import org.smartregister.fhircore.quest.ui.shared.QuestionnaireHandler
import org.smartregister.fhircore.quest.ui.shared.models.QuestionnaireSubmission
import org.smartregister.fhircore.quest.util.extensions.handleClickEvent
import org.smartregister.fhircore.quest.util.extensions.schedulePeriodically

@HiltViewModel
class AppMainViewModel
@Inject
constructor(
  val secureSharedPreference: SecureSharedPreference,
  val syncBroadcaster: SyncBroadcaster,
  val sharedPreferencesHelper: SharedPreferencesHelper,
  val configurationRegistry: ConfigurationRegistry,
  val registerRepository: RegisterRepository,
  val dispatcherProvider: DispatcherProvider,
  val workManager: WorkManager,
  val fhirCarePlanGenerator: FhirCarePlanGenerator,
) : ViewModel() {
  val appMainUiState: MutableState<AppMainUiState> =
    mutableStateOf(
      appMainUiStateOf(
        navigationConfiguration =
          NavigationConfiguration(
            sharedPreferencesHelper.read(SharedPreferenceKey.APP_ID.name, "")!!,
          ),
      ),
    )

  private val simpleDateFormat = SimpleDateFormat(SYNC_TIMESTAMP_OUTPUT_FORMAT, Locale.getDefault())
  private val registerCountMap: SnapshotStateMap<String, Long> = mutableStateMapOf()

  val applicationConfiguration: ApplicationConfiguration by lazy {
    configurationRegistry.retrieveConfiguration(ConfigType.Application, paramsMap = emptyMap())
  }

  val navigationConfiguration: NavigationConfiguration by lazy {
    configurationRegistry.retrieveConfiguration(ConfigType.Navigation)
  }

  private val measureReportConfigurations: List<MeasureReportConfiguration> by lazy {
    configurationRegistry.retrieveConfigurations(ConfigType.MeasureReport)
  }

  fun retrieveIconsAsBitmap() {
    navigationConfiguration.clientRegisters
      .asSequence()
      .filter {
        it.menuIconConfig != null &&
          it.menuIconConfig?.type == ICON_TYPE_REMOTE &&
          !it.menuIconConfig!!.reference.isNullOrEmpty()
      }
      .forEach {
        val resourceId = it.menuIconConfig!!.reference!!.extractLogicalIdUuid()
        viewModelScope.launch(dispatcherProvider.io()) {
          registerRepository.loadResource<Binary>(resourceId)?.let { binary ->
            it.menuIconConfig!!.decodedBitmap = binary.data.decodeToBitmap()
          }
        }
      }
  }

  suspend fun retrieveAppMainUiState(refreshAll: Boolean = true) {
    if (refreshAll) {
      appMainUiState.value =
        appMainUiStateOf(
          appTitle = applicationConfiguration.appTitle,
          currentLanguage = loadCurrentLanguage(),
          username = secureSharedPreference.retrieveSessionUsername() ?: "",
          lastSyncTime = retrieveLastSyncTimestamp() ?: "",
          languages = configurationRegistry.fetchLanguages(),
          navigationConfiguration = navigationConfiguration,
          registerCountMap = registerCountMap,
        )
    }

    // Count data for configured registers by populating the register count map
    viewModelScope.launch {
      navigationConfiguration.run {
        clientRegisters.countRegisterData()
        bottomSheetRegisters?.registers?.countRegisterData()
      }
    }
  }

  fun onEvent(event: AppMainEvent) {
    when (event) {
      is AppMainEvent.SwitchLanguage -> {
        sharedPreferencesHelper.write(SharedPreferenceKey.LANG.name, event.language.tag)
        event.context.run {
          setAppLocale(event.language.tag)
          getActivity()?.refresh()
        }
      }
      is AppMainEvent.SyncData -> {
        if (event.context.isDeviceOnline()) {
          viewModelScope.launch { syncBroadcaster.runOneTimeSync() }
        } else {
          event.context.showToast(event.context.getString(R.string.sync_failed), Toast.LENGTH_LONG)
        }
      }
      is AppMainEvent.OpenRegistersBottomSheet -> displayRegisterBottomSheet(event)
      is AppMainEvent.UpdateSyncState -> {
<<<<<<< HEAD
        if (event.state is SyncJobStatus.Succeeded) {
=======
        if (event.state is CurrentSyncJobStatus.Succeeded) {
>>>>>>> 5d72b3e8
          sharedPreferencesHelper.write(
            SharedPreferenceKey.LAST_SYNC_TIMESTAMP.name,
            formatLastSyncTimestamp(event.state.timestamp),
          )
          viewModelScope.launch { retrieveAppMainUiState() }
        }
      }
      is AppMainEvent.TriggerWorkflow ->
        event.navMenu.actions?.handleClickEvent(
          navController = event.navController,
          resourceData = null,
          navMenu = event.navMenu,
        )
      is AppMainEvent.OpenProfile -> {
        val args =
          bundleOf(
            NavigationArg.PROFILE_ID to event.profileId,
            NavigationArg.RESOURCE_ID to event.resourceId,
            NavigationArg.RESOURCE_CONFIG to event.resourceConfig,
          )
        event.navController.navigate(MainNavigationScreen.Profile.route, args)
      }
    }
  }

  private fun displayRegisterBottomSheet(event: AppMainEvent.OpenRegistersBottomSheet) {
    (event.navController.context.getActivity())?.let { activity ->
      RegisterBottomSheetFragment(
          navigationMenuConfigs = event.registersList,
          registerCountMap = appMainUiState.value.registerCountMap,
          menuClickListener = {
            onEvent(AppMainEvent.TriggerWorkflow(navController = event.navController, navMenu = it))
          },
          title = event.title,
        )
        .run { show(activity.supportFragmentManager, RegisterBottomSheetFragment.TAG) }
    }
  }

  fun launchFamilyRegistrationWithLocationId(
    context: Context,
    locationId: String,
    questionnaireConfig: QuestionnaireConfig,
  ) {
    viewModelScope.launch {
      val prePopulateLocationIdParameter =
        ActionParameter(
          key = "locationId",
          paramType = ActionParameterType.PREPOPULATE,
          dataType = Enumerations.DataType.STRING,
          resourceType = ResourceType.Location,
          value = locationId,
          linkId = "household-location-reference",
        )
      if (context is QuestionnaireHandler) {
        context.launchQuestionnaire(
          context = context,
          questionnaireConfig = questionnaireConfig,
          actionParams = listOf(prePopulateLocationIdParameter),
        )
      }
    }
  }

  private suspend fun List<NavigationMenuConfig>.countRegisterData() {
    // Set count for registerId against its value. Use action Id; otherwise default to menu id
    return this.filter { it.showCount }
      .forEach { menuConfig ->
        val countAction =
          menuConfig.actions?.find { actionConfig ->
            actionConfig.trigger == ActionTrigger.ON_COUNT
          }
        registerCountMap[countAction?.id ?: menuConfig.id] =
          registerRepository.countRegisterData(menuConfig.id)
      }
  }

  private fun loadCurrentLanguage() =
    Locale.forLanguageTag(
        sharedPreferencesHelper.read(SharedPreferenceKey.LANG.name, Locale.ENGLISH.toLanguageTag())
          ?: Locale.ENGLISH.toLanguageTag(),
      )
      .displayName

  fun formatLastSyncTimestamp(timestamp: OffsetDateTime): String {
    val syncTimestampFormatter =
      SimpleDateFormat(SYNC_TIMESTAMP_INPUT_FORMAT, Locale.getDefault()).apply {
        timeZone = TimeZone.getDefault()
      }
    val parse: Date? = syncTimestampFormatter.parse(timestamp.toString())
    return if (parse == null) "" else simpleDateFormat.format(parse)
  }

  fun retrieveLastSyncTimestamp(): String? =
    sharedPreferencesHelper.read(SharedPreferenceKey.LAST_SYNC_TIMESTAMP.name, null)

  fun launchProfileFromGeoWidget(
    navController: NavController,
    geoWidgetConfigId: String,
    resourceId: String,
  ) {
    val geoWidgetConfiguration =
      configurationRegistry.retrieveConfiguration<GeoWidgetConfiguration>(
        ConfigType.GeoWidget,
        geoWidgetConfigId,
      )
    onEvent(
      AppMainEvent.OpenProfile(
        navController = navController,
        profileId = geoWidgetConfiguration.profileId,
        resourceId = resourceId,
        resourceConfig = geoWidgetConfiguration.resourceConfig,
      ),
    )
  }

  /** This function is used to schedule tasks that are intended to run periodically */
  fun schedulePeriodicJobs() {
    workManager.run {
      schedulePeriodically<FhirTaskStatusUpdateWorker>(
        workId = FhirTaskStatusUpdateWorker.WORK_ID,
        duration = Duration.tryParse(applicationConfiguration.taskStatusUpdateJobDuration),
        requiresNetwork = false,
      )

      schedulePeriodically<FhirResourceExpireWorker>(
        workId = FhirResourceExpireWorker.WORK_ID,
        duration = Duration.tryParse(applicationConfiguration.taskExpireJobDuration),
        requiresNetwork = false,
      )

      schedulePeriodically<FhirCompleteCarePlanWorker>(
        workId = FhirCompleteCarePlanWorker.WORK_ID,
        duration = Duration.tryParse(applicationConfiguration.taskCompleteCarePlanJobDuration),
        requiresNetwork = false,
      )

      measureReportConfigurations.forEach { measureReportConfig ->
        measureReportConfig.scheduledGenerationDuration?.let { scheduledGenerationDuration ->
          schedulePeriodically<MeasureReportMonthPeriodWorker>(
            workId = "${MeasureReportMonthPeriodWorker.WORK_ID}-${measureReportConfig.id}",
            duration = Duration.tryParse(scheduledGenerationDuration),
            requiresNetwork = false,
            inputData =
              workDataOf(
                MeasureReportMonthPeriodWorker.MEASURE_REPORT_CONFIG_ID to measureReportConfig.id,
              ),
          )
        }
      }
    }
  }

  suspend fun onQuestionnaireSubmission(questionnaireSubmission: QuestionnaireSubmission) {
    questionnaireSubmission.questionnaireConfig.taskId?.let { taskId ->
      val status: Task.TaskStatus =
        when (questionnaireSubmission.questionnaireResponse.status) {
          QuestionnaireResponse.QuestionnaireResponseStatus.INPROGRESS -> Task.TaskStatus.INPROGRESS
          QuestionnaireResponse.QuestionnaireResponseStatus.COMPLETED -> Task.TaskStatus.COMPLETED
          else -> Task.TaskStatus.COMPLETED
        }

      withContext(dispatcherProvider.io()) {
        fhirCarePlanGenerator.updateTaskDetailsByResourceId(
          id = taskId.extractLogicalIdUuid(),
          status = status,
        )
      }
    }
  }

  companion object {
    const val SYNC_TIMESTAMP_INPUT_FORMAT = "yyyy-MM-dd'T'HH:mm:ss"
    const val SYNC_TIMESTAMP_OUTPUT_FORMAT = "MMM d, hh:mm aa"
  }
}<|MERGE_RESOLUTION|>--- conflicted
+++ resolved
@@ -182,11 +182,7 @@
       }
       is AppMainEvent.OpenRegistersBottomSheet -> displayRegisterBottomSheet(event)
       is AppMainEvent.UpdateSyncState -> {
-<<<<<<< HEAD
-        if (event.state is SyncJobStatus.Succeeded) {
-=======
         if (event.state is CurrentSyncJobStatus.Succeeded) {
->>>>>>> 5d72b3e8
           sharedPreferencesHelper.write(
             SharedPreferenceKey.LAST_SYNC_TIMESTAMP.name,
             formatLastSyncTimestamp(event.state.timestamp),
