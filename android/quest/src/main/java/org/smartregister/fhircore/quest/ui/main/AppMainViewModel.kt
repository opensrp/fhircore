--- conflicted
+++ resolved
@@ -56,16 +56,12 @@
 import org.smartregister.fhircore.engine.util.extension.encodeResourceToString
 import org.smartregister.fhircore.engine.util.extension.fetchLanguages
 import org.smartregister.fhircore.engine.util.extension.getActivity
-<<<<<<< HEAD
 import org.smartregister.fhircore.engine.util.extension.launchQuestionnaire
-=======
->>>>>>> c7e42c1e
 import org.smartregister.fhircore.engine.util.extension.refresh
 import org.smartregister.fhircore.engine.util.extension.setAppLocale
 import org.smartregister.fhircore.quest.navigation.MainNavigationScreen
 import org.smartregister.fhircore.quest.navigation.NavigationArg
 import org.smartregister.fhircore.quest.ui.questionnaire.QuestionnaireActivity
-import org.smartregister.fhircore.quest.util.extensions.launchQuestionnaire
 import org.smartregister.p2p.utils.startP2PScreen
 
 @HiltViewModel
@@ -139,7 +135,8 @@
       is AppMainEvent.OpenRegistersBottomSheet -> displayRegisterBottomSheet(event)
       is AppMainEvent.UpdateSyncState -> {
         when (event.state) {
-          is State.Finished, is State.Failed -> {
+          is State.Finished,
+          is State.Failed -> {
             // Notify subscribers to refresh views after sync and refresh UI
             refreshDataState.value = true
             if (event.state is State.Finished) {
@@ -237,14 +234,17 @@
     countsMap: SnapshotStateMap<String, Long>
   ) {
     // Set count for registerId against its value. Use action Id; otherwise default to menu id
-    this.filter { it.showCount }.forEach { menuConfig ->
-      val countAction =
-        menuConfig.actions?.find { actionConfig -> actionConfig.trigger == ActionTrigger.ON_COUNT }
-      if (countAction != null) {
-        countsMap[countAction.id ?: menuConfig.id] =
-          registerRepository.countRegisterData(menuConfig.id)
-      }
-    }
+    this.filter { it.showCount }
+      .forEach { menuConfig ->
+        val countAction =
+          menuConfig.actions?.find { actionConfig ->
+            actionConfig.trigger == ActionTrigger.ON_COUNT
+          }
+        if (countAction != null) {
+          countsMap[countAction.id ?: menuConfig.id] =
+            registerRepository.countRegisterData(menuConfig.id)
+        }
+      }
   }
 
   private fun loadCurrentLanguage() =
