--- conflicted
+++ resolved
@@ -101,31 +101,22 @@
       ),
     )
 
-<<<<<<< HEAD
+  val applicationConfiguration: ApplicationConfiguration by lazy {
+    configurationRegistry.retrieveConfiguration(ConfigType.Application, paramsMap = emptyMap())
+  }
+
+  val navigationConfiguration: NavigationConfiguration by lazy {
+    configurationRegistry.retrieveConfiguration(ConfigType.Navigation)
+  }
+
+  private val measureReportConfigurations: List<MeasureReportConfiguration> by lazy {
+    configurationRegistry.retrieveConfigurations(ConfigType.MeasureReport)
+  }
   private val simpleDateFormat = SimpleDateFormat(SYNC_TIMESTAMP_OUTPUT_FORMAT, Locale.getDefault())
   private val registerCountMap: SnapshotStateMap<String, Long> = mutableStateMapOf()
-
   private val percentageProgress by mutableIntStateOf(0)
-
   private var isUploadSync by mutableStateOf(false)
-
   private var isUploadSyncCompleted by mutableStateOf(false)
-
-=======
->>>>>>> 11ca94c3
-  val applicationConfiguration: ApplicationConfiguration by lazy {
-    configurationRegistry.retrieveConfiguration(ConfigType.Application, paramsMap = emptyMap())
-  }
-
-  val navigationConfiguration: NavigationConfiguration by lazy {
-    configurationRegistry.retrieveConfiguration(ConfigType.Navigation)
-  }
-
-  private val measureReportConfigurations: List<MeasureReportConfiguration> by lazy {
-    configurationRegistry.retrieveConfigurations(ConfigType.MeasureReport)
-  }
-  private val simpleDateFormat = SimpleDateFormat(SYNC_TIMESTAMP_OUTPUT_FORMAT, Locale.getDefault())
-  private val registerCountMap: SnapshotStateMap<String, Long> = mutableStateMapOf()
 
   fun retrieveIconsAsBitmap() {
     navigationConfiguration.clientRegisters
@@ -198,12 +189,8 @@
             SharedPreferenceKey.LAST_SYNC_TIMESTAMP.name,
             formatLastSyncTimestamp(event.state.timestamp),
           )
-<<<<<<< HEAD
           isUploadSyncCompleted = true
-          viewModelScope.launch { retrieveAppMainUiState() }
-=======
           retrieveAppMainUiState()
->>>>>>> 11ca94c3
         }
       }
       is AppMainEvent.TriggerWorkflow ->
