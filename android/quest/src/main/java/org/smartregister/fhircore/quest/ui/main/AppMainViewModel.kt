--- conflicted
+++ resolved
@@ -60,12 +60,8 @@
 import org.smartregister.fhircore.engine.util.extension.setAppLocale
 import org.smartregister.fhircore.quest.navigation.MainNavigationScreen
 import org.smartregister.fhircore.quest.navigation.NavigationArg
-<<<<<<< HEAD
-import org.smartregister.fhircore.quest.navigation.NavigationArg.bindArgumentsOf
 import org.smartregister.fhircore.quest.ui.questionnaire.QuestionnaireActivity
 import org.smartregister.fhircore.quest.util.extensions.launchQuestionnaire
-=======
->>>>>>> 75c4a7a6
 import org.smartregister.p2p.utils.startP2PScreen
 
 @HiltViewModel
@@ -230,7 +226,9 @@
           Pair(QuestionnaireActivity.QUESTIONNAIRE_POPULATION_RESOURCES, arrayListOf(location))
         )
 
-      context.launchQuestionnaire<QuestionnaireActivity>(geoWidgetConfigId, intentBundle = bundle)
+      // TODO Figure how to provide questionnaire config
+      //      context.launchQuestionnaire<QuestionnaireActivity>(geoWidgetConfigId, intentBundle =
+      // bundle)
     }
   }
 
