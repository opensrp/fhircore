--- conflicted
+++ resolved
@@ -310,26 +310,15 @@
   /** This function is used to schedule tasks that are intended to run periodically */
   fun schedulePeriodicJobs() {
     // Schedule job that updates the status of the tasks periodically
-<<<<<<< HEAD
     workManager.run {
       schedulePeriodically<FhirTaskPlanWorker>(
         workId = FhirTaskPlanWorker.WORK_ID,
         existingPeriodicWorkPolicy = ExistingPeriodicWorkPolicy.REPLACE,
       )
-=======
-    workManager.enqueueUniquePeriodicWork(
-      FhirTaskPlanWorker.WORK_ID,
-      ExistingPeriodicWorkPolicy.REPLACE,
-      PeriodicWorkRequestBuilder<FhirTaskPlanWorker>(
-          Duration.tryParse(applicationConfiguration.taskUpdateInterval)
-        )
-        .build()
-    )
->>>>>>> cf20d58a
 
       schedulePeriodically<FhirTaskExpireWorker>(
         workId = FhirTaskExpireWorker.WORK_ID,
-        repeatInterval = applicationConfiguration.taskExpireJobRepeatIntervalMinutes,
+        duration =    Duration.tryParse(applicationConfiguration.taskExpireJobDuration),
         existingPeriodicWorkPolicy = ExistingPeriodicWorkPolicy.REPLACE,
       )
 
