/*
 * Copyright 2021-2024 Ona Systems, Inc
 *
 * Licensed under the Apache License, Version 2.0 (the "License");
 * you may not use this file except in compliance with the License.
 * You may obtain a copy of the License at
 *
 *       http://www.apache.org/licenses/LICENSE-2.0
 *
 * Unless required by applicable law or agreed to in writing, software
 * distributed under the License is distributed on an "AS IS" BASIS,
 * WITHOUT WARRANTIES OR CONDITIONS OF ANY KIND, either express or implied.
 * See the License for the specific language governing permissions and
 * limitations under the License.
 */

package org.smartregister.fhircore.quest.ui.main

import android.widget.Toast
import androidx.compose.runtime.MutableState
import androidx.compose.runtime.mutableIntStateOf
import androidx.compose.runtime.mutableStateMapOf
import androidx.compose.runtime.mutableStateOf
import androidx.compose.runtime.snapshots.SnapshotStateMap
import androidx.core.os.bundleOf
import androidx.lifecycle.MutableLiveData
import androidx.lifecycle.ViewModel
import androidx.lifecycle.viewModelScope
import androidx.work.WorkManager
import androidx.work.workDataOf
import com.google.android.fhir.FhirEngine
import com.google.android.fhir.sync.CurrentSyncJobStatus
import com.google.android.fhir.sync.SyncJobStatus
import dagger.hilt.android.lifecycle.HiltViewModel
import java.text.SimpleDateFormat
import java.time.OffsetDateTime
import java.util.Date
import java.util.Locale
import java.util.TimeZone
import java.util.concurrent.TimeUnit
import javax.inject.Inject
import kotlin.time.Duration
import kotlinx.coroutines.async
import kotlinx.coroutines.flow.firstOrNull
import kotlinx.coroutines.launch
import kotlinx.coroutines.runBlocking
import kotlinx.coroutines.withContext
import org.hl7.fhir.r4.model.QuestionnaireResponse
import org.hl7.fhir.r4.model.Task
import org.smartregister.fhircore.engine.R
import org.smartregister.fhircore.engine.configuration.ConfigType
import org.smartregister.fhircore.engine.configuration.ConfigurationRegistry
import org.smartregister.fhircore.engine.configuration.app.ApplicationConfiguration
import org.smartregister.fhircore.engine.configuration.app.SyncStrategy
import org.smartregister.fhircore.engine.configuration.navigation.ICON_TYPE_REMOTE
import org.smartregister.fhircore.engine.configuration.navigation.NavigationConfiguration
import org.smartregister.fhircore.engine.configuration.navigation.NavigationMenuConfig
import org.smartregister.fhircore.engine.configuration.report.measure.MeasureReportConfiguration
import org.smartregister.fhircore.engine.configuration.workflow.ActionTrigger
import org.smartregister.fhircore.engine.data.local.register.RegisterRepository
import org.smartregister.fhircore.engine.datastore.syncLocationIdsProtoStore
import org.smartregister.fhircore.engine.sync.AppSyncWorker
import org.smartregister.fhircore.engine.sync.CustomSyncWorker
import org.smartregister.fhircore.engine.sync.SyncBroadcaster
import org.smartregister.fhircore.engine.task.FhirCarePlanGenerator
import org.smartregister.fhircore.engine.task.FhirCompleteCarePlanWorker
import org.smartregister.fhircore.engine.task.FhirResourceExpireWorker
import org.smartregister.fhircore.engine.task.FhirTaskStatusUpdateWorker
import org.smartregister.fhircore.engine.ui.bottomsheet.RegisterBottomSheetFragment
import org.smartregister.fhircore.engine.util.DispatcherProvider
import org.smartregister.fhircore.engine.util.SecureSharedPreference
import org.smartregister.fhircore.engine.util.SharedPreferenceKey
import org.smartregister.fhircore.engine.util.SharedPreferencesHelper
import org.smartregister.fhircore.engine.util.extension.countUnSyncedResources
import org.smartregister.fhircore.engine.util.extension.extractLogicalIdUuid
import org.smartregister.fhircore.engine.util.extension.fetchLanguages
import org.smartregister.fhircore.engine.util.extension.getActivity
import org.smartregister.fhircore.engine.util.extension.isDeviceOnline
import org.smartregister.fhircore.engine.util.extension.refresh
import org.smartregister.fhircore.engine.util.extension.setAppLocale
import org.smartregister.fhircore.engine.util.extension.showToast
import org.smartregister.fhircore.engine.util.extension.tryParse
import org.smartregister.fhircore.quest.navigation.MainNavigationScreen
import org.smartregister.fhircore.quest.navigation.NavigationArg
import org.smartregister.fhircore.quest.ui.report.measure.worker.MeasureReportMonthPeriodWorker
import org.smartregister.fhircore.quest.ui.shared.models.AppDrawerUIState
import org.smartregister.fhircore.quest.ui.shared.models.QuestionnaireSubmission
import org.smartregister.fhircore.quest.util.extensions.decodeBinaryResourcesToBitmap
import org.smartregister.fhircore.quest.util.extensions.handleClickEvent
import org.smartregister.fhircore.quest.util.extensions.schedulePeriodically

@HiltViewModel
class AppMainViewModel
@Inject
constructor(
  val secureSharedPreference: SecureSharedPreference,
  val syncBroadcaster: SyncBroadcaster,
  val sharedPreferencesHelper: SharedPreferencesHelper,
  val configurationRegistry: ConfigurationRegistry,
  val registerRepository: RegisterRepository,
  val dispatcherProvider: DispatcherProvider,
  val workManager: WorkManager,
  val fhirCarePlanGenerator: FhirCarePlanGenerator,
  val fhirEngine: FhirEngine,
) : ViewModel() {
  val appMainUiState: MutableState<AppMainUiState> =
    mutableStateOf(
      appMainUiStateOf(
        navigationConfiguration =
          NavigationConfiguration(
            sharedPreferencesHelper.read(SharedPreferenceKey.APP_ID.name, "")!!,
          ),
      ),
    )
  private val simpleDateFormat = SimpleDateFormat(SYNC_TIMESTAMP_OUTPUT_FORMAT, Locale.getDefault())
  private val registerCountMap: SnapshotStateMap<String, Long> = mutableStateMapOf()

  val appDrawerUiState = mutableStateOf(AppDrawerUIState())

  val resetRegisterFilters = MutableLiveData(false)

  val unSyncedResourcesCount = mutableIntStateOf(0)

  val applicationConfiguration: ApplicationConfiguration by lazy {
    configurationRegistry.retrieveConfiguration(ConfigType.Application, paramsMap = emptyMap())
  }

  val navigationConfiguration: NavigationConfiguration by lazy {
    configurationRegistry.retrieveConfiguration(ConfigType.Navigation)
  }

  private val measureReportConfigurations: List<MeasureReportConfiguration> by lazy {
    configurationRegistry.retrieveConfigurations(ConfigType.MeasureReport)
  }

  fun retrieveIconsAsBitmap() {
    navigationConfiguration.clientRegisters
      .asSequence()
      .filter {
        it.menuIconConfig != null &&
          it.menuIconConfig?.type == ICON_TYPE_REMOTE &&
          !it.menuIconConfig!!.reference.isNullOrEmpty()
      }
      .decodeBinaryResourcesToBitmap(
        viewModelScope,
        registerRepository,
        configurationRegistry.decodedImageMap,
      )
  }

  fun retrieveAppMainUiState(refreshAll: Boolean = true) {
    if (refreshAll) {
      appMainUiState.value =
        appMainUiStateOf(
          appTitle = applicationConfiguration.appTitle,
          currentLanguage = loadCurrentLanguage(),
          username = secureSharedPreference.retrieveSessionUsername() ?: "",
          lastSyncTime = retrieveLastSyncTimestamp() ?: "",
          languages = configurationRegistry.fetchLanguages(),
          navigationConfiguration = navigationConfiguration,
          registerCountMap = registerCountMap,
        )
    }

    countRegisterData()
  }

  fun countRegisterData() {
    viewModelScope.launch {
      navigationConfiguration.run {
        clientRegisters.countRegisterData()
        bottomSheetRegisters?.registers?.countRegisterData()
      }
    }
  }

  fun onEvent(event: AppMainEvent) {
    when (event) {
      is AppMainEvent.SwitchLanguage -> {
        sharedPreferencesHelper.write(SharedPreferenceKey.LANG.name, event.language.tag)
        event.context.run {
          setAppLocale(event.language.tag)
          getActivity()?.refresh()
        }
      }
      is AppMainEvent.SyncData -> {
        if (event.context.isDeviceOnline()) {
          viewModelScope.launch { syncBroadcaster.runOneTimeSync() }
        } else {
          event.context.showToast(event.context.getString(R.string.sync_failed), Toast.LENGTH_LONG)
        }
      }
      is AppMainEvent.CancelSyncData -> {
        viewModelScope.launch {
          workManager.cancelUniqueWork(
            "org.smartregister.fhircore.engine.sync.AppSyncWorker-oneTimeSync",
          )
          updateAppDrawerUIState(currentSyncJobStatus = CurrentSyncJobStatus.Cancelled)
        }
      }
      is AppMainEvent.OpenRegistersBottomSheet -> displayRegisterBottomSheet(event)
      is AppMainEvent.UpdateSyncState -> {
        if (event.state is CurrentSyncJobStatus.Succeeded) {
          sharedPreferencesHelper.write(
            SharedPreferenceKey.LAST_SYNC_TIMESTAMP.name,
            formatLastSyncTimestamp(event.state.timestamp),
          )
          retrieveAppMainUiState()
          viewModelScope.launch { retrieveAppMainUiState() }
        }
      }
      is AppMainEvent.TriggerWorkflow ->
        event.navMenu.actions?.handleClickEvent(
          navController = event.navController,
          resourceData = null,
          navMenu = event.navMenu,
        )
      is AppMainEvent.OpenProfile -> {
        val args =
          bundleOf(
            NavigationArg.PROFILE_ID to event.profileId,
            NavigationArg.RESOURCE_ID to event.resourceId,
            NavigationArg.RESOURCE_CONFIG to event.resourceConfig,
          )
        event.navController.navigate(MainNavigationScreen.Profile.route, args)
      }
    }
  }

  private fun displayRegisterBottomSheet(event: AppMainEvent.OpenRegistersBottomSheet) {
    (event.navController.context.getActivity())?.let { activity ->
      RegisterBottomSheetFragment(
          navigationMenuConfigs = event.registersList,
          registerCountMap = appMainUiState.value.registerCountMap,
          menuClickListener = {
            onEvent(AppMainEvent.TriggerWorkflow(navController = event.navController, navMenu = it))
          },
          title = event.title,
        )
        .run { show(activity.supportFragmentManager, RegisterBottomSheetFragment.TAG) }
    }
  }

  private suspend fun List<NavigationMenuConfig>.countRegisterData() {
    // Set count for registerId against its value. Use action Id; otherwise default to menu id
    return this.filter { it.showCount }
      .forEach { menuConfig ->
        val countAction =
          menuConfig.actions?.find { actionConfig ->
            actionConfig.trigger == ActionTrigger.ON_COUNT
          }
        registerCountMap[countAction?.id ?: menuConfig.id] =
          registerRepository.countRegisterData(menuConfig.id)
      }
  }

  private fun loadCurrentLanguage() =
    Locale.forLanguageTag(
        sharedPreferencesHelper.read(SharedPreferenceKey.LANG.name, Locale.ENGLISH.toLanguageTag())
          ?: Locale.ENGLISH.toLanguageTag(),
      )
      .displayName

  fun formatLastSyncTimestamp(timestamp: OffsetDateTime): String {
    val syncTimestampFormatter =
      SimpleDateFormat(SYNC_TIMESTAMP_INPUT_FORMAT, Locale.getDefault()).apply {
        timeZone = TimeZone.getDefault()
      }
    val parse: Date? = syncTimestampFormatter.parse(timestamp.toString())
    return if (parse == null) "" else simpleDateFormat.format(parse)
  }

  fun retrieveLastSyncTimestamp(): String? =
    sharedPreferencesHelper.read(SharedPreferenceKey.LAST_SYNC_TIMESTAMP.name, null)

  fun triggerSync() {
    viewModelScope.launch { syncBroadcaster.runFirstTimeSync() }

    workManager.run {
      schedulePeriodically<AppSyncWorker>(
        workId = AppSyncWorker.WORK_ID,
        repeatInterval = applicationConfiguration.syncInterval,
        timeUnit = TimeUnit.MINUTES,
        requiresNetwork = true,
        initialDelay = applicationConfiguration.syncInterval,
      )
    }
  }

  /** This function is used to schedule tasks that are intended to run periodically */
  fun schedulePeriodicJobs() {
    workManager.run {
      schedulePeriodically<FhirTaskStatusUpdateWorker>(
        workId = FhirTaskStatusUpdateWorker.WORK_ID,
        duration = Duration.tryParse(applicationConfiguration.taskStatusUpdateJobDuration),
        requiresNetwork = false,
      )

      schedulePeriodically<FhirResourceExpireWorker>(
        workId = FhirResourceExpireWorker.WORK_ID,
        duration = Duration.tryParse(applicationConfiguration.taskExpireJobDuration),
        requiresNetwork = false,
      )

      schedulePeriodically<FhirCompleteCarePlanWorker>(
        workId = FhirCompleteCarePlanWorker.WORK_ID,
        duration = Duration.tryParse(applicationConfiguration.taskCompleteCarePlanJobDuration),
        requiresNetwork = false,
      )

      schedulePeriodically<CustomSyncWorker>(
        workId = CustomSyncWorker.WORK_ID,
        repeatInterval = applicationConfiguration.syncInterval,
        initialDelay = 0,
      )

      measureReportConfigurations.forEach { measureReportConfig ->
        measureReportConfig.scheduledGenerationDuration?.let { scheduledGenerationDuration ->
          schedulePeriodically<MeasureReportMonthPeriodWorker>(
            workId = "${MeasureReportMonthPeriodWorker.WORK_ID}-${measureReportConfig.id}",
            duration = Duration.tryParse(scheduledGenerationDuration),
            requiresNetwork = false,
            inputData =
              workDataOf(
                MeasureReportMonthPeriodWorker.MEASURE_REPORT_CONFIG_ID to measureReportConfig.id,
              ),
          )
        }
      }
    }
  }

<<<<<<< HEAD
=======
  fun schedulePeriodicSync() {
    viewModelScope.launch {
      syncBroadcaster.schedulePeriodicSync(applicationConfiguration.syncInterval)
    }
  }

>>>>>>> d088c4c6
  suspend fun onQuestionnaireSubmission(questionnaireSubmission: QuestionnaireSubmission) {
    questionnaireSubmission.questionnaireConfig.taskId?.let { taskId ->
      val status: Task.TaskStatus =
        when (questionnaireSubmission.questionnaireResponse.status) {
          QuestionnaireResponse.QuestionnaireResponseStatus.INPROGRESS -> Task.TaskStatus.INPROGRESS
          QuestionnaireResponse.QuestionnaireResponseStatus.COMPLETED -> Task.TaskStatus.COMPLETED
          else -> Task.TaskStatus.COMPLETED
        }

      withContext(dispatcherProvider.io()) {
        fhirCarePlanGenerator.updateTaskDetailsByResourceId(
          id = taskId.extractLogicalIdUuid(),
          status = status,
        )
      }
    }
  }

  fun calculatePercentageProgress(
    progressSyncJobStatus: SyncJobStatus.InProgress,
  ): Int {
    val totalRecordsOverall =
      sharedPreferencesHelper.read(
        SharedPreferencesHelper.PREFS_SYNC_PROGRESS_TOTAL +
          progressSyncJobStatus.syncOperation.name,
        1L,
      )
    val isProgressTotalLess = progressSyncJobStatus.total <= totalRecordsOverall
    val currentProgress: Int
    val currentTotalRecords =
      if (isProgressTotalLess) {
        currentProgress =
          totalRecordsOverall.toInt() - progressSyncJobStatus.total +
            progressSyncJobStatus.completed
        totalRecordsOverall.toInt()
      } else {
        sharedPreferencesHelper.write(
          SharedPreferencesHelper.PREFS_SYNC_PROGRESS_TOTAL +
            progressSyncJobStatus.syncOperation.name,
          progressSyncJobStatus.total.toLong(),
        )
        currentProgress = progressSyncJobStatus.completed
        progressSyncJobStatus.total
      }

    return getSyncProgress(currentProgress, currentTotalRecords)
  }

  fun updateAppDrawerUIState(
    isSyncUpload: Boolean? = null,
    currentSyncJobStatus: CurrentSyncJobStatus?,
    percentageProgress: Int? = null,
  ) {
    appDrawerUiState.value =
      AppDrawerUIState(
        isSyncUpload = isSyncUpload,
        currentSyncJobStatus = currentSyncJobStatus,
        percentageProgress = percentageProgress,
      )
  }

  fun updateUnSyncedResourcesCount() {
    viewModelScope.launch {
      unSyncedResourcesCount.intValue = async { fhirEngine.countUnSyncedResources() }.await().size
    }
  }

  private fun getSyncProgress(completed: Int, total: Int) =
    completed * 100 / if (total > 0) total else 1

  companion object {
    const val SYNC_TIMESTAMP_INPUT_FORMAT = "yyyy-MM-dd'T'HH:mm:ss"
    const val SYNC_TIMESTAMP_OUTPUT_FORMAT = "MMM d, hh:mm aa"
  }
}<|MERGE_RESOLUTION|>--- conflicted
+++ resolved
@@ -330,15 +330,12 @@
     }
   }
 
-<<<<<<< HEAD
-=======
   fun schedulePeriodicSync() {
     viewModelScope.launch {
       syncBroadcaster.schedulePeriodicSync(applicationConfiguration.syncInterval)
     }
   }
 
->>>>>>> d088c4c6
   suspend fun onQuestionnaireSubmission(questionnaireSubmission: QuestionnaireSubmission) {
     questionnaireSubmission.questionnaireConfig.taskId?.let { taskId ->
       val status: Task.TaskStatus =
