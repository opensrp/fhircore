/*
 * Copyright 2021-2024 Ona Systems, Inc
 *
 * Licensed under the Apache License, Version 2.0 (the "License");
 * you may not use this file except in compliance with the License.
 * You may obtain a copy of the License at
 *
 *       http://www.apache.org/licenses/LICENSE-2.0
 *
 * Unless required by applicable law or agreed to in writing, software
 * distributed under the License is distributed on an "AS IS" BASIS,
 * WITHOUT WARRANTIES OR CONDITIONS OF ANY KIND, either express or implied.
 * See the License for the specific language governing permissions and
 * limitations under the License.
 */

package org.smartregister.fhircore.quest.ui.main

import android.content.Context
import android.widget.Toast
import androidx.compose.runtime.MutableState
import androidx.compose.runtime.mutableStateMapOf
import androidx.compose.runtime.mutableStateOf
import androidx.compose.runtime.snapshots.SnapshotStateMap
import androidx.core.os.bundleOf
import androidx.lifecycle.ViewModel
import androidx.lifecycle.viewModelScope
import androidx.navigation.NavController
import androidx.work.WorkManager
import androidx.work.workDataOf
import com.google.android.fhir.sync.SyncJobStatus
import dagger.hilt.android.lifecycle.HiltViewModel
import java.text.SimpleDateFormat
import java.time.OffsetDateTime
import java.util.Date
import java.util.Locale
import java.util.TimeZone
import javax.inject.Inject
import kotlin.time.Duration
import kotlinx.coroutines.launch
import kotlinx.coroutines.withContext
import org.hl7.fhir.r4.model.Binary
import org.hl7.fhir.r4.model.Enumerations
import org.hl7.fhir.r4.model.QuestionnaireResponse
import org.hl7.fhir.r4.model.ResourceType
import org.hl7.fhir.r4.model.Task
import org.smartregister.fhircore.engine.R
import org.smartregister.fhircore.engine.configuration.ConfigType
import org.smartregister.fhircore.engine.configuration.ConfigurationRegistry
import org.smartregister.fhircore.engine.configuration.QuestionnaireConfig
import org.smartregister.fhircore.engine.configuration.app.ApplicationConfiguration
import org.smartregister.fhircore.engine.configuration.geowidget.GeoWidgetConfiguration
import org.smartregister.fhircore.engine.configuration.navigation.ICON_TYPE_REMOTE
import org.smartregister.fhircore.engine.configuration.navigation.NavigationConfiguration
import org.smartregister.fhircore.engine.configuration.navigation.NavigationMenuConfig
import org.smartregister.fhircore.engine.configuration.report.measure.MeasureReportConfiguration
import org.smartregister.fhircore.engine.configuration.workflow.ActionTrigger
import org.smartregister.fhircore.engine.data.local.register.RegisterRepository
import org.smartregister.fhircore.engine.datastore.PreferencesDataStore
import org.smartregister.fhircore.engine.domain.model.ActionParameter
import org.smartregister.fhircore.engine.domain.model.ActionParameterType
import org.smartregister.fhircore.engine.sync.SyncBroadcaster
import org.smartregister.fhircore.engine.task.FhirCarePlanGenerator
import org.smartregister.fhircore.engine.task.FhirCompleteCarePlanWorker
import org.smartregister.fhircore.engine.task.FhirResourceExpireWorker
import org.smartregister.fhircore.engine.task.FhirTaskStatusUpdateWorker
import org.smartregister.fhircore.engine.ui.bottomsheet.RegisterBottomSheetFragment
import org.smartregister.fhircore.engine.util.DispatcherProvider
import org.smartregister.fhircore.engine.util.SecureSharedPreference
import org.smartregister.fhircore.engine.util.extension.decodeToBitmap
import org.smartregister.fhircore.engine.util.extension.extractLogicalIdUuid
import org.smartregister.fhircore.engine.util.extension.fetchLanguages
import org.smartregister.fhircore.engine.util.extension.getActivity
import org.smartregister.fhircore.engine.util.extension.isDeviceOnline
import org.smartregister.fhircore.engine.util.extension.refresh
import org.smartregister.fhircore.engine.util.extension.setAppLocale
import org.smartregister.fhircore.engine.util.extension.showToast
import org.smartregister.fhircore.engine.util.extension.tryParse
import org.smartregister.fhircore.quest.navigation.MainNavigationScreen
import org.smartregister.fhircore.quest.navigation.NavigationArg
import org.smartregister.fhircore.quest.ui.report.measure.worker.MeasureReportMonthPeriodWorker
import org.smartregister.fhircore.quest.ui.shared.QuestionnaireHandler
import org.smartregister.fhircore.quest.ui.shared.models.QuestionnaireSubmission
import org.smartregister.fhircore.quest.util.extensions.handleClickEvent
import org.smartregister.fhircore.quest.util.extensions.schedulePeriodically

@HiltViewModel
class AppMainViewModel
@Inject
constructor(
  val secureSharedPreference: SecureSharedPreference,
  val syncBroadcaster: SyncBroadcaster,
  val preferencesDataStore: PreferencesDataStore,
  val configurationRegistry: ConfigurationRegistry,
  val registerRepository: RegisterRepository,
  val dispatcherProvider: DispatcherProvider,
  val workManager: WorkManager,
  val fhirCarePlanGenerator: FhirCarePlanGenerator,
) : ViewModel() {

  val appMainUiState: MutableState<AppMainUiState> =
    mutableStateOf(
      appMainUiStateOf(
        navigationConfiguration =
          NavigationConfiguration(
            preferencesDataStore.readOnce(PreferencesDataStore.APP_ID, "")!!,
          ),
      ),
    )

  private val simpleDateFormat = SimpleDateFormat(SYNC_TIMESTAMP_OUTPUT_FORMAT, Locale.getDefault())
  private val registerCountMap: SnapshotStateMap<String, Long> = mutableStateMapOf()

  val applicationConfiguration: ApplicationConfiguration by lazy {
    configurationRegistry.retrieveConfiguration(ConfigType.Application, paramsMap = emptyMap())
  }

  val navigationConfiguration: NavigationConfiguration by lazy {
    configurationRegistry.retrieveConfiguration(ConfigType.Navigation)
  }

  private val measureReportConfigurations: List<MeasureReportConfiguration> by lazy {
    configurationRegistry.retrieveConfigurations(ConfigType.MeasureReport)
  }

  fun retrieveIconsAsBitmap() {
    navigationConfiguration.clientRegisters
      .asSequence()
      .filter {
        it.menuIconConfig != null &&
          it.menuIconConfig?.type == ICON_TYPE_REMOTE &&
          !it.menuIconConfig!!.reference.isNullOrEmpty()
      }
      .forEach {
        val resourceId = it.menuIconConfig!!.reference!!.extractLogicalIdUuid()
        viewModelScope.launch(dispatcherProvider.io()) {
          registerRepository.loadResource<Binary>(resourceId)?.let { binary ->
            it.menuIconConfig!!.decodedBitmap = binary.data.decodeToBitmap()
          }
        }
      }
  }

  suspend fun retrieveAppMainUiState(refreshAll: Boolean = true) {
    if (refreshAll) {
      appMainUiState.value =
        appMainUiStateOf(
          appTitle = applicationConfiguration.appTitle,
          currentLanguage = loadCurrentLanguage(),
          username = secureSharedPreference.retrieveSessionUsername() ?: "",
          lastSyncTime = retrieveLastSyncTimestamp() ?: "",
          languages = configurationRegistry.fetchLanguages(),
          navigationConfiguration = navigationConfiguration,
          registerCountMap = registerCountMap,
        )
    }

    // Count data for configured registers by populating the register count map
    viewModelScope.launch {
      navigationConfiguration.run {
        clientRegisters.countRegisterData()
        bottomSheetRegisters?.registers?.countRegisterData()
      }
    }
  }

  fun onEvent(event: AppMainEvent) {
    when (event) {
      is AppMainEvent.SwitchLanguage -> {
        viewModelScope.launch {
          preferencesDataStore.write(PreferencesDataStore.LANG, event.language.tag)
        }
        event.context.run {
          setAppLocale(event.language.tag)
          getActivity()?.refresh()
        }
      }
      is AppMainEvent.SyncData -> {
        if (event.context.isDeviceOnline()) {
          viewModelScope.launch { syncBroadcaster.runOneTimeSync() }
        } else {
          event.context.showToast(event.context.getString(R.string.sync_failed), Toast.LENGTH_LONG)
        }
      }
      is AppMainEvent.OpenRegistersBottomSheet -> displayRegisterBottomSheet(event)
      is AppMainEvent.UpdateSyncState -> {
<<<<<<< HEAD
        if (event.state is SyncJobStatus.Finished) {
          viewModelScope.launch {
            preferencesDataStore.write(
              PreferencesDataStore.LAST_SYNC_TIMESTAMP,
              formatLastSyncTimestamp(event.state.timestamp),
            )

            retrieveAppMainUiState()
          }
=======
        if (event.state is SyncJobStatus.Succeeded) {
          sharedPreferencesHelper.write(
            SharedPreferenceKey.LAST_SYNC_TIMESTAMP.name,
            formatLastSyncTimestamp(event.state.timestamp),
          )
          viewModelScope.launch { retrieveAppMainUiState() }
>>>>>>> 57ef2752
        }
      }
      is AppMainEvent.TriggerWorkflow ->
        event.navMenu.actions?.handleClickEvent(
          navController = event.navController,
          resourceData = null,
          navMenu = event.navMenu,
        )
      is AppMainEvent.OpenProfile -> {
        val args =
          bundleOf(
            NavigationArg.PROFILE_ID to event.profileId,
            NavigationArg.RESOURCE_ID to event.resourceId,
            NavigationArg.RESOURCE_CONFIG to event.resourceConfig,
          )
        event.navController.navigate(MainNavigationScreen.Profile.route, args)
      }
    }
  }

  private fun displayRegisterBottomSheet(event: AppMainEvent.OpenRegistersBottomSheet) {
    (event.navController.context.getActivity())?.let { activity ->
      RegisterBottomSheetFragment(
          navigationMenuConfigs = event.registersList,
          registerCountMap = appMainUiState.value.registerCountMap,
          menuClickListener = {
            onEvent(AppMainEvent.TriggerWorkflow(navController = event.navController, navMenu = it))
          },
          title = event.title,
        )
        .run { show(activity.supportFragmentManager, RegisterBottomSheetFragment.TAG) }
    }
  }

  fun launchFamilyRegistrationWithLocationId(
    context: Context,
    locationId: String,
    questionnaireConfig: QuestionnaireConfig,
  ) {
    viewModelScope.launch {
      val prePopulateLocationIdParameter =
        ActionParameter(
          key = "locationId",
          paramType = ActionParameterType.PREPOPULATE,
          dataType = Enumerations.DataType.STRING,
          resourceType = ResourceType.Location,
          value = locationId,
          linkId = "household-location-reference",
        )
      if (context is QuestionnaireHandler) {
        context.launchQuestionnaire(
          context = context,
          questionnaireConfig = questionnaireConfig,
          actionParams = listOf(prePopulateLocationIdParameter),
        )
      }
    }
  }

  private suspend fun List<NavigationMenuConfig>.countRegisterData() {
    // Set count for registerId against its value. Use action Id; otherwise default to menu id
    return this.filter { it.showCount }
      .forEach { menuConfig ->
        val countAction =
          menuConfig.actions?.find { actionConfig ->
            actionConfig.trigger == ActionTrigger.ON_COUNT
          }
        registerCountMap[countAction?.id ?: menuConfig.id] =
          registerRepository.countRegisterData(menuConfig.id)
      }
  }

  private fun loadCurrentLanguage() =
    Locale.forLanguageTag(
        preferencesDataStore.readOnce(PreferencesDataStore.LANG, Locale.ENGLISH.toLanguageTag())
          ?: Locale.ENGLISH.toLanguageTag(),
      )
      .displayName

  fun formatLastSyncTimestamp(timestamp: OffsetDateTime): String {
    val syncTimestampFormatter =
      SimpleDateFormat(SYNC_TIMESTAMP_INPUT_FORMAT, Locale.getDefault()).apply {
        timeZone = TimeZone.getDefault()
      }
    val parse: Date? = syncTimestampFormatter.parse(timestamp.toString())
    return if (parse == null) "" else simpleDateFormat.format(parse)
  }

  fun retrieveLastSyncTimestamp(): String? =
    preferencesDataStore.readOnce(PreferencesDataStore.LAST_SYNC_TIMESTAMP, null)

  fun launchProfileFromGeoWidget(
    navController: NavController,
    geoWidgetConfigId: String,
    resourceId: String,
  ) {
    val geoWidgetConfiguration =
      configurationRegistry.retrieveConfiguration<GeoWidgetConfiguration>(
        ConfigType.GeoWidget,
        geoWidgetConfigId,
      )
    onEvent(
      AppMainEvent.OpenProfile(
        navController = navController,
        profileId = geoWidgetConfiguration.profileId,
        resourceId = resourceId,
        resourceConfig = geoWidgetConfiguration.resourceConfig,
      ),
    )
  }

  /** This function is used to schedule tasks that are intended to run periodically */
  fun schedulePeriodicJobs() {
    workManager.run {
      schedulePeriodically<FhirTaskStatusUpdateWorker>(
        workId = FhirTaskStatusUpdateWorker.WORK_ID,
        duration = Duration.tryParse(applicationConfiguration.taskStatusUpdateJobDuration),
        requiresNetwork = false,
      )

      schedulePeriodically<FhirResourceExpireWorker>(
        workId = FhirResourceExpireWorker.WORK_ID,
        duration = Duration.tryParse(applicationConfiguration.taskExpireJobDuration),
        requiresNetwork = false,
      )

      schedulePeriodically<FhirCompleteCarePlanWorker>(
        workId = FhirCompleteCarePlanWorker.WORK_ID,
        duration = Duration.tryParse(applicationConfiguration.taskCompleteCarePlanJobDuration),
        requiresNetwork = false,
      )

      measureReportConfigurations.forEach { measureReportConfig ->
        measureReportConfig.scheduledGenerationDuration?.let { scheduledGenerationDuration ->
          schedulePeriodically<MeasureReportMonthPeriodWorker>(
            workId = "${MeasureReportMonthPeriodWorker.WORK_ID}-${measureReportConfig.id}",
            duration = Duration.tryParse(scheduledGenerationDuration),
            requiresNetwork = false,
            inputData =
              workDataOf(
                MeasureReportMonthPeriodWorker.MEASURE_REPORT_CONFIG_ID to measureReportConfig.id,
              ),
          )
        }
      }
    }
  }

  suspend fun onQuestionnaireSubmission(questionnaireSubmission: QuestionnaireSubmission) {
    questionnaireSubmission.questionnaireConfig.taskId?.let { taskId ->
      val status: Task.TaskStatus =
        when (questionnaireSubmission.questionnaireResponse.status) {
          QuestionnaireResponse.QuestionnaireResponseStatus.INPROGRESS -> Task.TaskStatus.INPROGRESS
          QuestionnaireResponse.QuestionnaireResponseStatus.COMPLETED -> Task.TaskStatus.COMPLETED
          else -> Task.TaskStatus.COMPLETED
        }

      withContext(dispatcherProvider.io()) {
        fhirCarePlanGenerator.updateTaskDetailsByResourceId(
          id = taskId.extractLogicalIdUuid(),
          status = status,
        )
      }
    }
  }

  companion object {
    const val SYNC_TIMESTAMP_INPUT_FORMAT = "yyyy-MM-dd'T'HH:mm:ss"
    const val SYNC_TIMESTAMP_OUTPUT_FORMAT = "MMM d, hh:mm aa"
  }
}<|MERGE_RESOLUTION|>--- conflicted
+++ resolved
@@ -184,24 +184,15 @@
       }
       is AppMainEvent.OpenRegistersBottomSheet -> displayRegisterBottomSheet(event)
       is AppMainEvent.UpdateSyncState -> {
-<<<<<<< HEAD
-        if (event.state is SyncJobStatus.Finished) {
+        if (event.state is SyncJobStatus.Succeeded) {
           viewModelScope.launch {
             preferencesDataStore.write(
               PreferencesDataStore.LAST_SYNC_TIMESTAMP,
               formatLastSyncTimestamp(event.state.timestamp),
             )
-
-            retrieveAppMainUiState()
           }
-=======
-        if (event.state is SyncJobStatus.Succeeded) {
-          sharedPreferencesHelper.write(
-            SharedPreferenceKey.LAST_SYNC_TIMESTAMP.name,
-            formatLastSyncTimestamp(event.state.timestamp),
-          )
+
           viewModelScope.launch { retrieveAppMainUiState() }
->>>>>>> 57ef2752
         }
       }
       is AppMainEvent.TriggerWorkflow ->
