/*
 * Copyright 2021-2024 Ona Systems, Inc
 *
 * Licensed under the Apache License, Version 2.0 (the "License");
 * you may not use this file except in compliance with the License.
 * You may obtain a copy of the License at
 *
 *       http://www.apache.org/licenses/LICENSE-2.0
 *
 * Unless required by applicable law or agreed to in writing, software
 * distributed under the License is distributed on an "AS IS" BASIS,
 * WITHOUT WARRANTIES OR CONDITIONS OF ANY KIND, either express or implied.
 * See the License for the specific language governing permissions and
 * limitations under the License.
 */

package org.smartregister.fhircore.quest.ui.main

import android.content.Context
import android.os.Bundle
import android.widget.Toast
import androidx.compose.runtime.MutableState
import androidx.compose.runtime.mutableIntStateOf
import androidx.compose.runtime.mutableStateMapOf
import androidx.compose.runtime.mutableStateOf
import androidx.compose.runtime.snapshots.SnapshotStateMap
import androidx.core.os.bundleOf
import androidx.lifecycle.MutableLiveData
import androidx.lifecycle.ViewModel
import androidx.lifecycle.viewModelScope
import androidx.work.WorkManager
import androidx.work.workDataOf
import com.google.android.fhir.FhirEngine
import com.google.android.fhir.sync.CurrentSyncJobStatus
import com.google.android.fhir.sync.SyncJobStatus
import dagger.hilt.android.lifecycle.HiltViewModel
import java.text.SimpleDateFormat
import java.time.OffsetDateTime
import java.util.Date
import java.util.Locale
import java.util.TimeZone
import java.util.concurrent.TimeUnit
import javax.inject.Inject
import kotlin.time.Duration
import kotlinx.coroutines.async
import kotlinx.coroutines.launch
import kotlinx.coroutines.withContext
import org.hl7.fhir.r4.model.QuestionnaireResponse
import org.hl7.fhir.r4.model.Task
import org.smartregister.fhircore.engine.R
import org.smartregister.fhircore.engine.configuration.ConfigType
import org.smartregister.fhircore.engine.configuration.ConfigurationRegistry
import org.smartregister.fhircore.engine.configuration.app.ApplicationConfiguration
import org.smartregister.fhircore.engine.configuration.app.SyncStrategy
import org.smartregister.fhircore.engine.configuration.navigation.NavigationConfiguration
import org.smartregister.fhircore.engine.configuration.navigation.NavigationMenuConfig
import org.smartregister.fhircore.engine.configuration.report.measure.MeasureReportConfiguration
import org.smartregister.fhircore.engine.configuration.workflow.ActionTrigger
import org.smartregister.fhircore.engine.data.local.register.RegisterRepository
import org.smartregister.fhircore.engine.domain.model.LauncherType
import org.smartregister.fhircore.engine.domain.model.MultiSelectViewAction
import org.smartregister.fhircore.engine.sync.SyncBroadcaster
import org.smartregister.fhircore.engine.task.FhirCarePlanGenerator
import org.smartregister.fhircore.engine.task.FhirCompleteCarePlanWorker
import org.smartregister.fhircore.engine.task.FhirResourceExpireWorker
import org.smartregister.fhircore.engine.task.FhirTaskStatusUpdateWorker
import org.smartregister.fhircore.engine.ui.bottomsheet.RegisterBottomSheetFragment
import org.smartregister.fhircore.engine.util.DispatcherProvider
import org.smartregister.fhircore.engine.util.SecureSharedPreference
import org.smartregister.fhircore.engine.util.SharedPreferenceKey
import org.smartregister.fhircore.engine.util.SharedPreferencesHelper
import org.smartregister.fhircore.engine.util.extension.countUnSyncedResources
import org.smartregister.fhircore.engine.util.extension.extractLogicalIdUuid
import org.smartregister.fhircore.engine.util.extension.fetchLanguages
import org.smartregister.fhircore.engine.util.extension.formatDate
import org.smartregister.fhircore.engine.util.extension.getActivity
import org.smartregister.fhircore.engine.util.extension.isDeviceOnline
import org.smartregister.fhircore.engine.util.extension.reformatDate
import org.smartregister.fhircore.engine.util.extension.refresh
import org.smartregister.fhircore.engine.util.extension.retrieveRelatedEntitySyncLocationState
import org.smartregister.fhircore.engine.util.extension.setAppLocale
import org.smartregister.fhircore.engine.util.extension.showToast
import org.smartregister.fhircore.engine.util.extension.tryParse
import org.smartregister.fhircore.quest.BuildConfig
import org.smartregister.fhircore.quest.navigation.MainNavigationScreen
import org.smartregister.fhircore.quest.navigation.NavigationArg
import org.smartregister.fhircore.quest.ui.report.measure.worker.MeasureReportMonthPeriodWorker
import org.smartregister.fhircore.quest.ui.shared.models.AppDrawerUIState
import org.smartregister.fhircore.quest.ui.shared.models.QuestionnaireSubmission
import org.smartregister.fhircore.quest.util.extensions.handleClickEvent
import org.smartregister.fhircore.quest.util.extensions.schedulePeriodically

@HiltViewModel
class AppMainViewModel
@Inject
constructor(
  val secureSharedPreference: SecureSharedPreference,
  val syncBroadcaster: SyncBroadcaster,
  val sharedPreferencesHelper: SharedPreferencesHelper,
  val configurationRegistry: ConfigurationRegistry,
  val registerRepository: RegisterRepository,
  val dispatcherProvider: DispatcherProvider,
  val workManager: WorkManager,
  val fhirCarePlanGenerator: FhirCarePlanGenerator,
  val fhirEngine: FhirEngine,
) : ViewModel() {
  val appMainUiState: MutableState<AppMainUiState> =
    mutableStateOf(
      appMainUiStateOf(
        navigationConfiguration =
          NavigationConfiguration(
            sharedPreferencesHelper.read(SharedPreferenceKey.APP_ID.name, "")!!,
          ),
      ),
    )
  val appDrawerUiState = mutableStateOf(AppDrawerUIState())
  val resetRegisterFilters = MutableLiveData(false)
  val unSyncedResourcesCount = mutableIntStateOf(0)

  val applicationConfiguration: ApplicationConfiguration by lazy {
    configurationRegistry.retrieveConfiguration(ConfigType.Application, paramsMap = emptyMap())
  }

  val navigationConfiguration: NavigationConfiguration by lazy {
    configurationRegistry.retrieveConfiguration(ConfigType.Navigation)
  }

  private val measureReportConfigurations: List<MeasureReportConfiguration> by lazy {
    configurationRegistry.retrieveConfigurations(ConfigType.MeasureReport)
  }

  private val simpleDateFormat = SimpleDateFormat(SYNC_TIMESTAMP_OUTPUT_FORMAT, Locale.getDefault())
  private val registerCountMap: SnapshotStateMap<String, Long> = mutableStateMapOf()

  fun retrieveAppMainUiState(refreshAll: Boolean = true) {
    if (refreshAll) {
      appMainUiState.value =
        appMainUiStateOf(
          appTitle = applicationConfiguration.appTitle,
          currentLanguage = loadCurrentLanguage(),
          username = secureSharedPreference.retrieveSessionUsername() ?: "",
          lastSyncTime = getSyncTime(),
          languages = configurationRegistry.fetchLanguages(),
          navigationConfiguration = navigationConfiguration,
          registerCountMap = registerCountMap,
        )
    }

    countRegisterData()
  }
  // todo - if we can move this method to somewhere else where it can be accessed easily on multiple
  // view models
  /**
   * Retrieves the last sync time from shared preferences and returns it in a formatted way. This
   * method handles both cases:
   * 1. The time stored as a timestamp in milliseconds (preferred).
   * 2. Backward compatibility where the time is stored in a formatted string.
   *
   * @return A formatted sync time string.
   */
  fun getSyncTime(): String {
    var result = ""

    // First, check if we have any previously stored sync time in SharedPreferences.
    retrieveLastSyncTimestamp()?.let { storedDate ->

      // Try to treat the stored time as a timestamp (in milliseconds).
      runCatching {
          // Attempt to convert the stored date to Long (i.e., millis format) and format it.
          result =
            formatDate(
              timeMillis = storedDate.toLong(),
              desireFormat = applicationConfiguration.dateFormat,
            )
        }
        .onFailure {
          // If conversion to Long fails, it's likely that the stored date is in a formatted string
          // (backward compatibility).
          // Reformat the stored date using the provided SYNC_TIMESTAMP_OUTPUT_FORMAT.
          result =
            reformatDate(
              inputDateString = storedDate,
              currentFormat = SYNC_TIMESTAMP_OUTPUT_FORMAT,
              desiredFormat = applicationConfiguration.dateFormat,
            )
        }
    }

    val syncStart = sharedPreferencesHelper.read(SharedPreferenceKey.SYNC_START_TIMESTAMP.name, 0)
    val syncEnd = sharedPreferencesHelper.read(SharedPreferenceKey.SYNC_END_TIMESTAMP.name, 0)

    result += " (${getTimeDifference(syncStart,syncEnd)})"

    // Return the result (either formatted time in millis or re-formatted backward-compatible date).
    return result
  }

  private fun getTimeDifference(startTime: Long, endTime: Long): String {
    val diffInMillis = endTime - startTime

    val seconds = TimeUnit.MILLISECONDS.toSeconds(diffInMillis) % 60
    val minutes = TimeUnit.MILLISECONDS.toMinutes(diffInMillis) % 60
    val hours = TimeUnit.MILLISECONDS.toHours(diffInMillis)

    return when {
      hours > 0 -> "${hours}h ${minutes}m ${seconds}s"
      minutes > 0 -> "${minutes}m ${seconds}s"
      else -> "${seconds}s"
    }
  }

  fun countRegisterData() {
    viewModelScope.launch {
      navigationConfiguration.run {
        clientRegisters.countRegisterData()
        bottomSheetRegisters?.registers?.countRegisterData()
      }
    }
  }

  fun onEvent(event: AppMainEvent) {
    when (event) {
      is AppMainEvent.SwitchLanguage -> {
        sharedPreferencesHelper.write(SharedPreferenceKey.LANG.name, event.language.tag)
        event.context.run {
          setAppLocale(event.language.tag)
          getActivity()?.refresh()
        }
      }
      is AppMainEvent.SyncData -> {
        if (event.context.isDeviceOnline()) {
          viewModelScope.launch { syncBroadcaster.runOneTimeSync() }
        } else {
          event.context.showToast(event.context.getString(R.string.sync_failed), Toast.LENGTH_LONG)
        }
      }
      is AppMainEvent.CancelSyncData -> {
        workManager.cancelUniqueWork(
          "org.smartregister.fhircore.engine.sync.AppSyncWorker-oneTimeSync",
        )
        updateAppDrawerUIState(
          syncCounter = null,
          currentSyncJobStatus = CurrentSyncJobStatus.Cancelled,
        )
      }
      is AppMainEvent.OpenRegistersBottomSheet -> displayRegisterBottomSheet(event)
      is AppMainEvent.UpdateSyncState -> {
        if (event.currentSyncJobStatus is CurrentSyncJobStatus.Succeeded) {
          sharedPreferencesHelper.write(
            SharedPreferenceKey.LAST_SYNC_TIMESTAMP.name,
            event.currentSyncJobStatus.timestamp.toInstant().toEpochMilli().toString(),
          )
          retrieveAppMainUiState()
          viewModelScope.launch { retrieveAppMainUiState() }
        }
      }
      is AppMainEvent.TriggerWorkflow ->
        event.navMenu.actions?.handleClickEvent(
          navController = event.navController,
          resourceData = null,
          navMenu = event.navMenu,
        )
      is AppMainEvent.OpenProfile -> {
        val args =
          bundleOf(
            NavigationArg.PROFILE_ID to event.profileId,
            NavigationArg.RESOURCE_ID to event.resourceId,
            NavigationArg.RESOURCE_CONFIG to event.resourceConfig,
          )
        event.navController.navigate(MainNavigationScreen.Profile.route, args)
      }
    }
  }

  private fun displayRegisterBottomSheet(event: AppMainEvent.OpenRegistersBottomSheet) {
    (event.navController.context.getActivity())?.let { activity ->
      RegisterBottomSheetFragment(
          navigationMenuConfigs = event.registersList,
          registerCountMap = appMainUiState.value.registerCountMap,
          menuClickListener = {
            onEvent(AppMainEvent.TriggerWorkflow(navController = event.navController, navMenu = it))
          },
          title = event.title,
        )
        .run { show(activity.supportFragmentManager, RegisterBottomSheetFragment.TAG) }
    }
  }

  private suspend fun List<NavigationMenuConfig>.countRegisterData() {
    // Set count for registerId against its value. Use action Id; otherwise default to menu id
    return this.filter { it.showCount }
      .forEach { menuConfig ->
        val countAction =
          menuConfig.actions?.find { actionConfig ->
            actionConfig.trigger == ActionTrigger.ON_COUNT
          }
        registerCountMap[countAction?.id ?: menuConfig.id] =
          registerRepository.countRegisterData(menuConfig.id)
      }
  }

  private fun loadCurrentLanguage() =
    Locale.forLanguageTag(
        sharedPreferencesHelper.read(SharedPreferenceKey.LANG.name, Locale.ENGLISH.toLanguageTag())
          ?: Locale.ENGLISH.toLanguageTag(),
      )
      .displayName

  fun formatLastSyncTimestamp(timestamp: OffsetDateTime): String {
    val syncTimestampFormatter =
      SimpleDateFormat(SYNC_TIMESTAMP_INPUT_FORMAT, Locale.getDefault()).apply {
        timeZone = TimeZone.getDefault()
      }
    val parse: Date? = syncTimestampFormatter.parse(timestamp.toString())
    return if (parse == null) "" else simpleDateFormat.format(parse)
  }

  fun retrieveLastSyncTimestamp(): String? =
    sharedPreferencesHelper.read(SharedPreferenceKey.LAST_SYNC_TIMESTAMP.name, null)

<<<<<<< HEAD
=======
  private fun schedulePeriodicSync() {
    viewModelScope.launch {
      syncBroadcaster.schedulePeriodicSync(applicationConfiguration.syncInterval)
    }
  }

>>>>>>> baffe2cb
  fun getStartDestinationArgs(): Bundle {
    val startDestinationConfig = applicationConfiguration.navigationStartDestination

    return when (startDestinationConfig.launcherType) {
      LauncherType.REGISTER -> {
        val topMenuConfig = navigationConfiguration.clientRegisters.first()
        val clickAction = topMenuConfig.actions?.find { it.trigger == ActionTrigger.ON_CLICK }
        bundleOf(
          NavigationArg.SCREEN_TITLE to
            if (startDestinationConfig.screenTitle.isNullOrEmpty()) {
              topMenuConfig.display
            } else {
              startDestinationConfig.screenTitle
            },
          NavigationArg.REGISTER_ID to
            if (startDestinationConfig.id.isNullOrEmpty()) {
              clickAction?.id ?: topMenuConfig.id
            } else {
              startDestinationConfig.id
            },
        )
      }
      LauncherType.MAP -> bundleOf(NavigationArg.GEO_WIDGET_ID to startDestinationConfig.id)
    }
  }

  suspend fun onQuestionnaireSubmission(questionnaireSubmission: QuestionnaireSubmission) {
    questionnaireSubmission.questionnaireConfig.taskId?.let { taskId ->
      val status: Task.TaskStatus =
        when (questionnaireSubmission.questionnaireResponse.status) {
          QuestionnaireResponse.QuestionnaireResponseStatus.INPROGRESS -> Task.TaskStatus.INPROGRESS
          QuestionnaireResponse.QuestionnaireResponseStatus.COMPLETED -> Task.TaskStatus.COMPLETED
          else -> Task.TaskStatus.COMPLETED
        }

      withContext(dispatcherProvider.io()) {
        fhirCarePlanGenerator.updateTaskDetailsByResourceId(
          id = taskId.extractLogicalIdUuid(),
          status = status,
        )
      }
    }
  }

  fun calculatePercentageProgress(
    progressSyncJobStatus: SyncJobStatus.InProgress,
  ): Int {
    val totalRecordsOverall =
      sharedPreferencesHelper.read(
        SharedPreferencesHelper.PREFS_SYNC_PROGRESS_TOTAL +
          progressSyncJobStatus.syncOperation.name,
        1L,
      )
    val isProgressTotalLess = progressSyncJobStatus.total <= totalRecordsOverall
    val currentProgress: Int
    val currentTotalRecords =
      if (isProgressTotalLess) {
        currentProgress =
          totalRecordsOverall.toInt() - progressSyncJobStatus.total +
            progressSyncJobStatus.completed
        totalRecordsOverall.toInt()
      } else {
        sharedPreferencesHelper.write(
          SharedPreferencesHelper.PREFS_SYNC_PROGRESS_TOTAL +
            progressSyncJobStatus.syncOperation.name,
          progressSyncJobStatus.total.toLong(),
        )
        currentProgress = progressSyncJobStatus.completed
        progressSyncJobStatus.total
      }

    return getSyncProgress(currentProgress, currentTotalRecords)
  }

  fun updateAppDrawerUIState(
    isSyncUpload: Boolean? = null,
    syncCounter: Int?,
    currentSyncJobStatus: CurrentSyncJobStatus?,
    percentageProgress: Int? = null,
  ) {
    appDrawerUiState.value =
      AppDrawerUIState(
        isSyncUpload = isSyncUpload,
        syncCounter = syncCounter,
        totalSyncCount = configurationRegistry.retrieveTotalSyncCount(),
        currentSyncJobStatus = currentSyncJobStatus,
        percentageProgress = percentageProgress,
      )
  }

  fun updateUnSyncedResourcesCount() {
    viewModelScope.launch {
      unSyncedResourcesCount.intValue = async { fhirEngine.countUnSyncedResources() }.await().size
    }
  }

  private fun getSyncProgress(completed: Int, total: Int) =
    completed * 100 / if (total > 0) total else 1

  fun schedulePeriodicJobs(context: Context) {
    viewModelScope.launch {
      if (!BuildConfig.SKIP_AUTHENTICATION) {
        if (context.isDeviceOnline()) {
          // Do not schedule sync until location selected when strategy is RelatedEntityLocation
          // Use applicationConfiguration.usePractitionerAssignedLocationOnSync to identify
          // if we need to trigger sync based on assigned locations or not
          when {
            applicationConfiguration.syncStrategy.contains(SyncStrategy.RelatedEntityLocation) -> {
              if (
                applicationConfiguration.usePractitionerAssignedLocationOnSync ||
                  context
                    .retrieveRelatedEntitySyncLocationState(MultiSelectViewAction.SYNC_DATA)
                    .isNotEmpty()
              ) {
                syncBroadcaster.schedulePeriodicSync(applicationConfiguration.syncInterval)
              }
            }
            else -> syncBroadcaster.schedulePeriodicSync(applicationConfiguration.syncInterval)
          }
        } else {
          withContext(dispatcherProvider.main()) {
            context.showToast(context.getString(R.string.sync_failed), Toast.LENGTH_LONG)
          }
        }
      }
    }

    workManager.run {
      schedulePeriodically<FhirTaskStatusUpdateWorker>(
        workId = FhirTaskStatusUpdateWorker.WORK_ID,
        duration = Duration.tryParse(applicationConfiguration.taskStatusUpdateJobDuration),
        requiresNetwork = false,
        initialDelay = INITIAL_DELAY,
      )

      schedulePeriodically<FhirResourceExpireWorker>(
        workId = FhirResourceExpireWorker.WORK_ID,
        duration = Duration.tryParse(applicationConfiguration.taskExpireJobDuration),
        requiresNetwork = false,
        initialDelay = INITIAL_DELAY,
      )

      schedulePeriodically<FhirCompleteCarePlanWorker>(
        workId = FhirCompleteCarePlanWorker.WORK_ID,
        duration = Duration.tryParse(applicationConfiguration.taskCompleteCarePlanJobDuration),
        requiresNetwork = false,
        initialDelay = INITIAL_DELAY,
      )

<<<<<<< HEAD
      if (!BuildConfig.SKIP_AUTHENTICATION) {
        schedulePeriodically<CustomSyncWorker>(
          workId = CustomSyncWorker.WORK_ID,
          repeatInterval = applicationConfiguration.syncInterval,
          initialDelay = 0,
        )
      }

=======
>>>>>>> baffe2cb
      measureReportConfigurations.forEach { measureReportConfig ->
        measureReportConfig.scheduledGenerationDuration?.let { scheduledGenerationDuration ->
          schedulePeriodically<MeasureReportMonthPeriodWorker>(
            workId = "${MeasureReportMonthPeriodWorker.WORK_ID}-${measureReportConfig.id}",
            duration = Duration.tryParse(scheduledGenerationDuration),
            requiresNetwork = false,
            inputData =
              workDataOf(
                MeasureReportMonthPeriodWorker.MEASURE_REPORT_CONFIG_ID to measureReportConfig.id,
              ),
            initialDelay = INITIAL_DELAY,
          )
        }
      }
    }
  }

  companion object {
    private const val INITIAL_DELAY = 15L
    const val SYNC_TIMESTAMP_INPUT_FORMAT = "yyyy-MM-dd'T'HH:mm:ss"
    const val SYNC_TIMESTAMP_OUTPUT_FORMAT = "MMM d, hh:mm aa"
  }
}<|MERGE_RESOLUTION|>--- conflicted
+++ resolved
@@ -81,7 +81,6 @@
 import org.smartregister.fhircore.engine.util.extension.setAppLocale
 import org.smartregister.fhircore.engine.util.extension.showToast
 import org.smartregister.fhircore.engine.util.extension.tryParse
-import org.smartregister.fhircore.quest.BuildConfig
 import org.smartregister.fhircore.quest.navigation.MainNavigationScreen
 import org.smartregister.fhircore.quest.navigation.NavigationArg
 import org.smartregister.fhircore.quest.ui.report.measure.worker.MeasureReportMonthPeriodWorker
@@ -113,8 +112,13 @@
           ),
       ),
     )
+  private val simpleDateFormat = SimpleDateFormat(SYNC_TIMESTAMP_OUTPUT_FORMAT, Locale.getDefault())
+  private val registerCountMap: SnapshotStateMap<String, Long> = mutableStateMapOf()
+
   val appDrawerUiState = mutableStateOf(AppDrawerUIState())
+
   val resetRegisterFilters = MutableLiveData(false)
+
   val unSyncedResourcesCount = mutableIntStateOf(0)
 
   val applicationConfiguration: ApplicationConfiguration by lazy {
@@ -128,9 +132,6 @@
   private val measureReportConfigurations: List<MeasureReportConfiguration> by lazy {
     configurationRegistry.retrieveConfigurations(ConfigType.MeasureReport)
   }
-
-  private val simpleDateFormat = SimpleDateFormat(SYNC_TIMESTAMP_OUTPUT_FORMAT, Locale.getDefault())
-  private val registerCountMap: SnapshotStateMap<String, Long> = mutableStateMapOf()
 
   fun retrieveAppMainUiState(refreshAll: Boolean = true) {
     if (refreshAll) {
@@ -318,15 +319,6 @@
   fun retrieveLastSyncTimestamp(): String? =
     sharedPreferencesHelper.read(SharedPreferenceKey.LAST_SYNC_TIMESTAMP.name, null)
 
-<<<<<<< HEAD
-=======
-  private fun schedulePeriodicSync() {
-    viewModelScope.launch {
-      syncBroadcaster.schedulePeriodicSync(applicationConfiguration.syncInterval)
-    }
-  }
-
->>>>>>> baffe2cb
   fun getStartDestinationArgs(): Bundle {
     val startDestinationConfig = applicationConfiguration.navigationStartDestination
 
@@ -426,30 +418,28 @@
   private fun getSyncProgress(completed: Int, total: Int) =
     completed * 100 / if (total > 0) total else 1
 
-  fun schedulePeriodicJobs(context: Context) {
-    viewModelScope.launch {
-      if (!BuildConfig.SKIP_AUTHENTICATION) {
-        if (context.isDeviceOnline()) {
-          // Do not schedule sync until location selected when strategy is RelatedEntityLocation
-          // Use applicationConfiguration.usePractitionerAssignedLocationOnSync to identify
-          // if we need to trigger sync based on assigned locations or not
-          when {
-            applicationConfiguration.syncStrategy.contains(SyncStrategy.RelatedEntityLocation) -> {
-              if (
-                applicationConfiguration.usePractitionerAssignedLocationOnSync ||
-                  context
-                    .retrieveRelatedEntitySyncLocationState(MultiSelectViewAction.SYNC_DATA)
-                    .isNotEmpty()
-              ) {
-                syncBroadcaster.schedulePeriodicSync(applicationConfiguration.syncInterval)
-              }
+  suspend fun schedulePeriodicJobs(context: Context) {
+    if (!BuildConfig.SKIP_AUTHENTICATION) {
+      if (context.isDeviceOnline()) {
+        // Do not schedule sync until location selected when strategy is RelatedEntityLocation
+        // Use applicationConfiguration.usePractitionerAssignedLocationOnSync to identify
+        // if we need to trigger sync based on assigned locations or not
+        when {
+          applicationConfiguration.syncStrategy.contains(SyncStrategy.RelatedEntityLocation) -> {
+            if (
+              applicationConfiguration.usePractitionerAssignedLocationOnSync ||
+                context
+                  .retrieveRelatedEntitySyncLocationState(MultiSelectViewAction.SYNC_DATA)
+                  .isNotEmpty()
+            ) {
+              syncBroadcaster.schedulePeriodicSync(applicationConfiguration.syncInterval)
             }
-            else -> syncBroadcaster.schedulePeriodicSync(applicationConfiguration.syncInterval)
           }
-        } else {
-          withContext(dispatcherProvider.main()) {
-            context.showToast(context.getString(R.string.sync_failed), Toast.LENGTH_LONG)
-          }
+          else -> syncBroadcaster.schedulePeriodicSync(applicationConfiguration.syncInterval)
+        }
+      } else {
+        withContext(dispatcherProvider.main()) {
+          context.showToast(context.getString(R.string.sync_failed), Toast.LENGTH_LONG)
         }
       }
     }
@@ -476,17 +466,6 @@
         initialDelay = INITIAL_DELAY,
       )
 
-<<<<<<< HEAD
-      if (!BuildConfig.SKIP_AUTHENTICATION) {
-        schedulePeriodically<CustomSyncWorker>(
-          workId = CustomSyncWorker.WORK_ID,
-          repeatInterval = applicationConfiguration.syncInterval,
-          initialDelay = 0,
-        )
-      }
-
-=======
->>>>>>> baffe2cb
       measureReportConfigurations.forEach { measureReportConfig ->
         measureReportConfig.scheduledGenerationDuration?.let { scheduledGenerationDuration ->
           schedulePeriodically<MeasureReportMonthPeriodWorker>(
