--- conflicted
+++ resolved
@@ -45,10 +45,8 @@
 import org.smartregister.fhircore.engine.util.extension.refresh
 import org.smartregister.fhircore.engine.util.extension.setAppLocale
 import org.smartregister.fhircore.quest.navigation.SideMenuOptionFactory
-<<<<<<< HEAD
-=======
+import org.smartregister.p2p.utils.startP2PScreen
 import org.smartregister.fhircore.quest.ui.shared.models.GlobalEventState
->>>>>>> f84325f9
 import org.smartregister.p2p.utils.startP2PScreen
 
 @HiltViewModel
@@ -104,13 +102,10 @@
         appMainUiState =
           appMainUiState.copy(sideMenuOptions = sideMenuOptionFactory.retrieveSideMenuOptions())
       }
-<<<<<<< HEAD
+      is AppMainEvent.DeviceToDeviceSync -> startP2PScreen(context = event.context)
       is AppMainEvent.DeviceToDeviceSync -> {
         startP2PScreen(context = event.context)
       }
-=======
-      is AppMainEvent.DeviceToDeviceSync -> startP2PScreen(context = event.context)
->>>>>>> f84325f9
       is AppMainEvent.UpdateSyncState -> {
         when (event.state) {
           // Update register count when sync completes
