/*
 * Copyright 2021 Ona Systems, Inc
 *
 * Licensed under the Apache License, Version 2.0 (the "License");
 * you may not use this file except in compliance with the License.
 * You may obtain a copy of the License at
 *
 *       http://www.apache.org/licenses/LICENSE-2.0
 *
 * Unless required by applicable law or agreed to in writing, software
 * distributed under the License is distributed on an "AS IS" BASIS,
 * WITHOUT WARRANTIES OR CONDITIONS OF ANY KIND, either express or implied.
 * See the License for the specific language governing permissions and
 * limitations under the License.
 */

package org.smartregister.fhircore.quest.ui.main

import android.accounts.AccountManager
import android.content.Context
import android.os.Parcelable
import androidx.compose.material.ExperimentalMaterialApi
import androidx.compose.runtime.MutableState
import androidx.compose.runtime.mutableStateMapOf
import androidx.compose.runtime.mutableStateOf
import androidx.compose.runtime.snapshots.SnapshotStateMap
import androidx.core.os.bundleOf
import androidx.lifecycle.ViewModel
import androidx.lifecycle.viewModelScope
import androidx.navigation.NavController
import com.google.android.fhir.sync.State
import dagger.hilt.android.lifecycle.HiltViewModel
import java.text.SimpleDateFormat
import java.time.OffsetDateTime
import java.util.Date
import java.util.Locale
import java.util.TimeZone
import javax.inject.Inject
import kotlinx.coroutines.launch
import org.hl7.fhir.r4.model.Location
import org.smartregister.fhircore.engine.auth.AccountAuthenticator
import org.smartregister.fhircore.engine.configuration.ConfigType
import org.smartregister.fhircore.engine.configuration.ConfigurationRegistry
import org.smartregister.fhircore.engine.configuration.QuestionnaireConfig
import org.smartregister.fhircore.engine.configuration.app.ApplicationConfiguration
import org.smartregister.fhircore.engine.configuration.geowidget.GeoWidgetConfiguration
import org.smartregister.fhircore.engine.configuration.navigation.NavigationConfiguration
import org.smartregister.fhircore.engine.configuration.navigation.NavigationMenuConfig
import org.smartregister.fhircore.engine.configuration.workflow.ActionTrigger
import org.smartregister.fhircore.engine.data.local.register.RegisterRepository
import org.smartregister.fhircore.engine.sync.SyncBroadcaster
import org.smartregister.fhircore.engine.ui.bottomsheet.RegisterBottomSheetFragment
import org.smartregister.fhircore.engine.util.DispatcherProvider
import org.smartregister.fhircore.engine.util.SecureSharedPreference
import org.smartregister.fhircore.engine.util.SharedPreferenceKey
import org.smartregister.fhircore.engine.util.SharedPreferencesHelper
import org.smartregister.fhircore.engine.util.extension.encodeResourceToString
import org.smartregister.fhircore.engine.util.extension.fetchLanguages
import org.smartregister.fhircore.engine.util.extension.getActivity
import org.smartregister.fhircore.engine.util.extension.refresh
import org.smartregister.fhircore.engine.util.extension.setAppLocale
import org.smartregister.fhircore.quest.navigation.MainNavigationScreen
import org.smartregister.fhircore.quest.navigation.NavigationArg
import org.smartregister.fhircore.quest.ui.questionnaire.QuestionnaireActivity
import org.smartregister.fhircore.quest.util.extensions.handleClickEvent
import org.smartregister.fhircore.quest.util.extensions.launchQuestionnaire

@HiltViewModel
@ExperimentalMaterialApi
class AppMainViewModel
@Inject
constructor(
  val accountAuthenticator: AccountAuthenticator,
  val syncBroadcaster: SyncBroadcaster,
  val secureSharedPreference: SecureSharedPreference,
  val sharedPreferencesHelper: SharedPreferencesHelper,
  val configurationRegistry: ConfigurationRegistry,
  val registerRepository: RegisterRepository,
  val dispatcherProvider: DispatcherProvider
) : ViewModel() {

  val appMainUiState: MutableState<AppMainUiState> =
    mutableStateOf(
      appMainUiStateOf(
        navigationConfiguration =
          NavigationConfiguration(
            sharedPreferencesHelper.read(SharedPreferenceKey.APP_ID.name, "")!!
          )
      )
    )

  val refreshDataState: MutableState<Boolean> = mutableStateOf(false)

  private val simpleDateFormat = SimpleDateFormat(SYNC_TIMESTAMP_OUTPUT_FORMAT, Locale.getDefault())

  val applicationConfiguration: ApplicationConfiguration by lazy {
    configurationRegistry.retrieveConfiguration(ConfigType.Application)
  }

  val navigationConfiguration: NavigationConfiguration by lazy {
    configurationRegistry.retrieveConfiguration(ConfigType.Navigation)
  }

  fun retrieveAppMainUiState() {
    appMainUiState.value =
      appMainUiStateOf(
        appTitle = applicationConfiguration.appTitle,
        currentLanguage = loadCurrentLanguage(),
        username = secureSharedPreference.retrieveSessionUsername() ?: "",
        lastSyncTime = retrieveLastSyncTimestamp() ?: "",
        languages = configurationRegistry.fetchLanguages(),
        navigationConfiguration = navigationConfiguration,
        registerCountMap = retrieveRegisterCountMap()
      )
  }

  fun onEvent(event: AppMainEvent) {
    when (event) {
      AppMainEvent.Logout -> accountAuthenticator.logout()
      is AppMainEvent.SwitchLanguage -> {
        sharedPreferencesHelper.write(SharedPreferenceKey.LANG.name, event.language.tag)
        event.context.run {
          setAppLocale(event.language.tag)
          getActivity()?.refresh()
        }
      }
      AppMainEvent.SyncData -> {
        syncBroadcaster.runSync()
        retrieveAppMainUiState()
      }
<<<<<<< HEAD
      is AppMainEvent.RefreshAuthToken -> {
        accountAuthenticator.loadActiveAccount({ accountBundleFuture ->
          val bundle = accountBundleFuture.result
          bundle.getParcelable<Parcelable>(AccountManager.KEY_INTENT).let { intent ->
            if (intent == null && bundle.containsKey(AccountManager.KEY_AUTHTOKEN)) {
              resumeSync()
              return@let
            }
            accountAuthenticator.logout()
          }
        })
      }
      is AppMainEvent.RegisterNewClient -> {
        event.context.launchQuestionnaire<QuestionnaireActivity>(
          questionnaireConfig = event.questionnaireConfig
        )
      }
=======
>>>>>>> c4a6a6e9
      is AppMainEvent.OpenRegistersBottomSheet -> displayRegisterBottomSheet(event)
      is AppMainEvent.UpdateSyncState -> {
        when (event.state) {
          is State.Finished, is State.Failed -> {
            // Notify subscribers to refresh views after sync and refresh UI
            refreshDataState.value = true
            if (event.state is State.Finished) {
              sharedPreferencesHelper.write(
                SharedPreferenceKey.LAST_SYNC_TIMESTAMP.name,
                formatLastSyncTimestamp(event.state.result.timestamp)
              )
            }
            retrieveAppMainUiState()
          }
          else ->
            appMainUiState.value =
              appMainUiState.value.copy(lastSyncTime = event.lastSyncTime ?: "")
        }
      }
      is AppMainEvent.TriggerWorkflow ->
        event.navMenu.actions?.handleClickEvent(
          navController = event.navController,
          resourceData = null,
          navMenu = event.navMenu
        )
      is AppMainEvent.OpenProfile -> {
        val args =
          bundleOf(
            NavigationArg.PROFILE_ID to event.profileId,
            NavigationArg.RESOURCE_ID to event.resourceId
          )
        event.navController.navigate(MainNavigationScreen.Profile.route, args)
      }
    }
  }

  private fun displayRegisterBottomSheet(event: AppMainEvent.OpenRegistersBottomSheet) {
    (event.navController.context.getActivity())?.let { activity ->
      RegisterBottomSheetFragment(
          navigationMenuConfigs = event.registersList,
          registerCountMap = appMainUiState.value.registerCountMap,
          menuClickListener = {
            onEvent(AppMainEvent.TriggerWorkflow(navController = event.navController, navMenu = it))
          }
        )
        .run { show(activity.supportFragmentManager, RegisterBottomSheetFragment.TAG) }
    }
  }

  private fun retrieveRegisterCountMap(): Map<String, Long> {
    val countsMap = mutableStateMapOf<String, Long>()
    viewModelScope.launch(dispatcherProvider.io()) {
      with(navigationConfiguration) {
        clientRegisters.setRegisterCount(countsMap)
        bottomSheetRegisters?.registers?.setRegisterCount(countsMap)
      }
    }
    return countsMap
  }

  fun launchFamilyRegistrationWithLocationId(
    context: Context,
    locationId: String,
    questionnaireConfig: QuestionnaireConfig
  ) {
    viewModelScope.launch(dispatcherProvider.main()) {
      val location = registerRepository.loadResource<Location>(locationId)?.encodeResourceToString()
      context.launchQuestionnaire<QuestionnaireActivity>(
        questionnaireConfig = questionnaireConfig,
        intentBundle =
          bundleOf(
            Pair(QuestionnaireActivity.QUESTIONNAIRE_POPULATION_RESOURCES, arrayListOf(location))
          ),
        computedValuesMap = null
      )
    }
  }

  private suspend fun List<NavigationMenuConfig>.setRegisterCount(
    countsMap: SnapshotStateMap<String, Long>
  ) {
    // Set count for registerId against its value. Use action Id; otherwise default to menu id
    this.filter { it.showCount }.forEach { menuConfig ->
      val countAction =
        menuConfig.actions?.find { actionConfig -> actionConfig.trigger == ActionTrigger.ON_COUNT }
      if (countAction != null) {
        countsMap[countAction.id ?: menuConfig.id] =
          registerRepository.countRegisterData(menuConfig.id)
      }
    }
  }

  private fun loadCurrentLanguage() =
    Locale.forLanguageTag(
        sharedPreferencesHelper.read(SharedPreferenceKey.LANG.name, Locale.ENGLISH.toLanguageTag())
          ?: Locale.ENGLISH.toLanguageTag()
      )
      .displayName

  private fun resumeSync() = syncBroadcaster.runSync()

  fun formatLastSyncTimestamp(timestamp: OffsetDateTime): String {
    val syncTimestampFormatter =
      SimpleDateFormat(SYNC_TIMESTAMP_INPUT_FORMAT, Locale.getDefault()).apply {
        timeZone = TimeZone.getTimeZone(UTC)
      }
    val parse: Date? = syncTimestampFormatter.parse(timestamp.toString())
    return if (parse == null) "" else simpleDateFormat.format(parse)
  }

  fun retrieveLastSyncTimestamp(): String? =
    sharedPreferencesHelper.read(SharedPreferenceKey.LAST_SYNC_TIMESTAMP.name, null)

  fun launchProfileFromGeoWidget(
    navController: NavController,
    geoWidgetConfigId: String,
    resourceId: String
  ) {
    val geoWidgetConfiguration =
      configurationRegistry.retrieveConfiguration<GeoWidgetConfiguration>(
        ConfigType.GeoWidget,
        geoWidgetConfigId
      )
    onEvent(AppMainEvent.OpenProfile(navController, geoWidgetConfiguration.profileId, resourceId))
  }

  fun updateLastSyncTimestamp(timestamp: OffsetDateTime) {
    sharedPreferencesHelper.write(
      SharedPreferenceKey.LAST_SYNC_TIMESTAMP.name,
      formatLastSyncTimestamp(timestamp)
    )
  }

  companion object {
    const val SYNC_TIMESTAMP_INPUT_FORMAT = "yyyy-MM-dd'T'HH:mm:ss"
    const val SYNC_TIMESTAMP_OUTPUT_FORMAT = "hh:mm aa, MMM d"
    const val UTC = "UTC"
  }
}<|MERGE_RESOLUTION|>--- conflicted
+++ resolved
@@ -128,7 +128,6 @@
         syncBroadcaster.runSync()
         retrieveAppMainUiState()
       }
-<<<<<<< HEAD
       is AppMainEvent.RefreshAuthToken -> {
         accountAuthenticator.loadActiveAccount({ accountBundleFuture ->
           val bundle = accountBundleFuture.result
@@ -146,8 +145,6 @@
           questionnaireConfig = event.questionnaireConfig
         )
       }
-=======
->>>>>>> c4a6a6e9
       is AppMainEvent.OpenRegistersBottomSheet -> displayRegisterBottomSheet(event)
       is AppMainEvent.UpdateSyncState -> {
         when (event.state) {
