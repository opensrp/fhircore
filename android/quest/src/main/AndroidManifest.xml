<?xml version="1.0" encoding="utf-8"?>
<manifest xmlns:android="http://schemas.android.com/apk/res/android"
    xmlns:tools="http://schemas.android.com/tools"
    package="org.smartregister.fhircore.quest">

    <application
        android:name=".QuestApplication"
        android:allowBackup="true"
        android:enableOnBackInvokedCallback="true"
        android:hardwareAccelerated="true"
        android:icon="@drawable/ic_launcher"
        android:installLocation="internalOnly"
        android:label="@string/app_name"
        android:largeHeap="true"
<<<<<<< HEAD
        android:usesCleartextTraffic="true"
=======
>>>>>>> 5b059b3d
        android:screenOrientation="portrait"
        android:supportsRtl="true"
        android:theme="@style/AppTheme.NoActionBar"
        android:usesCleartextTraffic="false"
        android:windowSoftInputMode="adjustResize"
        tools:ignore="UnusedAttribute,LockedOrientationActivity"
        tools:replace="android:theme">
        <profileable
            android:shell="true"
            tools:targetApi="29" />

        <meta-data
            android:name="io.sentry.auto-init"
            android:value="false" />

        <activity
            android:name=".ui.appsetting.AppSettingActivity"
            android:clearTaskOnLaunch="true"
            android:exported="true"
            android:screenOrientation="portrait">
            <intent-filter>
                <action android:name="android.intent.action.MAIN" />

                <category android:name="android.intent.category.LAUNCHER" />
            </intent-filter>
        </activity>
        <activity
            android:name=".ui.login.LoginActivity"
            android:exported="false"
            android:launchMode="singleTop"
            android:screenOrientation="portrait" />

        <activity
            android:name=".ui.pin.PinLoginActivity"
            android:exported="false"
            android:launchMode="singleTop"
            android:screenOrientation="portrait" />

        <activity
            android:name=".ui.main.AppMainActivity"
            android:clearTaskOnLaunch="true"
            android:launchMode="singleTop"
            android:screenOrientation="portrait" />

        <activity
            android:name=".ui.questionnaire.QuestionnaireActivity"
            android:exported="false"
            android:screenOrientation="portrait"
            android:theme="@style/AppTheme" />

        <activity
            android:name="androidx.compose.ui.tooling.PreviewActivity"
            android:exported="false"
            android:screenOrientation="portrait"
            android:theme="@style/AppTheme"
            tools:replace="exported" />

        <service
            android:name=".ui.login.AuthAndroidService"
            android:enabled="true"
            android:exported="false">
            <intent-filter>
                <action android:name="android.accounts.AccountAuthenticator" />
            </intent-filter>

            <meta-data
                android:name="android.accounts.AccountAuthenticator"
                android:resource="@xml/authenticator" />
        </service>

        <provider
            android:name="androidx.core.content.FileProvider"
            android:authorities="${applicationId}.fileprovider"
            android:exported="false"
            android:grantUriPermissions="true">
            <meta-data
                android:name="android.support.FILE_PROVIDER_PATHS"
                android:resource="@xml/file_paths" />
        </provider>
    </application>
</manifest><|MERGE_RESOLUTION|>--- conflicted
+++ resolved
@@ -12,14 +12,10 @@
         android:installLocation="internalOnly"
         android:label="@string/app_name"
         android:largeHeap="true"
-<<<<<<< HEAD
-        android:usesCleartextTraffic="true"
-=======
->>>>>>> 5b059b3d
         android:screenOrientation="portrait"
         android:supportsRtl="true"
         android:theme="@style/AppTheme.NoActionBar"
-        android:usesCleartextTraffic="false"
+        android:usesCleartextTraffic="true"
         android:windowSoftInputMode="adjustResize"
         tools:ignore="UnusedAttribute,LockedOrientationActivity"
         tools:replace="android:theme">
