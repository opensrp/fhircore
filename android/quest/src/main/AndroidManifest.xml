--- conflicted
+++ resolved
@@ -29,12 +29,8 @@
         <activity
             android:name=".ui.appsetting.AppSettingActivity"
             android:clearTaskOnLaunch="true"
-<<<<<<< HEAD
-            android:exported="true">
-=======
             android:exported="true"
             android:screenOrientation="portrait">
->>>>>>> 18aef13f
             <intent-filter>
                 <action android:name="android.intent.action.MAIN" />
 
@@ -44,13 +40,6 @@
         <activity
             android:name=".ui.login.LoginActivity"
             android:exported="false"
-<<<<<<< HEAD
-            android:launchMode="singleTop" />
-        <activity
-            android:name=".ui.pin.PinLoginActivity"
-            android:exported="false"
-            android:launchMode="singleTop" />
-=======
             android:launchMode="singleTop"
             android:screenOrientation="portrait" />
 
@@ -60,7 +49,6 @@
             android:launchMode="singleTop"
             android:screenOrientation="portrait" />
 
->>>>>>> 18aef13f
         <activity
             android:name=".ui.main.AppMainActivity"
             android:clearTaskOnLaunch="true"
@@ -72,10 +60,6 @@
             android:exported="false"
             android:screenOrientation="portrait"
             android:theme="@style/AppTheme" />
-<<<<<<< HEAD
-        <activity android:name=".HiltActivityForTest" />
-=======
->>>>>>> 18aef13f
 
         <service
             android:name=".ui.login.AuthAndroidService"
