--- conflicted
+++ resolved
@@ -9,46 +9,21 @@
         android:hardwareAccelerated="true"
         android:icon="@drawable/ic_launcher"
         android:label="@string/app_name"
+        android:largeHeap="true"
         android:networkSecurityConfig="@xml/network_security_config"
         android:supportsRtl="true"
+
         android:theme="@style/AppTheme.NoActionBar"
-<<<<<<< HEAD
-        tools:ignore="UnusedAttribute"
-        android:largeHeap="true"
-        >
+        tools:ignore="UnusedAttribute">
 
-        <activity android:name=".ui.family.remove.member.RemoveFamilyMemberQuestionnaireActivity"/>
-        <activity android:name=".ui.family.remove.family.RemoveFamilyQuestionnaireActivity"/>
-        <activity android:name=".ui.patient.register.PatientRegisterActivity" />
-        <activity android:name=".ui.patient.details.QuestPatientDetailActivity" />
-        <activity android:name=".ui.patient.details.QuestionnaireDataDetailActivity" />
-        <activity android:name=".ui.patient.details.SimpleDetailsActivity" />
-        <activity android:name=".ui.main.AppMainActivity" />
-        <service
-            android:name="org.smartregister.fhircore.engine.auth.AuthAndroidService"
-            android:exported="false">
-=======
-        tools:replace="android:name">
         <activity
-            android:name="org.smartregister.fhircore.engine.ui.appsetting.AppSettingActivity"
-            android:exported="true">
-            <intent-filter>
-                <action android:name="android.intent.action.MAIN" />
-
-                <category android:name="android.intent.category.LAUNCHER" />
-            </intent-filter>
-        </activity>
+            android:name=".ui.family.remove.member.RemoveFamilyMemberQuestionnaireActivity"
+            android:exported="false" />
         <activity
-            android:name="org.smartregister.fhircore.engine.ui.login.LoginActivity"
+            android:name=".ui.family.remove.family.RemoveFamilyQuestionnaireActivity"
             android:exported="false" />
         <activity
             android:name=".ui.patient.register.PatientRegisterActivity"
-            android:exported="false" />
-        <activity
-            android:name="org.smartregister.fhircore.engine.ui.pin.PinLoginActivity"
-            android:exported="false" />
-        <activity
-            android:name="org.smartregister.fhircore.engine.ui.pin.PinSetupActivity"
             android:exported="false" />
         <activity
             android:name=".ui.patient.details.QuestPatientDetailActivity"
@@ -59,30 +34,25 @@
         <activity
             android:name=".ui.patient.details.SimpleDetailsActivity"
             android:exported="false" />
-        <activity
-            android:name="org.smartregister.fhircore.engine.ui.questionnaire.QuestionnaireActivity"
-            android:exported="false"
-            android:theme="@style/AppTheme" />
+        <activity android:name=".ui.main.AppMainActivity" />
+        <!--        <activity-->
+        <!--            android:name="androidx.test.core.app.InstrumentationActivityInvoker$BootstrapActivity"-->
+        <!--            android:exported="false"-->
+        <!--            tools:node="merge" />-->
 
-        <activity
-            android:name="androidx.test.core.app.InstrumentationActivityInvoker$BootstrapActivity"
-            android:exported="false"
-            tools:node="merge" />
+        <!--        <activity-->
+        <!--            android:name="androidx.test.core.app.InstrumentationActivityInvoker$EmptyActivity"-->
+        <!--            android:exported="false"-->
+        <!--            tools:node="merge" />-->
 
-        <activity
-            android:name="androidx.test.core.app.InstrumentationActivityInvoker$EmptyActivity"
-            android:exported="false"
-            tools:node="merge" />
-
-        <activity
-            android:name="androidx.test.core.app.InstrumentationActivityInvoker$EmptyFloatingActivity"
-            android:exported="false"
-            tools:node="merge" />
+        <!--        <activity-->
+        <!--            android:name="androidx.test.core.app.InstrumentationActivityInvoker$EmptyFloatingActivity"-->
+        <!--            android:exported="false"-->
+        <!--            tools:node="merge" />-->
 
         <service
             android:name="org.smartregister.fhircore.engine.auth.AuthAndroidService"
-            android:exported="true">
->>>>>>> cad25be1
+            android:exported="false">
             <intent-filter>
                 <action android:name="android.accounts.AccountAuthenticator" />
             </intent-filter>
