--- conflicted
+++ resolved
@@ -25,12 +25,9 @@
             </intent-filter>
         </activity>
         <activity android:name=".ui.patient.register.PatientRegisterActivity"/>
-<<<<<<< HEAD
+        <activity android:name="org.smartregister.fhircore.engine.ui.questionnaire.QuestionnaireActivity"/>
         <activity android:name=".ui.patient.details.QuestPatientDetailActivity" />
         <activity android:name=".ui.patient.details.QuestPatientTestResultActivity" />
-=======
-        <activity android:name="org.smartregister.fhircore.engine.ui.questionnaire.QuestionnaireActivity"/>
->>>>>>> 58ca2c55
         <service android:name=".QuestAuthAndroidService">
             <intent-filter>
                 <action android:name="android.accounts.AccountAuthenticator" />
