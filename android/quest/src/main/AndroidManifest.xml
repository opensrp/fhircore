<?xml version="1.0" encoding="utf-8"?>
<manifest xmlns:android="http://schemas.android.com/apk/res/android"
    xmlns:tools="http://schemas.android.com/tools">

<<<<<<< HEAD
    <uses-permission android:name="android.permission.POST_NOTIFICATIONS"/>
=======
    <uses-permission android:name="android.permission.ACCESS_FINE_LOCATION" />
    <uses-permission android:name="android.permission.ACCESS_COARSE_LOCATION" />
    <uses-permission android:name="android.permission.CAMERA" />
    <uses-feature android:name="android.hardware.camera" />
>>>>>>> b55d7208

    <application
        android:name=".QuestApplication"
        android:enableOnBackInvokedCallback="true"
        android:hardwareAccelerated="true"
        android:icon="@drawable/ic_launcher"
        android:installLocation="internalOnly"
        android:label="@string/app_name"
        android:largeHeap="true"
        android:screenOrientation="portrait"
        android:supportsRtl="true"
        android:theme="@style/AppTheme.NoActionBar"
        android:usesCleartextTraffic="true"
        android:windowSoftInputMode="adjustResize"
        tools:ignore="UnusedAttribute,LockedOrientationActivity"
        tools:replace="android:theme">
        <profileable
            android:shell="true"
            tools:targetApi="29" />

        <meta-data
            android:name="io.sentry.auto-init"
            android:value="false" />

        <activity
            android:name=".ui.appsetting.AppSettingActivity"
            android:clearTaskOnLaunch="true"
            android:exported="true"
            android:theme="@style/AppTheme.NoActionBar.PreLogin"
            android:screenOrientation="portrait">
            <intent-filter>
                <action android:name="android.intent.action.MAIN" />

                <category android:name="android.intent.category.LAUNCHER" />
            </intent-filter>
        </activity>
        <activity
            android:name=".ui.login.LoginActivity"
            android:exported="false"
            android:launchMode="singleTop"
            android:theme="@style/AppTheme.NoActionBar.PreLogin"
            android:screenOrientation="portrait" />

        <activity
            android:name=".ui.pin.PinLoginActivity"
            android:exported="false"
            android:launchMode="singleTop"
            android:theme="@style/AppTheme.NoActionBar.PreLogin"
            android:screenOrientation="portrait" />

        <activity
            android:name=".ui.main.AppMainActivity"
            android:clearTaskOnLaunch="true"
            android:launchMode="singleTop"
            android:screenOrientation="portrait" />

        <activity
            android:name=".ui.questionnaire.QuestionnaireActivity"
            android:exported="false"
            android:screenOrientation="portrait"
            android:theme="@style/AppTheme" />

        <activity
            android:name="androidx.compose.ui.tooling.PreviewActivity"
            android:exported="false"
            android:screenOrientation="portrait"
            android:theme="@style/AppTheme"
            tools:replace="exported" />

        <service
            android:name=".ui.login.AuthAndroidService"
            android:enabled="true"
            android:exported="false">
            <intent-filter>
                <action android:name="android.accounts.AccountAuthenticator" />
            </intent-filter>

            <meta-data
                android:name="android.accounts.AccountAuthenticator"
                android:resource="@xml/authenticator" />
        </service>

        <service
            android:name=".ui.notification.QuestMessagingService"
            android:exported="false">
            <intent-filter>
                <action android:name="com.google.firebase.MESSAGING_EVENT" />
            </intent-filter>
        </service>
        <meta-data
            android:name="com.google.firebase.messaging.default_notification_channel_id"
            android:value="@string/default_notification_channel_id" />
        <meta-data
            android:name="com.google.firebase.messaging.default_notification_icon"
            android:resource="@mipmap/ic_launcher" />
        <meta-data
            android:name="com.google.firebase.messaging.default_notification_color"
            android:resource="@color/colorPrimary" />

        <provider
            android:name="androidx.core.content.FileProvider"
            android:authorities="${applicationId}.fileprovider"
            android:exported="false"
            android:grantUriPermissions="true">
            <meta-data
                android:name="android.support.FILE_PROVIDER_PATHS"
                android:resource="@xml/file_paths" />
        </provider>
    </application>
</manifest><|MERGE_RESOLUTION|>--- conflicted
+++ resolved
@@ -2,14 +2,11 @@
 <manifest xmlns:android="http://schemas.android.com/apk/res/android"
     xmlns:tools="http://schemas.android.com/tools">
 
-<<<<<<< HEAD
     <uses-permission android:name="android.permission.POST_NOTIFICATIONS"/>
-=======
     <uses-permission android:name="android.permission.ACCESS_FINE_LOCATION" />
     <uses-permission android:name="android.permission.ACCESS_COARSE_LOCATION" />
     <uses-permission android:name="android.permission.CAMERA" />
     <uses-feature android:name="android.hardware.camera" />
->>>>>>> b55d7208
 
     <application
         android:name=".QuestApplication"
