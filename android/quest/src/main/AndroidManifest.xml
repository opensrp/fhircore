<?xml version="1.0" encoding="utf-8"?>
<manifest xmlns:android="http://schemas.android.com/apk/res/android"
    xmlns:tools="http://schemas.android.com/tools">

    <uses-permission android:name="android.permission.ACCESS_FINE_LOCATION" />
    <uses-permission android:name="android.permission.ACCESS_COARSE_LOCATION" />
    <uses-permission android:name="android.permission.CAMERA" />
    <uses-feature android:name="android.hardware.camera" />

    <application
        android:name=".QuestApplication"
        android:allowBackup="false"
        android:enableOnBackInvokedCallback="true"
        android:hardwareAccelerated="true"
        android:hasFragileUserData="true"
        android:icon="@drawable/ic_launcher"
        android:installLocation="internalOnly"
        android:label="@string/app_name"
        android:largeHeap="true"
<<<<<<< HEAD
        android:manageSpaceActivity="org.smartregister.fhircore.quest.ui.cleardata.ClearDataActivity"
        android:screenOrientation="portrait"
=======
>>>>>>> 83bb186d
        android:supportsRtl="true"
        android:theme="@style/AppTheme.NoActionBar"
        android:usesCleartextTraffic="false"
        android:windowSoftInputMode="adjustResize"
        android:fullBackupContent="false"
        android:dataExtractionRules="@xml/data_extraction_rules"
        tools:ignore="UnusedAttribute,LockedOrientationActivity"
<<<<<<< HEAD
        tools:replace="android:theme,android:allowBackup">

        <activity
            android:name="org.smartregister.fhircore.quest.ui.cleardata.ClearDataActivity"
            android:exported="false"
            android:screenOrientation="portrait" />

=======
        tools:replace="android:allowBackup,android:theme">
>>>>>>> 83bb186d
        <profileable
            android:shell="true"
            tools:targetApi="29" />

        <meta-data
            android:name="io.sentry.auto-init"
            android:value="false" />

        <activity
            android:name=".ui.appsetting.AppSettingActivity"
            android:clearTaskOnLaunch="true"
            android:exported="true">
            <intent-filter>
                <action android:name="android.intent.action.MAIN" />

                <category android:name="android.intent.category.LAUNCHER" />
            </intent-filter>
        </activity>
        <activity
            android:name=".ui.login.LoginActivity"
            android:exported="false"
<<<<<<< HEAD
            android:launchMode="singleTop"
            android:screenOrientation="portrait" />
        <activity
            android:name=".ui.pin.PinLoginActivity"
            android:exported="false"
            android:launchMode="singleTop"
            android:screenOrientation="portrait" />
        <activity
            android:name=".ui.main.AppMainActivity"
            android:clearTaskOnLaunch="true"
            android:launchMode="singleTop"
            android:screenOrientation="portrait" />
=======
            android:launchMode="singleTop" />

        <activity
            android:name=".ui.pin.PinLoginActivity"
            android:exported="false"
            android:launchMode="singleTop" />

        <activity
            android:name=".ui.main.AppMainActivity"
            android:clearTaskOnLaunch="true"
            android:launchMode="singleTop" />

>>>>>>> 83bb186d
        <activity
            android:name=".ui.questionnaire.QuestionnaireActivity"
            android:exported="false"
            android:theme="@style/AppTheme" />
        <activity
            android:name="androidx.compose.ui.tooling.PreviewActivity"
            android:exported="false"
            android:theme="@style/AppTheme"
            tools:replace="exported" />

        <service
            android:name=".ui.login.AuthAndroidService"
            android:enabled="true"
            android:exported="false">
            <intent-filter>
                <action android:name="android.accounts.AccountAuthenticator" />
            </intent-filter>

            <meta-data
                android:name="android.accounts.AccountAuthenticator"
                android:resource="@xml/authenticator" />
        </service>

        <provider
            android:name="androidx.core.content.FileProvider"
            android:authorities="${applicationId}.fileprovider"
            android:exported="false"
            android:grantUriPermissions="true">
            <meta-data
                android:name="android.support.FILE_PROVIDER_PATHS"
                android:resource="@xml/file_paths" />
        </provider>
        <provider
            android:name="androidx.startup.InitializationProvider"
            android:authorities="${applicationId}.androidx-startup"
            android:exported="false"
            tools:node="merge">
            <meta-data android:name="androidx.emoji2.text.EmojiCompatInitializer"
                tools:node="remove" />
        </provider>
    </application>
</manifest><|MERGE_RESOLUTION|>--- conflicted
+++ resolved
@@ -17,11 +17,7 @@
         android:installLocation="internalOnly"
         android:label="@string/app_name"
         android:largeHeap="true"
-<<<<<<< HEAD
         android:manageSpaceActivity="org.smartregister.fhircore.quest.ui.cleardata.ClearDataActivity"
-        android:screenOrientation="portrait"
-=======
->>>>>>> 83bb186d
         android:supportsRtl="true"
         android:theme="@style/AppTheme.NoActionBar"
         android:usesCleartextTraffic="false"
@@ -29,17 +25,8 @@
         android:fullBackupContent="false"
         android:dataExtractionRules="@xml/data_extraction_rules"
         tools:ignore="UnusedAttribute,LockedOrientationActivity"
-<<<<<<< HEAD
-        tools:replace="android:theme,android:allowBackup">
+        tools:replace="android:allowBackup,android:theme">
 
-        <activity
-            android:name="org.smartregister.fhircore.quest.ui.cleardata.ClearDataActivity"
-            android:exported="false"
-            android:screenOrientation="portrait" />
-
-=======
-        tools:replace="android:allowBackup,android:theme">
->>>>>>> 83bb186d
         <profileable
             android:shell="true"
             tools:targetApi="29" />
@@ -61,20 +48,6 @@
         <activity
             android:name=".ui.login.LoginActivity"
             android:exported="false"
-<<<<<<< HEAD
-            android:launchMode="singleTop"
-            android:screenOrientation="portrait" />
-        <activity
-            android:name=".ui.pin.PinLoginActivity"
-            android:exported="false"
-            android:launchMode="singleTop"
-            android:screenOrientation="portrait" />
-        <activity
-            android:name=".ui.main.AppMainActivity"
-            android:clearTaskOnLaunch="true"
-            android:launchMode="singleTop"
-            android:screenOrientation="portrait" />
-=======
             android:launchMode="singleTop" />
 
         <activity
@@ -87,16 +60,20 @@
             android:clearTaskOnLaunch="true"
             android:launchMode="singleTop" />
 
->>>>>>> 83bb186d
         <activity
             android:name=".ui.questionnaire.QuestionnaireActivity"
             android:exported="false"
             android:theme="@style/AppTheme" />
+
         <activity
             android:name="androidx.compose.ui.tooling.PreviewActivity"
             android:exported="false"
             android:theme="@style/AppTheme"
             tools:replace="exported" />
+
+        <activity
+            android:name="org.smartregister.fhircore.quest.ui.cleardata.ClearDataActivity"
+            android:exported="false" />
 
         <service
             android:name=".ui.login.AuthAndroidService"
