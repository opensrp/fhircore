<?xml version="1.0" encoding="utf-8"?>
<manifest xmlns:android="http://schemas.android.com/apk/res/android"
    xmlns:tools="http://schemas.android.com/tools">

    <uses-permission android:name="android.permission.ACCESS_FINE_LOCATION" />
    <uses-permission android:name="android.permission.ACCESS_COARSE_LOCATION" />
    <uses-permission android:name="android.permission.CAMERA" />
    <uses-feature android:name="android.hardware.camera" />

    <application
        android:name=".QuestApplication"
        android:allowBackup="false"
        android:enableOnBackInvokedCallback="true"
        android:hardwareAccelerated="true"
        android:icon="@drawable/ic_launcher"
        android:installLocation="internalOnly"
        android:label="@string/app_name"
        android:largeHeap="true"
        android:supportsRtl="true"
        android:theme="@style/AppTheme.NoActionBar"
        android:usesCleartextTraffic="false"
        android:windowSoftInputMode="adjustResize"
        android:fullBackupContent="false"
        android:dataExtractionRules="@xml/data_extraction_rules"
        tools:ignore="UnusedAttribute,LockedOrientationActivity"
        tools:replace="android:allowBackup,android:theme">
        <profileable
            android:shell="true"
            tools:targetApi="29" />

        <meta-data
            android:name="io.sentry.auto-init"
            android:value="false" />

        <activity
            android:name=".ui.appsetting.AppSettingActivity"
            android:clearTaskOnLaunch="true"
            android:exported="true">
            <intent-filter>
                <action android:name="android.intent.action.MAIN" />

                <category android:name="android.intent.category.LAUNCHER" />
            </intent-filter>
        </activity>
        <activity
            android:name=".ui.login.LoginActivity"
            android:exported="false"
            android:launchMode="singleTop" />

        <activity
            android:name=".ui.pin.PinLoginActivity"
            android:exported="false"
            android:launchMode="singleTop" />

        <activity
            android:name=".ui.main.AppMainActivity"
            android:clearTaskOnLaunch="true"
            android:launchMode="singleTop" />

        <activity
            android:name=".ui.questionnaire.QuestionnaireActivity"
            android:exported="false"
            android:theme="@style/AppTheme" />

        <activity
            android:name="androidx.compose.ui.tooling.PreviewActivity"
            android:exported="false"
            android:theme="@style/AppTheme"
            tools:replace="exported" />

        <service
            android:name=".ui.login.AuthAndroidService"
            android:enabled="true"
            android:exported="false">
            <intent-filter>
                <action android:name="android.accounts.AccountAuthenticator" />
            </intent-filter>

            <meta-data
                android:name="android.accounts.AccountAuthenticator"
                android:resource="@xml/authenticator" />
        </service>

        <provider
            android:name="androidx.core.content.FileProvider"
            android:authorities="${applicationId}.fileprovider"
            android:exported="false"
            android:grantUriPermissions="true">
            <meta-data
                android:name="android.support.FILE_PROVIDER_PATHS"
                android:resource="@xml/file_paths" />
        </provider>
<<<<<<< HEAD

        <provider
            android:authorities="${applicationId}.fct"
            android:name=".fct.FCTContentProvider"
            android:exported="true" />

=======
        <provider
            android:name="androidx.startup.InitializationProvider"
            android:authorities="${applicationId}.androidx-startup"
            android:exported="false"
            tools:node="merge">
            <meta-data android:name="androidx.emoji2.text.EmojiCompatInitializer"
                tools:node="remove" />
        </provider>
>>>>>>> a5c2fece
    </application>
</manifest><|MERGE_RESOLUTION|>--- conflicted
+++ resolved
@@ -90,14 +90,6 @@
                 android:name="android.support.FILE_PROVIDER_PATHS"
                 android:resource="@xml/file_paths" />
         </provider>
-<<<<<<< HEAD
-
-        <provider
-            android:authorities="${applicationId}.fct"
-            android:name=".fct.FCTContentProvider"
-            android:exported="true" />
-
-=======
         <provider
             android:name="androidx.startup.InitializationProvider"
             android:authorities="${applicationId}.androidx-startup"
@@ -106,6 +98,11 @@
             <meta-data android:name="androidx.emoji2.text.EmojiCompatInitializer"
                 tools:node="remove" />
         </provider>
->>>>>>> a5c2fece
+
+        <provider
+            android:authorities="${applicationId}.fct"
+            android:name=".fct.FCTContentProvider"
+            android:exported="true" />
+
     </application>
 </manifest>