--- conflicted
+++ resolved
@@ -4,16 +4,12 @@
   "menuActionButton": {
     "id": "mainActionButton",
     "visible": true,
-    "display": "Add New Household {{name.title}}",
+    "display": "Add New Household {{app.title}}",
     "actions": [
       {
         "trigger": "ON_CLICK",
         "workflow": "LAUNCH_REGISTER",
-<<<<<<< HEAD
-        "id": "patient_register"
-=======
         "id": "household_register"
->>>>>>> e1f71f29
       }
     ],
     "questionnaire": {
@@ -28,7 +24,7 @@
     {
       "id": "reports",
       "visible": true,
-      "display": "Reports {{gender.female}}",
+      "display": "Reports",
       "actions": [
         {
           "trigger": "ON_CLICK",
@@ -64,13 +60,8 @@
   ],
   "clientRegisters": [
     {
-<<<<<<< HEAD
-      "id": "patient_register",
-      "display": "All Households {{gender.male}}",
-=======
       "id": "household_register",
       "display": "All Households",
->>>>>>> e1f71f29
       "icon": "",
       "showCount": true,
       "actions": [
@@ -81,13 +72,6 @@
         },
         {
           "trigger": "ON_COUNT",
-<<<<<<< HEAD
-          "id": "patient_register"
-        }
-      ]
-    },
-    {
-=======
           "id": "household_register"
         }
       ]
@@ -110,7 +94,6 @@
       ]
     },
     {
->>>>>>> e1f71f29
       "id": "task_register",
       "display": "Tasks",
       "icon": "",
