{
  "appId": "app",
  "configType": "profile",
  "id": "householdProfile",
  "fhirResource": {
    "baseResource": {
      "resource": "Group",
      "dataQueries": [
        {
          "id": "householdQueryByType",
          "filterType": "TOKEN",
          "key": "type",
          "valueType": "CODING",
          "valueCoding": {
            "system": "http://hl7.org/fhir/group-type",
            "code": "person"
          }
        },
        {
          "id": "householdQueryByCode",
          "filterType": "TOKEN",
          "key": "code",
          "valueType": "CODEABLECONCEPT",
          "valueCoding": {
            "system": "https://www.snomed.org",
            "code": "35359004"
          }
        }
      ]
    },
    "relatedResources": [
      {
        "resource": "Patient",
        "fhirPathExpression": "Group.member.entity",
        "relatedResources": [
          {
            "resource": "Condition",
            "searchParameter": "subject"
          },
          {
            "resource": "CarePlan",
            "searchParameter": "subject"
          },
          {
            "resource": "Task",
            "searchParameter": "subject"
          },
          {
            "resource": "RelatedPerson",
            "fhirPathExpression": "patient"
          }
        ]
      },
      {
        "resource": "CarePlan",
        "searchParameter": "subject",
        "dataQueries": [
          {
            "id": "filterHouseholdCarePlans",
            "filterType": "TOKEN",
            "key": "_tag",
            "valueType": "CODING",
            "valueCoding": {
              "system": "https://www.snomed.org",
              "code": "35359004"
            }
          }
        ]
      }
    ]
  },
  "managingEntity": {
    "infoFhirPathExpression": "Patient.name.given",
    "fhirPathResource": {
      "resourceType": "Patient",
      "fhirPathExpression": "Patient.active and (Patient.birthDate <= today() - 5 'years')"
    },
    "dialogTitle": "{{ assign.new.family.head }}",
    "dialogWarningMessage": "{{ abort.operation.question }}",
    "dialogContentMessage": "{{ select.new.family.head }}"
  },
  "fabActions": [
    {
      "id": "ActionButton",
      "visible": true,
      "display": "{{ add.member }}",
      "menuIconConfig": {
        "type": "local",
        "reference": "ic_add"
      },
      "actions": [
        {
          "trigger": "ON_CLICK",
          "workflow": "LAUNCH_QUESTIONNAIRE",
          "questionnaire": {
            "id": "e5155788-8831-4916-a3f5-486915ce34b2",
            "title": "Add household member",
            "saveButtonText": "Add Member",
            "groupResource": {
              "groupIdentifier": "@{familyLogicalId}",
              "memberResourceType": "Patient"
            },
            "planDefinitions": [
<<<<<<< HEAD
              "9fac39bd-9750-4c1d-b355-1961de4e37f3"
            ]
=======
              "9fac39bd-9750-4c1d-b355-1961de4e37f3",
              "e994ab6f-30a5-4450-9a90-691c8199f379"
            ],
            "snackBarMessage": {
              "message": "Household member has been added",
              "actionLabel": "UNDO",
              "duration": "Short"
            }
>>>>>>> 45c6f380
          }
        }
      ]
    }
  ],
  "rules": [
    {
      "name": "familyName",
      "condition": "true",
      "actions": [
        "data.put('familyName', fhirPath.extractValue(Group, 'Group.name'))"
      ]
    },
    {
      "name": "familyId",
      "condition": "true",
      "actions": [
        "data.put('familyId', fhirPath.extractValue(Group, 'Group.identifier[0].value'))"
      ]
    },
    {
      "name": "familyLogicalId",
      "condition": "true",
      "actions": [
        "data.put('familyLogicalId', fhirPath.extractValue(Group, 'Group.id'))"
      ]
    },
    {
      "name": "familyVillage",
      "condition": "true",
      "actions": [
        "data.put('familyVillage', fhirPath.extractValue(Group, 'Group.characteristic[0].code.text'))"
      ]
    }
  ],
  "views": [
    {
      "viewType": "COLUMN",
      "children": [
        {
          "viewType": "COLUMN",
          "backgroundColor": "primaryColor",
          "fillMaxWidth": true,
          "padding": 8,
          "children": [
            {
              "viewType": "COMPOUND_TEXT",
              "primaryText": "@{familyName} Family",
              "primaryTextColor": "#FFFFFF",
              "fontSize": 20.0
            },
            {
              "viewType": "COMPOUND_TEXT",
              "primaryText": "@{familyVillage} - HH No: @{familyId}",
              "primaryTextColor": "#FFFFFF",
              "fontSize": 20.0
            }
          ]
        },
        {
          "viewType": "CARD",
          "header": {
            "viewType": "COMPOUND_TEXT",
            "primaryText": "HOUSEHOLD MEMBERS",
            "primaryTextColor": "#6F7274",
            "fontSize": 18.0,
            "padding": 16
          },
          "content": [
            {
              "viewType": "LIST",
              "baseResource": "Patient",
              "relatedResources": [
                {
                  "resourceType": "CarePlan",
                  "fhirPathExpression": "CarePlan.subject.reference"
                },
                {
                  "resourceType": "Condition",
                  "fhirPathExpression": "Condition.subject.reference"
                },
                {
                  "resourceType": "Task",
                  "fhirPathExpression": "Task.for.reference"
                }
              ],
              "registerCard": {
                "rules": [
                  {
                    "name": "patientFirstName",
                    "condition": "true",
                    "actions": [
                      "data.put('patientFirstName', fhirPath.extractValue(Patient, \"Patient.name[0].select(given[0])\"))"
                    ]
                  },
                  {
                    "name": "patientMiddleName",
                    "condition": "true",
                    "actions": [
                      "data.put('patientMiddleName', fhirPath.extractValue(Patient, \"Patient.name[0].select(text)\"))"
                    ]
                  },
                  {
                    "name": "patientLastName",
                    "condition": "true",
                    "actions": [
                      "data.put('patientLastName', fhirPath.extractValue(Patient, \"Patient.name[0].select(family)\"))"
                    ]
                  },
                  {
                    "name": "patientAge",
                    "condition": "true",
                    "actions": [
                      "data.put('patientAge', service.extractAge(Patient))"
                    ]
                  },
                  {
                    "name": "patientActive",
                    "condition": "true",
                    "actions": [
                      "data.put('patientActive', fhirPath.extractValue(Patient, 'Patient.active'))"
                    ]
                  },
                  {
                    "name": "patientGender",
                    "condition": "true",
                    "actions": [
                      "data.put('patientGender', service.extractGender(Patient))"
                    ]
                  },
                  {
                    "name": "patientName",
                    "condition": "true",
                    "actions": [
                      "data.put('patientName', data.get('patientFirstName') + ' ' + data.get('patientMiddleName') + ' ' + data.get('patientLastName') + ', ' + (data.get('patientGender') == 'Female'? 'F': data.get('patientGender') == 'Male'? 'M': data.get('patientGender')) + ', ' +  data.get('patientAge'))"
                    ]
                  },
                  {
                    "name": "patientLogicalId",
                    "condition": "true",
                    "actions": [
                      "data.put('patientLogicalId', fhirPath.extractValue(Patient, 'Patient.id'))"
                    ]
                  },
                  {
                    "name": "serviceStatus",
                    "condition": "true",
                    "actions": [
                      "data.put('serviceStatus',  service.evaluateToBoolean(Task, \"Task.status = 'ready' \", false) ? 'DUE' : 'UPCOMING')"
                    ]
                  },
                  {
                    "name": "taskDescription",
                    "condition": "true",
                    "actions": [
                      "data.put('taskDescription', fhirPath.extractValue(size(Task) > 0 ? Task.get(0) : null, 'Task.description'))"
                    ]
                  },
                  {
                    "name": "taskId",
                    "condition": "true",
                    "actions": [
                      "data.put('taskId', fhirPath.extractValue(size(Task) > 0 ? Task.get(0) : null, 'Task.id'))"
                    ]
                  },
                  {
                    "name": "taskFor",
                    "condition": "true",
                    "actions": [
                      "data.put('taskFor', fhirPath.extractValue(size(Task) > 0 ? Task.get(0) : null, 'Task.for.reference'))"
                    ]
                  },
                  {
                    "name": "taskQuestionnaireId",
                    "condition": "true",
                    "actions": [
                      "data.put('taskQuestionnaireId', fhirPath.extractValue(size(Task) > 0 ? Task.get(0) : null, 'Task.reasonReference.reference'))"
                    ]
                  },
                  {
                    "name": "showMemberTasks",
                    "condition": "true",
                    "actions": [
                      "data.put('showMemberTasks', size(Task) > 0)"
                    ]
                  },
                  {
                    "name": "serviceMemberIcons",
                    "condition": "true",
                    "actions": [
                      "data.put('serviceMemberIcons', StringUtils:join([fhirPath.extractValue(Patient, \"Patient.active and (Patient.birthDate >= today() - 5 'years')\") == 'true'? 'CHILD': '', service.mapResourcesToLabeledCSV(Condition, \"Condition.code.text = 'Pregnant'\", 'PREGNANT_WOMAN')], ','))"
                    ]
                  },
                  {
                    "name": "relatedPersonCount",
                    "condition": "true",
                    "actions": [
                      "data.put('relatedPersonCount', size(RelatedPerson))"
                    ]
                  },
                  {
                    "name": "getFamilyHeadStatus",
                    "condition": "true",
                    "actions": [
                      "data.put('getFamilyHeadStatus', service.mapResourcesToLabeledCSV(RelatedPerson, \"RelatedPerson.relationship = '99990006'\", 'Family Head'))"
                    ]
                  },
                  {
                    "name": "getChildStatus",
                    "condition": "true",
                    "actions": [
                      "data.put('getChildStatus', fhirPath.extractValue(Patient, \"(Patient.birthDate >= today() - 5 'years')\") == 'true'? 'Child': '')"
                    ]
                  },
                  {
                    "name": "getPregnancyStatus",
                    "condition": "true",
                    "actions": [
                      "data.put('getPregnancyStatus', service.mapResourcesToLabeledCSV(Condition, \"Condition.code.coding.code = '77386006' and Condition.clinicalStatus.coding.code = 'active'\", 'Pregnant'))"
                    ]
                  },
                  {
                    "name": "getFPStatus",
                    "condition": "true",
                    "actions": [
                      "data.put('getFPStatus', service.mapResourcesToLabeledCSV(Condition, \"Condition.code.coding.code = '99998888' and Condition.clinicalStatus.coding.code = 'active'\", 'Family Planning'))"
                    ]
                  },
                  {
                    "name": "getPNCStatus",
                    "condition": "true",
                    "actions": [
                      "data.put('getPNCStatus', service.mapResourcesToLabeledCSV(Condition, \"Condition.code.coding.code = '234234234' and Condition.clinicalStatus.coding.code = 'active'\", 'PNC'))"
                    ]
                  },
                  {
                    "name": "getMentalHeathStatus",
                    "condition": "true",
                    "actions": [
                      "data.put('getMentalHeathStatus', service.mapResourcesToLabeledCSV(Condition, \"Condition.code.coding.code = '99990004' and Condition.clinicalStatus.coding.code = 'active'\", 'Mental Health'))"
                    ]
                  },
                  {
                    "name": "getHIVStatus",
                    "condition": "true",
                    "actions": [
                      "data.put('getHIVStatus', service.mapResourcesToLabeledCSV(Condition, \"Condition.code.coding.code = '99990003' and Condition.clinicalStatus.coding.code = 'active'\", 'HIV'))"
                    ]
                  },
                  {
                    "name": "getCMNTDStatus",
                    "condition": "true",
                    "actions": [
                      "data.put('getCMNTDStatus', service.mapResourcesToLabeledCSV(Condition, \"Condition.code.coding.code = '99990000' and Condition.clinicalStatus.coding.code = 'active'\", 'CM-NTD'))"
                    ]
                  },
                  {
                    "name": "getTBStatus",
                    "condition": "true",
                    "actions": [
                      "data.put('getTBStatus', service.mapResourcesToLabeledCSV(Condition, \"Condition.code.coding.code = '99990005' and Condition.clinicalStatus.coding.code = 'active'\", 'TB'))"
                    ]
                  },
                  {
                    "name": "getSickChildStatus",
                    "condition": "true",
                    "actions": [
                      "data.put('getSickChildStatus', service.mapResourcesToLabeledCSV(Condition, \"Condition.code.coding.code = '275142008' and Condition.clinicalStatus.coding.code = 'active'\", 'Sick Child'))"
                    ]
                  },
                  {
                    "name": "statuses",
                    "condition": "true",
                    "actions": [
                      "data.put('statuses', StringUtils:join([data.get('getChildStatus'), data.get('getSickChildStatus'), data.get('getPregnancyStatus'), data.get('getFPStatus'), data.get('getPNCStatus'), data.get('getMentalHeathStatus'), data.get('getHIVStatus'),data.get('getCMNTDStatus'), data.get('getTBStatus')], ', ').replaceFirst(\"^, \", \"\").replaceFirst(\"^, \", \"\").replaceFirst(\"^, \", \"\").replaceFirst(\"^, \", \"\").replaceFirst(\"^, \", \"\").replaceFirst(\"^, \", \"\").replaceFirst(\"^, \", \"\").replaceFirst(\"^, \", \"\").replaceFirst(\"^, \", \"\").replaceAll(\", $\", \"\").replaceAll(\", $\", \"\").replaceAll(\", $\", \"\").replaceAll(\", $\", \"\").replaceAll(\", $\", \"\").replaceAll(\", $\", \"\").replaceAll(\", $\", \"\").replaceAll(\", $\", \"\").replaceAll(\", $\", \"\").replaceAll(\", $\", \"\"))"
                    ]
                  }
                ],
                "views": [
                  {
                    "viewType": "SERVICE_CARD",
                    "details": [
                      {
                        "viewType": "COMPOUND_TEXT",
                        "primaryText": "@{patientName}",
                        "primaryTextColor": "#000000"
                      },
                      {
                        "viewType": "COMPOUND_TEXT",
                        "primaryText": "@{statuses}",
                        "primaryTextColor": "#939596"
                      }
                    ],
                    "serviceMemberIcons": "@{serviceMemberIcons}",
                    "serviceButton": {
                      "visible": "@{showMemberTasks}",
                      "text": "@{taskDescription}",
                      "status": "@{serviceStatus}",
                      "smallSized": true,
                      "actions": [
                        {
                          "trigger": "ON_CLICK",
                          "workflow": "LAUNCH_QUESTIONNAIRE",
                          "questionnaire": {
                            "id": "@{taskQuestionnaireId}",
                            "title": "@{taskDescription}",
                            "saveButtonText": "Save",
                            "taskId": "@{taskId}",
                            "resourceIdentifier": "@{taskFor}"
                          }
                        }
                      ]
                    },
                    "actions": [
                      {
                        "trigger": "ON_CLICK",
                        "workflow": "LAUNCH_PROFILE",
                        "id": "defaultProfile",
                        "params": [
                          {
                            "key": "familyLogicalId",
                            "value": "@{familyLogicalId}"
                          }
                        ]
                      }
                    ]
                  }
                ]
              }
            }
          ]
        }
      ]
    }
  ],
  "overFlowMenuItems": [
    {
      "title": "Family details",
      "titleColor": "#000000",
      "visible": "true",
      "actions": [
        {
          "trigger": "ON_CLICK",
          "workflow": "LAUNCH_QUESTIONNAIRE",
          "questionnaire": {
            "id": "f210a832-857f-49e6-93f5-399eec4f4edb",
            "title": "{{add.family}}",
            "saveButtonText": "Update household details",
            "setPractitionerDetails": true,
            "setOrganizationDetails": true,
            "type": "EDIT",
            "resourceIdentifier": "@{familyLogicalId}"
          }
        }
      ]
    },
    {
      "title": "Change family head",
      "titleColor": "#000000",
      "visible": "true",
      "actions": [
        {
          "trigger": "ON_CLICK",
          "workflow": "CHANGE_MANAGING_ENTITY"
        }
      ]
    },
    {
      "title": "Remove family",
      "titleColor": "#FF0000",
      "visible": "true",
      "showSeparator": "true",
      "actions": [
        {
          "trigger": "ON_CLICK",
          "workflow": "LAUNCH_QUESTIONNAIRE",
          "params": [
            {
              "key": "familyId",
              "value": "@{familyLogicalId}"
            },
            {
              "key": "familyName",
              "value": "@{familyName}"
            }
          ],
          "questionnaire": {
            "id": "0259e181-581e-4b4c-8409-e3be3a166ef5",
            "title": "Remove Household",
            "groupResource": {
              "groupIdentifier": "@{familyLogicalId}",
              "memberResourceType": "Patient",
              "removeGroup": true
            },
            "confirmationDialog": {
              "title": "Remove household",
              "message": "Removing @{familyName} will remove their entire health record from your device. This action can’t be undone.",
              "actionButtonText": "Remove household"
            }
          }
        }
      ]
    }
  ]
}<|MERGE_RESOLUTION|>--- conflicted
+++ resolved
@@ -101,19 +101,13 @@
               "memberResourceType": "Patient"
             },
             "planDefinitions": [
-<<<<<<< HEAD
               "9fac39bd-9750-4c1d-b355-1961de4e37f3"
-            ]
-=======
-              "9fac39bd-9750-4c1d-b355-1961de4e37f3",
-              "e994ab6f-30a5-4450-9a90-691c8199f379"
             ],
             "snackBarMessage": {
               "message": "Household member has been added",
               "actionLabel": "UNDO",
               "duration": "Short"
             }
->>>>>>> 45c6f380
           }
         }
       ]
