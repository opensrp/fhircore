--- conflicted
+++ resolved
@@ -33,14 +33,7 @@
         "resource": "Patient",
         "fhirPathExpression": "Group.member.entity",
         "relatedResources": [
-        ],
-        "sortConfigs": [
-          {
-<<<<<<< HEAD
-            "paramName": "_lastUpdated",
-            "dataType": "DATE",
-            "order": "DESCENDING"
-=======
+          {
             "resource": "Condition",
             "searchParameter": "subject"
           },
@@ -88,7 +81,6 @@
               "system": "https://www.snomed.org",
               "code": "35359004"
             }
->>>>>>> bf28a9c9
           }
         ]
       }
@@ -225,76 +217,6 @@
           "padding": 16,
           "resources": [
             {
-<<<<<<< HEAD
-              "viewType": "LIST",
-              "listResource": "Patient",
-              "relatedResources": [
-              ],
-              "registerCard": {
-                "rules": [
-                  {
-                    "name": "patientFirstName",
-                    "condition": "true",
-                    "actions": [
-                      "data.put('patientFirstName', fhirPath.extractValue(Patient, \"Patient.name[0].select(given[0])\"))"
-                    ]
-                  },
-                  {
-                    "name": "patientMiddleName",
-                    "condition": "true",
-                    "actions": [
-                      "data.put('patientMiddleName', fhirPath.extractValue(Patient, \"Patient.name[0].select(text)\"))"
-                    ]
-                  },
-                  {
-                    "name": "patientLastName",
-                    "condition": "true",
-                    "actions": [
-                      "data.put('patientLastName', fhirPath.extractValue(Patient, \"Patient.name[0].select(family)\"))"
-                    ]
-                  },
-                  {
-                    "name": "patientAge",
-                    "condition": "true",
-                    "actions": [
-                      "data.put('patientAge', service.extractAge(Patient))"
-                    ]
-                  },
-                  {
-                    "name": "patientActive",
-                    "condition": "true",
-                    "actions": [
-                      "data.put('patientActive', fhirPath.extractValue(Patient, 'Patient.active'))"
-                    ]
-                  },
-                  {
-                    "name": "patientTextColor",
-                    "condition": "true",
-                    "actions": [
-                      "data.put('patientTextColor', Patient.active ? '#000000' : 'DefaultColor')"
-                    ]
-                  },
-                  {
-                    "name": "patientGender",
-                    "condition": "true",
-                    "actions": [
-                      "data.put('patientGender', service.extractGender(Patient))"
-                    ]
-                  },
-                  {
-                    "name": "patientName",
-                    "condition": "true",
-                    "actions": [
-                      "data.put('patientName', data.get('patientFirstName') + ' ' + data.get('patientMiddleName') + ' ' + data.get('patientLastName') + ', ' + (data.get('patientGender') == 'Female'? 'F': data.get('patientGender') == 'Male'? 'M': data.get('patientGender')) + ', ' +  data.get('patientAge'))"
-                    ]
-                  },
-                  {
-                    "name": "patientLogicalId",
-                    "condition": "true",
-                    "actions": [
-                      "data.put('patientLogicalId', fhirPath.extractValue(Patient, 'Patient.id'))"
-                    ]
-=======
               "id": "householdPatients",
               "resourceType": "Patient",
               "relatedResources": [
@@ -543,7 +465,6 @@
                     "viewType": "COMPOUND_TEXT",
                     "primaryText": "@{statuses}",
                     "primaryTextColor": "#939596"
->>>>>>> bf28a9c9
                   }
                 ],
                 "serviceMemberIcons": "@{serviceMemberIcons}",
