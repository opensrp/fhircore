{
  "appId": "app",
  "configType": "profile",
  "id": "householdProfile",
  "fhirResource": {
    "baseResource": {
      "resource": "Group",
      "dataQueries": [
        {
          "paramName": "type",
          "filterCriteria": [
            {
              "dataType": "CODING",
              "value": {
                "system": "http://hl7.org/fhir/group-type",
                "code": "person"
              }
            }
          ]
        },
        {
          "paramName": "code",
          "filterCriteria": [
            {
              "dataType": "CODEABLECONCEPT",
              "value": {
                "system": "https://www.snomed.org",
                "code": "35359004"
              }
            }
          ]
        }
      ]
    },
    "relatedResources": [
      {
        "resource": "Patient",
        "fhirPathExpression": "Group.member.entity",
        "relatedResources": [
          {
            "resource": "Condition",
            "searchParameter": "subject"
          },
          {
            "resource": "CarePlan",
            "searchParameter": "subject"
          },
          {
            "resource": "Task",
            "searchParameter": "subject",
            "sortConfigs": [
              {
                "paramName": "period",
                "dataType": "DATE"
              }
            ]
          },
          {
            "resource": "Observation",
            "searchParameter": "subject"
          },
          {
            "resource": "RelatedPerson",
            "searchParameter": "patient"
          }
        ],
        "sortConfigs": [
          {
            "paramName": "_lastUpdated",
            "dataType": "DATE",
            "order": "DESCENDING"
          }
        ]
      },
      {
        "resource": "CarePlan",
        "searchParameter": "subject",
        "dataQueries": [
          {
            "paramName": "_tag",
            "filterCriteria": [
              {
                "dataType": "CODING",
                "value": {
                  "system": "https://www.snomed.org",
                  "code": "35359004"
                }
              }
            ]
          }
        ]
      }
    ]
  },
  "fabActions": [
    {
      "id": "ActionButton",
      "visible": true,
      "display": "{{ add.member }}",
      "menuIconConfig": {
        "type": "local",
        "reference": "ic_add"
      },
      "actions": [
        {
          "trigger": "ON_CLICK",
          "workflow": "LAUNCH_QUESTIONNAIRE",
          "questionnaire": {
            "id": "252",
            "title": "Add household member",
            "saveButtonText": "Add Member",
            "groupResource": {
              "groupIdentifier": "@{familyLogicalId}",
              "memberResourceType": "Patient"
            },
            "planDefinitions": [
              "340",
              "306"
            ],
            "snackBarMessage": {
              "message": "Household member has been added",
              "actionLabel": "",
              "duration": "Short"
            }
          },
          "params": [
            {
              "paramType": "PREPOPULATE",
              "linkId": "ed77104e-c279-4030-ab20-8cd99ca99ca9",
              "dataType": "INTEGER",
              "key": "opensrpId",
              "value": "@{humanReadableId}"
            },
            {
              "paramType": "PREPOPULATE",
              "linkId": "toggle-is-family-head",
              "dataType": "INTEGER",
              "key": "isFamilyHeadExists",
              "value": "@{isFamilyHeadExists}"
            }
          ]
        }
      ]
    }
  ],
  "rules": [
    {
      "name": "familyName",
      "condition": "true",
      "actions": [
        "data.put('familyName', fhirPath.extractValue(Group, 'Group.name'))"
      ]
    },
    {
      "name": "familyId",
      "condition": "true",
      "actions": [
        "data.put('familyId', fhirPath.extractValue(Group, 'Group.identifier[0].value'))"
      ]
    },
    {
      "name": "familyLogicalId",
      "condition": "true",
      "actions": [
        "data.put('familyLogicalId', fhirPath.extractValue(Group, 'Group.id'))"
      ]
    },
    {
      "name": "familyVillage",
      "condition": "true",
      "actions": [
        "data.put('familyVillage', fhirPath.extractValue(Group, 'Group.characteristic[0].code.text'))"
      ]
    },
    {
      "name": "humanReadableId",
      "condition": "true",
      "actions": [
        "data.put('humanReadableId', service.generateRandomSixDigitInt())"
      ]
    },
    {
      "name": "familyHeadId",
      "condition": "true",
      "actions": [
        "data.put('familyHeadId', service.filterResources(RelatedPerson, 'RelatedPerson.relationship.coding.code=\"99990006\"').get(0).patient.reference)"
      ]
    },
    {
      "name": "isFamilyHeadExists",
      "condition": "true",
      "actions": [
        "data.put('isFamilyHeadExists', empty(data.get('familyHeadId'))? 0 : 1)"
      ]
    }
  ],
  "topAppBar": {
    "title": {
      "viewType": "COMPOUND_TEXT",
      "primaryText": "@{familyName} Family",
      "primaryTextColor": "#FFFFFF",
      "fontSize": 20,
      "maxLines": 1,
      "primaryTextFontWeight": "BOLD"
    },
    "content": [
      {
        "viewType": "COMPOUND_TEXT",
        "primaryText": "@{familyName} Family",
        "primaryTextColor": "#FFFFFF",
        "fontSize": 16,
        "maxLines": 1,
        "primaryTextFontWeight": "BOLD"
      },
      {
        "viewType": "COLUMN",
        "backgroundColor": "primaryColor",
        "children": [
          {
            "viewType": "COMPOUND_TEXT",
            "primaryText": "@{familyVillage} - HH No: @{familyId}",
            "primaryTextColor": "#FFFFFF",
            "colorOpacity": 0.76,
            "fontSize": 16
          }
        ]
      }
    ]
  },
  "views": [
    {
      "viewType": "TABS",
      "contentPadding": 0,
      "tabs": [
        "Member",
        "Due",
        "Prev Info"
      ],
      "tabIndicatorColor": "#FFFF00",
      "tabContents": [
        {
          "viewType": "COLUMN",
          "backgroundColor": "#FFFFFF",
          "fillMaxWidth": "true",
          "fillMaxHeight": "true",
          "children": [
            {
              "viewType": "LIST",
              "padding": 16,
              "resources": [
                {
<<<<<<< HEAD
                  "id": "householdPatients",
                  "resourceType": "Patient",
                  "relatedResources": [
                    {
                      "resourceType": "CarePlan",
                      "fhirPathExpression": "CarePlan.subject.reference"
                    },
                    {
                      "resourceType": "Condition",
                      "fhirPathExpression": "Condition.subject.reference"
                    },
                    {
                      "resourceType": "Task",
                      "fhirPathExpression": "Task.for.reference"
                    },
                    {
                      "resourceType": "Observation",
                      "fhirPathExpression": "Observation.subject.reference"
                    }
                  ]
=======
                  "resourceType": "Condition",
                  "fhirPathExpression": "Condition.subject.reference"
                },
                {
                  "resourceType": "Task",
                  "fhirPathExpression": "Task.for.reference"
                },
                {
                  "resourceType": "Observation",
                  "fhirPathExpression": "Observation.subject.reference"
                },
                {
                  "resourceType": "RelatedPerson",
                  "fhirPathExpression": "RelatedPerson.patient.reference"
>>>>>>> 41096309
                }
              ],
              "registerCard": {
                "rules": [
                  {
                    "name": "patientFirstName",
                    "condition": "true",
                    "actions": [
                      "data.put('patientFirstName', fhirPath.extractValue(Patient, \"Patient.name[0].select(given[0])\"))"
                    ]
                  },
                  {
                    "name": "patientMiddleName",
                    "condition": "true",
                    "actions": [
                      "data.put('patientMiddleName', fhirPath.extractValue(Patient, \"Patient.name[0].select(text)\"))"
                    ]
                  },
                  {
                    "name": "patientLastName",
                    "condition": "true",
                    "actions": [
                      "data.put('patientLastName', fhirPath.extractValue(Patient, \"Patient.name[0].select(family)\"))"
                    ]
                  },
                  {
                    "name": "patientAge",
                    "condition": "true",
                    "actions": [
                      "data.put('patientAge', service.extractAge(Patient))"
                    ]
                  },
                  {
                    "name": "patientActive",
                    "condition": "true",
                    "actions": [
                      "data.put('patientActive', fhirPath.extractValue(Patient, 'Patient.active'))"
                    ]
                  },
                  {
                    "name": "patientTextColor",
                    "condition": "true",
                    "actions": [
                      "data.put('patientTextColor', Patient.active ? '#000000' : 'DefaultColor')"
                    ]
                  },
                  {
                    "name": "patientGender",
                    "condition": "true",
                    "actions": [
                      "data.put('patientGender', service.extractGender(Patient))"
                    ]
                  },
                  {
                    "name": "patientName",
                    "condition": "true",
                    "actions": [
                      "data.put('patientName', data.get('patientFirstName') + ' ' + data.get('patientMiddleName') + ' ' + data.get('patientLastName') + ', ' + (data.get('patientGender') == 'Female'? 'F': data.get('patientGender') == 'Male'? 'M': data.get('patientGender')) + ', ' +  data.get('patientAge'))"
                    ]
                  },
                  {
                    "name": "patientLogicalId",
                    "condition": "true",
                    "actions": [
                      "data.put('patientLogicalId', fhirPath.extractValue(Patient, 'Patient.id'))"
                    ]
                  },
                  {
                    "name": "serviceStatus",
                    "condition": "true",
                    "actions": [
                      "data.put('serviceStatus',  service.evaluateToBoolean(Task, \"Task.status = 'ready' \", false) ? 'DUE' : 'UPCOMING')"
                    ]
                  },
                  {
                    "name": "taskDescription",
                    "condition": "true",
                    "actions": [
                      "data.put('taskDescription', fhirPath.extractValue(size(Task) > 0 ? Task.get(0) : null, 'Task.description'))"
                    ]
                  },
                  {
                    "name": "taskId",
                    "condition": "true",
                    "actions": [
                      "data.put('taskId', fhirPath.extractValue(size(Task) > 0 ? Task.get(0) : null, 'Task.id'))"
                    ]
                  },
                  {
                    "name": "taskFor",
                    "condition": "true",
                    "actions": [
                      "data.put('taskFor', fhirPath.extractValue(size(Task) > 0 ? Task.get(0) : null, 'Task.for.reference'))"
                    ]
                  },
                  {
                    "name": "taskQuestionnaireId",
                    "condition": "true",
                    "actions": [
                      "data.put('taskQuestionnaireId', fhirPath.extractValue(size(Task) > 0 ? Task.get(0) : null, 'Task.reasonReference.reference'))"
                    ]
                  },
                  {
                    "name": "showMemberTasks",
                    "condition": "true",
                    "actions": [
                      "data.put('showMemberTasks', data.get('patientActive') == 'true' && size(Task) > 0)"
                    ]
                  },
                  {
                    "name": "serviceMemberIcons",
                    "condition": "true",
                    "actions": [
                      "data.put('serviceMemberIcons', StringUtils:join([fhirPath.extractValue(Patient, \"Patient.active and (Patient.birthDate >= today() - 5 'years')\") == 'true'? 'CHILD': '', service.mapResourcesToLabeledCSV(Condition, \"Condition.code.text = 'Pregnant'\", 'PREGNANT_WOMAN')], ','))"
                    ]
                  },
                  {
                    "name": "relatedPersonCount",
                    "condition": "true",
                    "actions": [
                      "data.put('relatedPersonCount', size(RelatedPerson))"
                    ]
                  },
                  {
                    "name": "getFamilyHeadStatus",
                    "condition": "true",
                    "actions": [
                      "data.put('getFamilyHeadStatus', fhirPath.extractValue(service.filterResources(RelatedPerson, 'RelatedPerson.relationship.coding.code=\"99990006\"').get(0), 'relationship.coding.display'))"
                    ]
                  },
                  {
                    "name": "getChildStatus",
                    "condition": "true",
                    "actions": [
                      "data.put('getChildStatus', fhirPath.extractValue(Patient, \"(Patient.birthDate >= today() - 5 'years')\") == 'true'? 'Child': '')"
                    ]
                  },
                  {
                    "name": "getPregnancyStatus",
                    "condition": "true",
                    "actions": [
                      "data.put('getPregnancyStatus', service.mapResourcesToLabeledCSV(Condition, \"Condition.code.coding.code = '77386006' and Condition.clinicalStatus.coding.code = 'active'\", 'Pregnant'))"
                    ]
                  },
                  {
                    "name": "getFPStatus",
                    "condition": "true",
                    "actions": [
                      "data.put('getFPStatus', service.mapResourcesToLabeledCSV(Condition, \"Condition.code.coding.code = '99998888' and Condition.clinicalStatus.coding.code = 'active'\", 'Family Planning'))"
                    ]
                  },
                  {
                    "name": "getPNCStatus",
                    "condition": "true",
                    "actions": [
                      "data.put('getPNCStatus', service.mapResourcesToLabeledCSV(Condition, \"Condition.code.coding.code = '234234234' and Condition.clinicalStatus.coding.code = 'active'\", 'PNC'))"
                    ]
                  },
                  {
                    "name": "getMentalHeathStatus",
                    "condition": "true",
                    "actions": [
                      "data.put('getMentalHeathStatus', service.mapResourcesToLabeledCSV(Condition, \"Condition.code.coding.code = '99990004' and Condition.clinicalStatus.coding.code = 'active'\", 'Mental Health'))"
                    ]
                  },
                  {
                    "name": "getHIVStatus",
                    "condition": "true",
                    "actions": [
                      "data.put('getHIVStatus', service.mapResourcesToLabeledCSV(Condition, \"Condition.code.coding.code = '99990003' and Condition.clinicalStatus.coding.code = 'active'\", 'HIV'))"
                    ]
                  },
                  {
                    "name": "getCMNTDStatus",
                    "condition": "true",
                    "actions": [
                      "data.put('getCMNTDStatus', service.mapResourcesToLabeledCSV(Condition, \"Condition.code.coding.code = '99990000' and Condition.clinicalStatus.coding.code = 'active'\", 'CM-NTD'))"
                    ]
                  },
                  {
                    "name": "getTBStatus",
                    "condition": "true",
                    "actions": [
                      "data.put('getTBStatus', service.mapResourcesToLabeledCSV(Condition, \"Condition.code.coding.code = '99990005' and Condition.clinicalStatus.coding.code = 'active'\", 'TB'))"
                    ]
                  },
                  {
                    "name": "getSickChildStatus",
                    "condition": "true",
                    "actions": [
                      "data.put('getSickChildStatus', service.mapResourcesToLabeledCSV(Condition, \"Condition.code.coding.code = '275142008' and Condition.clinicalStatus.coding.code = 'active'\", 'Sick Child'))"
                    ]
                  },
                  {
                    "name": "removalReason",
                    "condition": "true",
                    "actions": [
                      "data.put('removalReason', fhirPath.extractValue(service.filterResources(Observation, 'Observation.code.coding.code=\"11112222\"').get(0), 'Observation.value.text'))"
                    ]
                  },
                  {
                    "name": "removalReasonPatient",
                    "condition": "true",
                    "actions": [
                      "data.put('removalReasonPatient', !data.get('patientActive') ? data.get('removalReason'): '')"
                    ]
                  },
                  {
                    "name": "statuses",
                    "condition": "true",
                    "actions": [
                      "data.put('statuses', service.joinToString([data.get('getChildStatus'), data.get('getSickChildStatus'), data.get('getPregnancyStatus'), data.get('getFPStatus'), data.get('getPNCStatus'), data.get('getMentalHeathStatus'), data.get('getHIVStatus'),data.get('getCMNTDStatus'), data.get('getTBStatus'), data.get('removalReasonPatient'), data.get('getFamilyHeadStatus'), ...]))"
                    ]
                  }
                ],
                "views": [
                  {
                    "viewType": "SERVICE_CARD",
                    "details": [
                      {
                        "viewType": "COMPOUND_TEXT",
                        "primaryText": "@{patientName}",
                        "primaryTextColor": "@{patientTextColor}"
                      },
                      {
<<<<<<< HEAD
                        "viewType": "COMPOUND_TEXT",
                        "primaryText": "@{statuses}",
                        "primaryTextColor": "#939596"
                      }
                    ],
                    "serviceMemberIcons": "@{serviceMemberIcons}",
                    "serviceButton": {
                      "visible": "@{showMemberTasks}",
                      "text": "@{taskDescription}",
                      "status": "@{serviceStatus}",
                      "smallSized": true,
                      "enabled": "@{patientActive}",
                      "actions": [
                        {
                          "trigger": "ON_CLICK",
                          "workflow": "LAUNCH_QUESTIONNAIRE",
                          "questionnaire": {
                            "id": "@{taskQuestionnaireId}",
                            "title": "@{taskDescription}",
                            "saveButtonText": "Save",
                            "taskId": "@{taskId}",
                            "resourceIdentifier": "@{taskFor}"
                          }
                        }
                      ]
                    },
                    "actions": [
                      {
                        "trigger": "ON_CLICK",
                        "workflow": "LAUNCH_PROFILE",
                        "id": "defaultProfile",
                        "params": [
                          {
                            "paramType": "UPDATE_DATE_ON_EDIT",
                            "key": "familyLogicalId",
                            "value": "@{familyLogicalId}"
                          }
                        ]
=======
                        "paramType": "UPDATE_DATE_ON_EDIT",
                        "key": "familyLogicalId",
                        "value": "@{familyLogicalId}"
                      },
                      {
                        "paramType": "PARAMDATA",
                        "key": "isFamilyHeadExists",
                        "value": "@{isFamilyHeadExists}"
>>>>>>> 41096309
                      }
                    ]
                  }
                ]
              }
            }
          ]
        },
        {
          "viewType": "COLUMN",
          "backgroundColor": "#FFFFFF",
          "alignment": "CENTER",
          "arrangement": "CENTER",
          "fillMaxWidth": "true",
          "fillMaxHeight": "true",
          "children": [
            {
              "viewType": "COMPOUND_TEXT",
              "primaryText": "Due content",
              "primaryTextColor": "#6F7274",
              "fontSize": 18,
              "padding": 16
            }
          ]
        },
        {
          "viewType": "COLUMN",
          "backgroundColor": "#FFFFFF",
          "alignment": "CENTER",
          "arrangement": "CENTER",
          "fillMaxWidth": "true",
          "fillMaxHeight": "true",
          "children": [
            {
              "viewType": "COMPOUND_TEXT",
              "primaryText": "Previous info content",
              "primaryTextColor": "#6F7274",
              "fontSize": 18,
              "padding": 16
            }
          ]
        }
      ]
    }
  ],
  "overFlowMenuItems": [
    {
      "title": "Family details",
      "titleColor": "#000000",
      "visible": "true",
      "actions": [
        {
          "trigger": "ON_CLICK",
          "workflow": "LAUNCH_QUESTIONNAIRE",
          "questionnaire": {
            "id": "253",
            "title": "{{add.family}}",
            "saveButtonText": "Update household details",
            "setPractitionerDetails": true,
            "setOrganizationDetails": true,
            "type": "EDIT",
            "resourceIdentifier": "@{familyLogicalId}",
            "params": [
              {
                "key": "familyLogicalId",
                "value": "@{familyLogicalId}",
                "paramType": "UPDATE_DATE_ON_EDIT"
              }
            ]
          }
        }
      ]
    },
    {
      "title": "Change family head",
      "titleColor": "#000000",
      "visible": "true",
      "actions": [
        {
          "trigger": "ON_CLICK",
          "workflow": "CHANGE_MANAGING_ENTITY",
          "managingEntity": {
            "nameFhirPathExpression": "Patient.name.given + ' ' + Patient.name.family | Patient.name.given",
            "resourceType": "Patient",
            "eligibilityCriteriaFhirPathExpression": "Patient.active and (Patient.birthDate <= today() - 5 'years')",
            "dialogTitle": "{{ assign.household.head.title }}",
            "dialogWarningMessage": "{{ assign.household.head.warning }}",
            "dialogContentMessage": "{{ select.new.household.head }}",
            "noMembersErrorMessage": "{{ no.members.error.message }}",
            "managingEntityReassignedMessage": "Household head reassigned successfully",
            "relationshipCode": {
              "system": "http://hl7.org/fhir/ValueSet/relatedperson-relationshiptype",
              "code": "99990006",
              "display": "Family Head"
            }
          }
        }
      ]
    },
    {
      "title": "View past encounters",
      "titleColor": "@{patientTextColor}",
      "visible": "true",
      "enabled": "true",
      "actions": [
        {
          "trigger": "ON_CLICK",
          "workflow": "LAUNCH_PROFILE",
          "id": "householdpastencountersProfile"
        }
      ]
    },
    {
      "title": "Remove family",
      "titleColor": "#FF0000",
      "visible": "true",
      "showSeparator": "true",
      "actions": [
        {
          "trigger": "ON_CLICK",
          "workflow": "LAUNCH_QUESTIONNAIRE",
          "params": [
            {
              "key": "familyId",
              "value": "@{familyLogicalId}",
              "paramType": "UPDATE_DATE_ON_EDIT"
            },
            {
              "key": "familyName",
              "value": "@{familyName}"
            }
          ],
          "questionnaire": {
            "id": "0259e181-581e-4b4c-8409-e3be3a166ef5",
            "title": "Remove Household",
            "groupResource": {
              "groupIdentifier": "@{familyLogicalId}",
              "memberResourceType": "Patient",
              "removeGroup": true
            },
            "confirmationDialog": {
              "title": "Remove household",
              "message": "Removing @{familyName} will remove their entire health record from your device. This action can’t be undone.",
              "actionButtonText": "Remove household"
            },
            "refreshContent": true
          }
        }
      ]
    }
  ]
}<|MERGE_RESOLUTION|>--- conflicted
+++ resolved
@@ -249,7 +249,6 @@
               "padding": 16,
               "resources": [
                 {
-<<<<<<< HEAD
                   "id": "householdPatients",
                   "resourceType": "Patient",
                   "relatedResources": [
@@ -268,24 +267,12 @@
                     {
                       "resourceType": "Observation",
                       "fhirPathExpression": "Observation.subject.reference"
-                    }
-                  ]
-=======
-                  "resourceType": "Condition",
-                  "fhirPathExpression": "Condition.subject.reference"
-                },
-                {
-                  "resourceType": "Task",
-                  "fhirPathExpression": "Task.for.reference"
-                },
-                {
-                  "resourceType": "Observation",
-                  "fhirPathExpression": "Observation.subject.reference"
                 },
                 {
                   "resourceType": "RelatedPerson",
                   "fhirPathExpression": "RelatedPerson.patient.reference"
->>>>>>> 41096309
+                    }
+                  ]
                 }
               ],
               "registerCard": {
@@ -511,7 +498,6 @@
                         "primaryTextColor": "@{patientTextColor}"
                       },
                       {
-<<<<<<< HEAD
                         "viewType": "COMPOUND_TEXT",
                         "primaryText": "@{statuses}",
                         "primaryTextColor": "#939596"
@@ -548,18 +534,13 @@
                             "paramType": "UPDATE_DATE_ON_EDIT",
                             "key": "familyLogicalId",
                             "value": "@{familyLogicalId}"
-                          }
-                        ]
-=======
-                        "paramType": "UPDATE_DATE_ON_EDIT",
-                        "key": "familyLogicalId",
-                        "value": "@{familyLogicalId}"
                       },
                       {
                         "paramType": "PARAMDATA",
                         "key": "isFamilyHeadExists",
                         "value": "@{isFamilyHeadExists}"
->>>>>>> 41096309
+                          }
+                        ]
                       }
                     ]
                   }
