{
  "appId": "app",
  "configType": "profile",
  "id": "defaultProfile",
  "fhirResource": {
    "baseResource": {
      "resource": "Patient"
    },
    "relatedResources": [
      {
        "resource": "Condition",
        "searchParameter": "subject"
      },
      {
        "resource": "CarePlan",
        "searchParameter": "subject"
      },
      {
        "resource": "Task",
        "searchParameter": "subject",
        "sortConfigs": [
          {
            "paramName": "period",
            "dataType": "DATE"
          }
        ]
      }
    ]
  },
  "secondaryResources": [
    {
      "baseResource": {
        "id": "commodities",
        "resource": "Group",
        "dataQueries": [
          {
            "id": "commoditiesQueryByCode",
            "filterType": "TOKEN",
            "key": "code",
            "valueType": "CODEABLECONCEPT",
            "valueCoding": {
              "system": "http://snomed.info/sct",
              "code": "386452003"
            }
          }
        ]
      },
      "relatedResources": [
        {
          "id": "stockObservations",
          "resource": "Observation",
          "searchParameter": "subject"
        },
        {
          "id": "stockOutFlags",
          "resource": "Flag",
          "searchParameter": "subject"
        }
      ]
    }
  ],
  "rules": [
    {
      "name": "patientFirstName",
      "condition": "true",
      "actions": [
        "data.put('patientFirstName', fhirPath.extractValue(Patient, \"Patient.name[0].select(given[0])\"))"
      ]
    },
    {
      "name": "patientMiddleName",
      "condition": "true",
      "actions": [
        "data.put('patientMiddleName', fhirPath.extractValue(Patient, \"Patient.name[0].select(text)\"))"
      ]
    },
    {
      "name": "patientLastName",
      "condition": "true",
      "actions": [
        "data.put('patientLastName', fhirPath.extractValue(Patient, \"Patient.name[0].select(family)\"))"
      ]
    },
    {
      "name": "patientName",
      "condition": "true",
      "actions": [
        "data.put('patientName', data.get('patientFirstName') + ' ' + data.get('patientMiddleName') + ' ' + data.get('patientLastName'))"
      ]
    },
    {
      "name": "patientActive",
      "condition": "true",
      "actions": [
        "data.put('patientActive', fhirPath.extractValue(Patient, 'Patient.active'))"
      ]
    },
    {
      "name": "patientTextColor",
      "condition": "true",
      "actions": [
        "data.put('patientTextColor', Patient.active ? '#000000' : 'DefaultColor')"
      ]
    },
    {
      "name": "patientIdentifier",
      "condition": "true",
      "actions": [
        "data.put('patientIdentifier', fhirPath.extractValue(Patient, 'Patient.identifier[0].value'))"
      ]
    },
    {
      "name": "patientId",
      "condition": "true",
      "actions": [
        "data.put('patientId', fhirPath.extractValue(Patient, 'Patient.id'))"
      ]
    },
    {
      "name": "patientAge",
      "condition": "true",
      "actions": [
        "data.put('patientAge', service.extractAge(Patient))"
      ]
    },
    {
      "name": "patientGender",
      "condition": "true",
      "actions": [
        "data.put('patientGender', service.extractGender(Patient))"
      ]
    },
    {
      "name": "patientDOB",
      "condition": "true",
      "actions": [
        "data.put('patientDOB', service.extractDOB(Patient, 'dd MM'))"
      ]
    },
    {
      "name": "isChild",
      "condition": "true",
      "actions": [
        "data.put('isChild', fhirPath.extractValue(Patient, \"Patient.active and (Patient.birthDate >= today() - 5 'years')\"))"
      ]
    },
    {
      "name": "canBearChild",
      "condition": "true",
      "actions": [
        "data.put('canBearChild',  fhirPath.extractValue(Patient, \"Patient.active and Patient.gender = 'female' and ((Patient.birthDate <= today() - 15 'years') and (Patient.birthDate >= today() - 49 'years'))\"))"
      ]
    },
    {
      "name": "isEligibleForFP",
      "condition": "true",
      "actions": [
        "data.put('isEligibleForFP',  fhirPath.extractValue(Patient, \"Patient.active and ((Patient.birthDate <= today() - 15 'years') and (Patient.birthDate >= today() - 49 'years'))\"))"
      ]
    },
    {
      "name": "isPregnant",
      "condition": "true",
      "actions": [
        "data.put('isPregnant', service.evaluateToBoolean(Condition, \"Condition.code.text = 'Pregnant' \", false))"
      ]
    },
    {
      "name": "canRegisterPregnancy",
      "condition": "true",
      "actions": [
        "data.put('canRegisterPregnancy', data.get('canBearChild') && data.get('!isPregnant'))"
      ]
    },
    {
      "name": "canEnrollToFp",
      "condition": "true",
      "actions": [
        "data.put('canEnrollToFp', data.get('isEligibleForFP') && data.get('!isPregnant'))"
      ]
    },
    {
      "name": "isChildUnder2months",
      "condition": "true",
      "actions": [
        "data.put('isChildUnder2months', fhirPath.extractValue(Patient, \"Patient.active and (Patient.birthDate > today() - 2 'months')\"))"
      ]
    },
    {
      "name": "isChildOver2months",
      "condition": "true",
      "actions": [
        "data.put('isChildOver2months', fhirPath.extractValue(Patient, \"Patient.active and ((Patient.birthDate <= today() - 2 'months') and (Patient.birthDate >= today() - 5 'years'))\"))"
      ]
    },
    {
      "name": "latestObservations",
      "condition": "true",
      "actions": [
        "data.put('latestObservations', service.filterResources(stockObservations, \"Observation.status = 'preliminary'\"))"
      ]
    },
    {
<<<<<<< HEAD
      "name": "activeFlags",
      "condition": "true",
      "actions": [
        "data.put('activeFlags', service.filterResources(stockOutFlags, \"Flag.status = 'active'\"))"
=======
      "viewType": "COLUMN",
      "children": [
        {
          "viewType": "CARD",
          "padding": 0,
          "content": [
            {
              "viewType": "COLUMN",
              "children": [
                {
                  "viewType": "COMPOUND_TEXT",
                  "primaryText": "@{patientName}",
                  "primaryTextColor": "#000000"
                },
                {
                  "viewType": "LIST",
                  "id": "statusList",
                  "baseResource": "Condition",
                  "orientation": "HORIZONTAL",
                  "emptyList": {
                    "message": ""
                  },
                  "registerCard": {
                    "rules": [
                      {
                        "name": "carePlanTitle",
                        "condition": "true",
                        "actions": [
                          "data.put('carePlanTitle', fhirPath.extractValue(Condition, \"Condition.where(clinicalStatus.coding.where(code = 'active').exists()).code.text\"))"
                        ]
                      }
                    ],
                    "views": [
                      {
                        "viewType": "COMPOUND_TEXT",
                        "primaryTextBackgroundColor": "#F5F5F5",
                        "primaryText": "@{carePlanTitle}",
                        "primaryTextColor": "#6F7274",
                        "fontSize": 13,
                        "padding": 7,
                        "borderRadius": 6
                      }
                    ]
                  }
                },
                {
                  "viewType": "COMPOUND_TEXT",
                  "primaryText": "ID: #@{patientIdentifier}",
                  "primaryTextColor": "#000000"
                },
                {
                  "viewType": "SPACER",
                  "height": 10
                },
                {
                  "viewType": "PERSONAL_DATA",
                  "personalDataItems": [
                    {
                      "label": {
                        "viewType": "COMPOUND_TEXT",
                        "primaryText": "Sex",
                        "fontSize": 13,
                        "primaryTextColor": "#000000"
                      },
                      "displayValue": {
                        "viewType": "COMPOUND_TEXT",
                        "primaryText": "@{patientGender}",
                        "fontSize": 13,
                        "primaryTextColor": "#000000"
                      }
                    },
                    {
                      "label": {
                        "viewType": "COMPOUND_TEXT",
                        "primaryText": "Age",
                        "fontSize": 13,
                        "primaryTextColor": "#000000"
                      },
                      "displayValue": {
                        "viewType": "COMPOUND_TEXT",
                        "primaryText": "@{patientAge}",
                        "fontSize": 13,
                        "primaryTextColor": "#000000"
                      }
                    },
                    {
                      "label": {
                        "viewType": "COMPOUND_TEXT",
                        "fontSize": 13,
                        "primaryText": "DOB",
                        "primaryTextColor": "#000000"
                      },
                      "displayValue": {
                        "viewType": "COMPOUND_TEXT",
                        "primaryText": "@{patientDOB}",
                        "fontSize": 14,
                        "primaryTextColor": "#000000"
                      }
                    }
                  ]
                }
              ]
            }
          ]
        },
        {
          "viewType": "SPACER",
          "height": 8
        },
        {
          "viewType": "CARD",
          "padding": 16,
          "header": {
            "viewType": "COMPOUND_TEXT",
            "primaryText": "VISITS",
            "primaryTextColor": "#6F7274",
            "fontSize": 14,
            "fontStyle": "normal",
            "padding": 16
          },
          "content": [
            {
              "viewType": "LIST",
              "id": "taskList",
              "baseResource": "Task",
              "registerCard": {
                "rules": [
                  {
                    "name": "taskStatus",
                    "condition": "true",
                    "actions": [
                      "data.put('taskStatus', fhirPath.extractValue(Task, 'Task.status'))"
                    ]
                  },
                  {
                    "name": "taskStatusColorCode",
                    "condition": "true",
                    "actions": [
                      "data.put('taskStatusColorCode', data.get('taskStatus').equals('ready') ? 'DUE' : data.get('taskStatus').equals('failed') || data.get('taskStatus').equals('cancelled') ? 'OVERDUE' : data.get('taskStatus').equals('requested') ? 'UPCOMING' : data.get('taskStatus').equals('completed') ? 'COMPLETED' : 'UPCOMING')"
                    ]
                  },
                  {
                    "name": "taskExecutionStartDate",
                    "condition": "true",
                    "actions": [
                      "data.put('taskExecutionStartDate', fhirPath.extractValue(Task, 'Task.executionPeriod.start'))"
                    ]
                  },
                  {
                    "name": "taskPeriodDueDate",
                    "condition": "true",
                    "actions": [
                      "data.put('taskPeriodDueDate', service.formatDate(data.get('taskExecutionStartDate'), \"yyyy-MM-dd'T'HH:mm:ss.SSS'Z'\", \"dd MMM yyyy\"))"
                    ]
                  },
                  {
                    "name": "taskDescription",
                    "condition": "true",
                    "actions": [
                      "data.put('taskDescription', fhirPath.extractValue(Task, 'Task.description'))"
                    ]
                  },
                  {
                    "name": "taskDescriptionWithStartDate",
                    "condition": "true",
                    "priority": 2,
                    "actions": [
                      "data.put('taskDescriptionWithStartDate', data.get('taskDescription') + ' ' + 'due on' + ' ' + data.get('taskPeriodDueDate'))"
                    ]
                  },
                  {
                    "name": "taskId",
                    "condition": "true",
                    "actions": [
                      "data.put('taskId', fhirPath.extractValue(Task, 'Task.id'))"
                    ]
                  },
                  {
                    "name": "taskFor",
                    "condition": "true",
                    "actions": [
                      "data.put('taskFor', fhirPath.extractValue(Task, 'Task.for.reference'))"
                    ]
                  },
                  {
                    "name": "taskQuestionnaireId",
                    "condition": "true",
                    "actions": [
                      "data.put('taskQuestionnaireId', fhirPath.extractValue(Task, 'Task.reasonReference.reference'))"
                    ]
                  }
                ],
                "views": [
                  {
                    "viewType": "BUTTON",
                    "smallSized": "true",
                    "text": "@{taskDescriptionWithStartDate}",
                    "status": "@{taskStatusColorCode}",
                    "visible": "true",
                    "enabled": "@{patientActive}",
                    "actions": [
                      {
                        "trigger": "ON_CLICK",
                        "workflow": "LAUNCH_QUESTIONNAIRE",
                        "questionnaire": {
                          "id": "@{taskQuestionnaireId}",
                          "title": "@{taskDescription}",
                          "saveButtonText": "Save",
                          "taskId": "@{taskId}",
                          "resourceIdentifier": "@{taskFor}"
                        },
                        "params": [
                          {
                            "paramType": "PREPOPULATE",
                            "linkId": "772e0f8a-829a-11ed-a1eb-0242ac120002",
                            "dataType": "STRING",
                            "key": "fpConditionId",
                            "value": "@{fpConditionId}"
                          }
                        ]
                      }
                    ]
                  }
                ]
              }
            }
          ]
        }
>>>>>>> 70489e14
      ]
    },
    {
      "name": "maleCondomObservation",
      "condition": "true",
      "actions": [
        "data.put('maleCondomObservation', service.filterResources(data.get('latestObservations'), \"Observation.subject.reference = 'Group/951da426-1506-4cab-b03e-5583bdf0ca76'\").get(0) )"
      ]
    },
    {
      "name": "maleCondomObservationId",
      "condition": "true",
      "actions": [
        "data.put('maleCondomObservationId', fhirPath.extractValue(data.get('maleCondomObservation'), 'Observation.id').replace(\"Observation/\",\"\").split(\"/\").get(0) )"
      ]
    },
    {
      "name": "maleCondomPreviousBalance",
      "condition": "true",
      "actions": [
        "data.put('maleCondomPreviousBalance', fhirPath.extractValue(data.get('maleCondomObservation'), 'Observation.component.value.value') )"
      ]
    },
    {
      "name": "maleCondomStockOutFlagId",
      "condition": "true",
      "actions": [
        "data.put('maleCondomStockOutFlagId', fhirPath.extractValue(service.filterResources(data.get('activeFlags'), \"Flag.subject.reference = 'Group/951da426-1506-4cab-b03e-5583bdf0ca76'\").get(0), 'Flag.id').replace(\"Flag/\",\"\").split(\"/\").get(0) )"
      ]
    },
    {
      "name": "femaleCondomObservation",
      "condition": "true",
      "actions": [
        "data.put('femaleCondomObservation', service.filterResources(data.get('latestObservations'), \"Observation.subject.reference = 'Group/b3e4806d-af0c-4943-95a4-28d5fbffa7fc'\").get(0) )"
      ]
    },
    {
      "name": "femaleCondomObservationId",
      "condition": "true",
      "actions": [
        "data.put('femaleCondomObservationId', fhirPath.extractValue(data.get('femaleCondomObservation'), 'Observation.id').replace(\"Observation/\",\"\").split(\"/\").get(0) )"
      ]
    },
    {
      "name": "femaleCondomPreviousBalance",
      "condition": "true",
      "actions": [
        "data.put('femaleCondomPreviousBalance', fhirPath.extractValue(data.get('femaleCondomObservation'), 'Observation.component.value.value') )"
      ]
    },
    {
      "name": "femaleCondomStockOutFlagId",
      "condition": "true",
      "actions": [
        "data.put('femaleCondomStockOutFlagId', fhirPath.extractValue(service.filterResources(data.get('activeFlags'), \"Flag.subject.reference = 'Group/b3e4806d-af0c-4943-95a4-28d5fbffa7fc'\").get(0), 'Flag.id').replace(\"Flag/\",\"\").split(\"/\").get(0) )"
      ]
    },
    {
      "name": "mnpObservation",
      "condition": "true",
      "actions": [
        "data.put('mnpObservation', service.filterResources(data.get('latestObservations'), \"Observation.subject.reference = 'Group/3af23539-850a-44ed-8fb1-d4999e2145ff'\").get(0) )"
      ]
    },
    {
      "name": "mnpObservationId",
      "condition": "true",
      "actions": [
        "data.put('mnpObservationId', fhirPath.extractValue(data.get('mnpObservation'), 'Observation.id').replace(\"Observation/\",\"\").split(\"/\").get(0) )"
      ]
    },
    {
      "name": "mnpPreviousBalance",
      "condition": "true",
      "actions": [
        "data.put('mnpPreviousBalance', fhirPath.extractValue(data.get('mnpObservation'), 'Observation.component.value.value') )"
      ]
    },
    {
      "name": "mnpStockOutFlagId",
      "condition": "true",
      "actions": [
        "data.put('mnpStockOutFlagId', fhirPath.extractValue(service.filterResources(data.get('activeFlags'), \"Flag.subject.reference = 'Group/3af23539-850a-44ed-8fb1-d4999e2145ff'\").get(0), 'Flag.id').replace(\"Flag/\",\"\").split(\"/\").get(0) )"
      ]
    },
    {
      "name": "albendazole400mgObservation",
      "condition": "true",
      "actions": [
        "data.put('albendazole400mgObservation', service.filterResources(data.get('latestObservations'), \"Observation.subject.reference = 'Group/3af23539-850a-44ed-8fb1-d4999e2145ff'\").get(0) )"
      ]
    },
    {
      "name": "albendazole400mgObservationId",
      "condition": "true",
      "actions": [
        "data.put('albendazole400mgObservationId', fhirPath.extractValue(data.get('albendazole400mgObservation'), 'Observation.id').replace(\"Observation/\",\"\").split(\"/\").get(0) )"
      ]
    },
    {
      "name": "albendazole400mgPreviousBalance",
      "condition": "true",
      "actions": [
        "data.put('albendazole400mgPreviousBalance', fhirPath.extractValue(data.get('albendazole400mgObservation'), 'Observation.component.value.value') )"
      ]
    },
    {
      "name": "albendazole400mgStockOutFlagId",
      "condition": "true",
      "actions": [
        "data.put('albendazole400mgStockOutFlagId', fhirPath.extractValue(service.filterResources(data.get('activeFlags'), \"Flag.subject.reference = 'Group/3af23539-850a-44ed-8fb1-d4999e2145ff'\").get(0), 'Flag.id').replace(\"Flag/\",\"\").split(\"/\").get(0) )"
      ]
    },
    {
      "name": "microgynonObservation",
      "condition": "true",
      "actions": [
        "data.put('microgynonObservation', service.filterResources(data.get('latestObservations'), \"Observation.subject.reference = 'Group/f2734756-a6bb-4e90-bbc6-1c34f51d3d5c'\").get(0) )"
      ]
    },
    {
      "name": "microgynonObservationId",
      "condition": "true",
      "actions": [
        "data.put('microgynonObservationId', fhirPath.extractValue(data.get('microgynonObservation'), 'Observation.id').replace(\"Observation/\",\"\").split(\"/\").get(0) )"
      ]
    },
    {
      "name": "microgynonPreviousBalance",
      "condition": "true",
      "actions": [
        "data.put('microgynonPreviousBalance', fhirPath.extractValue(data.get('microgynonObservation'), 'Observation.component.value.value') )"
      ]
    },
    {
      "name": "microgynonStockOutFlagId",
      "condition": "true",
      "actions": [
        "data.put('microgynonStockOutFlagId', fhirPath.extractValue(service.filterResources(data.get('activeFlags'), \"Flag.subject.reference = 'Group/f2734756-a6bb-4e90-bbc6-1c34f51d3d5c'\").get(0), 'Flag.id').replace(\"Flag/\",\"\").split(\"/\").get(0) )"
      ]
    },
    {
      "name": "microlutObservation",
      "condition": "true",
      "actions": [
        "data.put('microlutObservation', service.filterResources(data.get('latestObservations'), \"Observation.subject.reference = 'Group/9738f1b3-dac8-4c71-bcaf-f1d7959b0681'\").get(0) )"
      ]
    },
    {
      "name": "microlutObservationId",
      "condition": "true",
      "actions": [
        "data.put('microlutObservationId', fhirPath.extractValue(data.get('microlutObservation'), 'Observation.id').replace(\"Observation/\",\"\").split(\"/\").get(0) )"
      ]
    },
    {
      "name": "microlutPreviousBalance",
      "condition": "true",
      "actions": [
        "data.put('microlutPreviousBalance', fhirPath.extractValue(data.get('microlutObservation'), 'Observation.component.value.value') )"
      ]
    },
    {
      "name": "microlutStockOutFlagId",
      "condition": "true",
      "actions": [
        "data.put('microlutStockOutFlagId', fhirPath.extractValue(service.filterResources(data.get('activeFlags'), \"Flag.subject.reference = 'Group/9738f1b3-dac8-4c71-bcaf-f1d7959b0681'\").get(0), 'Flag.id').replace(\"Flag/\",\"\").split(\"/\").get(0) )"
      ]
    },
    {
      "name": "sayanaPressObservation",
      "condition": "true",
      "actions": [
        "data.put('sayanaPressObservation', service.filterResources(data.get('latestObservations'), \"Observation.subject.reference = 'Group/2265f6c0-610d-45f4-b023-c5b7fd5eb546'\").get(0) )"
      ]
    },
    {
      "name": "sayanaPressObservationId",
      "condition": "true",
      "actions": [
        "data.put('sayanaPressObservationId', fhirPath.extractValue(data.get('sayanaPressObservation'), 'Observation.id').replace(\"Observation/\",\"\").split(\"/\").get(0) )"
      ]
    },
    {
      "name": "sayanaPressPreviousBalance",
      "condition": "true",
      "actions": [
        "data.put('sayanaPressPreviousBalance', fhirPath.extractValue(data.get('sayanaPressObservation'), 'Observation.component.value.value') )"
      ]
    },
    {
      "name": "sayanaPressStockOutFlagId",
      "condition": "true",
      "actions": [
        "data.put('sayanaPressStockOutFlagId', fhirPath.extractValue(service.filterResources(data.get('activeFlags'), \"Flag.subject.reference = 'Group/2265f6c0-610d-45f4-b023-c5b7fd5eb546'\").get(0), 'Flag.id').replace(\"Flag/\",\"\").split(\"/\").get(0) )"
      ]
    },
    {
      "name": "amoxicillin250mgObservation",
      "condition": "true",
      "actions": [
        "data.put('amoxicillin250mgObservation', service.filterResources(data.get('latestObservations'), \"Observation.subject.reference = 'Group/e50eb835-7827-4001-b233-e1dda721d4e8'\").get(0) )"
      ]
    },
    {
      "name": "amoxicillin250mgObservationId",
      "condition": "true",
      "actions": [
        "data.put('amoxicillin250mgObservationId', fhirPath.extractValue(data.get('amoxicillin250mgObservation'), 'Observation.id').replace(\"Observation/\",\"\").split(\"/\").get(0) )"
      ]
    },
    {
      "name": "amoxicillin250mgPreviousBalance",
      "condition": "true",
      "actions": [
        "data.put('amoxicillin250mgPreviousBalance', fhirPath.extractValue(data.get('amoxicillin250mgObservation'), 'Observation.component.value.value') )"
      ]
    },
    {
      "name": "amoxicillin250mgStockOutFlagId",
      "condition": "true",
      "actions": [
        "data.put('amoxicillin250mgStockOutFlagId', fhirPath.extractValue(service.filterResources(data.get('activeFlags'), \"Flag.subject.reference = 'Group/e50eb835-7827-4001-b233-e1dda721d4e8'\").get(0), 'Flag.id').replace(\"Flag/\",\"\").split(\"/\").get(0) )"
      ]
    },
    {
      "name": "amoxicillin250mg2TabletsObservation",
      "condition": "true",
      "actions": [
        "data.put('amoxicillin250mg2TabletsObservation', service.filterResources(data.get('latestObservations'), \"Observation.subject.reference = 'Group/e50eb835-7827-4001-b233-e1dda721d4e8'\").get(0) )"
      ]
    },
    {
      "name": "amoxicillin250mg2TabletsObservationId",
      "condition": "true",
      "actions": [
        "data.put('amoxicillin250mg2TabletsObservationId', fhirPath.extractValue(data.get('amoxicillin250mg2TabletsObservation'), 'Observation.id').replace(\"Observation/\",\"\").split(\"/\").get(0) )"
      ]
    },
    {
      "name": "amoxicillin250mg2TabletsPreviousBalance",
      "condition": "true",
      "actions": [
        "data.put('amoxicillin250mg2TabletsPreviousBalance', fhirPath.extractValue(data.get('amoxicillin250mg2TabletsObservation'), 'Observation.component.value.value') )"
      ]
    },
    {
      "name": "amoxicillin250mg2TabletsStockOutFlagId",
      "condition": "true",
      "actions": [
        "data.put('amoxicillin250mg2TabletsStockOutFlagId', fhirPath.extractValue(service.filterResources(data.get('activeFlags'), \"Flag.subject.reference = 'Group/e50eb835-7827-4001-b233-e1dda721d4e8'\").get(0), 'Flag.id').replace(\"Flag/\",\"\").split(\"/\").get(0) )"
      ]
    },
    {
      "name": "artemetherLumefatrine1x6Observation",
      "condition": "true",
      "actions": [
        "data.put('artemetherLumefatrine1x6Observation', service.filterResources(data.get('latestObservations'), \"Observation.subject.reference = 'Group/90b10fdb-592c-47b6-a265-c8806a15d77c'\").get(0) )"
      ]
    },
    {
      "name": "artemetherLumefatrine1x6ObservationId",
      "condition": "true",
      "actions": [
        "data.put('artemetherLumefatrine1x6ObservationId', fhirPath.extractValue(data.get('artemetherLumefatrine1x6Observation'), 'Observation.id').replace(\"Observation/\",\"\").split(\"/\").get(0) )"
      ]
    },
    {
      "name": "artemetherLumefatrine1x6PreviousBalance",
      "condition": "true",
      "actions": [
        "data.put('artemetherLumefatrine1x6PreviousBalance', fhirPath.extractValue(data.get('artemetherLumefatrine1x6Observation'), 'Observation.component.value.value') )"
      ]
    },
    {
      "name": "artemetherLumefatrine1x6StockOutFlagId",
      "condition": "true",
      "actions": [
        "data.put('artemetherLumefatrine1x6StockOutFlagId', fhirPath.extractValue(service.filterResources(data.get('activeFlags'), \"Flag.subject.reference = 'Group/90b10fdb-592c-47b6-a265-c8806a15d77c'\").get(0), 'Flag.id').replace(\"Flag/\",\"\").split(\"/\").get(0) )"
      ]
    },
    {
      "name": "artemetherLumefatrine2x6Observation",
      "condition": "true",
      "actions": [
        "data.put('artemetherLumefatrine2x6Observation', service.filterResources(data.get('latestObservations'), \"Observation.subject.reference = 'Group/dde1cd4f-bef4-4d2b-ad1b-f63b639ed254'\").get(0) )"
      ]
    },
    {
      "name": "artemetherLumefatrine2x6ObservationId",
      "condition": "true",
      "actions": [
        "data.put('artemetherLumefatrine2x6ObservationId', fhirPath.extractValue(data.get('artemetherLumefatrine2x6Observation'), 'Observation.id').replace(\"Observation/\",\"\").split(\"/\").get(0) )"
      ]
    },
    {
      "name": "artemetherLumefatrine2x6PreviousBalance",
      "condition": "true",
      "actions": [
        "data.put('artemetherLumefatrine2x6PreviousBalance', fhirPath.extractValue(data.get('artemetherLumefatrine2x6Observation'), 'Observation.component.value.value') )"
      ]
    },
    {
      "name": "artemetherLumefatrine2x6StockOutFlagId",
      "condition": "true",
      "actions": [
        "data.put('artemetherLumefatrine2x6StockOutFlagId', fhirPath.extractValue(service.filterResources(data.get('activeFlags'), \"Flag.subject.reference = 'Group/dde1cd4f-bef4-4d2b-ad1b-f63b639ed254'\").get(0), 'Flag.id').replace(\"Flag/\",\"\").split(\"/\").get(0) )"
      ]
    },
    {
      "name": "as25mg-aq67-5mgObservation",
      "condition": "true",
      "actions": [
        "data.put('as25mg-aq67-5mgObservation', service.filterResources(data.get('latestObservations'), \"Observation.subject.reference = 'Group/b339a63b-84db-45e8-b357-7fcce3bddc34'\").get(0) )"
      ]
    },
    {
      "name": "as25mg-aq67-5mgObservationId",
      "condition": "true",
      "actions": [
        "data.put('as25mg-aq67-5mgObservationId', fhirPath.extractValue(data.get('as25mg-aq67-5mgObservation'), 'Observation.id').replace(\"Observation/\",\"\").split(\"/\").get(0) )"
      ]
    },
    {
      "name": "as25mg-aq67-5mgPreviousBalance",
      "condition": "true",
      "actions": [
        "data.put('as25mg-aq67-5mgPreviousBalance', fhirPath.extractValue(data.get('as25mg-aq67-5mgObservation'), 'Observation.component.value.value') )"
      ]
    },
    {
      "name": "as25mg-aq67-5mg2MonthsStockOutFlagId",
      "condition": "true",
      "actions": [
        "data.put('as25mg-aq67-5mg2MonthsStockOutFlagId', fhirPath.extractValue(service.filterResources(data.get('activeFlags'), \"Flag.subject.reference = 'Group/b339a63b-84db-45e8-b357-7fcce3bddc34'\").get(0), 'Flag.id').replace(\"Flag/\",\"\").split(\"/\").get(0) )"
      ]
    },
    {
      "name": "as25mg-aq67-5mg2MonthsObservation",
      "condition": "true",
      "actions": [
        "data.put('as25mg-aq67-5mg2MonthsObservation', service.filterResources(data.get('latestObservations'), \"Observation.subject.reference = 'Group/b339a63b-84db-45e8-b357-7fcce3bddc34'\").get(0) )"
      ]
    },
    {
      "name": "as25mg-aq67-5mg2MonthsObservationId",
      "condition": "true",
      "actions": [
        "data.put('as25mg-aq67-5mg2MonthsObservationId', fhirPath.extractValue(data.get('as25mg-aq67-5mg2MonthsObservation'), 'Observation.id').replace(\"Observation/\",\"\").split(\"/\").get(0) )"
      ]
    },
    {
      "name": "as25mg-aq67-5mg2MonthsPreviousBalance",
      "condition": "true",
      "actions": [
        "data.put('as25mg-aq67-5mg2MonthsPreviousBalance', fhirPath.extractValue(data.get('as25mg-aq67-5mg2MonthsObservation'), 'Observation.component.value.value') )"
      ]
    },
    {
      "name": "as25mg-aq67-5mgStockOutFlagId",
      "condition": "true",
      "actions": [
        "data.put('as25mg-aq67-5mgStockOutFlagId', fhirPath.extractValue(service.filterResources(data.get('activeFlags'), \"Flag.subject.reference = 'Group/b339a63b-84db-45e8-b357-7fcce3bddc34'\").get(0), 'Flag.id').replace(\"Flag/\",\"\").split(\"/\").get(0) )"
      ]
    },
    {
      "name": "as50mg-aq135mgObservation",
      "condition": "true",
      "actions": [
        "data.put('as50mg-aq135mgObservation', service.filterResources(data.get('latestObservations'), \"Observation.subject.reference = 'Group/b339a63b-84db-45e8-b357-7fcce3bddc34'\").get(0) )"
      ]
    },
    {
      "name": "as50mg-aq135mgObservationId",
      "condition": "true",
      "actions": [
        "data.put('as50mg-aq135mgObservationId', fhirPath.extractValue(data.get('as50mg-aq135mgObservation'), 'Observation.id').replace(\"Observation/\",\"\").split(\"/\").get(0) )"
      ]
    },
    {
      "name": "as50mg-aq135mgPreviousBalance",
      "condition": "true",
      "actions": [
        "data.put('as50mg-aq135mgPreviousBalance', fhirPath.extractValue(data.get('as50mg-aq135mgObservation'), 'Observation.component.value.value') )"
      ]
    },
    {
      "name": "as50mg-aq135mgStockOutFlagId",
      "condition": "true",
      "actions": [
        "data.put('as50mg-aq135mgStockOutFlagId', fhirPath.extractValue(service.filterResources(data.get('activeFlags'), \"Flag.subject.reference = 'Group/7c5c3eb6-0382-4c7b-8c2d-3abfb31d29f4'\").get(0), 'Flag.id').replace(\"Flag/\",\"\").split(\"/\").get(0) )"
      ]
    },
    {
      "name": "artesunate100mgObservation",
      "condition": "true",
      "actions": [
        "data.put('artesunate100mgObservation', service.filterResources(data.get('latestObservations'), \"Observation.subject.reference = 'Group/b339a63b-84db-45e8-b357-7fcce3bddc34'\").get(0) )"
      ]
    },
    {
      "name": "artesunate100mgObservationId",
      "condition": "true",
      "actions": [
        "data.put('artesunate100mgObservationId', fhirPath.extractValue(data.get('artesunate100mgObservation'), 'Observation.id').replace(\"Observation/\",\"\").split(\"/\").get(0) )"
      ]
    },
    {
      "name": "artesunate100mgPreviousBalance",
      "condition": "true",
      "actions": [
        "data.put('artesunate100mgPreviousBalance', fhirPath.extractValue(data.get('artesunate100mgObservation'), 'Observation.component.value.value') )"
      ]
    },
    {
      "name": "artesunate100mgStockOutFlagId",
      "condition": "true",
      "actions": [
        "data.put('artesunate100mgStockOutFlagId', fhirPath.extractValue(service.filterResources(data.get('activeFlags'), \"Flag.subject.reference = 'Group/592181bc-0a68-47bc-8275-ac853bba1b09'\").get(0), 'Flag.id').replace(\"Flag/\",\"\").split(\"/\").get(0) )"
      ]
    },
    {
      "name": "artesunate100mg2tabletsObservation",
      "condition": "true",
      "actions": [
        "data.put('artesunate100mg2tabletsObservation', service.filterResources(data.get('latestObservations'), \"Observation.subject.reference = 'Group/b339a63b-84db-45e8-b357-7fcce3bddc34'\").get(0) )"
      ]
    },
    {
      "name": "artesunate100mgtabletsObservationId",
      "condition": "true",
      "actions": [
        "data.put('artesunate100mgtabletsObservationId', fhirPath.extractValue(data.get('artesunate100mg2tabletsObservation'), 'Observation.id').replace(\"Observation/\",\"\").split(\"/\").get(0) )"
      ]
    },
    {
      "name": "artesunate100mgtabletsPreviousBalance",
      "condition": "true",
      "actions": [
        "data.put('artesunate100mgtabletsPreviousBalance', fhirPath.extractValue(data.get('artesunate100mg2tabletsObservation'), 'Observation.component.value.value') )"
      ]
    },
    {
      "name": "artesunate100mgtabletsStockOutFlagId",
      "condition": "true",
      "actions": [
        "data.put('artesunate100mgtabletsStockOutFlagId', fhirPath.extractValue(service.filterResources(data.get('activeFlags'), \"Flag.subject.reference = 'Group/592181bc-0a68-47bc-8275-ac853bba1b09'\").get(0), 'Flag.id').replace(\"Flag/\",\"\").split(\"/\").get(0) )"
      ]
    },
    {
      "name": "orsObservation",
      "condition": "true",
      "actions": [
        "data.put('orsObservation', service.filterResources(data.get('latestObservations'), \"Observation.subject.reference = 'Group/b339a63b-84db-45e8-b357-7fcce3bddc34'\").get(0) )"
      ]
    },
    {
      "name": "orsObservationId",
      "condition": "true",
      "actions": [
        "data.put('orsObservationId', fhirPath.extractValue(data.get('orsObservation'), 'Observation.id').replace(\"Observation/\",\"\").split(\"/\").get(0) )"
      ]
    },
    {
      "name": "orsPreviousBalance",
      "condition": "true",
      "actions": [
        "data.put('orsPreviousBalance', fhirPath.extractValue(data.get('orsObservation'), 'Observation.component.value.value') )"
      ]
    },
    {
      "name": "orsStockOutFlagId",
      "condition": "true",
      "actions": [
        "data.put('orsStockOutFlagId', fhirPath.extractValue(service.filterResources(data.get('activeFlags'), \"Flag.subject.reference = 'Group/6a59c142-1c87-11ed-861d-0242ac120002'\").get(0), 'Flag.id').replace(\"Flag/\",\"\").split(\"/\").get(0) )"
      ]
    },
    {
      "name": "ors3SacketsObservation",
      "condition": "true",
      "actions": [
        "data.put('ors3SacketsObservation', service.filterResources(data.get('latestObservations'), \"Observation.subject.reference = 'Group/b339a63b-84db-45e8-b357-7fcce3bddc34'\").get(0) )"
      ]
    },
    {
      "name": "ors3SacketsObservationId",
      "condition": "true",
      "actions": [
        "data.put('ors3SacketsObservationId', fhirPath.extractValue(data.get('ors3SacketsObservation'), 'Observation.id').replace(\"Observation/\",\"\").split(\"/\").get(0) )"
      ]
    },
    {
      "name": "ors3SacketsPreviousBalance",
      "condition": "true",
      "actions": [
        "data.put('ors3SacketsPreviousBalance', fhirPath.extractValue(data.get('ors3SacketsObservation'), 'Observation.component.value.value') )"
      ]
    },
    {
      "name": "ors3SacketsStockOutFlagId",
      "condition": "true",
      "actions": [
        "data.put('ors3SacketsStockOutFlagId', fhirPath.extractValue(service.filterResources(data.get('activeFlags'), \"Flag.subject.reference = 'Group/6a59c142-1c87-11ed-861d-0242ac120002'\").get(0), 'Flag.id').replace(\"Flag/\",\"\").split(\"/\").get(0) )"
      ]
    },
    {
      "name": "zincSulphate10mgObservation",
      "condition": "true",
      "actions": [
        "data.put('zincSulphate10mgObservation', service.filterResources(data.get('latestObservations'), \"Observation.subject.reference = 'Group/b339a63b-84db-45e8-b357-7fcce3bddc34'\").get(0) )"
      ]
    },
    {
      "name": "zincSulphate10mgObservationId",
      "condition": "true",
      "actions": [
        "data.put('zincSulphate10mgObservationId', fhirPath.extractValue(data.get('zincSulphate10mgObservation'), 'Observation.id').replace(\"Observation/\",\"\").split(\"/\").get(0) )"
      ]
    },
    {
      "name": "zincSulphate10mgPreviousBalance",
      "condition": "true",
      "actions": [
        "data.put('zincSulphate10mgPreviousBalance', fhirPath.extractValue(data.get('zincSulphate10mgObservation'), 'Observation.component.value.value') )"
      ]
    },
    {
      "name": "zincSulphate10mgStockOutFlagId",
      "condition": "true",
      "actions": [
        "data.put('zincSulphate10mgStockOutFlagId', fhirPath.extractValue(service.filterResources(data.get('activeFlags'), \"Flag.subject.reference = 'Group/c7f60dc4-6a48-11ed-a1eb-0242ac120002'\").get(0), 'Flag.id').replace(\"Flag/\",\"\").split(\"/\").get(0) )"
      ]
    },
    {
      "name": "zincSulphate20mgObservation",
      "condition": "true",
      "actions": [
        "data.put('zincSulphate20mgObservation', service.filterResources(data.get('latestObservations'), \"Observation.subject.reference = 'Group/b339a63b-84db-45e8-b357-7fcce3bddc34'\").get(0) )"
      ]
    },
    {
      "name": "zincSulphate20mgObservationId",
      "condition": "true",
      "actions": [
        "data.put('zincSulphate20mgObservationId', fhirPath.extractValue(data.get('zincSulphate20mgObservation'), 'Observation.id').replace(\"Observation/\",\"\").split(\"/\").get(0) )"
      ]
    },
    {
      "name": "zincSulphate20mgPreviousBalance",
      "condition": "true",
      "actions": [
        "data.put('zincSulphate20mgPreviousBalance', fhirPath.extractValue(data.get('zincSulphate20mgObservation'), 'Observation.component.value.value') )"
      ]
    },
    {
      "name": "zincSulphate20mgStockOutFlagId",
      "condition": "true",
      "actions": [
        "data.put('zincSulphate20mgStockOutFlagId', fhirPath.extractValue(service.filterResources(data.get('activeFlags'), \"Flag.subject.reference = 'Group/6815d390-1c8b-11ed-861d-0242ac120002'\").get(0), 'Flag.id').replace(\"Flag/\",\"\").split(\"/\").get(0) )"
      ]
    },
    {
      "name": "paracetamol100mgObservation",
      "condition": "true",
      "actions": [
        "data.put('paracetamol100mgObservation', service.filterResources(data.get('latestObservations'), \"Observation.subject.reference = 'Group/b339a63b-84db-45e8-b357-7fcce3bddc34'\").get(0) )"
      ]
    },
    {
      "name": "paracetamol100mgObservationId",
      "condition": "true",
      "actions": [
        "data.put('paracetamol100mgObservationId', fhirPath.extractValue(data.get('paracetamol100mgObservation'), 'Observation.id').replace(\"Observation/\",\"\").split(\"/\").get(0) )"
      ]
    },
    {
      "name": "paracetamol100mgPreviousBalance",
      "condition": "true",
      "actions": [
        "data.put('paracetamol100mgPreviousBalance', fhirPath.extractValue(data.get('paracetamol100mgObservation'), 'Observation.component.value.value') )"
      ]
    },
    {
      "name": "paracetamol100mgStockOutFlagId",
      "condition": "true",
      "actions": [
        "data.put('paracetamol100mgStockOutFlagId', fhirPath.extractValue(service.filterResources(data.get('activeFlags'), \"Flag.subject.reference = 'Group/567ec5f2-db90-4fac-b578-6e07df3f48de'\").get(0), 'Flag.id').replace(\"Flag/\",\"\").split(\"/\").get(0) )"
      ]
    },
    {
      "name": "rdtObservation",
      "condition": "true",
      "actions": [
        "data.put('rdtObservation', service.filterResources(data.get('latestObservations'), \"Observation.subject.reference = 'Group/b339a63b-84db-45e8-b357-7fcce3bddc34'\").get(0) )"
      ]
    },
    {
      "name": "rdtObservationId",
      "condition": "true",
      "actions": [
        "data.put('rdtObservationId', fhirPath.extractValue(data.get('rdtObservation'), 'Observation.id').replace(\"Observation/\",\"\").split(\"/\").get(0) )"
      ]
    },
    {
      "name": "rdtPreviousBalance",
      "condition": "true",
      "actions": [
        "data.put('rdtPreviousBalance', fhirPath.extractValue(data.get('rdtObservation'), 'Observation.component.value.value') )"
      ]
    },
    {
      "name": "rdtStockOutFlagId",
      "condition": "true",
      "actions": [
        "data.put('rdtStockOutFlagId', fhirPath.extractValue(service.filterResources(data.get('activeFlags'), \"Flag.subject.reference = 'Group/24dcbee9-a665-4b3e-b97d-61b3ff675589'\").get(0), 'Flag.id').replace(\"Flag/\",\"\").split(\"/\").get(0) )"
      ]
    }
  ],
  "views": [
    {
      "viewType": "COLUMN",
      "children": [
        {
          "viewType": "CARD",
          "padding": 0,
          "content": [
            {
              "viewType": "COLUMN",
              "children": [
                {
                  "viewType": "COMPOUND_TEXT",
                  "primaryText": "@{patientName}",
                  "primaryTextColor": "#000000"
                },
                {
                  "viewType": "COMPOUND_TEXT",
                  "primaryText": "ID: #@{patientIdentifier}",
                  "primaryTextColor": "#000000"
                },
                {
                  "viewType": "SPACER",
                  "height": 10
                },
                {
                  "viewType": "PERSONAL_DATA",
                  "personalDataItems": [
                    {
                      "label": {
                        "viewType": "COMPOUND_TEXT",
                        "primaryText": "Sex",
                        "primaryTextColor": "#000000"
                      },
                      "displayValue": {
                        "viewType": "COMPOUND_TEXT",
                        "primaryText": "@{patientGender}",
                        "fontSize": 14,
                        "primaryTextColor": "#000000"
                      }
                    },
                    {
                      "label": {
                        "viewType": "COMPOUND_TEXT",
                        "primaryText": "Age",
                        "primaryTextColor": "#000000"
                      },
                      "displayValue": {
                        "viewType": "COMPOUND_TEXT",
                        "primaryText": "@{patientAge}",
                        "fontSize": 14,
                        "primaryTextColor": "#000000"
                      }
                    },
                    {
                      "label": {
                        "viewType": "COMPOUND_TEXT",
                        "primaryText": "DOB",
                        "primaryTextColor": "#000000"
                      },
                      "displayValue": {
                        "viewType": "COMPOUND_TEXT",
                        "primaryText": "@{patientDOB}",
                        "fontSize": 14,
                        "primaryTextColor": "#000000"
                      }
                    }
                  ]
                }
              ]
            }
          ]
        },
        {
          "viewType": "SPACER",
          "height": 8
        },
        {
          "viewType": "CARD",
          "padding": 16,
          "header": {
            "viewType": "COMPOUND_TEXT",
            "primaryText": "VISITS",
            "primaryTextColor": "#6F7274",
            "fontSize": 18.0,
            "padding": 16
          },
          "content": [
            {
              "viewType": "LIST",
              "baseResource": "Task",
              "registerCard": {
                "rules": [
                  {
                    "name": "taskStatus",
                    "condition": "true",
                    "actions": [
                      "data.put('taskStatus', fhirPath.extractValue(Task, 'Task.status'))"
                    ]
                  },
                  {
                    "name": "taskStatusColorCode",
                    "condition": "true",
                    "actions": [
                      "data.put('taskStatusColorCode', data.get('taskStatus').equals('ready') ? 'DUE' : data.get('taskStatus').equals('failed') || data.get('taskStatus').equals('cancelled') ? 'OVERDUE' : data.get('taskStatus').equals('requested') ? 'UPCOMING' : data.get('taskStatus').equals('completed') ? 'COMPLETED' : 'UPCOMING')"
                    ]
                  },
                  {
                    "name": "taskExecutionStartDate",
                    "condition": "true",
                    "actions": [
                      "data.put('taskExecutionStartDate', fhirPath.extractValue(Task, 'Task.executionPeriod.start'))"
                    ]
                  },
                  {
                    "name": "taskPeriodDueDate",
                    "condition": "true",
                    "actions": [
                      "data.put('taskPeriodDueDate', service.formatDate(data.get('taskExecutionStartDate'), \"yyyy-MM-dd'T'HH:mm:ss.SSS'Z'\", \"dd MMM yyyy\"))"
                    ]
                  },
                  {
                    "name": "taskDescription",
                    "condition": "true",
                    "actions": [
                      "data.put('taskDescription', fhirPath.extractValue(Task, 'Task.description'))"
                    ]
                  },
                  {
                    "name": "taskDescriptionWithStartDate",
                    "condition": "true",
                    "priority": 2,
                    "actions": [
                      "data.put('taskDescriptionWithStartDate', data.get('taskDescription') + ' ' + 'due on' + ' ' + data.get('taskPeriodDueDate'))"
                    ]
                  },
                  {
                    "name": "taskId",
                    "condition": "true",
                    "actions": [
                      "data.put('taskId', fhirPath.extractValue(Task, 'Task.id'))"
                    ]
                  },
                  {
                    "name": "taskFor",
                    "condition": "true",
                    "actions": [
                      "data.put('taskFor', fhirPath.extractValue(Task, 'Task.for.reference'))"
                    ]
                  },
                  {
                    "name": "taskQuestionnaireId",
                    "condition": "true",
                    "actions": [
                      "data.put('taskQuestionnaireId', fhirPath.extractValue(Task, 'Task.reasonReference.reference'))"
                    ]
                  }
                ],
                "views": [
                  {
                    "viewType": "BUTTON",
                    "smallSized": "true",
                    "text": "@{taskDescriptionWithStartDate}",
                    "status": "@{taskStatusColorCode}",
                    "visible": "true",
                    "enabled": "@{patientActive}",
                    "actions": [
                      {
                        "trigger": "ON_CLICK",
                        "workflow": "LAUNCH_QUESTIONNAIRE",
                        "questionnaire": {
                          "id": "@{taskQuestionnaireId}",
                          "title": "@{taskDescription}",
                          "saveButtonText": "Save",
                          "taskId": "@{taskId}",
                          "resourceIdentifier": "@{taskFor}"
                        },
                        "params": [
                          {
                            "paramType": "PREPOPULATE",
                            "linkId": "e215bd25-8962-4ef1-8040-149cbb653781",
                            "dataType": "INTEGER",
                            "key": "mnpPreviousBalance",
                            "value": "@{mnpPreviousBalance}"
                          },
                          {
                            "paramType": "PREPOPULATE",
                            "linkId": "bb342c7f-39a1-4ff7-bc13-28efdc7386ab",
                            "dataType": "STRING",
                            "key": "mnpObservationId",
                            "value": "@{mnpObservationId}"
                          },
                          {
                            "paramType": "PREPOPULATE",
                            "linkId": "5d788dc8-284c-4c6a-8e0c-70d91bc95c97",
                            "dataType": "STRING",
                            "key": "mnpStockOutFlagId",
                            "value": "@{mnpStockOutFlagId}"
                          },
                          {
                            "paramType": "PREPOPULATE",
                            "linkId": "0ea6b537-08b3-48b8-aa83-c70e10fe836b",
                            "dataType": "INTEGER",
                            "key": "albendazole400mgPreviousBalance",
                            "value": "@{albendazole400mgPreviousBalance}"
                          },
                          {
                            "paramType": "PREPOPULATE",
                            "linkId": "236022f2-e608-4e51-a56d-c9e21c4271cd",
                            "dataType": "STRING",
                            "key": "albendazole400mgObservationId",
                            "value": "@{albendazole400mgObservationId}"
                          },
                          {
                            "paramType": "PREPOPULATE",
                            "linkId": "7b02d76c-4752-41d4-98d2-96a1fc91652f",
                            "dataType": "STRING",
                            "key": "albendazole400mgStockOutFlagId",
                            "value": "@{albendazole400mgStockOutFlagId}"
                          },
                          {
                            "paramType": "PREPOPULATE",
                            "linkId": "25cc8d26-ac42-475f-be79-6f1d62a44881",
                            "dataType": "INTEGER",
                            "key": "maleCondomPreviousBalance",
                            "value": "@{maleCondomPreviousBalance}"
                          },
                          {
                            "paramType": "PREPOPULATE",
                            "linkId": "48245462-0198-48ab-f5c4-ca4ca3da5403",
                            "dataType": "INTEGER",
                            "key": "femaleCondomPreviousBalance",
                            "value": "@{femaleCondomPreviousBalance}"
                          },
                          {
                            "paramType": "PREPOPULATE",
                            "linkId": "34925e0f-ad9c-4f6c-9873-1c51196d630a",
                            "dataType": "INTEGER",
                            "key": "microgynonPreviousBalance",
                            "value": "@{microgynonPreviousBalance}"
                          },
                          {
                            "paramType": "PREPOPULATE",
                            "linkId": "8f8dd1a8-528c-4415-95ce-59eaa9cc2bd3",
                            "dataType": "INTEGER",
                            "key": "microlutPreviousBalance",
                            "value": "@{microlutPreviousBalance}"
                          },
                          {
                            "paramType": "PREPOPULATE",
                            "linkId": "5e0cde01-7df6-40b6-ad42-d8aa52a27187",
                            "dataType": "INTEGER",
                            "key": "sayanaPressPreviousBalance",
                            "value": "@{sayanaPressPreviousBalance}"
                          },
                          {
                            "paramType": "PREPOPULATE",
                            "linkId": "955c5b30-0f08-4720-8567-99ef58350615",
                            "dataType": "INTEGER",
                            "key": "maleCondomObservationId",
                            "value": "@{latestMaleCondomObservationId}"
                          },
                          {
                            "paramType": "PREPOPULATE",
                            "linkId": "3821961e-79db-4120-99db-079548307454",
                            "dataType": "STRING",
                            "key": "femaleCondomObservationId",
                            "value": "@{latestFemaleCondomObservationId}"
                          },
                          {
                            "paramType": "PREPOPULATE",
                            "linkId": "4857a2ac-85c7-47aa-a246-1f0bac8ff56c",
                            "dataType": "STRING",
                            "key": "microgynonObservationId",
                            "value": "@{microgynonObservationId}"
                          },
                          {
                            "paramType": "PREPOPULATE",
                            "linkId": "6c204a32-da95-4251-bf3f-bbc6d3e69f1a",
                            "dataType": "STRING",
                            "key": "microlutObservationId",
                            "value": "@{microlutObservationId}"
                          },
                          {
                            "paramType": "PREPOPULATE",
                            "linkId": "b8de4749-8d94-40d4-9a6f-fe7fa2b15cc4",
                            "dataType": "STRING",
                            "key": "sayanaPressObservationId",
                            "value": "@{sayanaPressObservationId}"
                          },
                          {
                            "paramType": "PREPOPULATE",
                            "linkId": "56577a66-15ae-4612-bee9-a2d4168082e8",
                            "dataType": "STRING",
                            "key": "maleCondomStockOutFlagId",
                            "value": "@{maleCondomStockOutFlagId}"
                          },
                          {
                            "paramType": "PREPOPULATE",
                            "linkId": "30be53b9-6a9c-49fd-8ae7-6e8ff1da8830",
                            "dataType": "STRING",
                            "key": "femaleCondomStockOutFlagId",
                            "value": "@{femaleCondomStockOutFlagId}"
                          },
                          {
                            "paramType": "PREPOPULATE",
                            "linkId": "dd628ef4-1363-44ac-8d70-1ad6fc61809e",
                            "dataType": "STRING",
                            "key": "microgynonStockOutFlagId",
                            "value": "@{microgynonStockOutFlagId}"
                          },
                          {
                            "paramType": "PREPOPULATE",
                            "linkId": "636108ea-07b0-4f8b-8f20-7cf0518deaca",
                            "dataType": "STRING",
                            "key": "microlutStockOutFlagId",
                            "value": "@{microlutStockOutFlagId}"
                          },
                          {
                            "paramType": "PREPOPULATE",
                            "linkId": "bf3ccd65-e64e-4dc5-a524-b6b1e6e17a65",
                            "dataType": "STRING",
                            "key": "sayanaPressStockOutFlagId",
                            "value": "@{sayanaPressStockOutFlagId}"
                          }
                        ]
                      }
                    ]
                  }
                ]
              }
            }
          ]
        }
      ]
    }
  ],
  "overFlowMenuItems": [
    {
      "title": "Registration info",
      "titleColor": "@{patientTextColor}",
      "visible": "true",
      "enabled": "@{patientActive}",
      "actions": [
        {
          "trigger": "ON_CLICK",
          "workflow": "LAUNCH_QUESTIONNAIRE",
          "questionnaire": {
            "id": "e5155788-8831-4916-a3f5-486915ce34b2",
            "title": "Member registration info",
            "saveButtonText": "Update registration",
            "setPractitionerDetails": true,
            "setOrganizationDetails": true,
            "type": "EDIT",
            "resourceIdentifier": "@{patientId}",
            "planDefinitions": [
              "9fac39bd-9750-4c1d-b355-1961de4e37f3"
            ]
          }
        }
      ]
    },
    {
      "title": "Record as Sick",
      "titleColor": "@{patientTextColor}",
      "visible": "@{isChildOver2months}",
      "enabled": "@{patientActive}",
      "actions": [
        {
          "trigger": "ON_CLICK",
          "workflow": "LAUNCH_QUESTIONNAIRE",
          "questionnaire": {
            "id": "3276f55c-b25e-455b-ae4e-8846fb8fd039",
            "title": "Record sick child",
            "resourceIdentifier": "@{patientId}",
            "planDefinitions": [
              "4ac4f9d6-6fc7-45bf-9a29-398798fc3134"
            ]
          },
          "params": [
            {
              "paramType": "PREPOPULATE",
              "linkId": "652a752f-280a-4560-aac8-fa3196449961",
              "dataType": "INTEGER",
              "key": "artemetherLumefatrine1x6PreviousBalance",
              "value": "@{artemetherLumefatrine1x6PreviousBalance}"
            },
            {
              "paramType": "PREPOPULATE",
              "linkId": "439f2e15-5426-4b5c-9ab7-e3d3e323af1f",
              "dataType": "STRING",
              "key": "artemetherLumefatrine1x6ObservationId",
              "value": "@{artemetherLumefatrine1x6ObservationId}"
            },
            {
              "paramType": "PREPOPULATE",
              "linkId": "22524dbf-2aeb-4599-8cf4-160a237db060",
              "dataType": "STRING",
              "key": "artemetherLumefatrine1x6StockOutFlagId",
              "value": "@{artemetherLumefatrine1x6StockOutFlagId}"
            },
            {
              "paramType": "PREPOPULATE",
              "linkId": "688e8eeb-068b-40d7-97a2-ac434855ee4f",
              "dataType": "INTEGER",
              "key": "artemetherLumefatrine2x6PreviousBalance",
              "value": "@{artemetherLumefatrine2x6PreviousBalance}"
            },
            {
              "paramType": "PREPOPULATE",
              "linkId": "504a53e3-15d2-4208-ac59-75df250ebe6c",
              "dataType": "STRING",
              "key": "artemetherLumefatrine2x6ObservationId",
              "value": "@{artemetherLumefatrine2x6ObservationId}"
            },
            {
              "paramType": "PREPOPULATE",
              "linkId": "8158103d-fa91-403f-a5ce-d3fb21412c3f",
              "dataType": "STRING",
              "key": "artemetherLumefatrine2x6StockOutFlagId",
              "value": "@{artemetherLumefatrine2x6StockOutFlagId}"
            },
            {
              "paramType": "PREPOPULATE",
              "linkId": "ec66a7cc-d1f6-4d5e-b161-61eb61c2922e",
              "dataType": "INTEGER",
              "key": "artesunate100mgPreviousBalance",
              "value": "@{artesunate100mgPreviousBalance}"
            },
            {
              "paramType": "PREPOPULATE",
              "linkId": "cb032c71-465b-43d1-aeef-efe7241f22bb",
              "dataType": "STRING",
              "key": "artesunate100mgObservationId",
              "value": "@{artesunate100mgObservationId}"
            },
            {
              "paramType": "PREPOPULATE",
              "linkId": "6b1ed271-28a8-4dc2-8521-f3498befc981",
              "dataType": "STRING",
              "key": "artesunate100mgStockOutFlagId",
              "value": "@{artesunate100mgStockOutFlagId}"
            },
            {
              "paramType": "PREPOPULATE",
              "linkId": "8b404865-2651-4ba6-8b4d-c2de0aae55f6",
              "dataType": "INTEGER",
              "key": "artesunate100mgtabletsPreviousBalance",
              "value": "@{artesunate100mgtabletsPreviousBalance}"
            },
            {
              "paramType": "PREPOPULATE",
              "linkId": "caf9de81-51ca-4f4c-a523-b862f1ef22ef",
              "dataType": "STRING",
              "key": "artesunate100mgtabletsObservationId",
              "value": "@{artesunate100mgtabletsObservationId}"
            },
            {
              "paramType": "PREPOPULATE",
              "linkId": "30ca82bd-bd6e-4b14-931d-0b6d79db5350",
              "dataType": "STRING",
              "key": "artesunate100mgtabletsStockOutFlagId",
              "value": "@{artesunate100mgtabletsStockOutFlagId}"
            },
            {
              "paramType": "PREPOPULATE",
              "linkId": "f03c4d81-76be-4d07-a772-6d5f19d32c93",
              "dataType": "INTEGER",
              "key": "as25mg-aq67-5mgPreviousBalance",
              "value": "@{as25mg-aq67-5mgPreviousBalance}"
            },
            {
              "paramType": "PREPOPULATE",
              "linkId": "40594c41-914c-4c12-a44e-59eb410977e4",
              "dataType": "STRING",
              "key": "as25mg-aq67-5mgObservationId",
              "value": "@{as25mg-aq67-5mgObservationId}"
            },
            {
              "paramType": "PREPOPULATE",
              "linkId": "8c4de538-0a38-465d-b547-e8543fbf1dfd",
              "dataType": "STRING",
              "key": "as25mg-aq67-5mgStockOutFlagId",
              "value": "@{as25mg-aq67-5mgStockOutFlagId}"
            },
            {
              "paramType": "PREPOPULATE",
              "linkId": "11537bd0-134c-4179-8b55-fbedc876e413",
              "dataType": "INTEGER",
              "key": "as50mg-aq135mgPreviousBalance",
              "value": "@{as50mg-aq135mgPreviousBalance}"
            },
            {
              "paramType": "PREPOPULATE",
              "linkId": "40ba4471-3ba5-4f1c-ac35-53cf42b71565",
              "dataType": "STRING",
              "key": "as50mg-aq135mgObservationId",
              "value": "@{as50mg-aq135mgObservationId}"
            },
            {
              "paramType": "PREPOPULATE",
              "linkId": "fd124836-5be2-4692-aa19-fdd4f0537cf6",
              "dataType": "STRING",
              "key": "as50mg-aq135mgStockOutFlagId",
              "value": "@{as50mg-aq135mgStockOutFlagId}"
            },
            {
              "paramType": "PREPOPULATE",
              "linkId": "254fe48e-dd6c-4428-b59c-10c8079dc8d5",
              "dataType": "INTEGER",
              "key": "amoxicillin250mgPreviousBalance",
              "value": "@{amoxicillin250mgPreviousBalance}"
            },
            {
              "paramType": "PREPOPULATE",
              "linkId": "19f9be52-cce5-442a-9f87-d6894a57b6ff",
              "dataType": "STRING",
              "key": "amoxicillin250mgObservationId",
              "value": "@{amoxicillin250mgObservationId}"
            },
            {
              "paramType": "PREPOPULATE",
              "linkId": "829c3eff-4903-4123-b21c-e4f613c1f01d",
              "dataType": "STRING",
              "key": "amoxicillin250mgStockOutFlagId",
              "value": "@{amoxicillin250mgStockOutFlagId}"
            },
            {
              "paramType": "PREPOPULATE",
              "linkId": "7be1c8e4-e7d0-445b-8a71-d600263a0063",
              "dataType": "INTEGER",
              "key": "amoxicillin250mg2TabletsPreviousBalance",
              "value": "@{amoxicillin250mg2TabletsPreviousBalance}"
            },
            {
              "paramType": "PREPOPULATE",
              "linkId": "7f1b86c6-313b-42a3-ae77-541cae12b27e",
              "dataType": "STRING",
              "key": "amoxicillin250mg2TabletsObservationId",
              "value": "@{amoxicillin250mg2TabletsObservationId}"
            },
            {
              "paramType": "PREPOPULATE",
              "linkId": "32eebd31-8edc-43eb-a620-d4a30b33bc52",
              "dataType": "STRING",
              "key": "amoxicillin250mg2TabletsStockOutFlagId",
              "value": "@{amoxicillin250mg2TabletsStockOutFlagId}"
            },
            {
              "paramType": "PREPOPULATE",
              "linkId": "8851fff1-0ff7-4d60-bc70-80878a5dc769",
              "dataType": "INTEGER",
              "key": "orsPreviousBalance",
              "value": "@{orsPreviousBalance}"
            },
            {
              "paramType": "PREPOPULATE",
              "linkId": "2feddad8-b65c-4744-919d-4d3332b6ce8b",
              "dataType": "STRING",
              "key": "orsObservationId",
              "value": "@{orsObservationId}"
            },
            {
              "paramType": "PREPOPULATE",
              "linkId": "4cea0aa6-5f5f-4950-b4ca-0e77777e3ae2",
              "dataType": "STRING",
              "key": "orsStockOutFlagId",
              "value": "@{orsStockOutFlagId}"
            },
            {
              "paramType": "PREPOPULATE",
              "linkId": "327e5785-4cc4-4c9d-9bd1-860359e3d0d9",
              "dataType": "INTEGER",
              "key": "artemetherLumefatrine2x6PreviousBalance",
              "value": "@{artemetherLumefatrine2x6PreviousBalance}"
            },
            {
              "paramType": "PREPOPULATE",
              "linkId": "69995463-830b-4c73-8cfb-a7c258fcefa5",
              "dataType": "STRING",
              "key": "artemetherLumefatrine2x6ObservationId",
              "value": "@{artemetherLumefatrine2x6ObservationId}"
            },
            {
              "paramType": "PREPOPULATE",
              "linkId": "d1470016-409a-4ae1-8409-addc1afeec3a",
              "dataType": "STRING",
              "key": "artemetherLumefatrine2x6StockOutFlagId",
              "value": "@{artemetherLumefatrine2x6StockOutFlagId}"
            },
            {
              "paramType": "PREPOPULATE",
              "linkId": "250db9c5-3b3a-4b1c-8285-8ce40583cee3",
              "dataType": "INTEGER",
              "key": "as25mg-aq67-5mg2MonthsPreviousBalance",
              "value": "@{as25mg-aq67-5mg2MonthsPreviousBalance}"
            },
            {
              "paramType": "PREPOPULATE",
              "linkId": "2c8b02ff-4d60-49f8-b823-cee1e5b07ab4",
              "dataType": "STRING",
              "key": "as25mg-aq67-5mg2MonthsObservationId",
              "value": "@{as25mg-aq67-5mg2MonthsObservationId}"
            },
            {
              "paramType": "PREPOPULATE",
              "linkId": "c1f46b7e-9e37-4039-b78b-b96f00512c60",
              "dataType": "INTEGER",
              "key": "as25mg-aq67-5mg2MonthsStockOutFlagId",
              "value": "@{as25mg-aq67-5mg2MonthsStockOutFlagId}"
            },
            {
              "paramType": "PREPOPULATE",
              "linkId": "dc801d93-5e85-4bea-bf51-4093ce1b5d40",
              "dataType": "INTEGER",
              "key": "as50mg-aq135mgPreviousBalance",
              "value": "@{as50mg-aq135mgPreviousBalance}"
            },
            {
              "paramType": "PREPOPULATE",
              "linkId": "7726bea7-1a90-497a-810f-605e79c01d77",
              "dataType": "STRING",
              "key": "as50mg-aq135mgObservationId",
              "value": "@{as50mg-aq135mgObservationId}"
            },
            {
              "paramType": "PREPOPULATE",
              "linkId": "21117515-ef9e-462d-8b1d-e1fe2f4c7221",
              "dataType": "STRING",
              "key": "as50mg-aq135mgStockOutFlagI",
              "value": "@{as50mg-aq135mgStockOutFlagI}"
            },
            {
              "paramType": "PREPOPULATE",
              "linkId": "30a4b90a-34d4-432d-91ac-35d5da6910bb",
              "dataType": "INTEGER",
              "key": "rdtPreviousBalance",
              "value": "@{rdtPreviousBalance}"
            },
            {
              "paramType": "PREPOPULATE",
              "linkId": "f5ad8745-b8ab-423d-8e52-1cc6c73f8e63",
              "dataType": "STRING",
              "key": "rdtObservationId",
              "value": "@{rdtObservationId}"
            },
            {
              "paramType": "PREPOPULATE",
              "linkId": "752a93ba-2cae-4e44-945c-c3813ff9927a",
              "dataType": "STRING",
              "key": "rdtStockOutFlagId",
              "value": "@{rdtStockOutFlagId}"
            },
            {
              "paramType": "PREPOPULATE",
              "linkId": "7f5cab9a-c19e-4001-aaa7-5e013a515ca8",
              "dataType": "INTEGER",
              "key": "ors3SacketsPreviousBalance",
              "value": "@{ors3SacketsPreviousBalance}"
            },
            {
              "paramType": "PREPOPULATE",
              "linkId": "d43ed70b-d8d7-4b8c-948b-e0e1f5a7b4a3",
              "dataType": "STRING",
              "key": "ors3SacketsObservationId",
              "value": "@{ors3SacketsObservationId}"
            },
            {
              "paramType": "PREPOPULATE",
              "linkId": "8994ce39-d1b8-4486-9b75-3471b9f8b8ed",
              "dataType": "STRING",
              "key": "ors3SacketsStockOutFlagId",
              "value": "@{ors3SacketsStockOutFlagId}"
            },
            {
              "paramType": "PREPOPULATE",
              "linkId": "927f0a45-2e37-4f8b-8608-005b266ca961",
              "dataType": "INTEGER",
              "key": "zincSulphate10mgPreviousBalance",
              "value": "@{zincSulphate10mgPreviousBalance}"
            },
            {
              "paramType": "PREPOPULATE",
              "linkId": "37bbf711-8f65-4244-b75d-9d5e9f76c501",
              "dataType": "STRING",
              "key": "zincSulphate10mgObservationId",
              "value": "@{zincSulphate10mgObservationId}"
            },
            {
              "paramType": "PREPOPULATE",
              "linkId": "7d33a5c2-53f5-44ac-8ccb-b162d2d6db2c",
              "dataType": "STRING",
              "key": "zincSulphate10mgStockOutFlagId",
              "value": "@{zincSulphate10mgStockOutFlagId}"
            },
            {
              "paramType": "PREPOPULATE",
              "linkId": "8f62fce7-6a78-460b-9a5b-6feae7aa1818",
              "dataType": "INTEGER",
              "key": "zincSulphate20mgPreviousBalance",
              "value": "@{zincSulphate20mgPreviousBalance}"
            },
            {
              "paramType": "PREPOPULATE",
              "linkId": "8304199b-a549-440b-b3c6-e132d2e7a20f",
              "dataType": "STRING",
              "key": "zincSulphate20mgObservationId",
              "value": "@{zincSulphate20mgObservationId}"
            },
            {
              "paramType": "PREPOPULATE",
              "linkId": "67f81318-5940-412e-8de9-8b9dd8cbafbd",
              "dataType": "STRING",
              "key": "zincSulphate20mgStockOutFlagId",
              "value": "@{zincSulphate20mgStockOutFlagId}"
            },
            {
              "paramType": "PREPOPULATE",
              "linkId": "ee63e5a2-302f-4576-ad12-877b02586ef0",
              "dataType": "INTEGER",
              "key": "paracetamol100mgPreviousBalance",
              "value": "@{paracetamol100mgPreviousBalance}"
            },
            {
              "paramType": "PREPOPULATE",
              "linkId": "74db611e-4c4f-45ab-a28b-d99de3c813d3",
              "dataType": "STRING",
              "key": "paracetamol100mgObservationId",
              "value": "@{paracetamol100mgObservationId}"
            },
            {
              "paramType": "PREPOPULATE",
              "linkId": "22104359-fe5c-42da-9d87-09b6727bf777",
              "dataType": "STRING",
              "key": "paracetamol100mgStockOutFlagId",
              "value": "@{paracetamol100mgStockOutFlagId}"
            }
          ]
        }
      ]
    },
    {
      "title": "Record as Sick",
      "titleColor": "@{patientTextColor}",
      "visible": "@{isChildUnder2months}",
      "enabled": "@{patientActive}",
      "actions": [
        {
          "trigger": "ON_CLICK",
          "workflow": "LAUNCH_QUESTIONNAIRE",
          "questionnaire": {
            "id": "58fbddae-c5a0-4b86-832e-f516c96f3b85",
            "title": "Record sick child",
            "resourceIdentifier": "@{patientId}",
            "planDefinitions": [
              "4ac4f9d6-6fc7-45bf-9a29-398798fc3134"
            ]
          }
        }
      ]
    },
    {
      "title": "Register Pregnancy",
      "titleColor": "@{patientTextColor}",
      "visible": "@{canBearChild}",
      "enabled": "@{patientActive}",
      "actions": [
        {
          "trigger": "ON_CLICK",
          "workflow": "LAUNCH_QUESTIONNAIRE",
          "questionnaire": {
            "id": "9b22f3ed-e7e1-4222-bf72-1ced42696189",
            "title": "Record to ANC",
            "resourceIdentifier": "@{patientId}",
            "planDefinitions": [
              "a881d53a-590c-4d52-ae0f-c87b7ff04148"
            ]
          }
        }
      ]
    },
    {
      "title": "Pregnancy Outcome",
      "titleColor": "@{patientTextColor}",
      "visible": "@{canBearChild}",
      "enabled": "@{patientActive}",
      "actions": [
        {
          "trigger": "ON_CLICK",
          "workflow": "LAUNCH_QUESTIONNAIRE",
          "questionnaire": {
            "id": "405619ff-cde8-4379-b674-0a4735098b33",
            "title": "Pregnancy outcome",
            "resourceIdentifier": "@{patientId}",
            "planDefinitions": [
              "07200c16-b2d6-4d7d-a53f-128115b0ab2f"
            ]
          },
          "params": [
            {
              "paramType": "PREPOPULATE",
              "linkId": "25cc8d26-ac42-475f-be79-6f1d62a44881",
              "dataType": "INTEGER",
              "key": "maleCondomPreviousBalance",
              "value": "@{maleCondomPreviousBalance}"
            },
            {
              "paramType": "PREPOPULATE",
              "linkId": "48245462-0198-48ab-f5c4-ca4ca3da5403",
              "dataType": "INTEGER",
              "key": "femaleCondomPreviousBalance",
              "value": "@{femaleCondomPreviousBalance}"
            },
            {
              "paramType": "PREPOPULATE",
              "linkId": "955c5b30-0f08-4720-8567-99ef58350615",
              "dataType": "STRING",
              "key": "maleCondomObservationId",
              "value": "@{latestMaleCondomObservationId}"
            },
            {
              "paramType": "PREPOPULATE",
              "linkId": "3821961e-79db-4120-99db-079548307454",
              "dataType": "STRING",
              "key": "femaleCondomObservationId",
              "value": "@{latestFemaleCondomObservationId}"
            },
            {
              "paramType": "PREPOPULATE",
              "linkId": "56577a66-15ae-4612-bee9-a2d4168082e8",
              "dataType": "STRING",
              "key": "maleCondomStockOutFlagId",
              "value": "@{maleCondomStockOutFlagId}"
            },
            {
              "paramType": "PREPOPULATE",
              "linkId": "30be53b9-6a9c-49fd-8ae7-6e8ff1da8830",
              "dataType": "STRING",
              "key": "femaleCondomStockOutFlagId",
              "value": "@{femaleCondomStockOutFlagId}"
            }
          ]
        }
      ]
    },
    {
      "title": "Enroll to FP",
      "titleColor": "@{patientTextColor}",
      "visible": "@{isEligibleForFP}",
      "enabled": "@{patientActive}",
      "actions": [
        {
          "trigger": "ON_CLICK",
          "workflow": "LAUNCH_QUESTIONNAIRE",
          "questionnaire": {
            "id": "4acc8776-32b0-4440-a1b1-a11a12d79acb",
            "title": "Enroll to family planning",
            "resourceIdentifier": "@{patientId}",
            "planDefinitions": [
              "d6263f2d-2ebe-456c-bbb7-786dabd3ea22",
              "cd39380b-2359-4b98-8ab9-df7f90fe9392"
            ]
          },
          "params": [
            {
              "paramType": "PREPOPULATE",
              "linkId": "25cc8d26-ac42-475f-be79-6f1d62a44881",
              "dataType": "INTEGER",
              "key": "maleCondomPreviousBalance",
              "value": "@{maleCondomPreviousBalance}"
            },
            {
              "paramType": "PREPOPULATE",
              "linkId": "48245462-0198-48ab-f5c4-ca4ca3da5403",
              "dataType": "INTEGER",
              "key": "femaleCondomPreviousBalance",
              "value": "@{femaleCondomPreviousBalance}"
            },
            {
              "paramType": "PREPOPULATE",
              "linkId": "34925e0f-ad9c-4f6c-9873-1c51196d630a",
              "dataType": "INTEGER",
              "key": "microgynonPreviousBalance",
              "value": "@{microgynonPreviousBalance}"
            },
            {
              "paramType": "PREPOPULATE",
              "linkId": "8f8dd1a8-528c-4415-95ce-59eaa9cc2bd3",
              "dataType": "INTEGER",
              "key": "microlutPreviousBalance",
              "value": "@{microlutPreviousBalance}"
            },
            {
              "paramType": "PREPOPULATE",
              "linkId": "5e0cde01-7df6-40b6-ad42-d8aa52a27187",
              "dataType": "INTEGER",
              "key": "sayanaPressPreviousBalance",
              "value": "@{sayanaPressPreviousBalance}"
            },
            {
              "paramType": "PREPOPULATE",
              "linkId": "955c5b30-0f08-4720-8567-99ef58350615",
              "dataType": "STRING",
              "key": "maleCondomObservationId",
              "value": "@{latestMaleCondomObservationId}"
            },
            {
              "paramType": "PREPOPULATE",
              "linkId": "3821961e-79db-4120-99db-079548307454",
              "dataType": "STRING",
              "key": "femaleCondomObservationId",
              "value": "@{latestFemaleCondomObservationId}"
            },
            {
              "paramType": "PREPOPULATE",
              "linkId": "4857a2ac-85c7-47aa-a246-1f0bac8ff56c",
              "dataType": "STRING",
              "key": "microgynonObservationId",
              "value": "@{microgynonObservationId}"
            },
            {
              "paramType": "PREPOPULATE",
              "linkId": "6c204a32-da95-4251-bf3f-bbc6d3e69f1a",
              "dataType": "STRING",
              "key": "microlutObservationId",
              "value": "@{microlutObservationId}"
            },
            {
              "paramType": "PREPOPULATE",
              "linkId": "b8de4749-8d94-40d4-9a6f-fe7fa2b15cc4",
              "dataType": "STRING",
              "key": "sayanaPressObservationId",
              "value": "@{sayanaPressObservationId}"
            },
            {
              "paramType": "PREPOPULATE",
              "linkId": "56577a66-15ae-4612-bee9-a2d4168082e8",
              "dataType": "STRING",
              "key": "maleCondomStockOutFlagId",
              "value": "@{maleCondomStockOutFlagId}"
            },
            {
              "paramType": "PREPOPULATE",
              "linkId": "30be53b9-6a9c-49fd-8ae7-6e8ff1da8830",
              "dataType": "STRING",
              "key": "femaleCondomStockOutFlagId",
              "value": "@{femaleCondomStockOutFlagId}"
            },
            {
              "paramType": "PREPOPULATE",
              "linkId": "dd628ef4-1363-44ac-8d70-1ad6fc61809e",
              "dataType": "STRING",
              "key": "microgynonStockOutFlagId",
              "value": "@{microgynonStockOutFlagId}"
            },
            {
              "paramType": "PREPOPULATE",
              "linkId": "636108ea-07b0-4f8b-8f20-7cf0518deaca",
              "dataType": "STRING",
              "key": "microlutStockOutFlagId",
              "value": "@{microlutStockOutFlagId}"
            },
            {
              "paramType": "PREPOPULATE",
              "linkId": "bf3ccd65-e64e-4dc5-a524-b6b1e6e17a65",
              "dataType": "STRING",
              "key": "sayanaPressStockOutFlagId",
              "value": "@{sayanaPressStockOutFlagId}"
            }
          ]
        }
      ]
    },
    {
      "title": "Register with Disease",
      "titleColor": "@{patientTextColor}",
      "visible": "true",
      "enabled": "@{patientActive}",
      "actions": [
        {
          "trigger": "ON_CLICK",
          "workflow": "LAUNCH_QUESTIONNAIRE",
          "questionnaire": {
            "id": "f7004382-ba3d-4f62-a687-6e9d18c09d3a",
            "resourceIdentifier": "@{patientId}",
            "title": "Diseases Registration Form",
            "planDefinitions": [
              "55d89227-3a06-4a9a-b526-2819dcb1d301",
              "d6263f2d-2ebe-456c-bbb7-786dabd3ea22"
            ]
          }
        }
      ]
    },
    {
      "title": "Remove this person",
      "titleColor": "#FF0000",
      "visible": "@{patientActive}",
      "enabled": "@{patientActive}",
      "showSeparator": "true",
      "actions": [
        {
          "trigger": "ON_CLICK",
          "workflow": "LAUNCH_QUESTIONNAIRE",
          "questionnaire": {
            "id": "7f1960ac-81b5-42a2-8813-97222de5745a",
            "resourceIdentifier": "@{patientId}",
            "title": "Remove family member",
            "saveButtonText": "Update registration"
          }
        }
      ]
    }
  ]
}<|MERGE_RESOLUTION|>--- conflicted
+++ resolved
@@ -201,12 +201,631 @@
       ]
     },
     {
-<<<<<<< HEAD
       "name": "activeFlags",
       "condition": "true",
       "actions": [
         "data.put('activeFlags', service.filterResources(stockOutFlags, \"Flag.status = 'active'\"))"
-=======
+      ]
+    },
+    {
+      "name": "maleCondomObservation",
+      "condition": "true",
+      "actions": [
+        "data.put('maleCondomObservation', service.filterResources(data.get('latestObservations'), \"Observation.subject.reference = 'Group/951da426-1506-4cab-b03e-5583bdf0ca76'\").get(0) )"
+      ]
+    },
+    {
+      "name": "maleCondomObservationId",
+      "condition": "true",
+      "actions": [
+        "data.put('maleCondomObservationId', fhirPath.extractValue(data.get('maleCondomObservation'), 'Observation.id').replace(\"Observation/\",\"\").split(\"/\").get(0) )"
+      ]
+    },
+    {
+      "name": "maleCondomPreviousBalance",
+      "condition": "true",
+      "actions": [
+        "data.put('maleCondomPreviousBalance', fhirPath.extractValue(data.get('maleCondomObservation'), 'Observation.component.value.value') )"
+      ]
+    },
+    {
+      "name": "maleCondomStockOutFlagId",
+      "condition": "true",
+      "actions": [
+        "data.put('maleCondomStockOutFlagId', fhirPath.extractValue(service.filterResources(data.get('activeFlags'), \"Flag.subject.reference = 'Group/951da426-1506-4cab-b03e-5583bdf0ca76'\").get(0), 'Flag.id').replace(\"Flag/\",\"\").split(\"/\").get(0) )"
+      ]
+    },
+    {
+      "name": "femaleCondomObservation",
+      "condition": "true",
+      "actions": [
+        "data.put('femaleCondomObservation', service.filterResources(data.get('latestObservations'), \"Observation.subject.reference = 'Group/b3e4806d-af0c-4943-95a4-28d5fbffa7fc'\").get(0) )"
+      ]
+    },
+    {
+      "name": "femaleCondomObservationId",
+      "condition": "true",
+      "actions": [
+        "data.put('femaleCondomObservationId', fhirPath.extractValue(data.get('femaleCondomObservation'), 'Observation.id').replace(\"Observation/\",\"\").split(\"/\").get(0) )"
+      ]
+    },
+    {
+      "name": "femaleCondomPreviousBalance",
+      "condition": "true",
+      "actions": [
+        "data.put('femaleCondomPreviousBalance', fhirPath.extractValue(data.get('femaleCondomObservation'), 'Observation.component.value.value') )"
+      ]
+    },
+    {
+      "name": "femaleCondomStockOutFlagId",
+      "condition": "true",
+      "actions": [
+        "data.put('femaleCondomStockOutFlagId', fhirPath.extractValue(service.filterResources(data.get('activeFlags'), \"Flag.subject.reference = 'Group/b3e4806d-af0c-4943-95a4-28d5fbffa7fc'\").get(0), 'Flag.id').replace(\"Flag/\",\"\").split(\"/\").get(0) )"
+      ]
+    },
+    {
+      "name": "mnpObservation",
+      "condition": "true",
+      "actions": [
+        "data.put('mnpObservation', service.filterResources(data.get('latestObservations'), \"Observation.subject.reference = 'Group/3af23539-850a-44ed-8fb1-d4999e2145ff'\").get(0) )"
+      ]
+    },
+    {
+      "name": "mnpObservationId",
+      "condition": "true",
+      "actions": [
+        "data.put('mnpObservationId', fhirPath.extractValue(data.get('mnpObservation'), 'Observation.id').replace(\"Observation/\",\"\").split(\"/\").get(0) )"
+      ]
+    },
+    {
+      "name": "mnpPreviousBalance",
+      "condition": "true",
+      "actions": [
+        "data.put('mnpPreviousBalance', fhirPath.extractValue(data.get('mnpObservation'), 'Observation.component.value.value') )"
+      ]
+    },
+    {
+      "name": "mnpStockOutFlagId",
+      "condition": "true",
+      "actions": [
+        "data.put('mnpStockOutFlagId', fhirPath.extractValue(service.filterResources(data.get('activeFlags'), \"Flag.subject.reference = 'Group/3af23539-850a-44ed-8fb1-d4999e2145ff'\").get(0), 'Flag.id').replace(\"Flag/\",\"\").split(\"/\").get(0) )"
+      ]
+    },
+    {
+      "name": "albendazole400mgObservation",
+      "condition": "true",
+      "actions": [
+        "data.put('albendazole400mgObservation', service.filterResources(data.get('latestObservations'), \"Observation.subject.reference = 'Group/3af23539-850a-44ed-8fb1-d4999e2145ff'\").get(0) )"
+      ]
+    },
+    {
+      "name": "albendazole400mgObservationId",
+      "condition": "true",
+      "actions": [
+        "data.put('albendazole400mgObservationId', fhirPath.extractValue(data.get('albendazole400mgObservation'), 'Observation.id').replace(\"Observation/\",\"\").split(\"/\").get(0) )"
+      ]
+    },
+    {
+      "name": "albendazole400mgPreviousBalance",
+      "condition": "true",
+      "actions": [
+        "data.put('albendazole400mgPreviousBalance', fhirPath.extractValue(data.get('albendazole400mgObservation'), 'Observation.component.value.value') )"
+      ]
+    },
+    {
+      "name": "albendazole400mgStockOutFlagId",
+      "condition": "true",
+      "actions": [
+        "data.put('albendazole400mgStockOutFlagId', fhirPath.extractValue(service.filterResources(data.get('activeFlags'), \"Flag.subject.reference = 'Group/3af23539-850a-44ed-8fb1-d4999e2145ff'\").get(0), 'Flag.id').replace(\"Flag/\",\"\").split(\"/\").get(0) )"
+      ]
+    },
+    {
+      "name": "microgynonObservation",
+      "condition": "true",
+      "actions": [
+        "data.put('microgynonObservation', service.filterResources(data.get('latestObservations'), \"Observation.subject.reference = 'Group/f2734756-a6bb-4e90-bbc6-1c34f51d3d5c'\").get(0) )"
+      ]
+    },
+    {
+      "name": "microgynonObservationId",
+      "condition": "true",
+      "actions": [
+        "data.put('microgynonObservationId', fhirPath.extractValue(data.get('microgynonObservation'), 'Observation.id').replace(\"Observation/\",\"\").split(\"/\").get(0) )"
+      ]
+    },
+    {
+      "name": "microgynonPreviousBalance",
+      "condition": "true",
+      "actions": [
+        "data.put('microgynonPreviousBalance', fhirPath.extractValue(data.get('microgynonObservation'), 'Observation.component.value.value') )"
+      ]
+    },
+    {
+      "name": "microgynonStockOutFlagId",
+      "condition": "true",
+      "actions": [
+        "data.put('microgynonStockOutFlagId', fhirPath.extractValue(service.filterResources(data.get('activeFlags'), \"Flag.subject.reference = 'Group/f2734756-a6bb-4e90-bbc6-1c34f51d3d5c'\").get(0), 'Flag.id').replace(\"Flag/\",\"\").split(\"/\").get(0) )"
+      ]
+    },
+    {
+      "name": "microlutObservation",
+      "condition": "true",
+      "actions": [
+        "data.put('microlutObservation', service.filterResources(data.get('latestObservations'), \"Observation.subject.reference = 'Group/9738f1b3-dac8-4c71-bcaf-f1d7959b0681'\").get(0) )"
+      ]
+    },
+    {
+      "name": "microlutObservationId",
+      "condition": "true",
+      "actions": [
+        "data.put('microlutObservationId', fhirPath.extractValue(data.get('microlutObservation'), 'Observation.id').replace(\"Observation/\",\"\").split(\"/\").get(0) )"
+      ]
+    },
+    {
+      "name": "microlutPreviousBalance",
+      "condition": "true",
+      "actions": [
+        "data.put('microlutPreviousBalance', fhirPath.extractValue(data.get('microlutObservation'), 'Observation.component.value.value') )"
+      ]
+    },
+    {
+      "name": "microlutStockOutFlagId",
+      "condition": "true",
+      "actions": [
+        "data.put('microlutStockOutFlagId', fhirPath.extractValue(service.filterResources(data.get('activeFlags'), \"Flag.subject.reference = 'Group/9738f1b3-dac8-4c71-bcaf-f1d7959b0681'\").get(0), 'Flag.id').replace(\"Flag/\",\"\").split(\"/\").get(0) )"
+      ]
+    },
+    {
+      "name": "sayanaPressObservation",
+      "condition": "true",
+      "actions": [
+        "data.put('sayanaPressObservation', service.filterResources(data.get('latestObservations'), \"Observation.subject.reference = 'Group/2265f6c0-610d-45f4-b023-c5b7fd5eb546'\").get(0) )"
+      ]
+    },
+    {
+      "name": "sayanaPressObservationId",
+      "condition": "true",
+      "actions": [
+        "data.put('sayanaPressObservationId', fhirPath.extractValue(data.get('sayanaPressObservation'), 'Observation.id').replace(\"Observation/\",\"\").split(\"/\").get(0) )"
+      ]
+    },
+    {
+      "name": "sayanaPressPreviousBalance",
+      "condition": "true",
+      "actions": [
+        "data.put('sayanaPressPreviousBalance', fhirPath.extractValue(data.get('sayanaPressObservation'), 'Observation.component.value.value') )"
+      ]
+    },
+    {
+      "name": "sayanaPressStockOutFlagId",
+      "condition": "true",
+      "actions": [
+        "data.put('sayanaPressStockOutFlagId', fhirPath.extractValue(service.filterResources(data.get('activeFlags'), \"Flag.subject.reference = 'Group/2265f6c0-610d-45f4-b023-c5b7fd5eb546'\").get(0), 'Flag.id').replace(\"Flag/\",\"\").split(\"/\").get(0) )"
+      ]
+    },
+    {
+      "name": "amoxicillin250mgObservation",
+      "condition": "true",
+      "actions": [
+        "data.put('amoxicillin250mgObservation', service.filterResources(data.get('latestObservations'), \"Observation.subject.reference = 'Group/e50eb835-7827-4001-b233-e1dda721d4e8'\").get(0) )"
+      ]
+    },
+    {
+      "name": "amoxicillin250mgObservationId",
+      "condition": "true",
+      "actions": [
+        "data.put('amoxicillin250mgObservationId', fhirPath.extractValue(data.get('amoxicillin250mgObservation'), 'Observation.id').replace(\"Observation/\",\"\").split(\"/\").get(0) )"
+      ]
+    },
+    {
+      "name": "amoxicillin250mgPreviousBalance",
+      "condition": "true",
+      "actions": [
+        "data.put('amoxicillin250mgPreviousBalance', fhirPath.extractValue(data.get('amoxicillin250mgObservation'), 'Observation.component.value.value') )"
+      ]
+    },
+    {
+      "name": "amoxicillin250mgStockOutFlagId",
+      "condition": "true",
+      "actions": [
+        "data.put('amoxicillin250mgStockOutFlagId', fhirPath.extractValue(service.filterResources(data.get('activeFlags'), \"Flag.subject.reference = 'Group/e50eb835-7827-4001-b233-e1dda721d4e8'\").get(0), 'Flag.id').replace(\"Flag/\",\"\").split(\"/\").get(0) )"
+      ]
+    },
+    {
+      "name": "amoxicillin250mg2TabletsObservation",
+      "condition": "true",
+      "actions": [
+        "data.put('amoxicillin250mg2TabletsObservation', service.filterResources(data.get('latestObservations'), \"Observation.subject.reference = 'Group/e50eb835-7827-4001-b233-e1dda721d4e8'\").get(0) )"
+      ]
+    },
+    {
+      "name": "amoxicillin250mg2TabletsObservationId",
+      "condition": "true",
+      "actions": [
+        "data.put('amoxicillin250mg2TabletsObservationId', fhirPath.extractValue(data.get('amoxicillin250mg2TabletsObservation'), 'Observation.id').replace(\"Observation/\",\"\").split(\"/\").get(0) )"
+      ]
+    },
+    {
+      "name": "amoxicillin250mg2TabletsPreviousBalance",
+      "condition": "true",
+      "actions": [
+        "data.put('amoxicillin250mg2TabletsPreviousBalance', fhirPath.extractValue(data.get('amoxicillin250mg2TabletsObservation'), 'Observation.component.value.value') )"
+      ]
+    },
+    {
+      "name": "amoxicillin250mg2TabletsStockOutFlagId",
+      "condition": "true",
+      "actions": [
+        "data.put('amoxicillin250mg2TabletsStockOutFlagId', fhirPath.extractValue(service.filterResources(data.get('activeFlags'), \"Flag.subject.reference = 'Group/e50eb835-7827-4001-b233-e1dda721d4e8'\").get(0), 'Flag.id').replace(\"Flag/\",\"\").split(\"/\").get(0) )"
+      ]
+    },
+    {
+      "name": "artemetherLumefatrine1x6Observation",
+      "condition": "true",
+      "actions": [
+        "data.put('artemetherLumefatrine1x6Observation', service.filterResources(data.get('latestObservations'), \"Observation.subject.reference = 'Group/90b10fdb-592c-47b6-a265-c8806a15d77c'\").get(0) )"
+      ]
+    },
+    {
+      "name": "artemetherLumefatrine1x6ObservationId",
+      "condition": "true",
+      "actions": [
+        "data.put('artemetherLumefatrine1x6ObservationId', fhirPath.extractValue(data.get('artemetherLumefatrine1x6Observation'), 'Observation.id').replace(\"Observation/\",\"\").split(\"/\").get(0) )"
+      ]
+    },
+    {
+      "name": "artemetherLumefatrine1x6PreviousBalance",
+      "condition": "true",
+      "actions": [
+        "data.put('artemetherLumefatrine1x6PreviousBalance', fhirPath.extractValue(data.get('artemetherLumefatrine1x6Observation'), 'Observation.component.value.value') )"
+      ]
+    },
+    {
+      "name": "artemetherLumefatrine1x6StockOutFlagId",
+      "condition": "true",
+      "actions": [
+        "data.put('artemetherLumefatrine1x6StockOutFlagId', fhirPath.extractValue(service.filterResources(data.get('activeFlags'), \"Flag.subject.reference = 'Group/90b10fdb-592c-47b6-a265-c8806a15d77c'\").get(0), 'Flag.id').replace(\"Flag/\",\"\").split(\"/\").get(0) )"
+      ]
+    },
+    {
+      "name": "artemetherLumefatrine2x6Observation",
+      "condition": "true",
+      "actions": [
+        "data.put('artemetherLumefatrine2x6Observation', service.filterResources(data.get('latestObservations'), \"Observation.subject.reference = 'Group/dde1cd4f-bef4-4d2b-ad1b-f63b639ed254'\").get(0) )"
+      ]
+    },
+    {
+      "name": "artemetherLumefatrine2x6ObservationId",
+      "condition": "true",
+      "actions": [
+        "data.put('artemetherLumefatrine2x6ObservationId', fhirPath.extractValue(data.get('artemetherLumefatrine2x6Observation'), 'Observation.id').replace(\"Observation/\",\"\").split(\"/\").get(0) )"
+      ]
+    },
+    {
+      "name": "artemetherLumefatrine2x6PreviousBalance",
+      "condition": "true",
+      "actions": [
+        "data.put('artemetherLumefatrine2x6PreviousBalance', fhirPath.extractValue(data.get('artemetherLumefatrine2x6Observation'), 'Observation.component.value.value') )"
+      ]
+    },
+    {
+      "name": "artemetherLumefatrine2x6StockOutFlagId",
+      "condition": "true",
+      "actions": [
+        "data.put('artemetherLumefatrine2x6StockOutFlagId', fhirPath.extractValue(service.filterResources(data.get('activeFlags'), \"Flag.subject.reference = 'Group/dde1cd4f-bef4-4d2b-ad1b-f63b639ed254'\").get(0), 'Flag.id').replace(\"Flag/\",\"\").split(\"/\").get(0) )"
+      ]
+    },
+    {
+      "name": "as25mg-aq67-5mgObservation",
+      "condition": "true",
+      "actions": [
+        "data.put('as25mg-aq67-5mgObservation', service.filterResources(data.get('latestObservations'), \"Observation.subject.reference = 'Group/b339a63b-84db-45e8-b357-7fcce3bddc34'\").get(0) )"
+      ]
+    },
+    {
+      "name": "as25mg-aq67-5mgObservationId",
+      "condition": "true",
+      "actions": [
+        "data.put('as25mg-aq67-5mgObservationId', fhirPath.extractValue(data.get('as25mg-aq67-5mgObservation'), 'Observation.id').replace(\"Observation/\",\"\").split(\"/\").get(0) )"
+      ]
+    },
+    {
+      "name": "as25mg-aq67-5mgPreviousBalance",
+      "condition": "true",
+      "actions": [
+        "data.put('as25mg-aq67-5mgPreviousBalance', fhirPath.extractValue(data.get('as25mg-aq67-5mgObservation'), 'Observation.component.value.value') )"
+      ]
+    },
+    {
+      "name": "as25mg-aq67-5mg2MonthsStockOutFlagId",
+      "condition": "true",
+      "actions": [
+        "data.put('as25mg-aq67-5mg2MonthsStockOutFlagId', fhirPath.extractValue(service.filterResources(data.get('activeFlags'), \"Flag.subject.reference = 'Group/b339a63b-84db-45e8-b357-7fcce3bddc34'\").get(0), 'Flag.id').replace(\"Flag/\",\"\").split(\"/\").get(0) )"
+      ]
+    },
+    {
+      "name": "as25mg-aq67-5mg2MonthsObservation",
+      "condition": "true",
+      "actions": [
+        "data.put('as25mg-aq67-5mg2MonthsObservation', service.filterResources(data.get('latestObservations'), \"Observation.subject.reference = 'Group/b339a63b-84db-45e8-b357-7fcce3bddc34'\").get(0) )"
+      ]
+    },
+    {
+      "name": "as25mg-aq67-5mg2MonthsObservationId",
+      "condition": "true",
+      "actions": [
+        "data.put('as25mg-aq67-5mg2MonthsObservationId', fhirPath.extractValue(data.get('as25mg-aq67-5mg2MonthsObservation'), 'Observation.id').replace(\"Observation/\",\"\").split(\"/\").get(0) )"
+      ]
+    },
+    {
+      "name": "as25mg-aq67-5mg2MonthsPreviousBalance",
+      "condition": "true",
+      "actions": [
+        "data.put('as25mg-aq67-5mg2MonthsPreviousBalance', fhirPath.extractValue(data.get('as25mg-aq67-5mg2MonthsObservation'), 'Observation.component.value.value') )"
+      ]
+    },
+    {
+      "name": "as25mg-aq67-5mgStockOutFlagId",
+      "condition": "true",
+      "actions": [
+        "data.put('as25mg-aq67-5mgStockOutFlagId', fhirPath.extractValue(service.filterResources(data.get('activeFlags'), \"Flag.subject.reference = 'Group/b339a63b-84db-45e8-b357-7fcce3bddc34'\").get(0), 'Flag.id').replace(\"Flag/\",\"\").split(\"/\").get(0) )"
+      ]
+    },
+    {
+      "name": "as50mg-aq135mgObservation",
+      "condition": "true",
+      "actions": [
+        "data.put('as50mg-aq135mgObservation', service.filterResources(data.get('latestObservations'), \"Observation.subject.reference = 'Group/b339a63b-84db-45e8-b357-7fcce3bddc34'\").get(0) )"
+      ]
+    },
+    {
+      "name": "as50mg-aq135mgObservationId",
+      "condition": "true",
+      "actions": [
+        "data.put('as50mg-aq135mgObservationId', fhirPath.extractValue(data.get('as50mg-aq135mgObservation'), 'Observation.id').replace(\"Observation/\",\"\").split(\"/\").get(0) )"
+      ]
+    },
+    {
+      "name": "as50mg-aq135mgPreviousBalance",
+      "condition": "true",
+      "actions": [
+        "data.put('as50mg-aq135mgPreviousBalance', fhirPath.extractValue(data.get('as50mg-aq135mgObservation'), 'Observation.component.value.value') )"
+      ]
+    },
+    {
+      "name": "as50mg-aq135mgStockOutFlagId",
+      "condition": "true",
+      "actions": [
+        "data.put('as50mg-aq135mgStockOutFlagId', fhirPath.extractValue(service.filterResources(data.get('activeFlags'), \"Flag.subject.reference = 'Group/7c5c3eb6-0382-4c7b-8c2d-3abfb31d29f4'\").get(0), 'Flag.id').replace(\"Flag/\",\"\").split(\"/\").get(0) )"
+      ]
+    },
+    {
+      "name": "artesunate100mgObservation",
+      "condition": "true",
+      "actions": [
+        "data.put('artesunate100mgObservation', service.filterResources(data.get('latestObservations'), \"Observation.subject.reference = 'Group/b339a63b-84db-45e8-b357-7fcce3bddc34'\").get(0) )"
+      ]
+    },
+    {
+      "name": "artesunate100mgObservationId",
+      "condition": "true",
+      "actions": [
+        "data.put('artesunate100mgObservationId', fhirPath.extractValue(data.get('artesunate100mgObservation'), 'Observation.id').replace(\"Observation/\",\"\").split(\"/\").get(0) )"
+      ]
+    },
+    {
+      "name": "artesunate100mgPreviousBalance",
+      "condition": "true",
+      "actions": [
+        "data.put('artesunate100mgPreviousBalance', fhirPath.extractValue(data.get('artesunate100mgObservation'), 'Observation.component.value.value') )"
+      ]
+    },
+    {
+      "name": "artesunate100mgStockOutFlagId",
+      "condition": "true",
+      "actions": [
+        "data.put('artesunate100mgStockOutFlagId', fhirPath.extractValue(service.filterResources(data.get('activeFlags'), \"Flag.subject.reference = 'Group/592181bc-0a68-47bc-8275-ac853bba1b09'\").get(0), 'Flag.id').replace(\"Flag/\",\"\").split(\"/\").get(0) )"
+      ]
+    },
+    {
+      "name": "artesunate100mg2tabletsObservation",
+      "condition": "true",
+      "actions": [
+        "data.put('artesunate100mg2tabletsObservation', service.filterResources(data.get('latestObservations'), \"Observation.subject.reference = 'Group/b339a63b-84db-45e8-b357-7fcce3bddc34'\").get(0) )"
+      ]
+    },
+    {
+      "name": "artesunate100mgtabletsObservationId",
+      "condition": "true",
+      "actions": [
+        "data.put('artesunate100mgtabletsObservationId', fhirPath.extractValue(data.get('artesunate100mg2tabletsObservation'), 'Observation.id').replace(\"Observation/\",\"\").split(\"/\").get(0) )"
+      ]
+    },
+    {
+      "name": "artesunate100mgtabletsPreviousBalance",
+      "condition": "true",
+      "actions": [
+        "data.put('artesunate100mgtabletsPreviousBalance', fhirPath.extractValue(data.get('artesunate100mg2tabletsObservation'), 'Observation.component.value.value') )"
+      ]
+    },
+    {
+      "name": "artesunate100mgtabletsStockOutFlagId",
+      "condition": "true",
+      "actions": [
+        "data.put('artesunate100mgtabletsStockOutFlagId', fhirPath.extractValue(service.filterResources(data.get('activeFlags'), \"Flag.subject.reference = 'Group/592181bc-0a68-47bc-8275-ac853bba1b09'\").get(0), 'Flag.id').replace(\"Flag/\",\"\").split(\"/\").get(0) )"
+      ]
+    },
+    {
+      "name": "orsObservation",
+      "condition": "true",
+      "actions": [
+        "data.put('orsObservation', service.filterResources(data.get('latestObservations'), \"Observation.subject.reference = 'Group/b339a63b-84db-45e8-b357-7fcce3bddc34'\").get(0) )"
+      ]
+    },
+    {
+      "name": "orsObservationId",
+      "condition": "true",
+      "actions": [
+        "data.put('orsObservationId', fhirPath.extractValue(data.get('orsObservation'), 'Observation.id').replace(\"Observation/\",\"\").split(\"/\").get(0) )"
+      ]
+    },
+    {
+      "name": "orsPreviousBalance",
+      "condition": "true",
+      "actions": [
+        "data.put('orsPreviousBalance', fhirPath.extractValue(data.get('orsObservation'), 'Observation.component.value.value') )"
+      ]
+    },
+    {
+      "name": "orsStockOutFlagId",
+      "condition": "true",
+      "actions": [
+        "data.put('orsStockOutFlagId', fhirPath.extractValue(service.filterResources(data.get('activeFlags'), \"Flag.subject.reference = 'Group/6a59c142-1c87-11ed-861d-0242ac120002'\").get(0), 'Flag.id').replace(\"Flag/\",\"\").split(\"/\").get(0) )"
+      ]
+    },
+    {
+      "name": "ors3SacketsObservation",
+      "condition": "true",
+      "actions": [
+        "data.put('ors3SacketsObservation', service.filterResources(data.get('latestObservations'), \"Observation.subject.reference = 'Group/b339a63b-84db-45e8-b357-7fcce3bddc34'\").get(0) )"
+      ]
+    },
+    {
+      "name": "ors3SacketsObservationId",
+      "condition": "true",
+      "actions": [
+        "data.put('ors3SacketsObservationId', fhirPath.extractValue(data.get('ors3SacketsObservation'), 'Observation.id').replace(\"Observation/\",\"\").split(\"/\").get(0) )"
+      ]
+    },
+    {
+      "name": "ors3SacketsPreviousBalance",
+      "condition": "true",
+      "actions": [
+        "data.put('ors3SacketsPreviousBalance', fhirPath.extractValue(data.get('ors3SacketsObservation'), 'Observation.component.value.value') )"
+      ]
+    },
+    {
+      "name": "ors3SacketsStockOutFlagId",
+      "condition": "true",
+      "actions": [
+        "data.put('ors3SacketsStockOutFlagId', fhirPath.extractValue(service.filterResources(data.get('activeFlags'), \"Flag.subject.reference = 'Group/6a59c142-1c87-11ed-861d-0242ac120002'\").get(0), 'Flag.id').replace(\"Flag/\",\"\").split(\"/\").get(0) )"
+      ]
+    },
+    {
+      "name": "zincSulphate10mgObservation",
+      "condition": "true",
+      "actions": [
+        "data.put('zincSulphate10mgObservation', service.filterResources(data.get('latestObservations'), \"Observation.subject.reference = 'Group/b339a63b-84db-45e8-b357-7fcce3bddc34'\").get(0) )"
+      ]
+    },
+    {
+      "name": "zincSulphate10mgObservationId",
+      "condition": "true",
+      "actions": [
+        "data.put('zincSulphate10mgObservationId', fhirPath.extractValue(data.get('zincSulphate10mgObservation'), 'Observation.id').replace(\"Observation/\",\"\").split(\"/\").get(0) )"
+      ]
+    },
+    {
+      "name": "zincSulphate10mgPreviousBalance",
+      "condition": "true",
+      "actions": [
+        "data.put('zincSulphate10mgPreviousBalance', fhirPath.extractValue(data.get('zincSulphate10mgObservation'), 'Observation.component.value.value') )"
+      ]
+    },
+    {
+      "name": "zincSulphate10mgStockOutFlagId",
+      "condition": "true",
+      "actions": [
+        "data.put('zincSulphate10mgStockOutFlagId', fhirPath.extractValue(service.filterResources(data.get('activeFlags'), \"Flag.subject.reference = 'Group/c7f60dc4-6a48-11ed-a1eb-0242ac120002'\").get(0), 'Flag.id').replace(\"Flag/\",\"\").split(\"/\").get(0) )"
+      ]
+    },
+    {
+      "name": "zincSulphate20mgObservation",
+      "condition": "true",
+      "actions": [
+        "data.put('zincSulphate20mgObservation', service.filterResources(data.get('latestObservations'), \"Observation.subject.reference = 'Group/b339a63b-84db-45e8-b357-7fcce3bddc34'\").get(0) )"
+      ]
+    },
+    {
+      "name": "zincSulphate20mgObservationId",
+      "condition": "true",
+      "actions": [
+        "data.put('zincSulphate20mgObservationId', fhirPath.extractValue(data.get('zincSulphate20mgObservation'), 'Observation.id').replace(\"Observation/\",\"\").split(\"/\").get(0) )"
+      ]
+    },
+    {
+      "name": "zincSulphate20mgPreviousBalance",
+      "condition": "true",
+      "actions": [
+        "data.put('zincSulphate20mgPreviousBalance', fhirPath.extractValue(data.get('zincSulphate20mgObservation'), 'Observation.component.value.value') )"
+      ]
+    },
+    {
+      "name": "zincSulphate20mgStockOutFlagId",
+      "condition": "true",
+      "actions": [
+        "data.put('zincSulphate20mgStockOutFlagId', fhirPath.extractValue(service.filterResources(data.get('activeFlags'), \"Flag.subject.reference = 'Group/6815d390-1c8b-11ed-861d-0242ac120002'\").get(0), 'Flag.id').replace(\"Flag/\",\"\").split(\"/\").get(0) )"
+      ]
+    },
+    {
+      "name": "paracetamol100mgObservation",
+      "condition": "true",
+      "actions": [
+        "data.put('paracetamol100mgObservation', service.filterResources(data.get('latestObservations'), \"Observation.subject.reference = 'Group/b339a63b-84db-45e8-b357-7fcce3bddc34'\").get(0) )"
+      ]
+    },
+    {
+      "name": "paracetamol100mgObservationId",
+      "condition": "true",
+      "actions": [
+        "data.put('paracetamol100mgObservationId', fhirPath.extractValue(data.get('paracetamol100mgObservation'), 'Observation.id').replace(\"Observation/\",\"\").split(\"/\").get(0) )"
+      ]
+    },
+    {
+      "name": "paracetamol100mgPreviousBalance",
+      "condition": "true",
+      "actions": [
+        "data.put('paracetamol100mgPreviousBalance', fhirPath.extractValue(data.get('paracetamol100mgObservation'), 'Observation.component.value.value') )"
+      ]
+    },
+    {
+      "name": "paracetamol100mgStockOutFlagId",
+      "condition": "true",
+      "actions": [
+        "data.put('paracetamol100mgStockOutFlagId', fhirPath.extractValue(service.filterResources(data.get('activeFlags'), \"Flag.subject.reference = 'Group/567ec5f2-db90-4fac-b578-6e07df3f48de'\").get(0), 'Flag.id').replace(\"Flag/\",\"\").split(\"/\").get(0) )"
+      ]
+    },
+    {
+      "name": "rdtObservation",
+      "condition": "true",
+      "actions": [
+        "data.put('rdtObservation', service.filterResources(data.get('latestObservations'), \"Observation.subject.reference = 'Group/b339a63b-84db-45e8-b357-7fcce3bddc34'\").get(0) )"
+      ]
+    },
+    {
+      "name": "rdtObservationId",
+      "condition": "true",
+      "actions": [
+        "data.put('rdtObservationId', fhirPath.extractValue(data.get('rdtObservation'), 'Observation.id').replace(\"Observation/\",\"\").split(\"/\").get(0) )"
+      ]
+    },
+    {
+      "name": "rdtPreviousBalance",
+      "condition": "true",
+      "actions": [
+        "data.put('rdtPreviousBalance', fhirPath.extractValue(data.get('rdtObservation'), 'Observation.component.value.value') )"
+      ]
+    },
+    {
+      "name": "rdtStockOutFlagId",
+      "condition": "true",
+      "actions": [
+        "data.put('rdtStockOutFlagId', fhirPath.extractValue(service.filterResources(data.get('activeFlags'), \"Flag.subject.reference = 'Group/24dcbee9-a665-4b3e-b97d-61b3ff675589'\").get(0), 'Flag.id').replace(\"Flag/\",\"\").split(\"/\").get(0) )"
+      ]
+    }
+  ],
+  "views": [
+    {
       "viewType": "COLUMN",
       "children": [
         {
@@ -421,820 +1040,6 @@
                         "params": [
                           {
                             "paramType": "PREPOPULATE",
-                            "linkId": "772e0f8a-829a-11ed-a1eb-0242ac120002",
-                            "dataType": "STRING",
-                            "key": "fpConditionId",
-                            "value": "@{fpConditionId}"
-                          }
-                        ]
-                      }
-                    ]
-                  }
-                ]
-              }
-            }
-          ]
-        }
->>>>>>> 70489e14
-      ]
-    },
-    {
-      "name": "maleCondomObservation",
-      "condition": "true",
-      "actions": [
-        "data.put('maleCondomObservation', service.filterResources(data.get('latestObservations'), \"Observation.subject.reference = 'Group/951da426-1506-4cab-b03e-5583bdf0ca76'\").get(0) )"
-      ]
-    },
-    {
-      "name": "maleCondomObservationId",
-      "condition": "true",
-      "actions": [
-        "data.put('maleCondomObservationId', fhirPath.extractValue(data.get('maleCondomObservation'), 'Observation.id').replace(\"Observation/\",\"\").split(\"/\").get(0) )"
-      ]
-    },
-    {
-      "name": "maleCondomPreviousBalance",
-      "condition": "true",
-      "actions": [
-        "data.put('maleCondomPreviousBalance', fhirPath.extractValue(data.get('maleCondomObservation'), 'Observation.component.value.value') )"
-      ]
-    },
-    {
-      "name": "maleCondomStockOutFlagId",
-      "condition": "true",
-      "actions": [
-        "data.put('maleCondomStockOutFlagId', fhirPath.extractValue(service.filterResources(data.get('activeFlags'), \"Flag.subject.reference = 'Group/951da426-1506-4cab-b03e-5583bdf0ca76'\").get(0), 'Flag.id').replace(\"Flag/\",\"\").split(\"/\").get(0) )"
-      ]
-    },
-    {
-      "name": "femaleCondomObservation",
-      "condition": "true",
-      "actions": [
-        "data.put('femaleCondomObservation', service.filterResources(data.get('latestObservations'), \"Observation.subject.reference = 'Group/b3e4806d-af0c-4943-95a4-28d5fbffa7fc'\").get(0) )"
-      ]
-    },
-    {
-      "name": "femaleCondomObservationId",
-      "condition": "true",
-      "actions": [
-        "data.put('femaleCondomObservationId', fhirPath.extractValue(data.get('femaleCondomObservation'), 'Observation.id').replace(\"Observation/\",\"\").split(\"/\").get(0) )"
-      ]
-    },
-    {
-      "name": "femaleCondomPreviousBalance",
-      "condition": "true",
-      "actions": [
-        "data.put('femaleCondomPreviousBalance', fhirPath.extractValue(data.get('femaleCondomObservation'), 'Observation.component.value.value') )"
-      ]
-    },
-    {
-      "name": "femaleCondomStockOutFlagId",
-      "condition": "true",
-      "actions": [
-        "data.put('femaleCondomStockOutFlagId', fhirPath.extractValue(service.filterResources(data.get('activeFlags'), \"Flag.subject.reference = 'Group/b3e4806d-af0c-4943-95a4-28d5fbffa7fc'\").get(0), 'Flag.id').replace(\"Flag/\",\"\").split(\"/\").get(0) )"
-      ]
-    },
-    {
-      "name": "mnpObservation",
-      "condition": "true",
-      "actions": [
-        "data.put('mnpObservation', service.filterResources(data.get('latestObservations'), \"Observation.subject.reference = 'Group/3af23539-850a-44ed-8fb1-d4999e2145ff'\").get(0) )"
-      ]
-    },
-    {
-      "name": "mnpObservationId",
-      "condition": "true",
-      "actions": [
-        "data.put('mnpObservationId', fhirPath.extractValue(data.get('mnpObservation'), 'Observation.id').replace(\"Observation/\",\"\").split(\"/\").get(0) )"
-      ]
-    },
-    {
-      "name": "mnpPreviousBalance",
-      "condition": "true",
-      "actions": [
-        "data.put('mnpPreviousBalance', fhirPath.extractValue(data.get('mnpObservation'), 'Observation.component.value.value') )"
-      ]
-    },
-    {
-      "name": "mnpStockOutFlagId",
-      "condition": "true",
-      "actions": [
-        "data.put('mnpStockOutFlagId', fhirPath.extractValue(service.filterResources(data.get('activeFlags'), \"Flag.subject.reference = 'Group/3af23539-850a-44ed-8fb1-d4999e2145ff'\").get(0), 'Flag.id').replace(\"Flag/\",\"\").split(\"/\").get(0) )"
-      ]
-    },
-    {
-      "name": "albendazole400mgObservation",
-      "condition": "true",
-      "actions": [
-        "data.put('albendazole400mgObservation', service.filterResources(data.get('latestObservations'), \"Observation.subject.reference = 'Group/3af23539-850a-44ed-8fb1-d4999e2145ff'\").get(0) )"
-      ]
-    },
-    {
-      "name": "albendazole400mgObservationId",
-      "condition": "true",
-      "actions": [
-        "data.put('albendazole400mgObservationId', fhirPath.extractValue(data.get('albendazole400mgObservation'), 'Observation.id').replace(\"Observation/\",\"\").split(\"/\").get(0) )"
-      ]
-    },
-    {
-      "name": "albendazole400mgPreviousBalance",
-      "condition": "true",
-      "actions": [
-        "data.put('albendazole400mgPreviousBalance', fhirPath.extractValue(data.get('albendazole400mgObservation'), 'Observation.component.value.value') )"
-      ]
-    },
-    {
-      "name": "albendazole400mgStockOutFlagId",
-      "condition": "true",
-      "actions": [
-        "data.put('albendazole400mgStockOutFlagId', fhirPath.extractValue(service.filterResources(data.get('activeFlags'), \"Flag.subject.reference = 'Group/3af23539-850a-44ed-8fb1-d4999e2145ff'\").get(0), 'Flag.id').replace(\"Flag/\",\"\").split(\"/\").get(0) )"
-      ]
-    },
-    {
-      "name": "microgynonObservation",
-      "condition": "true",
-      "actions": [
-        "data.put('microgynonObservation', service.filterResources(data.get('latestObservations'), \"Observation.subject.reference = 'Group/f2734756-a6bb-4e90-bbc6-1c34f51d3d5c'\").get(0) )"
-      ]
-    },
-    {
-      "name": "microgynonObservationId",
-      "condition": "true",
-      "actions": [
-        "data.put('microgynonObservationId', fhirPath.extractValue(data.get('microgynonObservation'), 'Observation.id').replace(\"Observation/\",\"\").split(\"/\").get(0) )"
-      ]
-    },
-    {
-      "name": "microgynonPreviousBalance",
-      "condition": "true",
-      "actions": [
-        "data.put('microgynonPreviousBalance', fhirPath.extractValue(data.get('microgynonObservation'), 'Observation.component.value.value') )"
-      ]
-    },
-    {
-      "name": "microgynonStockOutFlagId",
-      "condition": "true",
-      "actions": [
-        "data.put('microgynonStockOutFlagId', fhirPath.extractValue(service.filterResources(data.get('activeFlags'), \"Flag.subject.reference = 'Group/f2734756-a6bb-4e90-bbc6-1c34f51d3d5c'\").get(0), 'Flag.id').replace(\"Flag/\",\"\").split(\"/\").get(0) )"
-      ]
-    },
-    {
-      "name": "microlutObservation",
-      "condition": "true",
-      "actions": [
-        "data.put('microlutObservation', service.filterResources(data.get('latestObservations'), \"Observation.subject.reference = 'Group/9738f1b3-dac8-4c71-bcaf-f1d7959b0681'\").get(0) )"
-      ]
-    },
-    {
-      "name": "microlutObservationId",
-      "condition": "true",
-      "actions": [
-        "data.put('microlutObservationId', fhirPath.extractValue(data.get('microlutObservation'), 'Observation.id').replace(\"Observation/\",\"\").split(\"/\").get(0) )"
-      ]
-    },
-    {
-      "name": "microlutPreviousBalance",
-      "condition": "true",
-      "actions": [
-        "data.put('microlutPreviousBalance', fhirPath.extractValue(data.get('microlutObservation'), 'Observation.component.value.value') )"
-      ]
-    },
-    {
-      "name": "microlutStockOutFlagId",
-      "condition": "true",
-      "actions": [
-        "data.put('microlutStockOutFlagId', fhirPath.extractValue(service.filterResources(data.get('activeFlags'), \"Flag.subject.reference = 'Group/9738f1b3-dac8-4c71-bcaf-f1d7959b0681'\").get(0), 'Flag.id').replace(\"Flag/\",\"\").split(\"/\").get(0) )"
-      ]
-    },
-    {
-      "name": "sayanaPressObservation",
-      "condition": "true",
-      "actions": [
-        "data.put('sayanaPressObservation', service.filterResources(data.get('latestObservations'), \"Observation.subject.reference = 'Group/2265f6c0-610d-45f4-b023-c5b7fd5eb546'\").get(0) )"
-      ]
-    },
-    {
-      "name": "sayanaPressObservationId",
-      "condition": "true",
-      "actions": [
-        "data.put('sayanaPressObservationId', fhirPath.extractValue(data.get('sayanaPressObservation'), 'Observation.id').replace(\"Observation/\",\"\").split(\"/\").get(0) )"
-      ]
-    },
-    {
-      "name": "sayanaPressPreviousBalance",
-      "condition": "true",
-      "actions": [
-        "data.put('sayanaPressPreviousBalance', fhirPath.extractValue(data.get('sayanaPressObservation'), 'Observation.component.value.value') )"
-      ]
-    },
-    {
-      "name": "sayanaPressStockOutFlagId",
-      "condition": "true",
-      "actions": [
-        "data.put('sayanaPressStockOutFlagId', fhirPath.extractValue(service.filterResources(data.get('activeFlags'), \"Flag.subject.reference = 'Group/2265f6c0-610d-45f4-b023-c5b7fd5eb546'\").get(0), 'Flag.id').replace(\"Flag/\",\"\").split(\"/\").get(0) )"
-      ]
-    },
-    {
-      "name": "amoxicillin250mgObservation",
-      "condition": "true",
-      "actions": [
-        "data.put('amoxicillin250mgObservation', service.filterResources(data.get('latestObservations'), \"Observation.subject.reference = 'Group/e50eb835-7827-4001-b233-e1dda721d4e8'\").get(0) )"
-      ]
-    },
-    {
-      "name": "amoxicillin250mgObservationId",
-      "condition": "true",
-      "actions": [
-        "data.put('amoxicillin250mgObservationId', fhirPath.extractValue(data.get('amoxicillin250mgObservation'), 'Observation.id').replace(\"Observation/\",\"\").split(\"/\").get(0) )"
-      ]
-    },
-    {
-      "name": "amoxicillin250mgPreviousBalance",
-      "condition": "true",
-      "actions": [
-        "data.put('amoxicillin250mgPreviousBalance', fhirPath.extractValue(data.get('amoxicillin250mgObservation'), 'Observation.component.value.value') )"
-      ]
-    },
-    {
-      "name": "amoxicillin250mgStockOutFlagId",
-      "condition": "true",
-      "actions": [
-        "data.put('amoxicillin250mgStockOutFlagId', fhirPath.extractValue(service.filterResources(data.get('activeFlags'), \"Flag.subject.reference = 'Group/e50eb835-7827-4001-b233-e1dda721d4e8'\").get(0), 'Flag.id').replace(\"Flag/\",\"\").split(\"/\").get(0) )"
-      ]
-    },
-    {
-      "name": "amoxicillin250mg2TabletsObservation",
-      "condition": "true",
-      "actions": [
-        "data.put('amoxicillin250mg2TabletsObservation', service.filterResources(data.get('latestObservations'), \"Observation.subject.reference = 'Group/e50eb835-7827-4001-b233-e1dda721d4e8'\").get(0) )"
-      ]
-    },
-    {
-      "name": "amoxicillin250mg2TabletsObservationId",
-      "condition": "true",
-      "actions": [
-        "data.put('amoxicillin250mg2TabletsObservationId', fhirPath.extractValue(data.get('amoxicillin250mg2TabletsObservation'), 'Observation.id').replace(\"Observation/\",\"\").split(\"/\").get(0) )"
-      ]
-    },
-    {
-      "name": "amoxicillin250mg2TabletsPreviousBalance",
-      "condition": "true",
-      "actions": [
-        "data.put('amoxicillin250mg2TabletsPreviousBalance', fhirPath.extractValue(data.get('amoxicillin250mg2TabletsObservation'), 'Observation.component.value.value') )"
-      ]
-    },
-    {
-      "name": "amoxicillin250mg2TabletsStockOutFlagId",
-      "condition": "true",
-      "actions": [
-        "data.put('amoxicillin250mg2TabletsStockOutFlagId', fhirPath.extractValue(service.filterResources(data.get('activeFlags'), \"Flag.subject.reference = 'Group/e50eb835-7827-4001-b233-e1dda721d4e8'\").get(0), 'Flag.id').replace(\"Flag/\",\"\").split(\"/\").get(0) )"
-      ]
-    },
-    {
-      "name": "artemetherLumefatrine1x6Observation",
-      "condition": "true",
-      "actions": [
-        "data.put('artemetherLumefatrine1x6Observation', service.filterResources(data.get('latestObservations'), \"Observation.subject.reference = 'Group/90b10fdb-592c-47b6-a265-c8806a15d77c'\").get(0) )"
-      ]
-    },
-    {
-      "name": "artemetherLumefatrine1x6ObservationId",
-      "condition": "true",
-      "actions": [
-        "data.put('artemetherLumefatrine1x6ObservationId', fhirPath.extractValue(data.get('artemetherLumefatrine1x6Observation'), 'Observation.id').replace(\"Observation/\",\"\").split(\"/\").get(0) )"
-      ]
-    },
-    {
-      "name": "artemetherLumefatrine1x6PreviousBalance",
-      "condition": "true",
-      "actions": [
-        "data.put('artemetherLumefatrine1x6PreviousBalance', fhirPath.extractValue(data.get('artemetherLumefatrine1x6Observation'), 'Observation.component.value.value') )"
-      ]
-    },
-    {
-      "name": "artemetherLumefatrine1x6StockOutFlagId",
-      "condition": "true",
-      "actions": [
-        "data.put('artemetherLumefatrine1x6StockOutFlagId', fhirPath.extractValue(service.filterResources(data.get('activeFlags'), \"Flag.subject.reference = 'Group/90b10fdb-592c-47b6-a265-c8806a15d77c'\").get(0), 'Flag.id').replace(\"Flag/\",\"\").split(\"/\").get(0) )"
-      ]
-    },
-    {
-      "name": "artemetherLumefatrine2x6Observation",
-      "condition": "true",
-      "actions": [
-        "data.put('artemetherLumefatrine2x6Observation', service.filterResources(data.get('latestObservations'), \"Observation.subject.reference = 'Group/dde1cd4f-bef4-4d2b-ad1b-f63b639ed254'\").get(0) )"
-      ]
-    },
-    {
-      "name": "artemetherLumefatrine2x6ObservationId",
-      "condition": "true",
-      "actions": [
-        "data.put('artemetherLumefatrine2x6ObservationId', fhirPath.extractValue(data.get('artemetherLumefatrine2x6Observation'), 'Observation.id').replace(\"Observation/\",\"\").split(\"/\").get(0) )"
-      ]
-    },
-    {
-      "name": "artemetherLumefatrine2x6PreviousBalance",
-      "condition": "true",
-      "actions": [
-        "data.put('artemetherLumefatrine2x6PreviousBalance', fhirPath.extractValue(data.get('artemetherLumefatrine2x6Observation'), 'Observation.component.value.value') )"
-      ]
-    },
-    {
-      "name": "artemetherLumefatrine2x6StockOutFlagId",
-      "condition": "true",
-      "actions": [
-        "data.put('artemetherLumefatrine2x6StockOutFlagId', fhirPath.extractValue(service.filterResources(data.get('activeFlags'), \"Flag.subject.reference = 'Group/dde1cd4f-bef4-4d2b-ad1b-f63b639ed254'\").get(0), 'Flag.id').replace(\"Flag/\",\"\").split(\"/\").get(0) )"
-      ]
-    },
-    {
-      "name": "as25mg-aq67-5mgObservation",
-      "condition": "true",
-      "actions": [
-        "data.put('as25mg-aq67-5mgObservation', service.filterResources(data.get('latestObservations'), \"Observation.subject.reference = 'Group/b339a63b-84db-45e8-b357-7fcce3bddc34'\").get(0) )"
-      ]
-    },
-    {
-      "name": "as25mg-aq67-5mgObservationId",
-      "condition": "true",
-      "actions": [
-        "data.put('as25mg-aq67-5mgObservationId', fhirPath.extractValue(data.get('as25mg-aq67-5mgObservation'), 'Observation.id').replace(\"Observation/\",\"\").split(\"/\").get(0) )"
-      ]
-    },
-    {
-      "name": "as25mg-aq67-5mgPreviousBalance",
-      "condition": "true",
-      "actions": [
-        "data.put('as25mg-aq67-5mgPreviousBalance', fhirPath.extractValue(data.get('as25mg-aq67-5mgObservation'), 'Observation.component.value.value') )"
-      ]
-    },
-    {
-      "name": "as25mg-aq67-5mg2MonthsStockOutFlagId",
-      "condition": "true",
-      "actions": [
-        "data.put('as25mg-aq67-5mg2MonthsStockOutFlagId', fhirPath.extractValue(service.filterResources(data.get('activeFlags'), \"Flag.subject.reference = 'Group/b339a63b-84db-45e8-b357-7fcce3bddc34'\").get(0), 'Flag.id').replace(\"Flag/\",\"\").split(\"/\").get(0) )"
-      ]
-    },
-    {
-      "name": "as25mg-aq67-5mg2MonthsObservation",
-      "condition": "true",
-      "actions": [
-        "data.put('as25mg-aq67-5mg2MonthsObservation', service.filterResources(data.get('latestObservations'), \"Observation.subject.reference = 'Group/b339a63b-84db-45e8-b357-7fcce3bddc34'\").get(0) )"
-      ]
-    },
-    {
-      "name": "as25mg-aq67-5mg2MonthsObservationId",
-      "condition": "true",
-      "actions": [
-        "data.put('as25mg-aq67-5mg2MonthsObservationId', fhirPath.extractValue(data.get('as25mg-aq67-5mg2MonthsObservation'), 'Observation.id').replace(\"Observation/\",\"\").split(\"/\").get(0) )"
-      ]
-    },
-    {
-      "name": "as25mg-aq67-5mg2MonthsPreviousBalance",
-      "condition": "true",
-      "actions": [
-        "data.put('as25mg-aq67-5mg2MonthsPreviousBalance', fhirPath.extractValue(data.get('as25mg-aq67-5mg2MonthsObservation'), 'Observation.component.value.value') )"
-      ]
-    },
-    {
-      "name": "as25mg-aq67-5mgStockOutFlagId",
-      "condition": "true",
-      "actions": [
-        "data.put('as25mg-aq67-5mgStockOutFlagId', fhirPath.extractValue(service.filterResources(data.get('activeFlags'), \"Flag.subject.reference = 'Group/b339a63b-84db-45e8-b357-7fcce3bddc34'\").get(0), 'Flag.id').replace(\"Flag/\",\"\").split(\"/\").get(0) )"
-      ]
-    },
-    {
-      "name": "as50mg-aq135mgObservation",
-      "condition": "true",
-      "actions": [
-        "data.put('as50mg-aq135mgObservation', service.filterResources(data.get('latestObservations'), \"Observation.subject.reference = 'Group/b339a63b-84db-45e8-b357-7fcce3bddc34'\").get(0) )"
-      ]
-    },
-    {
-      "name": "as50mg-aq135mgObservationId",
-      "condition": "true",
-      "actions": [
-        "data.put('as50mg-aq135mgObservationId', fhirPath.extractValue(data.get('as50mg-aq135mgObservation'), 'Observation.id').replace(\"Observation/\",\"\").split(\"/\").get(0) )"
-      ]
-    },
-    {
-      "name": "as50mg-aq135mgPreviousBalance",
-      "condition": "true",
-      "actions": [
-        "data.put('as50mg-aq135mgPreviousBalance', fhirPath.extractValue(data.get('as50mg-aq135mgObservation'), 'Observation.component.value.value') )"
-      ]
-    },
-    {
-      "name": "as50mg-aq135mgStockOutFlagId",
-      "condition": "true",
-      "actions": [
-        "data.put('as50mg-aq135mgStockOutFlagId', fhirPath.extractValue(service.filterResources(data.get('activeFlags'), \"Flag.subject.reference = 'Group/7c5c3eb6-0382-4c7b-8c2d-3abfb31d29f4'\").get(0), 'Flag.id').replace(\"Flag/\",\"\").split(\"/\").get(0) )"
-      ]
-    },
-    {
-      "name": "artesunate100mgObservation",
-      "condition": "true",
-      "actions": [
-        "data.put('artesunate100mgObservation', service.filterResources(data.get('latestObservations'), \"Observation.subject.reference = 'Group/b339a63b-84db-45e8-b357-7fcce3bddc34'\").get(0) )"
-      ]
-    },
-    {
-      "name": "artesunate100mgObservationId",
-      "condition": "true",
-      "actions": [
-        "data.put('artesunate100mgObservationId', fhirPath.extractValue(data.get('artesunate100mgObservation'), 'Observation.id').replace(\"Observation/\",\"\").split(\"/\").get(0) )"
-      ]
-    },
-    {
-      "name": "artesunate100mgPreviousBalance",
-      "condition": "true",
-      "actions": [
-        "data.put('artesunate100mgPreviousBalance', fhirPath.extractValue(data.get('artesunate100mgObservation'), 'Observation.component.value.value') )"
-      ]
-    },
-    {
-      "name": "artesunate100mgStockOutFlagId",
-      "condition": "true",
-      "actions": [
-        "data.put('artesunate100mgStockOutFlagId', fhirPath.extractValue(service.filterResources(data.get('activeFlags'), \"Flag.subject.reference = 'Group/592181bc-0a68-47bc-8275-ac853bba1b09'\").get(0), 'Flag.id').replace(\"Flag/\",\"\").split(\"/\").get(0) )"
-      ]
-    },
-    {
-      "name": "artesunate100mg2tabletsObservation",
-      "condition": "true",
-      "actions": [
-        "data.put('artesunate100mg2tabletsObservation', service.filterResources(data.get('latestObservations'), \"Observation.subject.reference = 'Group/b339a63b-84db-45e8-b357-7fcce3bddc34'\").get(0) )"
-      ]
-    },
-    {
-      "name": "artesunate100mgtabletsObservationId",
-      "condition": "true",
-      "actions": [
-        "data.put('artesunate100mgtabletsObservationId', fhirPath.extractValue(data.get('artesunate100mg2tabletsObservation'), 'Observation.id').replace(\"Observation/\",\"\").split(\"/\").get(0) )"
-      ]
-    },
-    {
-      "name": "artesunate100mgtabletsPreviousBalance",
-      "condition": "true",
-      "actions": [
-        "data.put('artesunate100mgtabletsPreviousBalance', fhirPath.extractValue(data.get('artesunate100mg2tabletsObservation'), 'Observation.component.value.value') )"
-      ]
-    },
-    {
-      "name": "artesunate100mgtabletsStockOutFlagId",
-      "condition": "true",
-      "actions": [
-        "data.put('artesunate100mgtabletsStockOutFlagId', fhirPath.extractValue(service.filterResources(data.get('activeFlags'), \"Flag.subject.reference = 'Group/592181bc-0a68-47bc-8275-ac853bba1b09'\").get(0), 'Flag.id').replace(\"Flag/\",\"\").split(\"/\").get(0) )"
-      ]
-    },
-    {
-      "name": "orsObservation",
-      "condition": "true",
-      "actions": [
-        "data.put('orsObservation', service.filterResources(data.get('latestObservations'), \"Observation.subject.reference = 'Group/b339a63b-84db-45e8-b357-7fcce3bddc34'\").get(0) )"
-      ]
-    },
-    {
-      "name": "orsObservationId",
-      "condition": "true",
-      "actions": [
-        "data.put('orsObservationId', fhirPath.extractValue(data.get('orsObservation'), 'Observation.id').replace(\"Observation/\",\"\").split(\"/\").get(0) )"
-      ]
-    },
-    {
-      "name": "orsPreviousBalance",
-      "condition": "true",
-      "actions": [
-        "data.put('orsPreviousBalance', fhirPath.extractValue(data.get('orsObservation'), 'Observation.component.value.value') )"
-      ]
-    },
-    {
-      "name": "orsStockOutFlagId",
-      "condition": "true",
-      "actions": [
-        "data.put('orsStockOutFlagId', fhirPath.extractValue(service.filterResources(data.get('activeFlags'), \"Flag.subject.reference = 'Group/6a59c142-1c87-11ed-861d-0242ac120002'\").get(0), 'Flag.id').replace(\"Flag/\",\"\").split(\"/\").get(0) )"
-      ]
-    },
-    {
-      "name": "ors3SacketsObservation",
-      "condition": "true",
-      "actions": [
-        "data.put('ors3SacketsObservation', service.filterResources(data.get('latestObservations'), \"Observation.subject.reference = 'Group/b339a63b-84db-45e8-b357-7fcce3bddc34'\").get(0) )"
-      ]
-    },
-    {
-      "name": "ors3SacketsObservationId",
-      "condition": "true",
-      "actions": [
-        "data.put('ors3SacketsObservationId', fhirPath.extractValue(data.get('ors3SacketsObservation'), 'Observation.id').replace(\"Observation/\",\"\").split(\"/\").get(0) )"
-      ]
-    },
-    {
-      "name": "ors3SacketsPreviousBalance",
-      "condition": "true",
-      "actions": [
-        "data.put('ors3SacketsPreviousBalance', fhirPath.extractValue(data.get('ors3SacketsObservation'), 'Observation.component.value.value') )"
-      ]
-    },
-    {
-      "name": "ors3SacketsStockOutFlagId",
-      "condition": "true",
-      "actions": [
-        "data.put('ors3SacketsStockOutFlagId', fhirPath.extractValue(service.filterResources(data.get('activeFlags'), \"Flag.subject.reference = 'Group/6a59c142-1c87-11ed-861d-0242ac120002'\").get(0), 'Flag.id').replace(\"Flag/\",\"\").split(\"/\").get(0) )"
-      ]
-    },
-    {
-      "name": "zincSulphate10mgObservation",
-      "condition": "true",
-      "actions": [
-        "data.put('zincSulphate10mgObservation', service.filterResources(data.get('latestObservations'), \"Observation.subject.reference = 'Group/b339a63b-84db-45e8-b357-7fcce3bddc34'\").get(0) )"
-      ]
-    },
-    {
-      "name": "zincSulphate10mgObservationId",
-      "condition": "true",
-      "actions": [
-        "data.put('zincSulphate10mgObservationId', fhirPath.extractValue(data.get('zincSulphate10mgObservation'), 'Observation.id').replace(\"Observation/\",\"\").split(\"/\").get(0) )"
-      ]
-    },
-    {
-      "name": "zincSulphate10mgPreviousBalance",
-      "condition": "true",
-      "actions": [
-        "data.put('zincSulphate10mgPreviousBalance', fhirPath.extractValue(data.get('zincSulphate10mgObservation'), 'Observation.component.value.value') )"
-      ]
-    },
-    {
-      "name": "zincSulphate10mgStockOutFlagId",
-      "condition": "true",
-      "actions": [
-        "data.put('zincSulphate10mgStockOutFlagId', fhirPath.extractValue(service.filterResources(data.get('activeFlags'), \"Flag.subject.reference = 'Group/c7f60dc4-6a48-11ed-a1eb-0242ac120002'\").get(0), 'Flag.id').replace(\"Flag/\",\"\").split(\"/\").get(0) )"
-      ]
-    },
-    {
-      "name": "zincSulphate20mgObservation",
-      "condition": "true",
-      "actions": [
-        "data.put('zincSulphate20mgObservation', service.filterResources(data.get('latestObservations'), \"Observation.subject.reference = 'Group/b339a63b-84db-45e8-b357-7fcce3bddc34'\").get(0) )"
-      ]
-    },
-    {
-      "name": "zincSulphate20mgObservationId",
-      "condition": "true",
-      "actions": [
-        "data.put('zincSulphate20mgObservationId', fhirPath.extractValue(data.get('zincSulphate20mgObservation'), 'Observation.id').replace(\"Observation/\",\"\").split(\"/\").get(0) )"
-      ]
-    },
-    {
-      "name": "zincSulphate20mgPreviousBalance",
-      "condition": "true",
-      "actions": [
-        "data.put('zincSulphate20mgPreviousBalance', fhirPath.extractValue(data.get('zincSulphate20mgObservation'), 'Observation.component.value.value') )"
-      ]
-    },
-    {
-      "name": "zincSulphate20mgStockOutFlagId",
-      "condition": "true",
-      "actions": [
-        "data.put('zincSulphate20mgStockOutFlagId', fhirPath.extractValue(service.filterResources(data.get('activeFlags'), \"Flag.subject.reference = 'Group/6815d390-1c8b-11ed-861d-0242ac120002'\").get(0), 'Flag.id').replace(\"Flag/\",\"\").split(\"/\").get(0) )"
-      ]
-    },
-    {
-      "name": "paracetamol100mgObservation",
-      "condition": "true",
-      "actions": [
-        "data.put('paracetamol100mgObservation', service.filterResources(data.get('latestObservations'), \"Observation.subject.reference = 'Group/b339a63b-84db-45e8-b357-7fcce3bddc34'\").get(0) )"
-      ]
-    },
-    {
-      "name": "paracetamol100mgObservationId",
-      "condition": "true",
-      "actions": [
-        "data.put('paracetamol100mgObservationId', fhirPath.extractValue(data.get('paracetamol100mgObservation'), 'Observation.id').replace(\"Observation/\",\"\").split(\"/\").get(0) )"
-      ]
-    },
-    {
-      "name": "paracetamol100mgPreviousBalance",
-      "condition": "true",
-      "actions": [
-        "data.put('paracetamol100mgPreviousBalance', fhirPath.extractValue(data.get('paracetamol100mgObservation'), 'Observation.component.value.value') )"
-      ]
-    },
-    {
-      "name": "paracetamol100mgStockOutFlagId",
-      "condition": "true",
-      "actions": [
-        "data.put('paracetamol100mgStockOutFlagId', fhirPath.extractValue(service.filterResources(data.get('activeFlags'), \"Flag.subject.reference = 'Group/567ec5f2-db90-4fac-b578-6e07df3f48de'\").get(0), 'Flag.id').replace(\"Flag/\",\"\").split(\"/\").get(0) )"
-      ]
-    },
-    {
-      "name": "rdtObservation",
-      "condition": "true",
-      "actions": [
-        "data.put('rdtObservation', service.filterResources(data.get('latestObservations'), \"Observation.subject.reference = 'Group/b339a63b-84db-45e8-b357-7fcce3bddc34'\").get(0) )"
-      ]
-    },
-    {
-      "name": "rdtObservationId",
-      "condition": "true",
-      "actions": [
-        "data.put('rdtObservationId', fhirPath.extractValue(data.get('rdtObservation'), 'Observation.id').replace(\"Observation/\",\"\").split(\"/\").get(0) )"
-      ]
-    },
-    {
-      "name": "rdtPreviousBalance",
-      "condition": "true",
-      "actions": [
-        "data.put('rdtPreviousBalance', fhirPath.extractValue(data.get('rdtObservation'), 'Observation.component.value.value') )"
-      ]
-    },
-    {
-      "name": "rdtStockOutFlagId",
-      "condition": "true",
-      "actions": [
-        "data.put('rdtStockOutFlagId', fhirPath.extractValue(service.filterResources(data.get('activeFlags'), \"Flag.subject.reference = 'Group/24dcbee9-a665-4b3e-b97d-61b3ff675589'\").get(0), 'Flag.id').replace(\"Flag/\",\"\").split(\"/\").get(0) )"
-      ]
-    }
-  ],
-  "views": [
-    {
-      "viewType": "COLUMN",
-      "children": [
-        {
-          "viewType": "CARD",
-          "padding": 0,
-          "content": [
-            {
-              "viewType": "COLUMN",
-              "children": [
-                {
-                  "viewType": "COMPOUND_TEXT",
-                  "primaryText": "@{patientName}",
-                  "primaryTextColor": "#000000"
-                },
-                {
-                  "viewType": "COMPOUND_TEXT",
-                  "primaryText": "ID: #@{patientIdentifier}",
-                  "primaryTextColor": "#000000"
-                },
-                {
-                  "viewType": "SPACER",
-                  "height": 10
-                },
-                {
-                  "viewType": "PERSONAL_DATA",
-                  "personalDataItems": [
-                    {
-                      "label": {
-                        "viewType": "COMPOUND_TEXT",
-                        "primaryText": "Sex",
-                        "primaryTextColor": "#000000"
-                      },
-                      "displayValue": {
-                        "viewType": "COMPOUND_TEXT",
-                        "primaryText": "@{patientGender}",
-                        "fontSize": 14,
-                        "primaryTextColor": "#000000"
-                      }
-                    },
-                    {
-                      "label": {
-                        "viewType": "COMPOUND_TEXT",
-                        "primaryText": "Age",
-                        "primaryTextColor": "#000000"
-                      },
-                      "displayValue": {
-                        "viewType": "COMPOUND_TEXT",
-                        "primaryText": "@{patientAge}",
-                        "fontSize": 14,
-                        "primaryTextColor": "#000000"
-                      }
-                    },
-                    {
-                      "label": {
-                        "viewType": "COMPOUND_TEXT",
-                        "primaryText": "DOB",
-                        "primaryTextColor": "#000000"
-                      },
-                      "displayValue": {
-                        "viewType": "COMPOUND_TEXT",
-                        "primaryText": "@{patientDOB}",
-                        "fontSize": 14,
-                        "primaryTextColor": "#000000"
-                      }
-                    }
-                  ]
-                }
-              ]
-            }
-          ]
-        },
-        {
-          "viewType": "SPACER",
-          "height": 8
-        },
-        {
-          "viewType": "CARD",
-          "padding": 16,
-          "header": {
-            "viewType": "COMPOUND_TEXT",
-            "primaryText": "VISITS",
-            "primaryTextColor": "#6F7274",
-            "fontSize": 18.0,
-            "padding": 16
-          },
-          "content": [
-            {
-              "viewType": "LIST",
-              "baseResource": "Task",
-              "registerCard": {
-                "rules": [
-                  {
-                    "name": "taskStatus",
-                    "condition": "true",
-                    "actions": [
-                      "data.put('taskStatus', fhirPath.extractValue(Task, 'Task.status'))"
-                    ]
-                  },
-                  {
-                    "name": "taskStatusColorCode",
-                    "condition": "true",
-                    "actions": [
-                      "data.put('taskStatusColorCode', data.get('taskStatus').equals('ready') ? 'DUE' : data.get('taskStatus').equals('failed') || data.get('taskStatus').equals('cancelled') ? 'OVERDUE' : data.get('taskStatus').equals('requested') ? 'UPCOMING' : data.get('taskStatus').equals('completed') ? 'COMPLETED' : 'UPCOMING')"
-                    ]
-                  },
-                  {
-                    "name": "taskExecutionStartDate",
-                    "condition": "true",
-                    "actions": [
-                      "data.put('taskExecutionStartDate', fhirPath.extractValue(Task, 'Task.executionPeriod.start'))"
-                    ]
-                  },
-                  {
-                    "name": "taskPeriodDueDate",
-                    "condition": "true",
-                    "actions": [
-                      "data.put('taskPeriodDueDate', service.formatDate(data.get('taskExecutionStartDate'), \"yyyy-MM-dd'T'HH:mm:ss.SSS'Z'\", \"dd MMM yyyy\"))"
-                    ]
-                  },
-                  {
-                    "name": "taskDescription",
-                    "condition": "true",
-                    "actions": [
-                      "data.put('taskDescription', fhirPath.extractValue(Task, 'Task.description'))"
-                    ]
-                  },
-                  {
-                    "name": "taskDescriptionWithStartDate",
-                    "condition": "true",
-                    "priority": 2,
-                    "actions": [
-                      "data.put('taskDescriptionWithStartDate', data.get('taskDescription') + ' ' + 'due on' + ' ' + data.get('taskPeriodDueDate'))"
-                    ]
-                  },
-                  {
-                    "name": "taskId",
-                    "condition": "true",
-                    "actions": [
-                      "data.put('taskId', fhirPath.extractValue(Task, 'Task.id'))"
-                    ]
-                  },
-                  {
-                    "name": "taskFor",
-                    "condition": "true",
-                    "actions": [
-                      "data.put('taskFor', fhirPath.extractValue(Task, 'Task.for.reference'))"
-                    ]
-                  },
-                  {
-                    "name": "taskQuestionnaireId",
-                    "condition": "true",
-                    "actions": [
-                      "data.put('taskQuestionnaireId', fhirPath.extractValue(Task, 'Task.reasonReference.reference'))"
-                    ]
-                  }
-                ],
-                "views": [
-                  {
-                    "viewType": "BUTTON",
-                    "smallSized": "true",
-                    "text": "@{taskDescriptionWithStartDate}",
-                    "status": "@{taskStatusColorCode}",
-                    "visible": "true",
-                    "enabled": "@{patientActive}",
-                    "actions": [
-                      {
-                        "trigger": "ON_CLICK",
-                        "workflow": "LAUNCH_QUESTIONNAIRE",
-                        "questionnaire": {
-                          "id": "@{taskQuestionnaireId}",
-                          "title": "@{taskDescription}",
-                          "saveButtonText": "Save",
-                          "taskId": "@{taskId}",
-                          "resourceIdentifier": "@{taskFor}"
-                        },
-                        "params": [
-                          {
-                            "paramType": "PREPOPULATE",
                             "linkId": "e215bd25-8962-4ef1-8040-149cbb653781",
                             "dataType": "INTEGER",
                             "key": "mnpPreviousBalance",
