{
  "appId": "app",
  "configType": "profile",
  "id": "defaultProfile",
  "fhirResource": {
    "baseResource": {
      "resource": "Patient"
    },
    "relatedResources": [
      {
        "resource": "Condition",
        "searchParameter": "subject"
      },
      {
        "resource": "CarePlan",
        "searchParameter": "subject"
      },
      {
        "resource": "Task",
        "searchParameter": "subject"
      }
    ]
  },
  "rules": [
    {
      "name": "patientFirstName",
      "condition": "true",
      "actions": [
        "data.put('patientFirstName', fhirPath.extractValue(Patient, \"Patient.name[0].select(given[0])\"))"
      ]
    },
    {
      "name": "patientMiddleName",
      "condition": "true",
      "actions": [
        "data.put('patientMiddleName', fhirPath.extractValue(Patient, \"Patient.name[0].select(text)\"))"
      ]
    },
    {
      "name": "patientLastName",
      "condition": "true",
      "actions": [
        "data.put('patientLastName', fhirPath.extractValue(Patient, \"Patient.name[0].select(family)\"))"
      ]
    },
    {
      "name": "patientName",
      "condition": "true",
      "actions": [
        "data.put('patientName', data.get('patientFirstName') + ' ' + data.get('patientMiddleName') + ' ' + data.get('patientLastName'))"
      ]
    },
    {
      "name": "patientActive",
      "condition": "true",
      "actions": [
        "data.put('patientActive', fhirPath.extractValue(Patient, 'Patient.active'))"
      ]
    },
    {
<<<<<<< HEAD
=======
      "name": "patientTextColor",
      "condition": "true",
      "actions": [
        "data.put('patientTextColor', Patient.active ? '#000000' : 'DefaultColor')"
      ]
    },
    {
>>>>>>> b76736da
      "name": "patientIdentifier",
      "condition": "true",
      "actions": [
        "data.put('patientIdentifier', fhirPath.extractValue(Patient, 'Patient.identifier[0].value'))"
      ]
    },
    {
      "name": "patientId",
      "condition": "true",
      "actions": [
        "data.put('patientId', fhirPath.extractValue(Patient, 'Patient.id'))"
      ]
    },
    {
      "name": "patientAge",
      "condition": "true",
      "actions": [
        "data.put('patientAge', service.extractAge(Patient))"
      ]
    },
    {
      "name": "patientGender",
      "condition": "true",
      "actions": [
        "data.put('patientGender', service.extractGender(Patient))"
      ]
    },
    {
      "name": "patientDOB",
      "condition": "true",
      "actions": [
        "data.put('patientDOB', service.extractDOB(Patient, 'dd MM'))"
      ]
    },
    {
      "name": "isChild",
      "condition": "true",
      "actions": [
        "data.put('isChild',  fhirPath.extractValue(Patient, \"Patient.active and (Patient.birthDate >= today() - 5 'years')\"))"
      ]
    },
    {
      "name": "canBearChild",
      "condition": "true",
      "actions": [
        "data.put('canBearChild',  fhirPath.extractValue(Patient, \"Patient.active and Patient.gender = 'female' and ((Patient.birthDate <= today() - 15 'years') and (Patient.birthDate >= today() - 49 'years'))\"))"
      ]
    },
    {
      "name": "isEligibleForFP",
      "condition": "true",
      "actions": [
        "data.put('isEligibleForFP',  fhirPath.extractValue(Patient, \"Patient.active and ((Patient.birthDate <= today() - 15 'years') and (Patient.birthDate >= today() - 49 'years'))\"))"
      ]
    },
    {
      "name": "canHavePregnancyOutcome",
      "condition": "true",
      "actions": [
        "data.put('canHavePregnancyOutcome',  data.get('canBearChild'))"
      ]
    },
    {
      "name": "isPregnant",
      "condition": "true",
      "actions": [
        "data.put('isPregnant', service.evaluateToBoolean(Condition, \"Condition.code.text = 'Pregnant' \", false))"
      ]
    },
    {
      "name": "canRegisterPregnancy",
      "condition": "true",
      "actions": [
        "data.put('canRegisterPregnancy', data.get('canBearChild') && data.get('!isPregnant'))"
      ]
    },
    {
      "name": "canEnrollToFp",
      "condition": "true",
      "actions": [
        "data.put('canEnrollToFp', data.get('isEligibleForFP') && data.get('!isPregnant'))"
      ]
    },
    {
      "name": "isChildUnder2months",
      "condition": "true",
      "actions": [
        "data.put('isChildUnder2months',  fhirPath.extractValue(Patient, \"Patient.active and (Patient.birthDate > today() - 2 'months')\"))"
      ]
    },
    {
      "name": "isChildOver2months",
      "condition": "true",
      "actions": [
        "data.put('isChildOver2months',  fhirPath.extractValue(Patient, \"Patient.active and ((Patient.birthDate <= today() - 2 'months') and (Patient.birthDate >= today() - 5 'years'))\"))"
      ]
    }
  ],
  "views": [
    {
      "viewType": "COLUMN",
      "children": [
        {
          "viewType": "CARD",
          "padding": 0,
          "content": [
            {
              "viewType": "COLUMN",
              "children": [
                {
                  "viewType": "COMPOUND_TEXT",
                  "primaryText": "@{patientName}",
                  "primaryTextColor": "#000000"
                },
                {
                  "viewType": "COMPOUND_TEXT",
                  "primaryText": "ID: #@{patientIdentifier}",
                  "primaryTextColor": "#000000"
                },
                {
                  "viewType": "SPACER",
                  "height": 10
                },
                {
                  "viewType": "PERSONAL_DATA",
                  "personalDataItems": [
                    {
                      "label": {
                        "viewType": "COMPOUND_TEXT",
                        "primaryText": "Sex",
                        "primaryTextColor": "#000000"
                      },
                      "displayValue": {
                        "viewType": "COMPOUND_TEXT",
                        "primaryText": "@{patientGender}",
                        "fontSize": 14,
                        "primaryTextColor": "#000000"
                      }
                    },
                    {
                      "label": {
                        "viewType": "COMPOUND_TEXT",
                        "primaryText": "Age",
                        "primaryTextColor": "#000000"
                      },
                      "displayValue": {
                        "viewType": "COMPOUND_TEXT",
                        "primaryText": "@{patientAge}",
                        "fontSize": 14,
                        "primaryTextColor": "#000000"
                      }
                    },
                    {
                      "label": {
                        "viewType": "COMPOUND_TEXT",
                        "primaryText": "DOB",
                        "primaryTextColor": "#000000"
                      },
                      "displayValue": {
                        "viewType": "COMPOUND_TEXT",
                        "primaryText": "@{patientDOB}",
                        "fontSize": 14,
                        "primaryTextColor": "#000000"
                      }
                    }
                  ]
                }
              ]
            }
          ]
        },
        {
          "viewType": "SPACER",
          "height": 8
        },
        {
          "viewType": "CARD",
          "padding": 16,
          "header": {
            "viewType": "COMPOUND_TEXT",
            "primaryText": "VISITS",
            "primaryTextColor": "#6F7274",
            "fontSize": 18.0,
            "padding": 16
          },
          "content": [
            {
              "viewType": "LIST",
              "baseResource": "Task",
              "registerCard": {
                "rules": [
                  {
                    "name": "taskStatus",
                    "condition": "true",
                    "actions": [
                      "data.put('taskStatus', fhirPath.extractValue(Task, 'Task.status'))"
                    ]
                  },
                  {
                    "name": "taskStatusColorCode",
                    "condition": "true",
                    "actions": [
                      "data.put('taskStatusColorCode', data.get('taskStatus').equals('ready') ? 'DUE' : data.get('taskStatus').equals('failed') || data.get('taskStatus').equals('cancelled') ? 'OVERDUE' : data.get('taskStatus').equals('requested') ? 'UPCOMING' : data.get('taskStatus').equals('completed') ? 'COMPLETED' : 'UPCOMING')"
                    ]
                  },
                  {
                    "name": "taskDescription",
                    "condition": "true",
                    "actions": [
                      "data.put('taskDescription', fhirPath.extractValue(Task, 'Task.description'))"
                    ]
                  },
                  {
                    "name": "taskId",
                    "condition": "true",
                    "actions": [
                      "data.put('taskId', fhirPath.extractValue(Task, 'Task.id'))"
                    ]
                  },
                  {
                    "name": "taskFor",
                    "condition": "true",
                    "actions": [
                      "data.put('taskFor', fhirPath.extractValue(Task, 'Task.for.reference'))"
                    ]
                  },
                  {
                    "name": "taskQuestionnaireId",
                    "condition": "true",
                    "actions": [
                      "data.put('taskQuestionnaireId', fhirPath.extractValue(Task, 'Task.reasonReference.reference'))"
                    ]
                  }
                ],
                "views": [
                  {
                    "viewType": "BUTTON",
                    "smallSized": "true",
                    "text": "@{taskDescription}",
                    "status": "@{taskStatusColorCode}",
                    "visible": "true",
                    "enabled": "@{patientActive}",
                    "actions": [
                      {
                        "trigger": "ON_CLICK",
                        "workflow": "LAUNCH_QUESTIONNAIRE",
                        "questionnaire": {
                          "id": "@{taskQuestionnaireId}",
                          "title": "@{taskDescription}",
                          "saveButtonText": "Save",
                          "taskId": "@{taskId}",
                          "resourceIdentifier": "@{taskFor}"
                        }
                      }
                    ]
                  }
                ]
              }
            }
          ]
        }
      ]
    }
  ],
  "overFlowMenuItems": [
    {
      "title": "Registration info",
      "titleColor": "@{patientTextColor}",
      "visible": "true",
      "enabled": "@{patientActive}",
      "actions": [
        {
          "trigger": "ON_CLICK",
          "workflow": "LAUNCH_QUESTIONNAIRE",
          "questionnaire": {
            "id": "e5155788-8831-4916-a3f5-486915ce34b2",
            "title": "Member registration info",
            "saveButtonText": "Update registration",
            "setPractitionerDetails": true,
            "setOrganizationDetails": true,
            "type": "EDIT",
            "resourceIdentifier": "@{patientId}",
            "planDefinitions": [
              "9fac39bd-9750-4c1d-b355-1961de4e37f3"
            ]
          }
        }
      ]
    },
    {
      "title": "Record as Sick",
      "titleColor": "@{patientTextColor}",
      "visible": "@{isChildOver2months}",
      "enabled": "@{patientActive}",
      "actions": [
        {
          "trigger": "ON_CLICK",
          "workflow": "LAUNCH_QUESTIONNAIRE",
          "questionnaire": {
            "id": "3276f55c-b25e-455b-ae4e-8846fb8fd039",
            "title": "Record sick child",
            "resourceIdentifier": "@{patientId}",
            "planDefinitions": [
              "4ac4f9d6-6fc7-45bf-9a29-398798fc3134"
            ]
          }
        }
      ]
    },
    {
      "title": "Record as Sick",
      "titleColor": "@{patientTextColor}",
      "visible": "@{isChildUnder2months}",
      "enabled": "@{patientActive}",
      "actions": [
        {
          "trigger": "ON_CLICK",
          "workflow": "LAUNCH_QUESTIONNAIRE",
          "questionnaire": {
            "id": "58fbddae-c5a0-4b86-832e-f516c96f3b85",
            "title": "Record sick child",
            "resourceIdentifier": "@{patientId}",
            "planDefinitions": [
              "4ac4f9d6-6fc7-45bf-9a29-398798fc3134"
            ]
          }
        }
      ]
    },
    {
      "title": "Register Pregnancy",
<<<<<<< HEAD
      "titleColor": "#000000",
      "visible": "@{canRegisterPregnancy}",
=======
      "titleColor": "@{patientTextColor}",
      "visible": "@{canRegisterPregnancy}",
      "enabled": "@{patientActive}",
>>>>>>> b76736da
      "actions": [
        {
          "trigger": "ON_CLICK",
          "workflow": "LAUNCH_QUESTIONNAIRE",
          "questionnaire": {
            "id": "9b22f3ed-e7e1-4222-bf72-1ced42696189",
            "title": "Record to ANC",
            "resourceIdentifier": "@{patientId}",
            "planDefinitions": [
              "a881d53a-590c-4d52-ae0f-c87b7ff04148"
            ]
          }
        }
      ]
    },
    {
      "title": "Pregnancy Outcome",
<<<<<<< HEAD
      "titleColor": "#000000",
      "visible": "@{isPregnant}",
=======
      "titleColor": "@{patientTextColor}",
      "visible": "@{isPregnant}",
      "enabled": "@{patientActive}",
>>>>>>> b76736da
      "actions": [
        {
          "trigger": "ON_CLICK",
          "workflow": "LAUNCH_QUESTIONNAIRE",
          "questionnaire": {
            "id": "405619ff-cde8-4379-b674-0a4735098b33",
            "title": "Pregnancy outcome",
            "resourceIdentifier": "@{patientId}",
            "planDefinitions": [
              "07200c16-b2d6-4d7d-a53f-128115b0ab2f"
            ]
          }
        }
      ]
    },
    {
      "title": "Enroll to FP",
      "titleColor": "@{patientTextColor}",
      "visible": "@{canEnrollToFp}",
      "enabled": "@{patientActive}",
      "actions": [
        {
          "trigger": "ON_CLICK",
          "workflow": "LAUNCH_QUESTIONNAIRE",
          "questionnaire": {
            "id": "4acc8776-32b0-4440-a1b1-a11a12d79acb",
            "title": "Enroll to family planning",
            "resourceIdentifier": "@{patientId}",
            "planDefinitions": [
              "d6263f2d-2ebe-456c-bbb7-786dabd3ea22",
              "cd39380b-2359-4b98-8ab9-df7f90fe9392"
            ]
          }
        }
      ]
    },
    {
      "title": "Register with Disease",
      "titleColor": "@{patientTextColor}",
      "visible": "true",
      "enabled": "@{patientActive}",
      "actions": [
        {
          "trigger": "ON_CLICK",
          "workflow": "LAUNCH_QUESTIONNAIRE",
          "questionnaire": {
            "id": "f7004382-ba3d-4f62-a687-6e9d18c09d3a",
            "resourceIdentifier": "@{patientId}",
            "title": "Diseases Registration Form",
            "planDefinitions": [
              "55d89227-3a06-4a9a-b526-2819dcb1d301",
              "d6263f2d-2ebe-456c-bbb7-786dabd3ea22"
            ]
          }
        }
      ]
    },
    {
      "title": "Remove this person",
      "titleColor": "#FF0000",
      "visible": "@{patientActive}",
      "enabled": "@{patientActive}",
      "showSeparator": "true",
      "actions": [
        {
          "trigger": "ON_CLICK",
          "workflow": "LAUNCH_QUESTIONNAIRE",
          "questionnaire": {
            "id": "7f1960ac-81b5-42a2-8813-97222de5745a",
            "resourceIdentifier": "@{patientId}",
            "title": "Remove family member",
            "saveButtonText": "Update registration"
          }
        }
      ]
    }
  ]
}<|MERGE_RESOLUTION|>--- conflicted
+++ resolved
@@ -58,8 +58,6 @@
       ]
     },
     {
-<<<<<<< HEAD
-=======
       "name": "patientTextColor",
       "condition": "true",
       "actions": [
@@ -67,7 +65,6 @@
       ]
     },
     {
->>>>>>> b76736da
       "name": "patientIdentifier",
       "condition": "true",
       "actions": [
@@ -399,14 +396,9 @@
     },
     {
       "title": "Register Pregnancy",
-<<<<<<< HEAD
-      "titleColor": "#000000",
+      "titleColor": "@{patientTextColor}",
       "visible": "@{canRegisterPregnancy}",
-=======
-      "titleColor": "@{patientTextColor}",
-      "visible": "@{canRegisterPregnancy}",
-      "enabled": "@{patientActive}",
->>>>>>> b76736da
+      "enabled": "@{patientActive}",
       "actions": [
         {
           "trigger": "ON_CLICK",
@@ -424,14 +416,9 @@
     },
     {
       "title": "Pregnancy Outcome",
-<<<<<<< HEAD
-      "titleColor": "#000000",
+      "titleColor": "@{patientTextColor}",
       "visible": "@{isPregnant}",
-=======
-      "titleColor": "@{patientTextColor}",
-      "visible": "@{isPregnant}",
-      "enabled": "@{patientActive}",
->>>>>>> b76736da
+      "enabled": "@{patientActive}",
       "actions": [
         {
           "trigger": "ON_CLICK",
