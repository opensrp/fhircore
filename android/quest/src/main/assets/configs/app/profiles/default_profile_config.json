--- conflicted
+++ resolved
@@ -11,101 +11,6 @@
     "familyId"
   ],
   "rules": [],
-<<<<<<< HEAD
-  "views": [],
-  "rules": [],
-  "overFlowMenuItems": [
-    {
-      "title" : "Individual details",
-      "titleColor": "#000000",
-      "visible": "true",
-      "actions": [
-        {
-          "trigger": "ON_CLICK",
-          "workflow": "LAUNCH_QUESTIONNAIRE",
-          "questionnaire": {
-            "id": "82952",
-            "title": "Add Family",
-            "saveButtonText": "ADD FAMILY",
-            "setPractitionerDetails": true,
-            "setOrganizationDetails": true
-          }
-        }
-      ]
-    },
-    {
-      "title" : "View family",
-      "titleColor": "#000000",
-      "visible": "true",
-      "actions": [
-        {
-          "trigger": "ON_CLICK",
-          "workflow": "LAUNCH_PROFILE"
-        }
-      ]
-    },
-    {
-      "title" : "Record sick child",
-      "titleColor": "#000000",
-      "visible": "true",
-      "actions": [
-        {
-          "trigger": "ON_CLICK",
-          "workflow": "LAUNCH_QUESTIONNAIRE",
-          "questionnaire": {
-            "id": "82952",
-            "title": "Add Family",
-            "saveButtonText": "ADD FAMILY",
-            "setPractitionerDetails": true,
-            "setOrganizationDetails": true
-          }
-        }
-      ]
-    },
-    {
-      "title" : "Record as ANC",
-      "titleColor": "#000000",
-      "visible": "true",
-      "actions": [
-        {
-          "trigger": "ON_CLICK",
-          "workflow": "LAUNCH_QUESTIONNAIRE",
-          "questionnaire": {
-            "id": "82952",
-            "title": "Add Family",
-            "saveButtonText": "ADD FAMILY",
-            "setPractitionerDetails": true,
-            "setOrganizationDetails": true
-          }
-        }
-      ]
-    },
-    {
-      "title" : "Pregnancy Outcome",
-      "titleColor": "#000000",
-      "visible": "true",
-      "actions": [
-        {
-          "trigger": "ON_CLICK",
-          "workflow": "LAUNCH_QUESTIONNAIRE",
-          "questionnaire": {
-            "id": "82952",
-            "title": "Add Family",
-            "saveButtonText": "ADD FAMILY",
-            "setPractitionerDetails": true,
-            "setOrganizationDetails": true
-          }
-        }
-      ]
-    },
-    {
-      "title" : "Remove this person",
-      "titleColor": "#000000",
-      "visible": "true",
-      "actions": [
-        {
-          "trigger": "ON_CLICK"
-=======
   "views": [
     {
       "viewType": "CARD",
@@ -274,7 +179,101 @@
               ]
             }
           ]
->>>>>>> ce94f32e
+        }
+      ]
+    }
+  ],
+  "overFlowMenuItems": [
+    {
+      "title": "Individual details",
+      "titleColor": "#000000",
+      "visible": "true",
+      "actions": [
+        {
+          "trigger": "ON_CLICK",
+          "workflow": "LAUNCH_QUESTIONNAIRE",
+          "questionnaire": {
+            "id": "82952",
+            "title": "Add Family",
+            "saveButtonText": "ADD FAMILY",
+            "setPractitionerDetails": true,
+            "setOrganizationDetails": true
+          }
+        }
+      ]
+    },
+    {
+      "title": "View family",
+      "titleColor": "#000000",
+      "visible": "true",
+      "actions": [
+        {
+          "trigger": "ON_CLICK",
+          "workflow": "LAUNCH_PROFILE"
+        }
+      ]
+    },
+    {
+      "title": "Record sick child",
+      "titleColor": "#000000",
+      "visible": "true",
+      "actions": [
+        {
+          "trigger": "ON_CLICK",
+          "workflow": "LAUNCH_QUESTIONNAIRE",
+          "questionnaire": {
+            "id": "82952",
+            "title": "Add Family",
+            "saveButtonText": "ADD FAMILY",
+            "setPractitionerDetails": true,
+            "setOrganizationDetails": true
+          }
+        }
+      ]
+    },
+    {
+      "title": "Record as ANC",
+      "titleColor": "#000000",
+      "visible": "true",
+      "actions": [
+        {
+          "trigger": "ON_CLICK",
+          "workflow": "LAUNCH_QUESTIONNAIRE",
+          "questionnaire": {
+            "id": "82952",
+            "title": "Add Family",
+            "saveButtonText": "ADD FAMILY",
+            "setPractitionerDetails": true,
+            "setOrganizationDetails": true
+          }
+        }
+      ]
+    },
+    {
+      "title": "Pregnancy Outcome",
+      "titleColor": "#000000",
+      "visible": "true",
+      "actions": [
+        {
+          "trigger": "ON_CLICK",
+          "workflow": "LAUNCH_QUESTIONNAIRE",
+          "questionnaire": {
+            "id": "82952",
+            "title": "Add Family",
+            "saveButtonText": "ADD FAMILY",
+            "setPractitionerDetails": true,
+            "setOrganizationDetails": true
+          }
+        }
+      ]
+    },
+    {
+      "title": "Remove this person",
+      "titleColor": "#000000",
+      "visible": "true",
+      "actions": [
+        {
+          "trigger": "ON_CLICK"
         }
       ]
     }
