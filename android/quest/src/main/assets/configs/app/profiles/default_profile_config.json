{
  "appId": "cha",
  "configType": "profile",
  "id": "defaultProfile",
  "fhirResource": {
    "baseResource": {
      "resource": "Patient"
    },
    "relatedResources": [
      {
        "id": "availableConditions",
        "resource": "Condition",
        "searchParameter": "subject"
      },
      {
        "resource": "CarePlan",
        "searchParameter": "subject"
      },
      {
        "id": "availableTasks",
        "resource": "Task",
        "searchParameter": "subject",
        "sortConfigs": [
          {
            "paramName": "period",
            "dataType": "DATE"
          }
        ]
      }
    ]
  },
  "secondaryResources": [
    {
      "baseResource": {
        "id": "commodities",
        "resource": "Group",
        "dataQueries": [
          {
            "id": "commoditiesQueryByCode",
            "filterType": "TOKEN",
            "key": "code",
            "valueType": "CODEABLECONCEPT",
            "valueCoding": {
              "system": "http://snomed.info/sct",
              "code": "386452003"
            }
          }
        ]
      },
      "relatedResources": [
        {
          "id": "stockObservations",
          "resource": "Observation",
          "searchParameter": "subject"
        },
        {
          "id": "stockOutFlags",
          "resource": "Flag",
          "searchParameter": "subject"
        }
      ]
    }
  ],
  "rules": [
    {
      "name": "patientFirstName",
      "condition": "true",
      "actions": [
        "data.put('patientFirstName', fhirPath.extractValue(Patient, \"Patient.name[0].select(given[0])\"))"
      ]
    },
    {
      "name": "patientMiddleName",
      "condition": "true",
      "actions": [
        "data.put('patientMiddleName', fhirPath.extractValue(Patient, \"Patient.name[0].select(text)\"))"
      ]
    },
    {
      "name": "patientLastName",
      "condition": "true",
      "actions": [
        "data.put('patientLastName', fhirPath.extractValue(Patient, \"Patient.name[0].select(family)\"))"
      ]
    },
    {
      "name": "patientName",
      "condition": "true",
      "actions": [
        "data.put('patientName', data.get('patientFirstName') + ' ' + data.get('patientMiddleName') + ' ' + data.get('patientLastName'))"
      ]
    },
    {
      "name": "patientActive",
      "condition": "true",
      "actions": [
        "data.put('patientActive', fhirPath.extractValue(Patient, 'Patient.active'))"
      ]
    },
    {
      "name": "patientTextColor",
      "condition": "true",
      "actions": [
        "data.put('patientTextColor', Patient.active ? '#000000' : 'DefaultColor')"
      ]
    },
    {
      "name": "patientIdentifier",
      "condition": "true",
      "actions": [
        "data.put('patientIdentifier', fhirPath.extractValue(Patient, 'Patient.identifier[0].value'))"
      ]
    },
    {
      "name": "patientId",
      "condition": "true",
      "actions": [
        "data.put('patientId', fhirPath.extractValue(Patient, 'Patient.id'))"
      ]
    },
    {
      "name": "patientAge",
      "condition": "true",
      "actions": [
        "data.put('patientAge', service.extractAge(Patient))"
      ]
    },
    {
      "name": "patientGender",
      "condition": "true",
      "actions": [
        "data.put('patientGender', service.extractGender(Patient))"
      ]
    },
    {
      "name": "patientDOB",
      "condition": "true",
      "actions": [
        "data.put('patientDOB', service.extractDOB(Patient, 'dd MM'))"
      ]
    },
    {
      "name": "isChild",
      "condition": "true",
      "actions": [
        "data.put('isChild', fhirPath.extractValue(Patient, \"Patient.active and (Patient.birthDate >= today() - 5 'years')\"))"
      ]
    },
    {
      "name": "is9Years",
      "condition": "true",
      "actions": [
        "data.put('is9Years', fhirPath.extractValue(Patient, \"Patient.active and (Patient.birthDate >= today() - 9 'years')\"))"
      ]
    },
    {
      "name": "is9andHalfYears",
      "condition": "true",
      "actions": [
        "data.put('is9andHalfYears', fhirPath.extractValue(Patient, \"Patient.active and (Patient.birthDate >= today() - 9.5 'years')\"))"
      ]
    },
    {
      "name": "canBearChild",
      "condition": "true",
      "actions": [
        "data.put('canBearChild',  fhirPath.extractValue(Patient, \"Patient.active and Patient.gender = 'female' and ((Patient.birthDate <= today() - 15 'years') and (Patient.birthDate >= today() - 49 'years'))\"))"
      ]
    },
    {
      "name": "isEligibleForFP",
      "condition": "true",
      "actions": [
        "data.put('isEligibleForFP',  fhirPath.extractValue(Patient, \"Patient.active and ((Patient.birthDate <= today() - 15 'years') and (Patient.birthDate >= today() - 49 'years'))\"))"
      ]
    },
    {
      "name": "isPregnant",
      "condition": "true",
      "actions": [
        "data.put('isPregnant', service.evaluateToBoolean(Condition, \"Condition.code.text = 'Pregnant' \", false))"
      ]
    },
    {
      "name": "canRegisterPregnancy",
      "condition": "true",
      "actions": [
        "data.put('canRegisterPregnancy', data.get('canBearChild') && data.get('!isPregnant'))"
      ]
    },
    {
      "name": "canEnrollToFp",
      "condition": "true",
      "actions": [
        "data.put('canEnrollToFp', data.get('isEligibleForFP') && data.get('!isPregnant'))"
      ]
    },
    {
      "name": "isChildUnder2months",
      "condition": "true",
      "actions": [
        "data.put('isChildUnder2months', fhirPath.extractValue(Patient, \"Patient.active and (Patient.birthDate > today() - 2 'months')\"))"
      ]
    },
    {
      "name": "isChildOver2months",
      "condition": "true",
      "actions": [
        "data.put('isChildOver2months', fhirPath.extractValue(Patient, \"Patient.active and ((Patient.birthDate <= today() - 2 'months') and (Patient.birthDate >= today() - 5 'years'))\"))"
      ]
    },
    {
      "name": "aaLatestObservations",
      "condition": "true",
      "actions": [
        "data.put('aaLatestObservations', service.filterResources(stockObservations, \"Observation.status = 'preliminary'\"))"
      ]
    },
    {
      "name": "aaActiveFlags",
      "condition": "true",
      "actions": [
        "data.put('aaActiveFlags', service.filterResources(stockOutFlags, \"Flag.status = 'active'\"))"
      ]
    },
    {
      "name": "maleCondomObservation",
      "condition": "true",
      "actions": [
        "data.put('maleCondomObservation', service.filterResources(data.get('aaLatestObservations'), \"Observation.subject.reference = 'Group/951da426-1506-4cab-b03e-5583bdf0ca76'\").get(0) )"
      ]
    },
    {
      "name": "maleCondomObservationId",
      "condition": "true",
      "actions": [
        "data.put('maleCondomObservationId', fhirPath.extractValue(data.get('maleCondomObservation'), 'Observation.id').replace(\"Observation/\",\"\").split(\"/\").get(0) )"
      ]
    },
    {
      "name": "maleCondomPreviousBalance",
      "condition": "true",
      "actions": [
        "data.put('maleCondomPreviousBalance', fhirPath.extractValue(data.get('maleCondomObservation'), 'Observation.component.value.value') )"
      ]
    },
    {
      "name": "maleCondomStockOutFlagId",
      "condition": "true",
      "actions": [
        "data.put('maleCondomStockOutFlagId', fhirPath.extractValue(service.filterResources(data.get('aaActiveFlags'), \"Flag.subject.reference = 'Group/951da426-1506-4cab-b03e-5583bdf0ca76'\").get(0), 'Flag.id').replace(\"Flag/\",\"\").split(\"/\").get(0) )"
      ]
    },
    {
      "name": "femaleCondomObservation",
      "condition": "true",
      "actions": [
        "data.put('femaleCondomObservation', service.filterResources(data.get('aaLatestObservations'), \"Observation.subject.reference = 'Group/b3e4806d-af0c-4943-95a4-28d5fbffa7fc'\").get(0) )"
      ]
    },
    {
      "name": "femaleCondomObservationId",
      "condition": "true",
      "actions": [
        "data.put('femaleCondomObservationId', fhirPath.extractValue(data.get('femaleCondomObservation'), 'Observation.id').replace(\"Observation/\",\"\").split(\"/\").get(0) )"
      ]
    },
    {
      "name": "femaleCondomPreviousBalance",
      "condition": "true",
      "actions": [
        "data.put('femaleCondomPreviousBalance', fhirPath.extractValue(data.get('femaleCondomObservation'), 'Observation.component.value.value') )"
      ]
    },
    {
      "name": "femaleCondomStockOutFlagId",
      "condition": "true",
      "actions": [
        "data.put('femaleCondomStockOutFlagId', fhirPath.extractValue(service.filterResources(data.get('aaActiveFlags'), \"Flag.subject.reference = 'Group/b3e4806d-af0c-4943-95a4-28d5fbffa7fc'\").get(0), 'Flag.id').replace(\"Flag/\",\"\").split(\"/\").get(0) )"
      ]
    },
    {
      "name": "mnpObservation",
      "condition": "true",
      "actions": [
        "data.put('mnpObservation', service.filterResources(data.get('aaLatestObservations'), \"Observation.subject.reference = 'Group/3af23539-850a-44ed-8fb1-d4999e2145ff'\").get(0) )"
      ]
    },
    {
      "name": "mnpObservationId",
      "condition": "true",
      "actions": [
        "data.put('mnpObservationId', fhirPath.extractValue(data.get('mnpObservation'), 'Observation.id').replace(\"Observation/\",\"\").split(\"/\").get(0) )"
      ]
    },
    {
      "name": "mnpPreviousBalance",
      "condition": "true",
      "actions": [
        "data.put('mnpPreviousBalance', fhirPath.extractValue(data.get('mnpObservation'), 'Observation.component.value.value') )"
      ]
    },
    {
      "name": "mnpStockOutFlagId",
      "condition": "true",
      "actions": [
        "data.put('mnpStockOutFlagId', fhirPath.extractValue(service.filterResources(data.get('aaActiveFlags'), \"Flag.subject.reference = 'Group/3af23539-850a-44ed-8fb1-d4999e2145ff'\").get(0), 'Flag.id').replace(\"Flag/\",\"\").split(\"/\").get(0) )"
      ]
    },
    {
      "name": "albendazole400mgObservation",
      "condition": "true",
      "actions": [
        "data.put('albendazole400mgObservation', service.filterResources(data.get('aaLatestObservations'), \"Observation.subject.reference = 'Group/6f3980e0-d1d6-4a7a-a950-939f3ca7b301'\").get(0) )"
      ]
    },
    {
      "name": "albendazole400mgObservationId",
      "condition": "true",
      "actions": [
        "data.put('albendazole400mgObservationId', fhirPath.extractValue(data.get('albendazole400mgObservation'), 'Observation.id').replace(\"Observation/\",\"\").split(\"/\").get(0) )"
      ]
    },
    {
      "name": "albendazole400mgPreviousBalance",
      "condition": "true",
      "actions": [
        "data.put('albendazole400mgPreviousBalance', fhirPath.extractValue(data.get('albendazole400mgObservation'), 'Observation.component.value.value') )"
      ]
    },
    {
      "name": "albendazole400mgStockOutFlagId",
      "condition": "true",
      "actions": [
        "data.put('albendazole400mgStockOutFlagId', fhirPath.extractValue(service.filterResources(data.get('aaActiveFlags'), \"Flag.subject.reference = 'Group/6f3980e0-d1d6-4a7a-a950-939f3ca7b301'\").get(0), 'Flag.id').replace(\"Flag/\",\"\").split(\"/\").get(0) )"
      ]
    },
    {
      "name": "microgynonObservation",
      "condition": "true",
      "actions": [
        "data.put('microgynonObservation', service.filterResources(data.get('aaLatestObservations'), \"Observation.subject.reference = 'Group/f2734756-a6bb-4e90-bbc6-1c34f51d3d5c'\").get(0) )"
      ]
    },
    {
      "name": "microgynonObservationId",
      "condition": "true",
      "actions": [
        "data.put('microgynonObservationId', fhirPath.extractValue(data.get('microgynonObservation'), 'Observation.id').replace(\"Observation/\",\"\").split(\"/\").get(0) )"
      ]
    },
    {
      "name": "microgynonPreviousBalance",
      "condition": "true",
      "actions": [
        "data.put('microgynonPreviousBalance', fhirPath.extractValue(data.get('microgynonObservation'), 'Observation.component.value.value') )"
      ]
    },
    {
      "name": "microgynonStockOutFlagId",
      "condition": "true",
      "actions": [
        "data.put('microgynonStockOutFlagId', fhirPath.extractValue(service.filterResources(data.get('aaActiveFlags'), \"Flag.subject.reference = 'Group/f2734756-a6bb-4e90-bbc6-1c34f51d3d5c'\").get(0), 'Flag.id').replace(\"Flag/\",\"\").split(\"/\").get(0) )"
      ]
    },
    {
      "name": "microlutObservation",
      "condition": "true",
      "actions": [
        "data.put('microlutObservation', service.filterResources(data.get('aaLatestObservations'), \"Observation.subject.reference = 'Group/9738f1b3-dac8-4c71-bcaf-f1d7959b0681'\").get(0) )"
      ]
    },
    {
      "name": "microlutObservationId",
      "condition": "true",
      "actions": [
        "data.put('microlutObservationId', fhirPath.extractValue(data.get('microlutObservation'), 'Observation.id').replace(\"Observation/\",\"\").split(\"/\").get(0) )"
      ]
    },
    {
      "name": "microlutPreviousBalance",
      "condition": "true",
      "actions": [
        "data.put('microlutPreviousBalance', fhirPath.extractValue(data.get('microlutObservation'), 'Observation.component.value.value') )"
      ]
    },
    {
      "name": "microlutStockOutFlagId",
      "condition": "true",
      "actions": [
        "data.put('microlutStockOutFlagId', fhirPath.extractValue(service.filterResources(data.get('aaActiveFlags'), \"Flag.subject.reference = 'Group/9738f1b3-dac8-4c71-bcaf-f1d7959b0681'\").get(0), 'Flag.id').replace(\"Flag/\",\"\").split(\"/\").get(0) )"
      ]
    },
    {
      "name": "sayanaPressObservation",
      "condition": "true",
      "actions": [
        "data.put('sayanaPressObservation', service.filterResources(data.get('aaLatestObservations'), \"Observation.subject.reference = 'Group/2265f6c0-610d-45f4-b023-c5b7fd5eb546'\").get(0) )"
      ]
    },
    {
      "name": "sayanaPressObservationId",
      "condition": "true",
      "actions": [
        "data.put('sayanaPressObservationId', fhirPath.extractValue(data.get('sayanaPressObservation'), 'Observation.id').replace(\"Observation/\",\"\").split(\"/\").get(0) )"
      ]
    },
    {
      "name": "sayanaPressPreviousBalance",
      "condition": "true",
      "actions": [
        "data.put('sayanaPressPreviousBalance', fhirPath.extractValue(data.get('sayanaPressObservation'), 'Observation.component.value.value') )"
      ]
    },
    {
      "name": "sayanaPressStockOutFlagId",
      "condition": "true",
      "actions": [
        "data.put('sayanaPressStockOutFlagId', fhirPath.extractValue(service.filterResources(data.get('aaActiveFlags'), \"Flag.subject.reference = 'Group/2265f6c0-610d-45f4-b023-c5b7fd5eb546'\").get(0), 'Flag.id').replace(\"Flag/\",\"\").split(\"/\").get(0) )"
      ]
    },
    {
      "name": "amoxicillin250mgObservation",
      "condition": "true",
      "actions": [
        "data.put('amoxicillin250mgObservation', service.filterResources(data.get('aaLatestObservations'), \"Observation.subject.reference = 'Group/e50eb835-7827-4001-b233-e1dda721d4e8'\").get(0) )"
      ]
    },
    {
      "name": "amoxicillin250mgObservationId",
      "condition": "true",
      "actions": [
        "data.put('amoxicillin250mgObservationId', fhirPath.extractValue(data.get('amoxicillin250mgObservation'), 'Observation.id').replace(\"Observation/\",\"\").split(\"/\").get(0) )"
      ]
    },
    {
      "name": "amoxicillin250mgPreviousBalance",
      "condition": "true",
      "actions": [
        "data.put('amoxicillin250mgPreviousBalance', fhirPath.extractValue(data.get('amoxicillin250mgObservation'), 'Observation.component.value.value') )"
      ]
    },
    {
      "name": "amoxicillin250mgStockOutFlagId",
      "condition": "true",
      "actions": [
        "data.put('amoxicillin250mgStockOutFlagId', fhirPath.extractValue(service.filterResources(data.get('aaActiveFlags'), \"Flag.subject.reference = 'Group/e50eb835-7827-4001-b233-e1dda721d4e8'\").get(0), 'Flag.id').replace(\"Flag/\",\"\").split(\"/\").get(0) )"
      ]
    },
    {
      "name": "amoxicillin250mg2TabletsObservation",
      "condition": "true",
      "actions": [
        "data.put('amoxicillin250mg2TabletsObservation', service.filterResources(data.get('aaLatestObservations'), \"Observation.subject.reference = 'Group/e50eb835-7827-4001-b233-e1dda721d4e8'\").get(0) )"
      ]
    },
    {
      "name": "amoxicillin250mg2TabletsObservationId",
      "condition": "true",
      "actions": [
        "data.put('amoxicillin250mg2TabletsObservationId', fhirPath.extractValue(data.get('amoxicillin250mg2TabletsObservation'), 'Observation.id').replace(\"Observation/\",\"\").split(\"/\").get(0) )"
      ]
    },
    {
      "name": "amoxicillin250mg2TabletsPreviousBalance",
      "condition": "true",
      "actions": [
        "data.put('amoxicillin250mg2TabletsPreviousBalance', fhirPath.extractValue(data.get('amoxicillin250mg2TabletsObservation'), 'Observation.component.value.value') )"
      ]
    },
    {
      "name": "amoxicillin250mg2TabletsStockOutFlagId",
      "condition": "true",
      "actions": [
        "data.put('amoxicillin250mg2TabletsStockOutFlagId', fhirPath.extractValue(service.filterResources(data.get('aaActiveFlags'), \"Flag.subject.reference = 'Group/e50eb835-7827-4001-b233-e1dda721d4e8'\").get(0), 'Flag.id').replace(\"Flag/\",\"\").split(\"/\").get(0) )"
      ]
    },
    {
      "name": "artemetherLumefatrine1x6Observation",
      "condition": "true",
      "actions": [
        "data.put('artemetherLumefatrine1x6Observation', service.filterResources(data.get('aaLatestObservations'), \"Observation.subject.reference = 'Group/90b10fdb-592c-47b6-a265-c8806a15d77c'\").get(0) )"
      ]
    },
    {
      "name": "artemetherLumefatrine1x6ObservationId",
      "condition": "true",
      "actions": [
        "data.put('artemetherLumefatrine1x6ObservationId', fhirPath.extractValue(data.get('artemetherLumefatrine1x6Observation'), 'Observation.id').replace(\"Observation/\",\"\").split(\"/\").get(0) )"
      ]
    },
    {
      "name": "artemetherLumefatrine1x6PreviousBalance",
      "condition": "true",
      "actions": [
        "data.put('artemetherLumefatrine1x6PreviousBalance', fhirPath.extractValue(data.get('artemetherLumefatrine1x6Observation'), 'Observation.component.value.value') )"
      ]
    },
    {
      "name": "artemetherLumefatrine1x6StockOutFlagId",
      "condition": "true",
      "actions": [
        "data.put('artemetherLumefatrine1x6StockOutFlagId', fhirPath.extractValue(service.filterResources(data.get('aaActiveFlags'), \"Flag.subject.reference = 'Group/90b10fdb-592c-47b6-a265-c8806a15d77c'\").get(0), 'Flag.id').replace(\"Flag/\",\"\").split(\"/\").get(0) )"
      ]
    },
    {
      "name": "artemetherLumefatrine2x6Observation",
      "condition": "true",
      "actions": [
        "data.put('artemetherLumefatrine2x6Observation', service.filterResources(data.get('aaLatestObservations'), \"Observation.subject.reference = 'Group/dde1cd4f-bef4-4d2b-ad1b-f63b639ed254'\").get(0) )"
      ]
    },
    {
      "name": "artemetherLumefatrine2x6ObservationId",
      "condition": "true",
      "actions": [
        "data.put('artemetherLumefatrine2x6ObservationId', fhirPath.extractValue(data.get('artemetherLumefatrine2x6Observation'), 'Observation.id').replace(\"Observation/\",\"\").split(\"/\").get(0) )"
      ]
    },
    {
      "name": "artemetherLumefatrine2x6PreviousBalance",
      "condition": "true",
      "actions": [
        "data.put('artemetherLumefatrine2x6PreviousBalance', fhirPath.extractValue(data.get('artemetherLumefatrine2x6Observation'), 'Observation.component.value.value') )"
      ]
    },
    {
      "name": "artemetherLumefatrine2x6StockOutFlagId",
      "condition": "true",
      "actions": [
        "data.put('artemetherLumefatrine2x6StockOutFlagId', fhirPath.extractValue(service.filterResources(data.get('aaActiveFlags'), \"Flag.subject.reference = 'Group/dde1cd4f-bef4-4d2b-ad1b-f63b639ed254'\").get(0), 'Flag.id').replace(\"Flag/\",\"\").split(\"/\").get(0) )"
      ]
    },
    {
      "name": "as25mg-aq67-5mgObservation",
      "condition": "true",
      "actions": [
        "data.put('as25mg-aq67-5mgObservation', service.filterResources(data.get('aaLatestObservations'), \"Observation.subject.reference = 'Group/b339a63b-84db-45e8-b357-7fcce3bddc34'\").get(0) )"
      ]
    },
    {
      "name": "as25mg-aq67-5mgObservationId",
      "condition": "true",
      "actions": [
        "data.put('as25mg-aq67-5mgObservationId', fhirPath.extractValue(data.get('as25mg-aq67-5mgObservation'), 'Observation.id').replace(\"Observation/\",\"\").split(\"/\").get(0) )"
      ]
    },
    {
      "name": "as25mg-aq67-5mgPreviousBalance",
      "condition": "true",
      "actions": [
        "data.put('as25mg-aq67-5mgPreviousBalance', fhirPath.extractValue(data.get('as25mg-aq67-5mgObservation'), 'Observation.component.value.value') )"
      ]
    },
    {
      "name": "as25mg-aq67-5mg2MonthsStockOutFlagId",
      "condition": "true",
      "actions": [
        "data.put('as25mg-aq67-5mg2MonthsStockOutFlagId', fhirPath.extractValue(service.filterResources(data.get('aaActiveFlags'), \"Flag.subject.reference = 'Group/b339a63b-84db-45e8-b357-7fcce3bddc34'\").get(0), 'Flag.id').replace(\"Flag/\",\"\").split(\"/\").get(0) )"
      ]
    },
    {
      "name": "as25mg-aq67-5mg2MonthsObservation",
      "condition": "true",
      "actions": [
        "data.put('as25mg-aq67-5mg2MonthsObservation', service.filterResources(data.get('aaLatestObservations'), \"Observation.subject.reference = 'Group/b339a63b-84db-45e8-b357-7fcce3bddc34'\").get(0) )"
      ]
    },
    {
      "name": "as25mg-aq67-5mg2MonthsObservationId",
      "condition": "true",
      "actions": [
        "data.put('as25mg-aq67-5mg2MonthsObservationId', fhirPath.extractValue(data.get('as25mg-aq67-5mg2MonthsObservation'), 'Observation.id').replace(\"Observation/\",\"\").split(\"/\").get(0) )"
      ]
    },
    {
      "name": "as25mg-aq67-5mg2MonthsPreviousBalance",
      "condition": "true",
      "actions": [
        "data.put('as25mg-aq67-5mg2MonthsPreviousBalance', fhirPath.extractValue(data.get('as25mg-aq67-5mg2MonthsObservation'), 'Observation.component.value.value') )"
      ]
    },
    {
      "name": "as25mg-aq67-5mgStockOutFlagId",
      "condition": "true",
      "actions": [
        "data.put('as25mg-aq67-5mgStockOutFlagId', fhirPath.extractValue(service.filterResources(data.get('aaActiveFlags'), \"Flag.subject.reference = 'Group/b339a63b-84db-45e8-b357-7fcce3bddc34'\").get(0), 'Flag.id').replace(\"Flag/\",\"\").split(\"/\").get(0) )"
      ]
    },
    {
      "name": "as50mg-aq135mgObservation",
      "condition": "true",
      "actions": [
        "data.put('as50mg-aq135mgObservation', service.filterResources(data.get('aaLatestObservations'), \"Observation.subject.reference = 'Group/7c5c3eb6-0382-4c7b-8c2d-3abfb31d29f4'\").get(0) )"
      ]
    },
    {
      "name": "as50mg-aq135mgObservationId",
      "condition": "true",
      "actions": [
        "data.put('as50mg-aq135mgObservationId', fhirPath.extractValue(data.get('as50mg-aq135mgObservation'), 'Observation.id').replace(\"Observation/\",\"\").split(\"/\").get(0) )"
      ]
    },
    {
      "name": "as50mg-aq135mgPreviousBalance",
      "condition": "true",
      "actions": [
        "data.put('as50mg-aq135mgPreviousBalance', fhirPath.extractValue(data.get('as50mg-aq135mgObservation'), 'Observation.component.value.value') )"
      ]
    },
    {
      "name": "as50mg-aq135mgStockOutFlagId",
      "condition": "true",
      "actions": [
        "data.put('as50mg-aq135mgStockOutFlagId', fhirPath.extractValue(service.filterResources(data.get('aaActiveFlags'), \"Flag.subject.reference = 'Group/7c5c3eb6-0382-4c7b-8c2d-3abfb31d29f4'\").get(0), 'Flag.id').replace(\"Flag/\",\"\").split(\"/\").get(0) )"
      ]
    },
    {
      "name": "artesunate100mgObservation",
      "condition": "true",
      "actions": [
        "data.put('artesunate100mgObservation', service.filterResources(data.get('aaLatestObservations'), \"Observation.subject.reference = 'Group/592181bc-0a68-47bc-8275-ac853bba1b09'\").get(0) )"
      ]
    },
    {
      "name": "artesunate100mgObservationId",
      "condition": "true",
      "actions": [
        "data.put('artesunate100mgObservationId', fhirPath.extractValue(data.get('artesunate100mgObservation'), 'Observation.id').replace(\"Observation/\",\"\").split(\"/\").get(0) )"
      ]
    },
    {
      "name": "artesunate100mgPreviousBalance",
      "condition": "true",
      "actions": [
        "data.put('artesunate100mgPreviousBalance', fhirPath.extractValue(data.get('artesunate100mgObservation'), 'Observation.component.value.value') )"
      ]
    },
    {
      "name": "artesunate100mgStockOutFlagId",
      "condition": "true",
      "actions": [
        "data.put('artesunate100mgStockOutFlagId', fhirPath.extractValue(service.filterResources(data.get('aaActiveFlags'), \"Flag.subject.reference = 'Group/592181bc-0a68-47bc-8275-ac853bba1b09'\").get(0), 'Flag.id').replace(\"Flag/\",\"\").split(\"/\").get(0) )"
      ]
    },
    {
      "name": "artesunate100mg2tabletsObservation",
      "condition": "true",
      "actions": [
        "data.put('artesunate100mg2tabletsObservation', service.filterResources(data.get('aaLatestObservations'), \"Observation.subject.reference = 'Group/592181bc-0a68-47bc-8275-ac853bba1b09'\").get(0) )"
      ]
    },
    {
      "name": "artesunate100mgtabletsObservationId",
      "condition": "true",
      "actions": [
        "data.put('artesunate100mgtabletsObservationId', fhirPath.extractValue(data.get('artesunate100mg2tabletsObservation'), 'Observation.id').replace(\"Observation/\",\"\").split(\"/\").get(0) )"
      ]
    },
    {
      "name": "artesunate100mgtabletsPreviousBalance",
      "condition": "true",
      "actions": [
        "data.put('artesunate100mgtabletsPreviousBalance', fhirPath.extractValue(data.get('artesunate100mg2tabletsObservation'), 'Observation.component.value.value') )"
      ]
    },
    {
      "name": "artesunate100mgtabletsStockOutFlagId",
      "condition": "true",
      "actions": [
        "data.put('artesunate100mgtabletsStockOutFlagId', fhirPath.extractValue(service.filterResources(data.get('aaActiveFlags'), \"Flag.subject.reference = 'Group/592181bc-0a68-47bc-8275-ac853bba1b09'\").get(0), 'Flag.id').replace(\"Flag/\",\"\").split(\"/\").get(0) )"
      ]
    },
    {
      "name": "orsObservation",
      "condition": "true",
      "actions": [
        "data.put('orsObservation', service.filterResources(data.get('aaLatestObservations'), \"Observation.subject.reference = 'Group/6a59c142-1c87-11ed-861d-0242ac120002'\").get(0) )"
      ]
    },
    {
      "name": "orsObservationId",
      "condition": "true",
      "actions": [
        "data.put('orsObservationId', fhirPath.extractValue(data.get('orsObservation'), 'Observation.id').replace(\"Observation/\",\"\").split(\"/\").get(0) )"
      ]
    },
    {
      "name": "orsPreviousBalance",
      "condition": "true",
      "actions": [
        "data.put('orsPreviousBalance', fhirPath.extractValue(data.get('orsObservation'), 'Observation.component.value.value') )"
      ]
    },
    {
      "name": "orsStockOutFlagId",
      "condition": "true",
      "actions": [
        "data.put('orsStockOutFlagId', fhirPath.extractValue(service.filterResources(data.get('aaActiveFlags'), \"Flag.subject.reference = 'Group/6a59c142-1c87-11ed-861d-0242ac120002'\").get(0), 'Flag.id').replace(\"Flag/\",\"\").split(\"/\").get(0) )"
      ]
    },
    {
      "name": "ors3SacketsObservation",
      "condition": "true",
      "actions": [
        "data.put('ors3SacketsObservation', service.filterResources(data.get('aaLatestObservations'), \"Observation.subject.reference = 'Group/6a59c142-1c87-11ed-861d-0242ac120002'\").get(0) )"
      ]
    },
    {
      "name": "ors3SacketsObservationId",
      "condition": "true",
      "actions": [
        "data.put('ors3SacketsObservationId', fhirPath.extractValue(data.get('ors3SacketsObservation'), 'Observation.id').replace(\"Observation/\",\"\").split(\"/\").get(0) )"
      ]
    },
    {
      "name": "ors3SacketsPreviousBalance",
      "condition": "true",
      "actions": [
        "data.put('ors3SacketsPreviousBalance', fhirPath.extractValue(data.get('ors3SacketsObservation'), 'Observation.component.value.value') )"
      ]
    },
    {
      "name": "ors3SacketsStockOutFlagId",
      "condition": "true",
      "actions": [
        "data.put('ors3SacketsStockOutFlagId', fhirPath.extractValue(service.filterResources(data.get('aaActiveFlags'), \"Flag.subject.reference = 'Group/6a59c142-1c87-11ed-861d-0242ac120002'\").get(0), 'Flag.id').replace(\"Flag/\",\"\").split(\"/\").get(0) )"
      ]
    },
    {
      "name": "zincSulphate10mgObservation",
      "condition": "true",
      "actions": [
        "data.put('zincSulphate10mgObservation', service.filterResources(data.get('aaLatestObservations'), \"Observation.subject.reference = 'Group/c7f60dc4-6a48-11ed-a1eb-0242ac120002'\").get(0) )"
      ]
    },
    {
      "name": "zincSulphate10mgObservationId",
      "condition": "true",
      "actions": [
        "data.put('zincSulphate10mgObservationId', fhirPath.extractValue(data.get('zincSulphate10mgObservation'), 'Observation.id').replace(\"Observation/\",\"\").split(\"/\").get(0) )"
      ]
    },
    {
      "name": "zincSulphate10mgPreviousBalance",
      "condition": "true",
      "actions": [
        "data.put('zincSulphate10mgPreviousBalance', fhirPath.extractValue(data.get('zincSulphate10mgObservation'), 'Observation.component.value.value') )"
      ]
    },
    {
      "name": "zincSulphate10mgStockOutFlagId",
      "condition": "true",
      "actions": [
        "data.put('zincSulphate10mgStockOutFlagId', fhirPath.extractValue(service.filterResources(data.get('aaActiveFlags'), \"Flag.subject.reference = 'Group/c7f60dc4-6a48-11ed-a1eb-0242ac120002'\").get(0), 'Flag.id').replace(\"Flag/\",\"\").split(\"/\").get(0) )"
      ]
    },
    {
      "name": "zincSulphate20mgObservation",
      "condition": "true",
      "actions": [
        "data.put('zincSulphate20mgObservation', service.filterResources(data.get('aaLatestObservations'), \"Observation.subject.reference = 'Group/6815d390-1c8b-11ed-861d-0242ac120002'\").get(0) )"
      ]
    },
    {
      "name": "zincSulphate20mgObservationId",
      "condition": "true",
      "actions": [
        "data.put('zincSulphate20mgObservationId', fhirPath.extractValue(data.get('zincSulphate20mgObservation'), 'Observation.id').replace(\"Observation/\",\"\").split(\"/\").get(0) )"
      ]
    },
    {
      "name": "zincSulphate20mgPreviousBalance",
      "condition": "true",
      "actions": [
        "data.put('zincSulphate20mgPreviousBalance', fhirPath.extractValue(data.get('zincSulphate20mgObservation'), 'Observation.component.value.value') )"
      ]
    },
    {
      "name": "zincSulphate20mgStockOutFlagId",
      "condition": "true",
      "actions": [
        "data.put('zincSulphate20mgStockOutFlagId', fhirPath.extractValue(service.filterResources(data.get('aaActiveFlags'), \"Flag.subject.reference = 'Group/6815d390-1c8b-11ed-861d-0242ac120002'\").get(0), 'Flag.id').replace(\"Flag/\",\"\").split(\"/\").get(0) )"
      ]
    },
    {
      "name": "paracetamol100mgObservation",
      "condition": "true",
      "actions": [
        "data.put('paracetamol100mgObservation', service.filterResources(data.get('aaLatestObservations'), \"Observation.subject.reference = 'Group/567ec5f2-db90-4fac-b578-6e07df3f48de'\").get(0) )"
      ]
    },
    {
      "name": "paracetamol100mgObservationId",
      "condition": "true",
      "actions": [
        "data.put('paracetamol100mgObservationId', fhirPath.extractValue(data.get('paracetamol100mgObservation'), 'Observation.id').replace(\"Observation/\",\"\").split(\"/\").get(0) )"
      ]
    },
    {
      "name": "paracetamol100mgPreviousBalance",
      "condition": "true",
      "actions": [
        "data.put('paracetamol100mgPreviousBalance', fhirPath.extractValue(data.get('paracetamol100mgObservation'), 'Observation.component.value.value') )"
      ]
    },
    {
      "name": "paracetamol100mgStockOutFlagId",
      "condition": "true",
      "actions": [
        "data.put('paracetamol100mgStockOutFlagId', fhirPath.extractValue(service.filterResources(data.get('aaActiveFlags'), \"Flag.subject.reference = 'Group/567ec5f2-db90-4fac-b578-6e07df3f48de'\").get(0), 'Flag.id').replace(\"Flag/\",\"\").split(\"/\").get(0) )"
      ]
    },
    {
      "name": "rdtObservation",
      "condition": "true",
      "actions": [
        "data.put('rdtObservation', service.filterResources(data.get('aaLatestObservations'), \"Observation.subject.reference = 'Group/24dcbee9-a665-4b3e-b97d-61b3ff675589'\").get(0) )"
      ]
    },
    {
      "name": "rdtObservationId",
      "condition": "true",
      "actions": [
        "data.put('rdtObservationId', fhirPath.extractValue(data.get('rdtObservation'), 'Observation.id').replace(\"Observation/\",\"\").split(\"/\").get(0) )"
      ]
    },
    {
      "name": "rdtPreviousBalance",
      "condition": "true",
      "actions": [
        "data.put('rdtPreviousBalance', fhirPath.extractValue(data.get('rdtObservation'), 'Observation.component.value.value') )"
      ]
    },
    {
      "name": "rdtStockOutFlagId",
      "condition": "true",
      "actions": [
        "data.put('rdtStockOutFlagId', fhirPath.extractValue(service.filterResources(data.get('aaActiveFlags'), \"Flag.subject.reference = 'Group/24dcbee9-a665-4b3e-b97d-61b3ff675589'\").get(0), 'Flag.id').replace(\"Flag/\",\"\").split(\"/\").get(0) )"
      ]
    }
  ],
  "views": [
    {
      "viewType": "COLUMN",
      "children": [
        {
          "viewType": "CARD",
          "padding": 0,
          "content": [
            {
              "viewType": "COLUMN",
              "children": [
                {
                  "viewType": "COMPOUND_TEXT",
                  "primaryText": "@{patientName}",
                  "primaryTextColor": "#000000"
                },
                {
                  "viewType": "LIST",
                  "id": "statusList",
<<<<<<< HEAD
                  "resources": [
                    {
                      "id": "availableConditions",
                      "relatedResourceId": "availableConditions",
                      "resourceType": "Condition",
                      "conditionalFhirPathExpression": "Condition.where(clinicalStatus.coding.where(code = 'active').exists()).exists()"
                    }
                  ],
=======
                  "baseResource": "Condition",
>>>>>>> c79037c6
                  "orientation": "HORIZONTAL",
                  "emptyList": {
                    "message": "No conditions available for the patient "
                  },
                  "registerCard": {
                    "rules": [
                      {
                        "name": "conditionTitle",
                        "condition": "true",
                        "actions": [
                          "data.put('conditionTitle', fhirPath.extractValue(Condition, \"Condition.where(clinicalStatus.coding.where(code = 'active').exists()).code.text\"))"
                        ]
                      }
                    ],
                    "views": [
                      {
                        "viewType": "COMPOUND_TEXT",
                        "primaryTextBackgroundColor": "#F5F5F5",
                        "primaryText": "@{conditionTitle}",
                        "primaryTextColor": "#6F7274",
                        "fontSize": 13,
                        "padding": 7,
                        "borderRadius": 6
                      }
                    ]
                  }
                },
                {
                  "viewType": "COMPOUND_TEXT",
                  "primaryText": "ID: #@{patientIdentifier}",
                  "primaryTextColor": "#000000"
                },
                {
                  "viewType": "SPACER",
                  "height": 10
                },
                {
                  "viewType": "PERSONAL_DATA",
                  "personalDataItems": [
                    {
                      "label": {
                        "viewType": "COMPOUND_TEXT",
                        "primaryText": "Sex",
                        "primaryTextColor": "#000000"
                      },
                      "displayValue": {
                        "viewType": "COMPOUND_TEXT",
                        "primaryText": "@{patientGender}",
                        "fontSize": 14,
                        "primaryTextColor": "#000000"
                      }
                    },
                    {
                      "label": {
                        "viewType": "COMPOUND_TEXT",
                        "primaryText": "Age",
                        "primaryTextColor": "#000000"
                      },
                      "displayValue": {
                        "viewType": "COMPOUND_TEXT",
                        "primaryText": "@{patientAge}",
                        "fontSize": 14,
                        "primaryTextColor": "#000000"
                      }
                    },
                    {
                      "label": {
                        "viewType": "COMPOUND_TEXT",
                        "primaryText": "DOB",
                        "primaryTextColor": "#000000"
                      },
                      "displayValue": {
                        "viewType": "COMPOUND_TEXT",
                        "primaryText": "@{patientDOB}",
                        "fontSize": 14,
                        "primaryTextColor": "#000000"
                      }
                    }
                  ]
                }
              ]
            }
          ]
        },
        {
          "viewType": "SPACER",
          "height": 8
        },
        {
          "viewType": "CARD",
          "padding": 16,
          "header": {
            "viewType": "COMPOUND_TEXT",
            "primaryText": "VISITS",
            "primaryTextColor": "#6F7274",
            "fontSize": 18.0,
            "padding": 16
          },
          "content": [
            {
              "viewType": "LIST",
              "id": "readyTasksList",
              "resources": [
                {
                  "id": "availableTask",
                  "relatedResourceId": "availableTasks",
                  "resourceType": "Task",
                  "conditionalFhirPathExpression": "((Task.status = 'ready' or Task.status = 'cancelled' or  Task.status = 'failed' or Task.status = 'requested') and (Task.code.empty()))"
                }
              ],
              "emptyList": {
                "message": "No visit tasks available for this patient at the moment"
              },
              "registerCard": {
                "rules": [
                  {
                    "name": "taskStatus",
                    "condition": "true",
                    "actions": [
                      "data.put('taskStatus', fhirPath.extractValue(Task, 'Task.status'))"
                    ]
                  },
                  {
                    "name": "taskStatusColorCode",
                    "condition": "true",
                    "actions": [
                      "data.put('taskStatusColorCode', data.get('taskStatus').equals('ready') ? 'DUE' : data.get('taskStatus').equals('failed') || data.get('taskStatus').equals('cancelled') ? 'OVERDUE' : data.get('taskStatus').equals('requested') ? 'UPCOMING' : data.get('taskStatus').equals('completed') ? 'COMPLETED' : 'UPCOMING')"
                    ]
                  },
                  {
                    "name": "taskExecutionStartDate",
                    "condition": "true",
                    "actions": [
                      "data.put('taskExecutionStartDate', fhirPath.extractValue(Task, 'Task.executionPeriod.start'))"
                    ]
                  },
                  {
                    "name": "taskPeriodDueDate",
                    "condition": "true",
                    "actions": [
                      "data.put('taskPeriodDueDate', service.formatDate(data.get('taskExecutionStartDate'), \"yyyy-MM-dd'T'HH:mm:ss.SSS'Z'\", \"dd MMM yyyy\"))"
                    ]
                  },
                  {
                    "name": "taskDescription",
                    "condition": "true",
                    "actions": [
                      "data.put('taskDescription', fhirPath.extractValue(Task, 'Task.description'))"
                    ]
                  },
                  {
                    "name": "taskDescriptionWithStartDate",
                    "condition": "true",
                    "priority": 2,
                    "actions": [
                      "data.put('taskDescriptionWithStartDate', data.get('taskDescription') + ' ' + 'due on' + ' ' + data.get('taskPeriodDueDate'))"
                    ]
                  },
                  {
                    "name": "taskId",
                    "condition": "true",
                    "actions": [
                      "data.put('taskId', fhirPath.extractValue(Task, 'Task.id'))"
                    ]
                  },
                  {
                    "name": "taskFor",
                    "condition": "true",
                    "actions": [
                      "data.put('taskFor', fhirPath.extractValue(Task, 'Task.for.reference'))"
                    ]
                  },
                  {
                    "name": "taskQuestionnaireId",
                    "condition": "true",
                    "actions": [
                      "data.put('taskQuestionnaireId', fhirPath.extractValue(Task, 'Task.reasonReference.reference'))"
                    ]
                  }
                ],
                "views": [
                  {
                    "viewType": "BUTTON",
                    "smallSized": "true",
                    "text": "@{taskDescriptionWithStartDate}",
                    "status": "@{taskStatusColorCode}",
                    "visible": "true",
                    "enabled": "@{patientActive}",
                    "actions": [
                      {
                        "trigger": "ON_CLICK",
                        "workflow": "LAUNCH_QUESTIONNAIRE",
                        "questionnaire": {
                          "id": "@{taskQuestionnaireId}",
                          "title": "@{taskDescription}",
                          "saveButtonText": "Save",
                          "taskId": "@{taskId}",
                          "resourceIdentifier": "@{taskFor}"
                        }
                      }
                    ]
                  }
                ]
              }
            }
          ]
        },
        {
          "viewType": "CARD",
          "visible": "@{isChild}",
          "padding": 16,
          "header": {
            "viewType": "COMPOUND_TEXT",
            "primaryText": "Immunizations at Birth",
            "primaryTextColor": "#6F7274",
            "fontSize": 18.0,
            "padding": 16
          },
          "content": [
            {
              "viewType": "LIST",
              "id": "atBirthTaskList",
              "resources": [
                {
                  "id": "availableTasks",
                  "relatedResourceId": "availableTasks",
                  "resourceType": "Task",
                  "conditionalFhirPathExpression": "Task.reasonCode.coding[0].code = 'immunization_at_birth'"
                }
              ],
              "emptyList": {
                "message": "No visit tasks available for this patient at the moment"
              },
              "registerCard": {
                "rules": [
                  {
                    "name": "taskStatus",
                    "condition": "true",
                    "actions": [
                      "data.put('taskStatus', fhirPath.extractValue(Task, 'Task.status'))"
                    ]
                  },
                  {
                    "name": "taskStatusColorCode",
                    "condition": "true",
                    "actions": [
                      "data.put('taskStatusColorCode', data.get('taskStatus').equals('ready') ? 'DUE' : data.get('taskStatus').equals('failed') || data.get('taskStatus').equals('cancelled') ? 'OVERDUE' : data.get('taskStatus').equals('requested') ? 'UPCOMING' : data.get('taskStatus').equals('completed') ? 'COMPLETED' : 'UPCOMING')"
                    ]
                  },
                  {
                    "name": "taskExecutionStartDate",
                    "condition": "true",
                    "actions": [
                      "data.put('taskExecutionStartDate', fhirPath.extractValue(Task, 'Task.executionPeriod.start'))"
                    ]
                  },
                  {
                    "name": "taskPeriodDueDate",
                    "condition": "true",
                    "actions": [
                      "data.put('taskPeriodDueDate', service.formatDate(data.get('taskExecutionStartDate'), \"yyyy-MM-dd'T'HH:mm:ss.SSS'Z'\", \"dd MMM yyyy\"))"
                    ]
                  },
                  {
                    "name": "taskDescription",
                    "condition": "true",
                    "actions": [
                      "data.put('taskDescription', fhirPath.extractValue(Task, 'Task.description'))"
                    ]
                  },
                  {
                    "name": "taskDescriptionWithStartDate",
                    "condition": "true",
                    "priority": 2,
                    "actions": [
                      "data.put('taskDescriptionWithStartDate', data.get('taskDescription') + ' ' + 'due on' + ' ' + data.get('taskPeriodDueDate'))"
                    ]
                  },
                  {
                    "name": "taskId",
                    "condition": "true",
                    "actions": [
                      "data.put('taskId', fhirPath.extractValue(Task, 'Task.id'))"
                    ]
                  },
                  {
                    "name": "taskFor",
                    "condition": "true",
                    "actions": [
                      "data.put('taskFor', fhirPath.extractValue(Task, 'Task.for.reference'))"
                    ]
                  },
                  {
                    "name": "taskQuestionnaireId",
                    "condition": "true",
                    "actions": [
                      "data.put('taskQuestionnaireId', fhirPath.extractValue(Task, 'Task.reasonReference.reference'))"
                    ]
                  }
                ],
                "views": [
                  {
                    "viewType": "BUTTON",
                    "smallSized": "true",
                    "text": "@{taskDescriptionWithStartDate}",
                    "status": "@{taskStatusColorCode}",
                    "visible": "true",
                    "enabled": "@{patientActive}",
                    "actions": [
                      {
                        "trigger": "ON_CLICK",
                        "workflow": "LAUNCH_QUESTIONNAIRE",
                        "questionnaire": {
                          "id": "@{taskQuestionnaireId}",
                          "title": "@{taskDescription}",
                          "saveButtonText": "Save",
                          "taskId": "@{taskId}",
                          "resourceIdentifier": "@{taskFor}"
                        }
                      }
                    ]
                  }
                ]
              }
            }
          ]
        },
        {
          "viewType": "CARD",
          "visible": "@{isChild}",
          "padding": 16,
          "header": {
            "viewType": "COMPOUND_TEXT",
            "primaryText": "Immunizations at 6 weeks",
            "primaryTextColor": "#6F7274",
            "fontSize": 18.0,
            "padding": 16
          },
          "content": [
            {
              "viewType": "LIST",
              "id": "at6WeeksTaskList",
              "resources": [
                {
                  "id": "availableTasks",
                  "relatedResourceId": "availableTasks",
                  "resourceType": "Task",
                  "conditionalFhirPathExpression": "Task.reasonCode.coding[0].code = 'immunization_at_6_weeks'"
                }
              ],
              "emptyList": {
                "message": "No visit tasks available for this patient at the moment"
              },
              "registerCard": {
                "rules": [
                  {
                    "name": "taskStatus",
                    "condition": "true",
                    "actions": [
                      "data.put('taskStatus', fhirPath.extractValue(Task, 'Task.status'))"
                    ]
                  },
                  {
                    "name": "taskStatusColorCode",
                    "condition": "true",
                    "actions": [
                      "data.put('taskStatusColorCode', data.get('taskStatus').equals('ready') ? 'DUE' : data.get('taskStatus').equals('failed') || data.get('taskStatus').equals('cancelled') ? 'OVERDUE' : data.get('taskStatus').equals('requested') ? 'UPCOMING' : data.get('taskStatus').equals('completed') ? 'COMPLETED' : 'UPCOMING')"
                    ]
                  },
                  {
                    "name": "taskExecutionStartDate",
                    "condition": "true",
                    "actions": [
                      "data.put('taskExecutionStartDate', fhirPath.extractValue(Task, 'Task.executionPeriod.start'))"
                    ]
                  },
                  {
                    "name": "taskPeriodDueDate",
                    "condition": "true",
                    "actions": [
                      "data.put('taskPeriodDueDate', service.formatDate(data.get('taskExecutionStartDate'), \"yyyy-MM-dd'T'HH:mm:ss.SSS'Z'\", \"dd MMM yyyy\"))"
                    ]
                  },
                  {
                    "name": "taskDescription",
                    "condition": "true",
                    "actions": [
                      "data.put('taskDescription', fhirPath.extractValue(Task, 'Task.description'))"
                    ]
                  },
                  {
                    "name": "taskDescriptionWithStartDate",
                    "condition": "true",
                    "priority": 2,
                    "actions": [
                      "data.put('taskDescriptionWithStartDate', data.get('taskDescription') + ' ' + 'due on' + ' ' + data.get('taskPeriodDueDate'))"
                    ]
                  },
                  {
                    "name": "taskId",
                    "condition": "true",
                    "actions": [
                      "data.put('taskId', fhirPath.extractValue(Task, 'Task.id'))"
                    ]
                  },
                  {
                    "name": "taskFor",
                    "condition": "true",
                    "actions": [
                      "data.put('taskFor', fhirPath.extractValue(Task, 'Task.for.reference'))"
                    ]
                  },
                  {
                    "name": "taskQuestionnaireId",
                    "condition": "true",
                    "actions": [
                      "data.put('taskQuestionnaireId', fhirPath.extractValue(Task, 'Task.reasonReference.reference'))"
                    ]
                  }
                ],
                "views": [
                  {
                    "viewType": "BUTTON",
                    "smallSized": "true",
                    "text": "@{taskDescriptionWithStartDate}",
                    "status": "@{taskStatusColorCode}",
                    "visible": "true",
                    "enabled": "@{patientActive}",
                    "actions": [
                      {
                        "trigger": "ON_CLICK",
                        "workflow": "LAUNCH_QUESTIONNAIRE",
                        "questionnaire": {
                          "id": "@{taskQuestionnaireId}",
                          "title": "@{taskDescription}",
                          "saveButtonText": "Save",
                          "taskId": "@{taskId}",
                          "resourceIdentifier": "@{taskFor}"
                        }
                      }
                    ]
                  }
                ]
              }
            }
          ]
        },
        {
          "viewType": "CARD",
          "visible": "@{isChild}",
          "padding": 16,
          "header": {
            "viewType": "COMPOUND_TEXT",
            "primaryText": "Immunizations at 10 weeks",
            "primaryTextColor": "#6F7274",
            "fontSize": 18.0,
            "padding": 16
          },
          "content": [
            {
              "viewType": "LIST",
              "id": "at10WeeksTaskList",
              "resources": [
                {
                  "id": "availableTasks",
                  "relatedResourceId": "availableTasks",
                  "resourceType": "Task",
                  "conditionalFhirPathExpression": "Task.reasonCode.coding[0].code = 'immunization_at_10_weeks'"
                }
              ],
              "emptyList": {
                "message": "No visit tasks available for this patient at the moment"
              },
              "registerCard": {
                "rules": [
                  {
                    "name": "taskStatus",
                    "condition": "true",
                    "actions": [
                      "data.put('taskStatus', fhirPath.extractValue(Task, 'Task.status'))"
                    ]
                  },
                  {
                    "name": "taskStatusColorCode",
                    "condition": "true",
                    "actions": [
                      "data.put('taskStatusColorCode', data.get('taskStatus').equals('ready') ? 'DUE' : data.get('taskStatus').equals('failed') || data.get('taskStatus').equals('cancelled') ? 'OVERDUE' : data.get('taskStatus').equals('requested') ? 'UPCOMING' : data.get('taskStatus').equals('completed') ? 'COMPLETED' : 'UPCOMING')"
                    ]
                  },
                  {
                    "name": "taskExecutionStartDate",
                    "condition": "true",
                    "actions": [
                      "data.put('taskExecutionStartDate', fhirPath.extractValue(Task, 'Task.executionPeriod.start'))"
                    ]
                  },
                  {
                    "name": "taskPeriodDueDate",
                    "condition": "true",
                    "actions": [
                      "data.put('taskPeriodDueDate', service.formatDate(data.get('taskExecutionStartDate'), \"yyyy-MM-dd'T'HH:mm:ss.SSS'Z'\", \"dd MMM yyyy\"))"
                    ]
                  },
                  {
                    "name": "taskDescription",
                    "condition": "true",
                    "actions": [
                      "data.put('taskDescription', fhirPath.extractValue(Task, 'Task.description'))"
                    ]
                  },
                  {
                    "name": "taskDescriptionWithStartDate",
                    "condition": "true",
                    "priority": 2,
                    "actions": [
                      "data.put('taskDescriptionWithStartDate', data.get('taskDescription') + ' ' + 'due on' + ' ' + data.get('taskPeriodDueDate'))"
                    ]
                  },
                  {
                    "name": "taskId",
                    "condition": "true",
                    "actions": [
                      "data.put('taskId', fhirPath.extractValue(Task, 'Task.id'))"
                    ]
                  },
                  {
                    "name": "taskFor",
                    "condition": "true",
                    "actions": [
                      "data.put('taskFor', fhirPath.extractValue(Task, 'Task.for.reference'))"
                    ]
                  },
                  {
                    "name": "taskQuestionnaireId",
                    "condition": "true",
                    "actions": [
                      "data.put('taskQuestionnaireId', fhirPath.extractValue(Task, 'Task.reasonReference.reference'))"
                    ]
                  }
                ],
                "views": [
                  {
                    "viewType": "BUTTON",
                    "smallSized": "true",
                    "text": "@{taskDescriptionWithStartDate}",
                    "status": "@{taskStatusColorCode}",
                    "visible": "true",
                    "enabled": "@{patientActive}",
                    "actions": [
                      {
                        "trigger": "ON_CLICK",
                        "workflow": "LAUNCH_QUESTIONNAIRE",
                        "questionnaire": {
                          "id": "@{taskQuestionnaireId}",
                          "title": "@{taskDescription}",
                          "saveButtonText": "Save",
                          "taskId": "@{taskId}",
                          "resourceIdentifier": "@{taskFor}"
                        }
                      }
                    ]
                  }
                ]
              }
            }
          ]
        },
        {
          "viewType": "CARD",
          "visible": "@{isChild}",
          "padding": 16,
          "header": {
            "viewType": "COMPOUND_TEXT",
            "primaryText": "Immunizations at 14 weeks",
            "primaryTextColor": "#6F7274",
            "fontSize": 18.0,
            "padding": 16
          },
          "content": [
            {
              "viewType": "LIST",
              "id": "at14WeeksTaskList",
              "resources": [
                {
                  "id": "availableTasks",
                  "relatedResourceId": "availableTasks",
                  "resourceType": "Task",
                  "conditionalFhirPathExpression": "Task.reasonCode.coding[0].code = 'immunization_at_14_weeks'"
                }
              ],
              "emptyList": {
                "message": "No visit tasks available for this patient at the moment"
              },
              "registerCard": {
                "rules": [
                  {
                    "name": "taskStatus",
                    "condition": "true",
                    "actions": [
                      "data.put('taskStatus', fhirPath.extractValue(Task, 'Task.status'))"
                    ]
                  },
                  {
                    "name": "taskStatusColorCode",
                    "condition": "true",
                    "actions": [
                      "data.put('taskStatusColorCode', data.get('taskStatus').equals('ready') ? 'DUE' : data.get('taskStatus').equals('failed') || data.get('taskStatus').equals('cancelled') ? 'OVERDUE' : data.get('taskStatus').equals('requested') ? 'UPCOMING' : data.get('taskStatus').equals('completed') ? 'COMPLETED' : 'UPCOMING')"
                    ]
                  },
                  {
                    "name": "taskExecutionStartDate",
                    "condition": "true",
                    "actions": [
                      "data.put('taskExecutionStartDate', fhirPath.extractValue(Task, 'Task.executionPeriod.start'))"
                    ]
                  },
                  {
                    "name": "taskPeriodDueDate",
                    "condition": "true",
                    "actions": [
                      "data.put('taskPeriodDueDate', service.formatDate(data.get('taskExecutionStartDate'), \"yyyy-MM-dd'T'HH:mm:ss.SSS'Z'\", \"dd MMM yyyy\"))"
                    ]
                  },
                  {
                    "name": "taskDescription",
                    "condition": "true",
                    "actions": [
                      "data.put('taskDescription', fhirPath.extractValue(Task, 'Task.description'))"
                    ]
                  },
                  {
                    "name": "taskDescriptionWithStartDate",
                    "condition": "true",
                    "priority": 2,
                    "actions": [
                      "data.put('taskDescriptionWithStartDate', data.get('taskDescription') + ' ' + 'due on' + ' ' + data.get('taskPeriodDueDate'))"
                    ]
                  },
                  {
                    "name": "taskId",
                    "condition": "true",
                    "actions": [
                      "data.put('taskId', fhirPath.extractValue(Task, 'Task.id'))"
                    ]
                  },
                  {
                    "name": "taskFor",
                    "condition": "true",
                    "actions": [
                      "data.put('taskFor', fhirPath.extractValue(Task, 'Task.for.reference'))"
                    ]
                  },
                  {
                    "name": "taskQuestionnaireId",
                    "condition": "true",
                    "actions": [
                      "data.put('taskQuestionnaireId', fhirPath.extractValue(Task, 'Task.reasonReference.reference'))"
                    ]
                  }
                ],
                "views": [
                  {
                    "viewType": "BUTTON",
                    "smallSized": "true",
                    "text": "@{taskDescriptionWithStartDate}",
                    "status": "@{taskStatusColorCode}",
                    "visible": "true",
                    "enabled": "@{patientActive}",
                    "actions": [
                      {
                        "trigger": "ON_CLICK",
                        "workflow": "LAUNCH_QUESTIONNAIRE",
                        "questionnaire": {
                          "id": "@{taskQuestionnaireId}",
                          "title": "@{taskDescription}",
                          "saveButtonText": "Save",
                          "taskId": "@{taskId}",
                          "resourceIdentifier": "@{taskFor}"
                        }
                      }
                    ]
                  }
                ]
              }
            }
          ]
        },
        {
          "viewType": "CARD",
          "visible": "@{isChild}",
          "padding": 16,
          "header": {
            "viewType": "COMPOUND_TEXT",
            "primaryText": "Immunizations at 9 months",
            "primaryTextColor": "#6F7274",
            "fontSize": 18.0,
            "padding": 16
          },
          "content": [
            {
              "viewType": "LIST",
              "id": "at9MonthsTaskList",
              "resources": [
                {
                  "id": "availableTasks",
                  "relatedResourceId": "availableTasks",
                  "resourceType": "Task",
                  "conditionalFhirPathExpression": "Task.reasonCode.coding[0].code = 'immunization_at_9_months'"
                }
              ],
              "emptyList": {
                "message": "No visit tasks available for this patient at the moment"
              },
              "registerCard": {
                "rules": [
                  {
                    "name": "taskStatus",
                    "condition": "true",
                    "actions": [
                      "data.put('taskStatus', fhirPath.extractValue(Task, 'Task.status'))"
                    ]
                  },
                  {
                    "name": "taskStatusColorCode",
                    "condition": "true",
                    "actions": [
                      "data.put('taskStatusColorCode', data.get('taskStatus').equals('ready') ? 'DUE' : data.get('taskStatus').equals('failed') || data.get('taskStatus').equals('cancelled') ? 'OVERDUE' : data.get('taskStatus').equals('requested') ? 'UPCOMING' : data.get('taskStatus').equals('completed') ? 'COMPLETED' : 'UPCOMING')"
                    ]
                  },
                  {
                    "name": "taskExecutionStartDate",
                    "condition": "true",
                    "actions": [
                      "data.put('taskExecutionStartDate', fhirPath.extractValue(Task, 'Task.executionPeriod.start'))"
                    ]
                  },
                  {
                    "name": "taskPeriodDueDate",
                    "condition": "true",
                    "actions": [
                      "data.put('taskPeriodDueDate', service.formatDate(data.get('taskExecutionStartDate'), \"yyyy-MM-dd'T'HH:mm:ss.SSS'Z'\", \"dd MMM yyyy\"))"
                    ]
                  },
                  {
                    "name": "taskDescription",
                    "condition": "true",
                    "actions": [
                      "data.put('taskDescription', fhirPath.extractValue(Task, 'Task.description'))"
                    ]
                  },
                  {
                    "name": "taskDescriptionWithStartDate",
                    "condition": "true",
                    "priority": 2,
                    "actions": [
                      "data.put('taskDescriptionWithStartDate', data.get('taskDescription') + ' ' + 'due on' + ' ' + data.get('taskPeriodDueDate'))"
                    ]
                  },
                  {
                    "name": "taskId",
                    "condition": "true",
                    "actions": [
                      "data.put('taskId', fhirPath.extractValue(Task, 'Task.id'))"
                    ]
                  },
                  {
                    "name": "taskFor",
                    "condition": "true",
                    "actions": [
                      "data.put('taskFor', fhirPath.extractValue(Task, 'Task.for.reference'))"
                    ]
                  },
                  {
                    "name": "taskQuestionnaireId",
                    "condition": "true",
                    "actions": [
                      "data.put('taskQuestionnaireId', fhirPath.extractValue(Task, 'Task.reasonReference.reference'))"
                    ]
                  }
                ],
                "views": [
                  {
                    "viewType": "BUTTON",
                    "smallSized": "true",
                    "text": "@{taskDescriptionWithStartDate}",
                    "status": "@{taskStatusColorCode}",
                    "visible": "true",
                    "enabled": "@{patientActive}",
                    "actions": [
                      {
                        "trigger": "ON_CLICK",
                        "workflow": "LAUNCH_QUESTIONNAIRE",
                        "questionnaire": {
                          "id": "@{taskQuestionnaireId}",
                          "title": "@{taskDescription}",
                          "saveButtonText": "Save",
                          "taskId": "@{taskId}",
                          "resourceIdentifier": "@{taskFor}"
                        }
                      }
                    ]
                  }
                ]
              }
            }
          ]
        },
        {
          "viewType": "CARD",
          "visible": "@{isChild}",
          "padding": 16,
          "header": {
            "viewType": "COMPOUND_TEXT",
            "primaryText": "Immunizations at 15 months",
            "primaryTextColor": "#6F7274",
            "fontSize": 18.0,
            "padding": 16
          },
          "content": [
            {
              "viewType": "LIST",
              "id": "at15MonthsTaskList",
              "resources": [
                {
                  "id": "availableTasks",
                  "relatedResourceId": "availableTasks",
                  "resourceType": "Task",
                  "conditionalFhirPathExpression": "Task.reasonCode.coding[0].code = 'immunization_at_15_months'"
                }
              ],
              "emptyList": {
                "message": "No visit tasks available for this patient at the moment"
              },
              "registerCard": {
                "rules": [
                  {
                    "name": "taskStatus",
                    "condition": "true",
                    "actions": [
                      "data.put('taskStatus', fhirPath.extractValue(Task, 'Task.status'))"
                    ]
                  },
                  {
                    "name": "taskStatusColorCode",
                    "condition": "true",
                    "actions": [
                      "data.put('taskStatusColorCode', data.get('taskStatus').equals('ready') ? 'DUE' : data.get('taskStatus').equals('failed') || data.get('taskStatus').equals('cancelled') ? 'OVERDUE' : data.get('taskStatus').equals('requested') ? 'UPCOMING' : data.get('taskStatus').equals('completed') ? 'COMPLETED' : 'UPCOMING')"
                    ]
                  },
                  {
                    "name": "taskExecutionStartDate",
                    "condition": "true",
                    "actions": [
                      "data.put('taskExecutionStartDate', fhirPath.extractValue(Task, 'Task.executionPeriod.start'))"
                    ]
                  },
                  {
                    "name": "taskPeriodDueDate",
                    "condition": "true",
                    "actions": [
                      "data.put('taskPeriodDueDate', service.formatDate(data.get('taskExecutionStartDate'), \"yyyy-MM-dd'T'HH:mm:ss.SSS'Z'\", \"dd MMM yyyy\"))"
                    ]
                  },
                  {
                    "name": "taskDescription",
                    "condition": "true",
                    "actions": [
                      "data.put('taskDescription', fhirPath.extractValue(Task, 'Task.description'))"
                    ]
                  },
                  {
                    "name": "taskDescriptionWithStartDate",
                    "condition": "true",
                    "priority": 2,
                    "actions": [
                      "data.put('taskDescriptionWithStartDate', data.get('taskDescription') + ' ' + 'due on' + ' ' + data.get('taskPeriodDueDate'))"
                    ]
                  },
                  {
                    "name": "taskId",
                    "condition": "true",
                    "actions": [
                      "data.put('taskId', fhirPath.extractValue(Task, 'Task.id'))"
                    ]
                  },
                  {
                    "name": "taskFor",
                    "condition": "true",
                    "actions": [
                      "data.put('taskFor', fhirPath.extractValue(Task, 'Task.for.reference'))"
                    ]
                  },
                  {
                    "name": "taskQuestionnaireId",
                    "condition": "true",
                    "actions": [
                      "data.put('taskQuestionnaireId', fhirPath.extractValue(Task, 'Task.reasonReference.reference'))"
                    ]
                  }
                ],
                "views": [
                  {
                    "viewType": "BUTTON",
                    "smallSized": "true",
                    "text": "@{taskDescriptionWithStartDate}",
                    "status": "@{taskStatusColorCode}",
                    "visible": "true",
                    "enabled": "@{patientActive}",
                    "actions": [
                      {
                        "trigger": "ON_CLICK",
                        "workflow": "LAUNCH_QUESTIONNAIRE",
                        "questionnaire": {
                          "id": "@{taskQuestionnaireId}",
                          "title": "@{taskDescription}",
                          "saveButtonText": "Save",
                          "taskId": "@{taskId}",
                          "resourceIdentifier": "@{taskFor}"
                        }
                      }
                    ]
                  }
                ]
              }
            }
          ]
        },
        {
          "viewType": "CARD",
<<<<<<< HEAD
          "visible": "@{is9Years}",
=======
          "visible": "@{isChild}",
>>>>>>> c79037c6
          "padding": 16,
          "header": {
            "viewType": "COMPOUND_TEXT",
            "primaryText": "Immunizations at 9 years",
            "primaryTextColor": "#6F7274",
            "fontSize": 18.0,
            "padding": 16
          },
          "content": [
            {
              "viewType": "LIST",
              "id": "at9yearsTaskList",
              "resources": [
                {
                  "id": "availableTasks",
                  "relatedResourceId": "availableTasks",
                  "resourceType": "Task",
                  "conditionalFhirPathExpression": "Task.reasonCode.coding[0].code = 'immunization_at_9_years'"
                }
              ],
              "emptyList": {
                "message": "No visit tasks available for this patient at the moment"
              },
              "registerCard": {
                "rules": [
                  {
                    "name": "taskStatus",
                    "condition": "true",
                    "actions": [
                      "data.put('taskStatus', fhirPath.extractValue(Task, 'Task.status'))"
                    ]
                  },
                  {
                    "name": "taskStatusColorCode",
                    "condition": "true",
                    "actions": [
                      "data.put('taskStatusColorCode', data.get('taskStatus').equals('ready') ? 'DUE' : data.get('taskStatus').equals('failed') || data.get('taskStatus').equals('cancelled') ? 'OVERDUE' : data.get('taskStatus').equals('requested') ? 'UPCOMING' : data.get('taskStatus').equals('completed') ? 'COMPLETED' : 'UPCOMING')"
                    ]
                  },
                  {
                    "name": "taskExecutionStartDate",
                    "condition": "true",
                    "actions": [
                      "data.put('taskExecutionStartDate', fhirPath.extractValue(Task, 'Task.executionPeriod.start'))"
                    ]
                  },
                  {
                    "name": "taskPeriodDueDate",
                    "condition": "true",
                    "actions": [
                      "data.put('taskPeriodDueDate', service.formatDate(data.get('taskExecutionStartDate'), \"yyyy-MM-dd'T'HH:mm:ss.SSS'Z'\", \"dd MMM yyyy\"))"
                    ]
                  },
                  {
                    "name": "taskDescription",
                    "condition": "true",
                    "actions": [
                      "data.put('taskDescription', fhirPath.extractValue(Task, 'Task.description'))"
                    ]
                  },
                  {
                    "name": "taskDescriptionWithStartDate",
                    "condition": "true",
                    "priority": 2,
                    "actions": [
                      "data.put('taskDescriptionWithStartDate', data.get('taskDescription') + ' ' + 'due on' + ' ' + data.get('taskPeriodDueDate'))"
                    ]
                  },
                  {
                    "name": "taskId",
                    "condition": "true",
                    "actions": [
                      "data.put('taskId', fhirPath.extractValue(Task, 'Task.id'))"
                    ]
                  },
                  {
                    "name": "taskFor",
                    "condition": "true",
                    "actions": [
                      "data.put('taskFor', fhirPath.extractValue(Task, 'Task.for.reference'))"
                    ]
                  },
                  {
                    "name": "taskQuestionnaireId",
                    "condition": "true",
                    "actions": [
                      "data.put('taskQuestionnaireId', fhirPath.extractValue(Task, 'Task.reasonReference.reference'))"
                    ]
                  }
                ],
                "views": [
                  {
                    "viewType": "BUTTON",
                    "smallSized": "true",
                    "text": "@{taskDescriptionWithStartDate}",
                    "status": "@{taskStatusColorCode}",
                    "visible": "true",
                    "enabled": "@{patientActive}",
                    "actions": [
                      {
                        "trigger": "ON_CLICK",
                        "workflow": "LAUNCH_QUESTIONNAIRE",
                        "questionnaire": {
                          "id": "@{taskQuestionnaireId}",
                          "title": "@{taskDescription}",
                          "saveButtonText": "Save",
                          "taskId": "@{taskId}",
                          "resourceIdentifier": "@{taskFor}"
                        }
                      }
                    ]
                  }
                ]
              }
            }
          ]
        },
        {
          "viewType": "CARD",
<<<<<<< HEAD
          "visible": "@{is9andHalfYears}",
=======
          "visible": "@{isChild}",
>>>>>>> c79037c6
          "padding": 16,
          "header": {
            "viewType": "COMPOUND_TEXT",
            "primaryText": "Immunizations at 9.5 years",
            "primaryTextColor": "#6F7274",
            "fontSize": 18.0,
            "padding": 16
          },
          "content": [
            {
              "viewType": "LIST",
              "id": "at9HalfYearsTaskList",
              "resources": [
                {
                  "id": "availableTasks",
                  "relatedResourceId": "availableTasks",
                  "resourceType": "Task",
                  "conditionalFhirPathExpression": "Task.reasonCode.coding[0].code = 'immunization_at_9_half_years'"
                }
              ],
              "emptyList": {
                "message": "No visit tasks available for this patient at the moment"
              },
              "registerCard": {
                "rules": [
                  {
                    "name": "taskStatus",
                    "condition": "true",
                    "actions": [
                      "data.put('taskStatus', fhirPath.extractValue(Task, 'Task.status'))"
                    ]
                  },
                  {
                    "name": "taskStatusColorCode",
                    "condition": "true",
                    "actions": [
                      "data.put('taskStatusColorCode', data.get('taskStatus').equals('ready') ? 'DUE' : data.get('taskStatus').equals('failed') || data.get('taskStatus').equals('cancelled') ? 'OVERDUE' : data.get('taskStatus').equals('requested') ? 'UPCOMING' : data.get('taskStatus').equals('completed') ? 'COMPLETED' : 'UPCOMING')"
                    ]
                  },
                  {
                    "name": "taskExecutionStartDate",
                    "condition": "true",
                    "actions": [
                      "data.put('taskExecutionStartDate', fhirPath.extractValue(Task, 'Task.executionPeriod.start'))"
                    ]
                  },
                  {
                    "name": "taskPeriodDueDate",
                    "condition": "true",
                    "actions": [
                      "data.put('taskPeriodDueDate', service.formatDate(data.get('taskExecutionStartDate'), \"yyyy-MM-dd'T'HH:mm:ss.SSS'Z'\", \"dd MMM yyyy\"))"
                    ]
                  },
                  {
                    "name": "taskDescription",
                    "condition": "true",
                    "actions": [
                      "data.put('taskDescription', fhirPath.extractValue(Task, 'Task.description'))"
                    ]
                  },
                  {
                    "name": "taskDescriptionWithStartDate",
                    "condition": "true",
                    "priority": 2,
                    "actions": [
                      "data.put('taskDescriptionWithStartDate', data.get('taskDescription') + ' ' + 'due on' + ' ' + data.get('taskPeriodDueDate'))"
                    ]
                  },
                  {
                    "name": "taskId",
                    "condition": "true",
                    "actions": [
                      "data.put('taskId', fhirPath.extractValue(Task, 'Task.id'))"
                    ]
                  },
                  {
                    "name": "taskFor",
                    "condition": "true",
                    "actions": [
                      "data.put('taskFor', fhirPath.extractValue(Task, 'Task.for.reference'))"
                    ]
                  },
                  {
                    "name": "taskQuestionnaireId",
                    "condition": "true",
                    "actions": [
                      "data.put('taskQuestionnaireId', fhirPath.extractValue(Task, 'Task.reasonReference.reference'))"
                    ]
                  }
                ],
                "views": [
                  {
                    "viewType": "BUTTON",
                    "smallSized": "true",
                    "text": "@{taskDescriptionWithStartDate}",
                    "status": "@{taskStatusColorCode}",
                    "visible": "true",
                    "enabled": "@{patientActive}",
                    "actions": [
                      {
                        "trigger": "ON_CLICK",
                        "workflow": "LAUNCH_QUESTIONNAIRE",
                        "questionnaire": {
                          "id": "@{taskQuestionnaireId}",
                          "title": "@{taskDescription}",
                          "saveButtonText": "Save",
                          "taskId": "@{taskId}",
                          "resourceIdentifier": "@{taskFor}"
                        }
                      }
                    ]
                  }
                ]
              }
            }
          ]
        }
      ]
    }
  ],
  "overFlowMenuItems": [
    {
      "title": "Registration info",
      "titleColor": "@{patientTextColor}",
      "visible": "true",
      "enabled": "@{patientActive}",
      "actions": [
        {
          "trigger": "ON_CLICK",
          "workflow": "LAUNCH_QUESTIONNAIRE",
          "questionnaire": {
            "id": "e5155788-8831-4916-a3f5-486915ce34b2",
            "title": "Member registration info",
            "saveButtonText": "Update registration",
            "setPractitionerDetails": true,
            "setOrganizationDetails": true,
            "type": "EDIT",
            "resourceIdentifier": "@{patientId}",
            "planDefinitions": [
              "9fac39bd-9750-4c1d-b355-1961de4e37f3"
            ]
          }
        }
      ]
    },
    {
      "title": "Record as Sick",
      "titleColor": "@{patientTextColor}",
      "visible": "@{isChildOver2months}",
      "enabled": "@{patientActive}",
      "actions": [
        {
          "trigger": "ON_CLICK",
          "workflow": "LAUNCH_QUESTIONNAIRE",
          "questionnaire": {
            "id": "3276f55c-b25e-455b-ae4e-8846fb8fd039",
            "title": "Record sick child",
            "resourceIdentifier": "@{patientId}",
            "planDefinitions": [
              "4ac4f9d6-6fc7-45bf-9a29-398798fc3134"
            ]
          },
          "params": [
            {
              "paramType": "PREPOPULATE",
              "linkId": "652a752f-280a-4560-aac8-fa3196449961",
              "dataType": "INTEGER",
              "key": "artemetherLumefatrine1x6PreviousBalance",
              "value": "@{artemetherLumefatrine1x6PreviousBalance}"
            },
            {
              "paramType": "PREPOPULATE",
              "linkId": "439f2e15-5426-4b5c-9ab7-e3d3e323af1f",
              "dataType": "STRING",
              "key": "artemetherLumefatrine1x6ObservationId",
              "value": "@{artemetherLumefatrine1x6ObservationId}"
            },
            {
              "paramType": "PREPOPULATE",
              "linkId": "22524dbf-2aeb-4599-8cf4-160a237db060",
              "dataType": "STRING",
              "key": "artemetherLumefatrine1x6StockOutFlagId",
              "value": "@{artemetherLumefatrine1x6StockOutFlagId}"
            },
            {
              "paramType": "PREPOPULATE",
              "linkId": "da3a03fa-dc1a-479a-9bac-557a03e03bc7",
              "dataType": "INTEGER",
              "key": "artemetherLumefatrine1x6PreviousBalancePage2",
              "value": "@{artemetherLumefatrine1x6PreviousBalance}"
            },
            {
              "paramType": "PREPOPULATE",
              "linkId": "8a3806e1-323e-48dc-99ca-9555f5e8051a",
              "dataType": "STRING",
              "key": "artemetherLumefatrine1x6ObservationIdPage2",
              "value": "@{artemetherLumefatrine1x6ObservationId}"
            },
            {
              "paramType": "PREPOPULATE",
              "linkId": "9cf1515b-a7b9-4253-9050-22592661eff5",
              "dataType": "STRING",
              "key": "artemetherLumefatrine1x6StockOutFlagIdPage2",
              "value": "@{artemetherLumefatrine1x6StockOutFlagId}"
            },
            {
              "paramType": "PREPOPULATE",
              "linkId": "688e8eeb-068b-40d7-97a2-ac434855ee4f",
              "dataType": "INTEGER",
              "key": "artemetherLumefatrine2x6PreviousBalance",
              "value": "@{artemetherLumefatrine2x6PreviousBalance}"
            },
            {
              "paramType": "PREPOPULATE",
              "linkId": "504a53e3-15d2-4208-ac59-75df250ebe6c",
              "dataType": "STRING",
              "key": "artemetherLumefatrine2x6ObservationId",
              "value": "@{artemetherLumefatrine2x6ObservationId}"
            },
            {
              "paramType": "PREPOPULATE",
              "linkId": "8158103d-fa91-403f-a5ce-d3fb21412c3f",
              "dataType": "STRING",
              "key": "artemetherLumefatrine2x6StockOutFlagId",
              "value": "@{artemetherLumefatrine2x6StockOutFlagId}"
            },
            {
              "paramType": "PREPOPULATE",
              "linkId": "ec66a7cc-d1f6-4d5e-b161-61eb61c2922e",
              "dataType": "INTEGER",
              "key": "artesunate100mgPreviousBalance",
              "value": "@{artesunate100mgPreviousBalance}"
            },
            {
              "paramType": "PREPOPULATE",
              "linkId": "cb032c71-465b-43d1-aeef-efe7241f22bb",
              "dataType": "STRING",
              "key": "artesunate100mgObservationId",
              "value": "@{artesunate100mgObservationId}"
            },
            {
              "paramType": "PREPOPULATE",
              "linkId": "6b1ed271-28a8-4dc2-8521-f3498befc981",
              "dataType": "STRING",
              "key": "artesunate100mgStockOutFlagId",
              "value": "@{artesunate100mgStockOutFlagId}"
            },
            {
              "paramType": "PREPOPULATE",
              "linkId": "8b404865-2651-4ba6-8b4d-c2de0aae55f6",
              "dataType": "INTEGER",
              "key": "artesunate100mgtabletsPreviousBalance",
              "value": "@{artesunate100mgtabletsPreviousBalance}"
            },
            {
              "paramType": "PREPOPULATE",
              "linkId": "caf9de81-51ca-4f4c-a523-b862f1ef22ef",
              "dataType": "STRING",
              "key": "artesunate100mgtabletsObservationId",
              "value": "@{artesunate100mgtabletsObservationId}"
            },
            {
              "paramType": "PREPOPULATE",
              "linkId": "30ca82bd-bd6e-4b14-931d-0b6d79db5350",
              "dataType": "STRING",
              "key": "artesunate100mgtabletsStockOutFlagId",
              "value": "@{artesunate100mgtabletsStockOutFlagId}"
            },
            {
              "paramType": "PREPOPULATE",
              "linkId": "f03c4d81-76be-4d07-a772-6d5f19d32c93",
              "dataType": "INTEGER",
              "key": "as25mg-aq67-5mgPreviousBalance",
              "value": "@{as25mg-aq67-5mgPreviousBalance}"
            },
            {
              "paramType": "PREPOPULATE",
              "linkId": "40594c41-914c-4c12-a44e-59eb410977e4",
              "dataType": "STRING",
              "key": "as25mg-aq67-5mgObservationId",
              "value": "@{as25mg-aq67-5mgObservationId}"
            },
            {
              "paramType": "PREPOPULATE",
              "linkId": "8c4de538-0a38-465d-b547-e8543fbf1dfd",
              "dataType": "STRING",
              "key": "as25mg-aq67-5mgStockOutFlagId",
              "value": "@{as25mg-aq67-5mgStockOutFlagId}"
            },
            {
              "paramType": "PREPOPULATE",
              "linkId": "11537bd0-134c-4179-8b55-fbedc876e413",
              "dataType": "INTEGER",
              "key": "as50mg-aq135mgPreviousBalance",
              "value": "@{as50mg-aq135mgPreviousBalance}"
            },
            {
              "paramType": "PREPOPULATE",
              "linkId": "40ba4471-3ba5-4f1c-ac35-53cf42b71565",
              "dataType": "STRING",
              "key": "as50mg-aq135mgObservationId",
              "value": "@{as50mg-aq135mgObservationId}"
            },
            {
              "paramType": "PREPOPULATE",
              "linkId": "fd124836-5be2-4692-aa19-fdd4f0537cf6",
              "dataType": "STRING",
              "key": "as50mg-aq135mgStockOutFlagId",
              "value": "@{as50mg-aq135mgStockOutFlagId}"
            },
            {
              "paramType": "PREPOPULATE",
              "linkId": "254fe48e-dd6c-4428-b59c-10c8079dc8d5",
              "dataType": "INTEGER",
              "key": "amoxicillin250mgPreviousBalance",
              "value": "@{amoxicillin250mgPreviousBalance}"
            },
            {
              "paramType": "PREPOPULATE",
              "linkId": "19f9be52-cce5-442a-9f87-d6894a57b6ff",
              "dataType": "STRING",
              "key": "amoxicillin250mgObservationId",
              "value": "@{amoxicillin250mgObservationId}"
            },
            {
              "paramType": "PREPOPULATE",
              "linkId": "829c3eff-4903-4123-b21c-e4f613c1f01d",
              "dataType": "STRING",
              "key": "amoxicillin250mgStockOutFlagId",
              "value": "@{amoxicillin250mgStockOutFlagId}"
            },
            {
              "paramType": "PREPOPULATE",
              "linkId": "7be1c8e4-e7d0-445b-8a71-d600263a0063",
              "dataType": "INTEGER",
              "key": "amoxicillin250mg2TabletsPreviousBalance",
              "value": "@{amoxicillin250mg2TabletsPreviousBalance}"
            },
            {
              "paramType": "PREPOPULATE",
              "linkId": "7f1b86c6-313b-42a3-ae77-541cae12b27e",
              "dataType": "STRING",
              "key": "amoxicillin250mg2TabletsObservationId",
              "value": "@{amoxicillin250mg2TabletsObservationId}"
            },
            {
              "paramType": "PREPOPULATE",
              "linkId": "32eebd31-8edc-43eb-a620-d4a30b33bc52",
              "dataType": "STRING",
              "key": "amoxicillin250mg2TabletsStockOutFlagId",
              "value": "@{amoxicillin250mg2TabletsStockOutFlagId}"
            },
            {
              "paramType": "PREPOPULATE",
              "linkId": "71e7a42c-00a8-467f-bb05-43d0078d5af8",
              "dataType": "INTEGER",
              "key": "amoxicillin250mgPreviousBalancePneomonia",
              "value": "@{amoxicillin250mgPreviousBalance}"
            },
            {
              "paramType": "PREPOPULATE",
              "linkId": "8241e4ac-db83-49a4-bdb7-95fc6c5a2110",
              "dataType": "STRING",
              "key": "amoxicillin250mgObservationIdPneomonia",
              "value": "@{amoxicillin250mgObservationId}"
            },
            {
              "paramType": "PREPOPULATE",
              "linkId": "810e0b66-7fdf-4c74-bba9-25286dbfb9dc",
              "dataType": "STRING",
              "key": "amoxicillin250mgStockOutFlagIdPneomonia",
              "value": "@{amoxicillin250mgStockOutFlagId}"
            },
            {
              "paramType": "PREPOPULATE",
              "linkId": "49c80c12-65e1-44ea-844b-0da9af87e6a6",
              "dataType": "INTEGER",
              "key": "amoxicillin250mg2TabletsPreviousBalancePneomonia",
              "value": "@{amoxicillin250mg2TabletsPreviousBalance}"
            },
            {
              "paramType": "PREPOPULATE",
              "linkId": "b3105315-2045-455a-8709-4b74b29f714b",
              "dataType": "STRING",
              "key": "amoxicillin250mg2TabletsObservationIdPneomonia",
              "value": "@{amoxicillin250mg2TabletsObservationId}"
            },
            {
              "paramType": "PREPOPULATE",
              "linkId": "80859bac-05cf-4087-8689-d8b1b6614f99",
              "dataType": "STRING",
              "key": "amoxicillin250mg2TabletsStockOutFlagIdPneomonia",
              "value": "@{amoxicillin250mg2TabletsStockOutFlagId}"
            },
            {
              "paramType": "PREPOPULATE",
              "linkId": "216147dd-72fa-43eb-811f-bd8bb0e9f26c",
              "dataType": "INTEGER",
              "key": "orsPreviousBalance",
              "value": "@{orsPreviousBalance}"
            },
            {
              "paramType": "PREPOPULATE",
              "linkId": "8afce0d8-a7cc-4454-9534-289c6ceb97f0",
              "dataType": "STRING",
              "key": "orsObservationId",
              "value": "@{orsObservationId}"
            },
            {
              "paramType": "PREPOPULATE",
              "linkId": "9ce85751-8403-49fd-b1b1-552449cf252b",
              "dataType": "STRING",
              "key": "orsStockOutFlagId",
              "value": "@{orsStockOutFlagId}"
            },
            {
              "paramType": "PREPOPULATE",
              "linkId": "327e5785-4cc4-4c9d-9bd1-860359e3d0d9",
              "dataType": "INTEGER",
              "key": "artemetherLumefatrine2x6PreviousBalance",
              "value": "@{artemetherLumefatrine2x6PreviousBalance}"
            },
            {
              "paramType": "PREPOPULATE",
              "linkId": "69995463-830b-4c73-8cfb-a7c258fcefa5",
              "dataType": "STRING",
              "key": "artemetherLumefatrine2x6ObservationId",
              "value": "@{artemetherLumefatrine2x6ObservationId}"
            },
            {
              "paramType": "PREPOPULATE",
              "linkId": "d1470016-409a-4ae1-8409-addc1afeec3a",
              "dataType": "STRING",
              "key": "artemetherLumefatrine2x6StockOutFlagId",
              "value": "@{artemetherLumefatrine2x6StockOutFlagId}"
            },
            {
              "paramType": "PREPOPULATE",
              "linkId": "250db9c5-3b3a-4b1c-8285-8ce40583cee3",
              "dataType": "INTEGER",
              "key": "as25mg-aq67-5mg2MonthsPreviousBalance",
              "value": "@{as25mg-aq67-5mg2MonthsPreviousBalance}"
            },
            {
              "paramType": "PREPOPULATE",
              "linkId": "2c8b02ff-4d60-49f8-b823-cee1e5b07ab4",
              "dataType": "STRING",
              "key": "as25mg-aq67-5mg2MonthsObservationId",
              "value": "@{as25mg-aq67-5mg2MonthsObservationId}"
            },
            {
              "paramType": "PREPOPULATE",
              "linkId": "c1f46b7e-9e37-4039-b78b-b96f00512c60",
              "dataType": "INTEGER",
              "key": "as25mg-aq67-5mg2MonthsStockOutFlagId",
              "value": "@{as25mg-aq67-5mg2MonthsStockOutFlagId}"
            },
            {
              "paramType": "PREPOPULATE",
              "linkId": "dc801d93-5e85-4bea-bf51-4093ce1b5d40",
              "dataType": "INTEGER",
              "key": "as50mg-aq135mgPreviousBalance",
              "value": "@{as50mg-aq135mgPreviousBalance}"
            },
            {
              "paramType": "PREPOPULATE",
              "linkId": "7726bea7-1a90-497a-810f-605e79c01d77",
              "dataType": "STRING",
              "key": "as50mg-aq135mgObservationId",
              "value": "@{as50mg-aq135mgObservationId}"
            },
            {
              "paramType": "PREPOPULATE",
              "linkId": "21117515-ef9e-462d-8b1d-e1fe2f4c7221",
              "dataType": "STRING",
              "key": "as50mg-aq135mgStockOutFlagI",
              "value": "@{as50mg-aq135mgStockOutFlagI}"
            },
            {
              "paramType": "PREPOPULATE",
              "linkId": "30a4b90a-34d4-432d-91ac-35d5da6910bb",
              "dataType": "INTEGER",
              "key": "rdtPreviousBalance",
              "value": "@{rdtPreviousBalance}"
            },
            {
              "paramType": "PREPOPULATE",
              "linkId": "f5ad8745-b8ab-423d-8e52-1cc6c73f8e63",
              "dataType": "STRING",
              "key": "rdtObservationId",
              "value": "@{rdtObservationId}"
            },
            {
              "paramType": "PREPOPULATE",
              "linkId": "752a93ba-2cae-4e44-945c-c3813ff9927a",
              "dataType": "STRING",
              "key": "rdtStockOutFlagId",
              "value": "@{rdtStockOutFlagId}"
            },
            {
              "paramType": "PREPOPULATE",
              "linkId": "7f5cab9a-c19e-4001-aaa7-5e013a515ca8",
              "dataType": "INTEGER",
              "key": "ors3SacketsPreviousBalance",
              "value": "@{ors3SacketsPreviousBalance}"
            },
            {
              "paramType": "PREPOPULATE",
              "linkId": "d43ed70b-d8d7-4b8c-948b-e0e1f5a7b4a3",
              "dataType": "STRING",
              "key": "ors3SacketsObservationId",
              "value": "@{ors3SacketsObservationId}"
            },
            {
              "paramType": "PREPOPULATE",
              "linkId": "8994ce39-d1b8-4486-9b75-3471b9f8b8ed",
              "dataType": "STRING",
              "key": "ors3SacketsStockOutFlagId",
              "value": "@{ors3SacketsStockOutFlagId}"
            },
            {
              "paramType": "PREPOPULATE",
              "linkId": "8f62fce7-6a78-460b-9a5b-6feae7aa1818",
              "dataType": "INTEGER",
              "key": "zincSulphate10mgPreviousBalance20Tabs",
              "value": "@{zincSulphate10mgPreviousBalance}"
            },
            {
              "paramType": "PREPOPULATE",
              "linkId": "8304199b-a549-440b-b3c6-e132d2e7a20f",
              "dataType": "STRING",
              "key": "zincSulphate10mgObservationId20Tabs",
              "value": "@{zincSulphate10mgObservationId}"
            },
            {
              "paramType": "PREPOPULATE",
              "linkId": "67f81318-5940-412e-8de9-8b9dd8cbafbd",
              "dataType": "STRING",
              "key": "zincSulphate10mgStockOutFlagId20Tabs",
              "value": "@{zincSulphate10mgStockOutFlagId}"
            },
            {
              "paramType": "PREPOPULATE",
              "linkId": "3f189686-0af2-44ec-bcf8-a6cfa42c553f",
              "dataType": "INTEGER",
              "key": "zincSulphate10mgPreviousBalance10Tabs",
              "value": "@{zincSulphate10mgPreviousBalance}"
            },
            {
              "paramType": "PREPOPULATE",
              "linkId": "13cda66b-0a66-4708-983a-4fd193471a1d",
              "dataType": "STRING",
              "key": "zincSulphate10mgObservationId10Tabs",
              "value": "@{zincSulphate10mgObservationId}"
            },
            {
              "paramType": "PREPOPULATE",
              "linkId": "50ae608c-f3d9-4324-8866-c29459083df9",
              "dataType": "STRING",
              "key": "zincSulphate10mgStockOutFlagId10Tabs",
              "value": "@{zincSulphate10mgStockOutFlagId}"
            },
            {
              "paramType": "PREPOPULATE",
              "linkId": "927f0a45-2e37-4f8b-8608-005b266ca961",
              "dataType": "INTEGER",
              "key": "zincSulphate20mgPreviousBalance",
              "value": "@{zincSulphate20mgPreviousBalance}"
            },
            {
              "paramType": "PREPOPULATE",
              "linkId": "37bbf711-8f65-4244-b75d-9d5e9f76c501",
              "dataType": "STRING",
              "key": "zincSulphate20mgObservationId",
              "value": "@{zincSulphate20mgObservationId}"
            },
            {
              "paramType": "PREPOPULATE",
              "linkId": "7d33a5c2-53f5-44ac-8ccb-b162d2d6db2c",
              "dataType": "STRING",
              "key": "zincSulphate20mgStockOutFlagId",
              "value": "@{zincSulphate20mgStockOutFlagId}"
            },
            {
              "paramType": "PREPOPULATE",
              "linkId": "ee63e5a2-302f-4576-ad12-877b02586ef0",
              "dataType": "INTEGER",
              "key": "paracetamol100mgPreviousBalance",
              "value": "@{paracetamol100mgPreviousBalance}"
            },
            {
              "paramType": "PREPOPULATE",
              "linkId": "74db611e-4c4f-45ab-a28b-d99de3c813d3",
              "dataType": "STRING",
              "key": "paracetamol100mgObservationId",
              "value": "@{paracetamol100mgObservationId}"
            },
            {
              "paramType": "PREPOPULATE",
              "linkId": "22104359-fe5c-42da-9d87-09b6727bf777",
              "dataType": "STRING",
              "key": "paracetamol100mgStockOutFlagId",
              "value": "@{paracetamol100mgStockOutFlagId}"
            }
          ]
        }
      ]
    },
    {
      "title": "Record as Sick",
      "titleColor": "@{patientTextColor}",
      "visible": "@{isChildUnder2months}",
      "enabled": "@{patientActive}",
      "actions": [
        {
          "trigger": "ON_CLICK",
          "workflow": "LAUNCH_QUESTIONNAIRE",
          "questionnaire": {
            "id": "58fbddae-c5a0-4b86-832e-f516c96f3b85",
            "title": "Record sick child",
            "resourceIdentifier": "@{patientId}",
            "planDefinitions": [
              "4ac4f9d6-6fc7-45bf-9a29-398798fc3134"
            ]
          }
        }
      ]
    },
    {
      "title": "Register Pregnancy",
      "titleColor": "@{patientTextColor}",
      "visible": "@{canBearChild}",
      "enabled": "@{patientActive}",
      "actions": [
        {
          "trigger": "ON_CLICK",
          "workflow": "LAUNCH_QUESTIONNAIRE",
          "questionnaire": {
            "id": "9b22f3ed-e7e1-4222-bf72-1ced42696189",
            "title": "Record to ANC",
            "resourceIdentifier": "@{patientId}",
            "planDefinitions": [
              "a881d53a-590c-4d52-ae0f-c87b7ff04148"
            ]
          }
        }
      ]
    },
    {
      "title": "Pregnancy Outcome",
      "titleColor": "@{patientTextColor}",
      "visible": "@{canBearChild}",
      "enabled": "@{patientActive}",
      "actions": [
        {
          "trigger": "ON_CLICK",
          "workflow": "LAUNCH_QUESTIONNAIRE",
          "questionnaire": {
            "id": "405619ff-cde8-4379-b674-0a4735098b33",
            "title": "Pregnancy outcome",
            "resourceIdentifier": "@{patientId}",
            "planDefinitions": [
              "07200c16-b2d6-4d7d-a53f-128115b0ab2f"
            ]
          },
          "params": [
            {
              "paramType": "PREPOPULATE",
              "linkId": "25cc8d26-ac42-475f-be79-6f1d62a44881",
              "dataType": "INTEGER",
              "key": "maleCondomPreviousBalance",
              "value": "@{maleCondomPreviousBalance}"
            },
            {
              "paramType": "PREPOPULATE",
              "linkId": "48245462-0198-48ab-f5c4-ca4ca3da5403",
              "dataType": "INTEGER",
              "key": "femaleCondomPreviousBalance",
              "value": "@{femaleCondomPreviousBalance}"
            },
            {
              "paramType": "PREPOPULATE",
              "linkId": "955c5b30-0f08-4720-8567-99ef58350615",
              "dataType": "STRING",
              "key": "maleCondomObservationId",
              "value": "@{latestMaleCondomObservationId}"
            },
            {
              "paramType": "PREPOPULATE",
              "linkId": "3821961e-79db-4120-99db-079548307454",
              "dataType": "STRING",
              "key": "femaleCondomObservationId",
              "value": "@{latestFemaleCondomObservationId}"
            },
            {
              "paramType": "PREPOPULATE",
              "linkId": "56577a66-15ae-4612-bee9-a2d4168082e8",
              "dataType": "STRING",
              "key": "maleCondomStockOutFlagId",
              "value": "@{maleCondomStockOutFlagId}"
            },
            {
              "paramType": "PREPOPULATE",
              "linkId": "30be53b9-6a9c-49fd-8ae7-6e8ff1da8830",
              "dataType": "STRING",
              "key": "femaleCondomStockOutFlagId",
              "value": "@{femaleCondomStockOutFlagId}"
            }
          ]
        }
      ]
    },
    {
      "title": "Enroll to FP",
      "titleColor": "@{patientTextColor}",
      "visible": "@{isEligibleForFP}",
      "enabled": "@{patientActive}",
      "actions": [
        {
          "trigger": "ON_CLICK",
          "workflow": "LAUNCH_QUESTIONNAIRE",
          "questionnaire": {
            "id": "4acc8776-32b0-4440-a1b1-a11a12d79acb",
            "title": "Enroll to family planning",
            "resourceIdentifier": "@{patientId}",
            "planDefinitions": [
              "d6263f2d-2ebe-456c-bbb7-786dabd3ea22",
              "cd39380b-2359-4b98-8ab9-df7f90fe9392"
            ]
          },
          "params": [
            {
              "paramType": "PREPOPULATE",
              "linkId": "25cc8d26-ac42-475f-be79-6f1d62a44881",
              "dataType": "INTEGER",
              "key": "maleCondomPreviousBalance",
              "value": "@{maleCondomPreviousBalance}"
            },
            {
              "paramType": "PREPOPULATE",
              "linkId": "48245462-0198-48ab-f5c4-ca4ca3da5403",
              "dataType": "INTEGER",
              "key": "femaleCondomPreviousBalance",
              "value": "@{femaleCondomPreviousBalance}"
            },
            {
              "paramType": "PREPOPULATE",
              "linkId": "34925e0f-ad9c-4f6c-9873-1c51196d630a",
              "dataType": "INTEGER",
              "key": "microgynonPreviousBalance",
              "value": "@{microgynonPreviousBalance}"
            },
            {
              "paramType": "PREPOPULATE",
              "linkId": "8f8dd1a8-528c-4415-95ce-59eaa9cc2bd3",
              "dataType": "INTEGER",
              "key": "microlutPreviousBalance",
              "value": "@{microlutPreviousBalance}"
            },
            {
              "paramType": "PREPOPULATE",
              "linkId": "5e0cde01-7df6-40b6-ad42-d8aa52a27187",
              "dataType": "INTEGER",
              "key": "sayanaPressPreviousBalance",
              "value": "@{sayanaPressPreviousBalance}"
            },
            {
              "paramType": "PREPOPULATE",
              "linkId": "955c5b30-0f08-4720-8567-99ef58350615",
              "dataType": "STRING",
              "key": "maleCondomObservationId",
              "value": "@{latestMaleCondomObservationId}"
            },
            {
              "paramType": "PREPOPULATE",
              "linkId": "3821961e-79db-4120-99db-079548307454",
              "dataType": "STRING",
              "key": "femaleCondomObservationId",
              "value": "@{latestFemaleCondomObservationId}"
            },
            {
              "paramType": "PREPOPULATE",
              "linkId": "4857a2ac-85c7-47aa-a246-1f0bac8ff56c",
              "dataType": "STRING",
              "key": "microgynonObservationId",
              "value": "@{microgynonObservationId}"
            },
            {
              "paramType": "PREPOPULATE",
              "linkId": "6c204a32-da95-4251-bf3f-bbc6d3e69f1a",
              "dataType": "STRING",
              "key": "microlutObservationId",
              "value": "@{microlutObservationId}"
            },
            {
              "paramType": "PREPOPULATE",
              "linkId": "b8de4749-8d94-40d4-9a6f-fe7fa2b15cc4",
              "dataType": "STRING",
              "key": "sayanaPressObservationId",
              "value": "@{sayanaPressObservationId}"
            },
            {
              "paramType": "PREPOPULATE",
              "linkId": "56577a66-15ae-4612-bee9-a2d4168082e8",
              "dataType": "STRING",
              "key": "maleCondomStockOutFlagId",
              "value": "@{maleCondomStockOutFlagId}"
            },
            {
              "paramType": "PREPOPULATE",
              "linkId": "30be53b9-6a9c-49fd-8ae7-6e8ff1da8830",
              "dataType": "STRING",
              "key": "femaleCondomStockOutFlagId",
              "value": "@{femaleCondomStockOutFlagId}"
            },
            {
              "paramType": "PREPOPULATE",
              "linkId": "dd628ef4-1363-44ac-8d70-1ad6fc61809e",
              "dataType": "STRING",
              "key": "microgynonStockOutFlagId",
              "value": "@{microgynonStockOutFlagId}"
            },
            {
              "paramType": "PREPOPULATE",
              "linkId": "636108ea-07b0-4f8b-8f20-7cf0518deaca",
              "dataType": "STRING",
              "key": "microlutStockOutFlagId",
              "value": "@{microlutStockOutFlagId}"
            },
            {
              "paramType": "PREPOPULATE",
              "linkId": "bf3ccd65-e64e-4dc5-a524-b6b1e6e17a65",
              "dataType": "STRING",
              "key": "sayanaPressStockOutFlagId",
              "value": "@{sayanaPressStockOutFlagId}"
            }
          ]
        }
      ]
    },
    {
      "title": "Register with Disease",
      "titleColor": "@{patientTextColor}",
      "visible": "true",
      "enabled": "@{patientActive}",
      "actions": [
        {
          "trigger": "ON_CLICK",
          "workflow": "LAUNCH_QUESTIONNAIRE",
          "questionnaire": {
            "id": "f7004382-ba3d-4f62-a687-6e9d18c09d3a",
            "resourceIdentifier": "@{patientId}",
            "title": "Diseases Registration Form",
            "planDefinitions": [
              "55d89227-3a06-4a9a-b526-2819dcb1d301",
              "d6263f2d-2ebe-456c-bbb7-786dabd3ea22"
            ]
          }
        }
      ]
    },
    {
      "title": "Remove this person",
      "titleColor": "#FF0000",
      "visible": "@{patientActive}",
      "enabled": "@{patientActive}",
      "showSeparator": "true",
      "actions": [
        {
          "trigger": "ON_CLICK",
          "workflow": "LAUNCH_QUESTIONNAIRE",
          "questionnaire": {
            "id": "7f1960ac-81b5-42a2-8813-97222de5745a",
            "resourceIdentifier": "@{patientId}",
            "title": "Remove family member",
            "saveButtonText": "Update registration"
          }
        }
      ]
    }
  ]
}<|MERGE_RESOLUTION|>--- conflicted
+++ resolved
@@ -859,7 +859,6 @@
                 {
                   "viewType": "LIST",
                   "id": "statusList",
-<<<<<<< HEAD
                   "resources": [
                     {
                       "id": "availableConditions",
@@ -868,9 +867,6 @@
                       "conditionalFhirPathExpression": "Condition.where(clinicalStatus.coding.where(code = 'active').exists()).exists()"
                     }
                   ],
-=======
-                  "baseResource": "Condition",
->>>>>>> c79037c6
                   "orientation": "HORIZONTAL",
                   "emptyList": {
                     "message": "No conditions available for the patient "
@@ -1800,11 +1796,7 @@
         },
         {
           "viewType": "CARD",
-<<<<<<< HEAD
           "visible": "@{is9Years}",
-=======
-          "visible": "@{isChild}",
->>>>>>> c79037c6
           "padding": 16,
           "header": {
             "viewType": "COMPOUND_TEXT",
@@ -1924,11 +1916,7 @@
         },
         {
           "viewType": "CARD",
-<<<<<<< HEAD
           "visible": "@{is9andHalfYears}",
-=======
-          "visible": "@{isChild}",
->>>>>>> c79037c6
           "padding": 16,
           "header": {
             "viewType": "COMPOUND_TEXT",
