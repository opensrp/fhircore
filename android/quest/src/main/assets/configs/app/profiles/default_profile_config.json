--- conflicted
+++ resolved
@@ -827,10 +827,7 @@
   ],
   "views": [
     {
-<<<<<<< HEAD
-=======
 
->>>>>>> bf28a9c9
       "viewType": "COLUMN",
       "children": [
         {
@@ -848,11 +845,7 @@
                 {
                   "viewType": "LIST",
                   "id": "statusList",
-<<<<<<< HEAD
-                  "listResource": "Condition",
-=======
                   "baseResource": "Condition",
->>>>>>> bf28a9c9
                   "orientation": "HORIZONTAL",
                   "emptyList": {
                     "message": ""
@@ -878,12 +871,8 @@
                         "borderRadius": 6
                       }
                     ]
-<<<<<<< HEAD
-                  }},
-=======
                   }
                 },
->>>>>>> bf28a9c9
                 {
                   "viewType": "COMPOUND_TEXT",
                   "primaryText": "ID: #@{patientIdentifier}",
@@ -959,8 +948,6 @@
             {
               "viewType": "LIST",
               "id": "readyTasksList",
-<<<<<<< HEAD
-=======
               "baseResource": "Task",
               "resources": [
                 {
@@ -2070,7 +2057,6 @@
             {
               "viewType": "LIST",
               "id": "readyTasksList",
->>>>>>> bf28a9c9
               "resources": [
                 {
                   "id": "availableTask",
@@ -2178,10 +2164,7 @@
         },
         {
           "viewType": "CARD",
-<<<<<<< HEAD
-=======
           "visible": "@{isChild}",
->>>>>>> bf28a9c9
           "padding": 16,
           "header": {
             "viewType": "COMPOUND_TEXT",
@@ -2301,10 +2284,7 @@
         },
         {
           "viewType": "CARD",
-<<<<<<< HEAD
-=======
           "visible": "@{isChild}",
->>>>>>> bf28a9c9
           "padding": 16,
           "header": {
             "viewType": "COMPOUND_TEXT",
@@ -2424,10 +2404,7 @@
         },
         {
           "viewType": "CARD",
-<<<<<<< HEAD
-=======
           "visible": "@{isChild}",
->>>>>>> bf28a9c9
           "padding": 16,
           "header": {
             "viewType": "COMPOUND_TEXT",
@@ -2547,10 +2524,7 @@
         },
         {
           "viewType": "CARD",
-<<<<<<< HEAD
-=======
           "visible": "@{isChild}",
->>>>>>> bf28a9c9
           "padding": 16,
           "header": {
             "viewType": "COMPOUND_TEXT",
@@ -2670,10 +2644,7 @@
         },
         {
           "viewType": "CARD",
-<<<<<<< HEAD
-=======
           "visible": "@{isChild}",
->>>>>>> bf28a9c9
           "padding": 16,
           "header": {
             "viewType": "COMPOUND_TEXT",
@@ -2793,10 +2764,7 @@
         },
         {
           "viewType": "CARD",
-<<<<<<< HEAD
-=======
           "visible": "@{isChild}",
->>>>>>> bf28a9c9
           "padding": 16,
           "header": {
             "viewType": "COMPOUND_TEXT",
@@ -2916,10 +2884,7 @@
         },
         {
           "viewType": "CARD",
-<<<<<<< HEAD
-=======
           "visible": "@{isChild}",
->>>>>>> bf28a9c9
           "padding": 16,
           "header": {
             "viewType": "COMPOUND_TEXT",
