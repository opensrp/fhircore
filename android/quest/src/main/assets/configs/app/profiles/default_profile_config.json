--- conflicted
+++ resolved
@@ -987,16 +987,12 @@
                   "id": "availableTasks",
                   "relatedResourceId": "availableTasks",
                   "resourceType": "Task",
-<<<<<<< HEAD
                   "conditionalFhirPathExpression": "(Task.code.coding.code='840534001' or (Task.status = 'ready' or Task.status = 'cancelled' or  Task.status = 'failed') and (Task.code.empty()))"
-=======
-                  "conditionalFhirPathExpression": "((Task.status = 'ready' or Task.status = 'cancelled' or  Task.status = 'failed') and (Task.code.empty()))",
                   "sortConfig": {
                     "dataType": "DATETIME",
                     "fhirPathExpression": "Task.executionPeriod.start",
                     "order": "ASCENDING"
                   }
->>>>>>> 89e526d6
                 }
               ],
               "emptyList": {
