{
<<<<<<< HEAD
	"appId": "app",
	"configType": "profile",
	"id": "inventoryProfile",
	"fhirResource": {
		"baseResource": {
			"resource": "Group"
		},
		"relatedResources": [
			{
				"resource": "Observation",
				"searchParameter": "subject"
			}
		]
	},
	"rules": [
		{
			"name": "commodityName",
			"condition": "true",
			"actions": [
				"data.put('commodityName', fhirPath.extractValue(Group, 'Group.name'))"
			]
		},
		{
			"name": "commodityId",
			"condition": "true",
			"actions": [
				"data.put('commodityId', fhirPath.extractValue(Group, 'Group.id'))"
			]
		},
		{
			"name": "quantity",
			"condition": "true",
			"actions": [
				"var type = obs -> { fhirPath.extractValue(obs, 'Observation.category[1].coding.code') }; var qty = obs -> { fhirPath.extractValue(obs, 'Observation.value.value') } ; var balance = obsList -> {var x = 0; for(var obs: obsList) { var op = type(obs); var amt = new('java.lang.Integer', qty(obs)); if( op == 'addition' ){ x += amt; } if( op == 'subtraction' ){ x -= amt; } } return x; } ; data.put('quantity', balance(Observation))"
			]
		},
		{
			"name": "lastUpdated",
			"condition": "true",
			"actions": [
				"data.put('lastUpdated', fhirPath.extractValue(Observation.get(0), 'Observation.effective'))"
			]
		},
		{
			"name": "unitsOfMeasure",
			"condition": "true",
			"actions": [
				"data.put('unitsOfMeasure', fhirPath.extractValue(Group, 'Group.characteristic[0].value.text'))"
			]
		}
	],
	"views": [
		{
			"viewType": "CARD",
			"padding": 0,
			"content": [
				{
					"viewType": "COLUMN",
					"children": [
						{
							"viewType": "COMPOUND_TEXT",
							"primaryText": "@{commodityName}",
							"primaryTextColor": "#000000"
						},
						{
							"viewType": "SPACER",
							"height": 10
						},
						{
							"viewType": "COLUMN",
							"children": [
								{
									"viewType": "ROW",
									"children": [
										{
											"viewType": "PERSONAL_DATA",
											"weight": 1.0,
											"personalDataItems": [
												{
													"label": {
														"viewType": "COMPOUND_TEXT",
														"primaryText": "@{quantity}",
														"primaryTextColor": "#000000",
														"primaryTextFontWeight": "SEMI_BOLD"
													},
													"displayValue": {
														"viewType": "COMPOUND_TEXT",
														"primaryText": "Available",
														"fontSize": 14,
														"primaryTextColor": "#000000"
													}
												}
											]
										},
										{
											"viewType": "PERSONAL_DATA",
											"weight": 1.0,
											"personalDataItems": [
												{
													"label": {
														"viewType": "COMPOUND_TEXT",
														"primaryText": "@{unitsOfMeasure}",
														"primaryTextColor": "#000000",
														"primaryTextFontWeight": "SEMI_BOLD"
													},
													"displayValue": {
														"viewType": "COMPOUND_TEXT",
														"primaryText": "Units",
														"fontSize": 14,
														"primaryTextColor": "#000000"
													}
												}
											]
										}
									]
								}
							]
						}
					]
				}
			]
		}
	],
	"fabActions": [
		{
			"id": "ActionButton",
			"visible": true,
			"display": "Adjust/Restock",
			"menuIconConfig": {
				"type": "local",
				"reference": "ic_add"
			},
			"actions": [
				{
					"trigger": "ON_CLICK",
					"workflow": "LAUNCH_QUESTIONNAIRE",
					"questionnaire": {
						"id": "a3b8260b-d474-42ef-9ab2-a7794a0a27bc",
						"title": "@{commodityName}",
						"saveButtonText": "ADJUST STOCK LEVELS",
						"setPractitionerDetails": true,
						"setOrganizationDetails": true,
						"resourceIdentifier": "@{commodityId}"
					},
					"params": [
						{
							"paramType": "PREPOPULATE",
							"linkId": "650dd00d-c60b-4a3d-838a-128aad04827f",
							"dataType": "STRING",
							"key": "commodityName",
							"value": "@{commodityName}"
						},
						{
							"paramType": "PREPOPULATE",
							"linkId": "d2cda03f-dc14-4f15-85ab-d5c33027aa31",
							"dataType": "INTEGER",
							"key": "currentBalance",
							"value": "@{quantity}"
						}
					]
				}
			]
		}
	]
=======
  "appId": "app",
  "configType": "profile",
  "id": "inventoryProfile",
  "fhirResource": {
    "baseResource": {
      "resource": "Group"
    },
    "relatedResources": [
      {
        "resource": "Observation",
        "searchParameter": "subject"
      }
    ]
  },
  "rules": [
    {
      "name": "commodityName",
      "condition": "true",
      "actions": [
        "data.put('commodityName', fhirPath.extractValue(Group, 'Group.name'))"
      ]
    },
    {
      "name": "commodityId",
      "condition": "true",
      "actions": [
        "data.put('commodityId', fhirPath.extractValue(Group, 'Group.id'))"
      ]
    },
    {
      "name": "quantity",
      "condition": "true",
      "actions": [
        "var type = obs -> { fhirPath.extractValue(obs, 'Observation.category[1].coding.code') }; var qty = obs -> { fhirPath.extractValue(obs, 'Observation.value.value') } ; var balance = obsList -> {var x = 0; for(var obs: obsList) { var op = type(obs); var amt = new('java.lang.Integer', qty(obs)); if( op == 'addition' ){ x += amt; } if( op == 'subtraction' ){ x -= amt; } } return x; } ; data.put('quantity', balance(Observation))"
      ]
    },
    {
      "name": "lastUpdated",
      "condition": "true",
      "actions": [
        "data.put('lastUpdated', fhirPath.extractValue(Observation.get(0), 'Observation.effective'))"
      ]
    },
    {
      "name": "lastUpdatedDate",
      "condition": "true",
      "actions": [
        "data.put('lastUpdatedDate', 'Last count ' + service.prettifyDate(data.get('lastUpdated')))"
      ]
    },
    {
      "name": "unitsOfMeasure",
      "condition": "true",
      "actions": [
        "data.put('unitsOfMeasure', fhirPath.extractValue(Group, 'Group.characteristic[0].value.text'))"
      ]
    }
  ],
  "views": [
    {
      "viewType": "CARD",
      "padding": 0,
      "content": [
        {
          "viewType": "COLUMN",
          "children": [
            {
              "viewType": "COMPOUND_TEXT",
              "primaryText": "@{commodityName}",
              "primaryTextColor": "#000000"
            },
            {
              "viewType": "COMPOUND_TEXT",
              "primaryText": "@{lastUpdatedDate}",
              "fontSize": 14.0,
              "primaryTextColor": "#5A5A5A"
            },
            {
              "viewType": "SPACER",
              "height": 10
            },
            {
              "viewType": "COLUMN",
              "children": [
                {
                  "viewType": "ROW",
                  "children": [
                    {
                      "viewType": "PERSONAL_DATA",
                      "weight": 1.0,
                      "personalDataItems": [
                        {
                          "label": {
                            "viewType": "COMPOUND_TEXT",
                            "primaryText": "@{quantity}",
                            "primaryTextColor": "#000000",
                            "primaryTextFontWeight": "SEMI_BOLD"
                          },
                          "displayValue": {
                            "viewType": "COMPOUND_TEXT",
                            "primaryText": "Available",
                            "fontSize": 14,
                            "primaryTextColor": "#000000"
                          }
                        }
                      ]
                    },
                    {
                      "viewType": "PERSONAL_DATA",
                      "weight": 1.0,
                      "personalDataItems": [
                        {
                          "label": {
                            "viewType": "COMPOUND_TEXT",
                            "primaryText": "@{unitsOfMeasure}",
                            "primaryTextColor": "#000000",
                            "primaryTextFontWeight": "SEMI_BOLD"
                          },
                          "displayValue": {
                            "viewType": "COMPOUND_TEXT",
                            "primaryText": "Units",
                            "fontSize": 14,
                            "primaryTextColor": "#000000"
                          }
                        }
                      ]
                    }
                  ]
                }
              ]
            }
          ]
        }
      ]
    }
  ],
  "fabActions": [
    {
      "id": "ActionButton",
      "visible": true,
      "display": "Adjust/Restock",
      "menuIconConfig": {
        "type": "local",
        "reference": "ic_add"
      },
      "actions": [
        {
          "trigger": "ON_CLICK",
          "workflow": "LAUNCH_QUESTIONNAIRE",
          "questionnaire": {
            "id": "a3b8260b-d474-42ef-9ab2-a7794a0a27bc",
            "title": "@{commodityName}",
            "saveButtonText": "ADJUST STOCK LEVELS",
            "setPractitionerDetails": true,
            "setOrganizationDetails": true,
            "resourceIdentifier": "@{commodityId}"
          },
          "params": [
            {
              "paramType": "PREPOPULATE",
              "linkId": "650dd00d-c60b-4a3d-838a-128aad04827f",
              "dataType": "STRING",
              "key": "commodityName",
              "value": "@{commodityName}"
            },
            {
              "paramType": "PREPOPULATE",
              "linkId": "d2cda03f-dc14-4f15-85ab-d5c33027aa31",
              "dataType": "INTEGER",
              "key": "currentBalance",
              "value": "@{quantity}"
            }
          ]
        }
      ]
    }
  ]
>>>>>>> 88100323
}<|MERGE_RESOLUTION|>--- conflicted
+++ resolved
@@ -1,170 +1,4 @@
 {
-<<<<<<< HEAD
-	"appId": "app",
-	"configType": "profile",
-	"id": "inventoryProfile",
-	"fhirResource": {
-		"baseResource": {
-			"resource": "Group"
-		},
-		"relatedResources": [
-			{
-				"resource": "Observation",
-				"searchParameter": "subject"
-			}
-		]
-	},
-	"rules": [
-		{
-			"name": "commodityName",
-			"condition": "true",
-			"actions": [
-				"data.put('commodityName', fhirPath.extractValue(Group, 'Group.name'))"
-			]
-		},
-		{
-			"name": "commodityId",
-			"condition": "true",
-			"actions": [
-				"data.put('commodityId', fhirPath.extractValue(Group, 'Group.id'))"
-			]
-		},
-		{
-			"name": "quantity",
-			"condition": "true",
-			"actions": [
-				"var type = obs -> { fhirPath.extractValue(obs, 'Observation.category[1].coding.code') }; var qty = obs -> { fhirPath.extractValue(obs, 'Observation.value.value') } ; var balance = obsList -> {var x = 0; for(var obs: obsList) { var op = type(obs); var amt = new('java.lang.Integer', qty(obs)); if( op == 'addition' ){ x += amt; } if( op == 'subtraction' ){ x -= amt; } } return x; } ; data.put('quantity', balance(Observation))"
-			]
-		},
-		{
-			"name": "lastUpdated",
-			"condition": "true",
-			"actions": [
-				"data.put('lastUpdated', fhirPath.extractValue(Observation.get(0), 'Observation.effective'))"
-			]
-		},
-		{
-			"name": "unitsOfMeasure",
-			"condition": "true",
-			"actions": [
-				"data.put('unitsOfMeasure', fhirPath.extractValue(Group, 'Group.characteristic[0].value.text'))"
-			]
-		}
-	],
-	"views": [
-		{
-			"viewType": "CARD",
-			"padding": 0,
-			"content": [
-				{
-					"viewType": "COLUMN",
-					"children": [
-						{
-							"viewType": "COMPOUND_TEXT",
-							"primaryText": "@{commodityName}",
-							"primaryTextColor": "#000000"
-						},
-						{
-							"viewType": "SPACER",
-							"height": 10
-						},
-						{
-							"viewType": "COLUMN",
-							"children": [
-								{
-									"viewType": "ROW",
-									"children": [
-										{
-											"viewType": "PERSONAL_DATA",
-											"weight": 1.0,
-											"personalDataItems": [
-												{
-													"label": {
-														"viewType": "COMPOUND_TEXT",
-														"primaryText": "@{quantity}",
-														"primaryTextColor": "#000000",
-														"primaryTextFontWeight": "SEMI_BOLD"
-													},
-													"displayValue": {
-														"viewType": "COMPOUND_TEXT",
-														"primaryText": "Available",
-														"fontSize": 14,
-														"primaryTextColor": "#000000"
-													}
-												}
-											]
-										},
-										{
-											"viewType": "PERSONAL_DATA",
-											"weight": 1.0,
-											"personalDataItems": [
-												{
-													"label": {
-														"viewType": "COMPOUND_TEXT",
-														"primaryText": "@{unitsOfMeasure}",
-														"primaryTextColor": "#000000",
-														"primaryTextFontWeight": "SEMI_BOLD"
-													},
-													"displayValue": {
-														"viewType": "COMPOUND_TEXT",
-														"primaryText": "Units",
-														"fontSize": 14,
-														"primaryTextColor": "#000000"
-													}
-												}
-											]
-										}
-									]
-								}
-							]
-						}
-					]
-				}
-			]
-		}
-	],
-	"fabActions": [
-		{
-			"id": "ActionButton",
-			"visible": true,
-			"display": "Adjust/Restock",
-			"menuIconConfig": {
-				"type": "local",
-				"reference": "ic_add"
-			},
-			"actions": [
-				{
-					"trigger": "ON_CLICK",
-					"workflow": "LAUNCH_QUESTIONNAIRE",
-					"questionnaire": {
-						"id": "a3b8260b-d474-42ef-9ab2-a7794a0a27bc",
-						"title": "@{commodityName}",
-						"saveButtonText": "ADJUST STOCK LEVELS",
-						"setPractitionerDetails": true,
-						"setOrganizationDetails": true,
-						"resourceIdentifier": "@{commodityId}"
-					},
-					"params": [
-						{
-							"paramType": "PREPOPULATE",
-							"linkId": "650dd00d-c60b-4a3d-838a-128aad04827f",
-							"dataType": "STRING",
-							"key": "commodityName",
-							"value": "@{commodityName}"
-						},
-						{
-							"paramType": "PREPOPULATE",
-							"linkId": "d2cda03f-dc14-4f15-85ab-d5c33027aa31",
-							"dataType": "INTEGER",
-							"key": "currentBalance",
-							"value": "@{quantity}"
-						}
-					]
-				}
-			]
-		}
-	]
-=======
   "appId": "app",
   "configType": "profile",
   "id": "inventoryProfile",
@@ -342,5 +176,4 @@
       ]
     }
   ]
->>>>>>> 88100323
 }