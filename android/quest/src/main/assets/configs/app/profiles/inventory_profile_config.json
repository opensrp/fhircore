--- conflicted
+++ resolved
@@ -71,15 +71,12 @@
               "primaryTextColor": "#000000"
             },
             {
-<<<<<<< HEAD
-=======
               "viewType": "COMPOUND_TEXT",
               "primaryText": "@{lastUpdatedDate}",
               "fontSize": 14.0,
               "primaryTextColor": "#5A5A5A"
             },
             {
->>>>>>> b76736da
               "viewType": "SPACER",
               "height": 10
             },
