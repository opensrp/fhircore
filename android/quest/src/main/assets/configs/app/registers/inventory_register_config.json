--- conflicted
+++ resolved
@@ -63,8 +63,6 @@
         ]
       },
       {
-<<<<<<< HEAD
-=======
         "name": "lastUpdatedDate",
         "condition": "true",
         "actions": [
@@ -72,7 +70,6 @@
         ]
       },
       {
->>>>>>> b76736da
         "name": "status",
         "condition": "true",
         "actions": [
