<<<<<<< HEAD
{
	"appId": "app",
	"configType": "register",
	"id": "inventoryRegister",
	"fhirResource": {
		"baseResource": {
			"resource": "Group",
			"dataQueries": [
				{
					"id": "commoditiesQueryByCode",
					"filterType": "TOKEN",
					"key": "code",
					"valueType": "CODEABLECONCEPT",
					"valueCoding": {
						"system": "http://snomed.info/sct",
						"code": "386452003"
					}
				}
			]
		},
		"relatedResources": [
			{
				"resource": "Observation",
				"searchParameter": "subject",
				"dataQueries": [
					{
						"id": "filterLatestObservation",
						"filterType": "TOKEN",
						"key": "_tag",
						"valueType": "CODING",
						"valueCoding": {
							"code": "latest"
						}
					}
				]
			}
		]
	},
	"fabActions": [
		{
			"id": "ActionButton",
			"visible": true,
			"display": "Record Restock",
			"icon": "add",
			"actions": [
				{
					"trigger": "ON_CLICK",
					"workflow": "LAUNCH_QUESTIONNAIRE",
					"questionnaire": {
						"id": "a3b8260b-d474-42ef-9ab2-a7794a0a27bc",
						"title": "Physical Inventory Count and Stock Supply",
						"saveButtonText": "SAVE"
					}
				}
			]
		}
	],
	"searchBar": {
		"visible": true,
		"display": "Search by name",
		"computedRules": [
			"commodityName"
		]
	},
	"registerCard": {
		"rules": [
			{
				"name": "commodityName",
				"condition": "true",
				"actions": [
					"data.put('commodityName', fhirPath.extractValue(Group, 'Group.name'))"
				]
			},
			{
				"name": "commodityId",
				"condition": "true",
				"actions": [
					"data.put('commodityId', fhirPath.extractValue(Group, 'Group.id'))"
				]
			},
			{
				"name": "quantity",
				"condition": "true",
				"actions": [
					"data.put('quantity', fhirPath.extractValue(Observation.get(0), 'Observation.component.value.value'))"
				]
			},
			{
				"name": "lastUpdated",
				"condition": "true",
				"actions": [
					"data.put('lastUpdated', fhirPath.extractValue(Observation.get(0), 'Observation.effective'))"
				]
			}
		],
		"views": [
			{
				"viewType": "COLUMN",
				"children": [
					{
						"viewType": "SERVICE_CARD",
						"details": [
							{
								"viewType": "COMPOUND_TEXT",
								"primaryText": "@{commodityName}",
								"primaryTextColor": "#000000"
							},
							{
								"viewType": "COMPOUND_TEXT",
								"primaryText": "@{quantity}",
								"fontSize": 14.0,
								"primaryTextColor": "#DF0E1A"
							},
							{
								"viewType": "COMPOUND_TEXT",
								"primaryText": "@{lastUpdated}",
								"fontSize": 14.0,
								"primaryTextColor": "#5A5A5A"
							}
						],
						"showVerticalDivider": false,
						"serviceButton": {
							"visible": false,
							"text": "",
							"status": "DUE",
							"smallSized": false
						},
						"actions": [
							{
								"trigger": "ON_CLICK",
								"workflow": "LAUNCH_QUESTIONNAIRE",
								"questionnaire": {
									"id": "cfdba05b-fb46-4673-a1bd-e300ab1afe94",
									"title": "Stock Level Adjustment",
									"saveButtonText": "ADJUST STOCK LEVELS",
									"setPractitionerDetails": true,
									"setOrganizationDetails": true
								}
							}
						]
					}
				]
			}
		]
	},
	"noResults": {
		"title": "No Commodities",
		"message": "Sorry, stock commodities have not been setup yet"
	}
}
=======
{
  "appId": "app",
  "configType": "register",
  "id": "inventoryRegister",
  "fhirResource": {
    "baseResource": {
      "resource": "Group",
      "dataQueries": [
        {
          "id": "commoditiesQueryByCode",
          "filterType": "TOKEN",
          "key": "code",
          "valueType": "CODEABLECONCEPT",
          "valueCoding": {
            "system": "http://snomed.info/sct",
            "code": "386452003"
          }
        }
      ]
    },
    "relatedResources": [
      {
        "resource": "Observation",
        "searchParameter": "subject",
        "dataQueries": [
          {
            "id": "filterLatestObservation",
            "filterType": "TOKEN",
            "key": "_tag",
            "valueType": "CODING",
            "valueCoding": {
              "code": "latest"
            }
          }
        ]
      }
    ]
  },
  "fabActions": [
    {
      "id": "ActionButton",
      "visible": true,
      "display": "Record Restock",
      "icon": "add",
      "actions": [
        {
          "trigger": "ON_CLICK",
          "workflow": "LAUNCH_QUESTIONNAIRE",
          "questionnaire": {
            "id": "a3b8260b-d474-42ef-9ab2-a7794a0a27bc",
            "title": "Physical Inventory Count and Stock Supply",
            "saveButtonText": "SAVE"
          }
        }
      ]
    }
  ],
  "searchBar": {
    "visible": true,
    "display": "Search by name",
    "computedRules": [
      "commodityName"
    ]
  },
  "registerCard": {
    "rules": [
      {
        "name": "commodityName",
        "condition": "true",
        "actions": [
          "data.put('commodityName', fhirPath.extractValue(Group, 'Group.name'))"
        ]
      },
      {
        "name": "commodityId",
        "condition": "true",
        "actions": [
          "data.put('commodityId', fhirPath.extractValue(Group, 'Group.id'))"
        ]
      },
      {
        "name": "quantity",
        "condition": "true",
        "actions": [
          "data.put('quantity', fhirPath.extractValue(Observation.get(0), 'Observation.component.value.value'))"
        ]
      },
      {
        "name": "lastUpdated",
        "condition": "true",
        "actions": [
          "data.put('lastUpdated', fhirPath.extractValue(Observation.get(0), 'Observation.effective'))"
        ]
      }
    ],
    "views": [
      {
        "viewType": "COLUMN",
        "children": [
          {
            "viewType": "SERVICE_CARD",
            "details": [
              {
                "viewType": "COMPOUND_TEXT",
                "primaryText": "@{commodityName}",
                "primaryTextColor": "#000000"
              },
              {
                "viewType": "COMPOUND_TEXT",
                "primaryText": "@{quantity}",
                "fontSize": 14.0,
                "primaryTextColor": "#DF0E1A"
              },
              {
                "viewType": "COMPOUND_TEXT",
                "primaryText": "{{ last.updated.on.last.updated }}",
                "fontSize": 14.0,
                "primaryTextColor": "#5A5A5A"
              }
            ],
            "showVerticalDivider": false,
            "serviceButton": {
              "visible": false,
              "text": "",
              "status": "DUE",
              "smallSized": false
            },
            "actions": [
              {
                "trigger": "ON_CLICK",
                "workflow": "LAUNCH_QUESTIONNAIRE",
                "questionnaire": {
                  "id": "cfdba05b-fb46-4673-a1bd-e300ab1afe94",
                  "title": "Stock Level Adjustment",
                  "saveButtonText": "ADJUST STOCK LEVELS",
                  "setPractitionerDetails": true,
                  "setOrganizationDetails": true
                }
              }
            ]
          }
        ]
      }
    ]
  },
  "noResults": {
    "title": "No Commodities",
    "message": "Sorry, stock commodities have not been setup yet"
  }
}
>>>>>>> e87658eb
<|MERGE_RESOLUTION|>--- conflicted
+++ resolved
@@ -1,4 +1,3 @@
-<<<<<<< HEAD
 {
 	"appId": "app",
 	"configType": "register",
@@ -148,156 +147,4 @@
 		"title": "No Commodities",
 		"message": "Sorry, stock commodities have not been setup yet"
 	}
-}
-=======
-{
-  "appId": "app",
-  "configType": "register",
-  "id": "inventoryRegister",
-  "fhirResource": {
-    "baseResource": {
-      "resource": "Group",
-      "dataQueries": [
-        {
-          "id": "commoditiesQueryByCode",
-          "filterType": "TOKEN",
-          "key": "code",
-          "valueType": "CODEABLECONCEPT",
-          "valueCoding": {
-            "system": "http://snomed.info/sct",
-            "code": "386452003"
-          }
-        }
-      ]
-    },
-    "relatedResources": [
-      {
-        "resource": "Observation",
-        "searchParameter": "subject",
-        "dataQueries": [
-          {
-            "id": "filterLatestObservation",
-            "filterType": "TOKEN",
-            "key": "_tag",
-            "valueType": "CODING",
-            "valueCoding": {
-              "code": "latest"
-            }
-          }
-        ]
-      }
-    ]
-  },
-  "fabActions": [
-    {
-      "id": "ActionButton",
-      "visible": true,
-      "display": "Record Restock",
-      "icon": "add",
-      "actions": [
-        {
-          "trigger": "ON_CLICK",
-          "workflow": "LAUNCH_QUESTIONNAIRE",
-          "questionnaire": {
-            "id": "a3b8260b-d474-42ef-9ab2-a7794a0a27bc",
-            "title": "Physical Inventory Count and Stock Supply",
-            "saveButtonText": "SAVE"
-          }
-        }
-      ]
-    }
-  ],
-  "searchBar": {
-    "visible": true,
-    "display": "Search by name",
-    "computedRules": [
-      "commodityName"
-    ]
-  },
-  "registerCard": {
-    "rules": [
-      {
-        "name": "commodityName",
-        "condition": "true",
-        "actions": [
-          "data.put('commodityName', fhirPath.extractValue(Group, 'Group.name'))"
-        ]
-      },
-      {
-        "name": "commodityId",
-        "condition": "true",
-        "actions": [
-          "data.put('commodityId', fhirPath.extractValue(Group, 'Group.id'))"
-        ]
-      },
-      {
-        "name": "quantity",
-        "condition": "true",
-        "actions": [
-          "data.put('quantity', fhirPath.extractValue(Observation.get(0), 'Observation.component.value.value'))"
-        ]
-      },
-      {
-        "name": "lastUpdated",
-        "condition": "true",
-        "actions": [
-          "data.put('lastUpdated', fhirPath.extractValue(Observation.get(0), 'Observation.effective'))"
-        ]
-      }
-    ],
-    "views": [
-      {
-        "viewType": "COLUMN",
-        "children": [
-          {
-            "viewType": "SERVICE_CARD",
-            "details": [
-              {
-                "viewType": "COMPOUND_TEXT",
-                "primaryText": "@{commodityName}",
-                "primaryTextColor": "#000000"
-              },
-              {
-                "viewType": "COMPOUND_TEXT",
-                "primaryText": "@{quantity}",
-                "fontSize": 14.0,
-                "primaryTextColor": "#DF0E1A"
-              },
-              {
-                "viewType": "COMPOUND_TEXT",
-                "primaryText": "{{ last.updated.on.last.updated }}",
-                "fontSize": 14.0,
-                "primaryTextColor": "#5A5A5A"
-              }
-            ],
-            "showVerticalDivider": false,
-            "serviceButton": {
-              "visible": false,
-              "text": "",
-              "status": "DUE",
-              "smallSized": false
-            },
-            "actions": [
-              {
-                "trigger": "ON_CLICK",
-                "workflow": "LAUNCH_QUESTIONNAIRE",
-                "questionnaire": {
-                  "id": "cfdba05b-fb46-4673-a1bd-e300ab1afe94",
-                  "title": "Stock Level Adjustment",
-                  "saveButtonText": "ADJUST STOCK LEVELS",
-                  "setPractitionerDetails": true,
-                  "setOrganizationDetails": true
-                }
-              }
-            ]
-          }
-        ]
-      }
-    ]
-  },
-  "noResults": {
-    "title": "No Commodities",
-    "message": "Sorry, stock commodities have not been setup yet"
-  }
-}
->>>>>>> e87658eb
+}