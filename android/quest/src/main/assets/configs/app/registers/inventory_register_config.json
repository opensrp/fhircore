--- conflicted
+++ resolved
@@ -1,156 +1,4 @@
 {
-<<<<<<< HEAD
-	"appId": "app",
-	"configType": "register",
-	"id": "inventoryRegister",
-	"fhirResource": {
-		"baseResource": {
-			"resource": "Group",
-			"dataQueries": [
-				{
-					"id": "commoditiesQueryByCode",
-					"filterType": "TOKEN",
-					"key": "code",
-					"valueType": "CODEABLECONCEPT",
-					"valueCoding": {
-						"system": "http://snomed.info/sct",
-						"code": "386452003"
-					}
-				}
-			]
-		},
-		"relatedResources": [
-			{
-				"resource": "Observation",
-				"searchParameter": "subject"
-			}
-		]
-	},
-	"searchBar": {
-		"visible": true,
-		"display": "Search by name",
-		"computedRules": [
-			"commodityName"
-		]
-	},
-	"registerCard": {
-		"rules": [
-			{
-				"name": "commodityName",
-				"condition": "true",
-				"actions": [
-					"data.put('commodityName', fhirPath.extractValue(Group, 'Group.name'))"
-				]
-			},
-			{
-				"name": "commodityId",
-				"condition": "true",
-				"actions": [
-					"data.put('commodityId', fhirPath.extractValue(Group, 'Group.id'))"
-				]
-			},
-			{
-				"name": "quantity",
-				"condition": "true",
-				"actions": [
-					"var type = obs -> { fhirPath.extractValue(obs, 'Observation.category[1].coding.code') }; var qty = obs -> { fhirPath.extractValue(obs, 'Observation.value.value') } ; var balance = obsList -> {var x = 0; for(var obs: obsList) { var op = type(obs); var amt = new('java.lang.Integer', qty(obs)); if( op == 'addition' ){ x += amt; } if( op == 'subtraction' ){ x -= amt; } } return x; } ; data.put('quantity', balance(Observation))"
-				]
-			},
-			{
-				"name": "lastUpdated",
-				"condition": "true",
-				"actions": [
-					"data.put('lastUpdated', fhirPath.extractValue(Observation.get(0), 'Observation.effective'))"
-				]
-			},
-			{
-				"name": "status",
-				"condition": "true",
-				"actions": [
-					"data.put('status', fhirPath.extractValue(Observation.get(0), 'Observation.component.value.value') == '' ? 'UPCOMING' : 'DUE')"
-				]
-			}
-		],
-		"views": [
-			{
-				"viewType": "COLUMN",
-				"children": [
-					{
-						"viewType": "SERVICE_CARD",
-						"details": [
-							{
-								"viewType": "COMPOUND_TEXT",
-								"primaryText": "@{commodityName}",
-								"primaryTextColor": "#000000"
-							},
-							{
-								"viewType": "COMPOUND_TEXT",
-								"primaryText": "@{lastUpdated}",
-								"fontSize": 14.0,
-								"primaryTextColor": "#5A5A5A"
-							}
-						],
-						"showVerticalDivider": false,
-						"serviceButton": {
-							"visible": true,
-							"text": "@{quantity}",
-							"status": "@{status}",
-							"fontSize": 14.0,
-							"smallSized": false,
-							"actions": [
-								{
-									"trigger": "ON_CLICK",
-									"workflow": "LAUNCH_QUESTIONNAIRE",
-									"questionnaire": {
-										"id": "a3b8260b-d474-42ef-9ab2-a7794a0a27bc",
-										"title": "@{commodityName}",
-										"saveButtonText": "ADJUST STOCK LEVELS",
-										"setPractitionerDetails": true,
-										"setOrganizationDetails": true,
-										"resourceIdentifier": "@{commodityId}"
-									},
-									"params": [
-										{
-											"paramType": "PREPOPULATE",
-											"linkId": "650dd00d-c60b-4a3d-838a-128aad04827f",
-											"dataType": "STRING",
-											"key": "commodityName",
-											"value": "@{commodityName}"
-										},
-										{
-											"paramType": "PREPOPULATE",
-											"linkId": "d2cda03f-dc14-4f15-85ab-d5c33027aa31",
-											"dataType": "INTEGER",
-											"key": "currentBalance",
-											"value": "@{quantity}"
-										}
-									]
-								}
-							]
-						},
-						"actions": [
-							{
-								"trigger": "ON_CLICK",
-								"workflow": "LAUNCH_PROFILE",
-								"id": "inventoryProfile",
-								"params": [
-									{
-										"key": "commodityId",
-										"value": "@{commodityId}"
-									}
-								]
-							}
-						]
-					}
-				]
-			}
-		]
-	},
-	"noResults": {
-		"title": "No Commodities",
-		"message": "Sorry, stock commodities have not been setup yet"
-	}
-=======
   "appId": "app",
   "configType": "register",
   "id": "inventoryRegister",
@@ -308,5 +156,4 @@
     "title": "No Commodities",
     "message": "Sorry, stock commodities have not been setup yet"
   }
->>>>>>> 88100323
 }