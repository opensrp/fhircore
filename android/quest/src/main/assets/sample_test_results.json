{
  "resourceType": "Questionnaire",
  "id": "3440",
  "language": "en",
  "status": "active",
  "publisher": "ONA",
  "subjectType": [
    "Patient"
  ],
  "useContext": {
    "code": [
      {
        "system": "http://hl7.org/fhir/codesystem-usage-context-type.html",
        "code": "focus"
      }
    ],
    "valueCodeableConcept": {
      "coding": {
        "system": "http://fhir.ona.io",
        "code": "000002",
        "display": "G6PD Test Results"
      }
    }
  },
  "name": "G6PD Test Result",
  "title": "G6PD Test Result",
  "item": [
    {
      "linkId": "result_type",
      "type": "choice",
      "text": "G6PD Result Type",
      "required": true,
      "code": [
        {
          "system": "http://fhir.ona.io",
          "code": "000001",
          "display": "G6PD Result Type"
        }
      ],
      "extension": [
        {
          "url": "http://hl7.org/fhir/uv/sdc/StructureDefinition/sdc-questionnaire-observationExtract",
          "valueBoolean": true
        }
      ],
      "answerOption": [
        {
          "valueCoding": {
            "system": "https://www.snomed.org",
            "code": "410680006",
            "display": "Number"
          }
        },
        {
          "valueCoding": {
            "system": "https://www.snomed.org",
            "code": "405358009",
            "display": "Error"
          }
        },
        {
          "valueCoding": {
            "system": "https://www.snomed.org",
            "code": "385432009",
            "display": "N/A"
          }
        }
      ]
    },
    {
      "linkId": "haemoglobin_level",
      "type": "choice",
      "text": "Hemoglobin Levels",
      "code": [
        {
          "system": "https://www.snomed.org",
          "code": "104142005",
          "display": "Plasma haemoglobin level"
        }
      ],
      "extension": [
        {
          "url": "http://hl7.org/fhir/uv/sdc/StructureDefinition/sdc-questionnaire-observationExtract",
          "valueBoolean": true
        }
      ],
      "answerOption": [
        {
          "valueCoding": {
            "system": "https://www.snomed.org",
            "code": "75540009",
            "display": "High"
          }
        },
        {
          "valueCoding": {
            "system": "https://www.snomed.org",
            "code": "62482003",
            "display": "Low"
          }
        }
      ],
      "enableWhen": [
        {
          "question": "result_type",
          "operator": "=",
          "answerCoding": {
            "system": "https://www.snomed.org",
            "code": "385432009"
          }
        }
      ]
    },
    {
      "linkId": "g6pd",
      "type": "decimal",
      "text": "G6PD",
      "required": true,
      "code": [
        {
          "system": "http://loinc.org",
          "code": "32546-4",
          "display": "Glucose-6-Phosphate dehydrogenase in Red Blood Cells"
        }
      ],
      "extension": [
        {
          "url": "http://hl7.org/fhir/uv/sdc/StructureDefinition/sdc-questionnaire-observationExtract",
          "valueBoolean": true
        },
        {
          "url": "http://hl7.org/fhir/StructureDefinition/minValue",
          "valueDecimal": 1.0
        },
        {
          "url": "http://hl7.org/fhir/StructureDefinition/maxValue",
          "valueDecimal": 6.7
        }
      ],
      "enableWhen": [
        {
          "question": "result_type",
          "operator": "=",
          "answerCoding": {
            "system": "https://www.snomed.org",
            "code": "410680006"
          }
        },
        {
          "question": "result_type",
          "operator": "=",
          "answerCoding": {
            "system": "https://www.snomed.org",
            "code": "385432009"
          }
        }
      ],
      "enableBehavior": "any"
    },
    {
      "linkId": "haemoglobin",
      "type": "decimal",
      "text": "Hemoglobin (Hb)",
      "required": true,
      "code": [
        {
          "system": "http://loinc.org",
          "code": "718-7",
          "display": "Hemoglobin in Blood"
        }
      ],
      "extension": [
        {
          "url": "http://hl7.org/fhir/uv/sdc/StructureDefinition/sdc-questionnaire-observationExtract",
          "valueBoolean": true
        },
        {
          "url": "http://hl7.org/fhir/StructureDefinition/minValue",
          "valueDecimal": 4.0
        },
        {
          "url": "http://hl7.org/fhir/StructureDefinition/maxValue",
          "valueDecimal": 19.0
        }
      ],
      "enableWhen": [
        {
          "question": "result_type",
          "operator": "=",
          "answerCoding": {
            "system": "https://www.snomed.org",
            "code": "410680006"
          }
        },
        {
          "question": "result_type",
          "operator": "=",
          "answerCoding": {
            "system": "https://www.snomed.org",
            "code": "385432009"
          }
        }
<<<<<<< HEAD
      ]
    },
    {
      "linkId": "g6pd",
      "text": "Photo of device",
      "extension": [
        {
          "url": "http://doc-of-photo-capture",
          "valueString": "photo-capture"
        }
      ],
      "enableWhen": [
        {
          "question": "result_type",
          "operator": "=",
          "answerCoding": {
            "system": "https://www.snomed.org",
            "code": "410680006"
          }
        }
      ]
=======
      ],
      "enableBehavior": "any"
>>>>>>> f1f4f2a9
    }
  ]
}<|MERGE_RESOLUTION|>--- conflicted
+++ resolved
@@ -200,8 +200,8 @@
             "code": "385432009"
           }
         }
-<<<<<<< HEAD
-      ]
+      ],
+      "enableBehavior": "any"
     },
     {
       "linkId": "g6pd",
@@ -222,10 +222,6 @@
           }
         }
       ]
-=======
-      ],
-      "enableBehavior": "any"
->>>>>>> f1f4f2a9
     }
   ]
 }