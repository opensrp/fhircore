[
  {
    "resourceType": "SearchParameter",
    "name": "organization",
    "code": "organization",
    "base": [
      "Patient"
    ],
    "type": "token",
    "expression": "organization"
  },
  {
    "resourceType": "SearchParameter",
    "name": "organization",
    "code": "subject.organization",
    "base": [
      "Encounter"
    ],
    "type": "token",
    "expression": "organization"
  },
  {
    "resourceType": "SearchParameter",
    "name": "organization",
    "code": "subject.organization",
    "base": [
      "Observation"
    ],
    "type": "token",
    "expression": "organization"
  },
  {
    "resourceType": "SearchParameter",
    "name": "organization",
    "code": "subject.organization",
    "base": [
      "Condition"
    ],
    "type": "token",
    "expression": "organization"
  },
  {
    "resourceType": "SearchParameter",
    "name": "organization",
    "code": "subject.organization",
    "base": [
      "MedicationRequest"
    ],
    "type": "token",
    "expression": "organization"
  },
  {
    "resourceType": "SearchParameter",
    "name": "organization",
    "code": "patient.organization",
    "base": [
      "QuestionnaireResponse"
    ],
    "type": "token",
    "expression": "organization"
  },
  {
    "resourceType": "SearchParameter",
    "name": "publisher",
    "code": "publisher",
    "base": [
      "Questionnaire"
    ],
    "type": "token",
    "expression": "publisher"
  },
  {
    "resourceType": "SearchParameter",
    "name": "_id",
    "code": "_id",
    "base": [
      "StructureMap"
    ]
  },
  {
    "resourceType": "SearchParameter",
    "name": "_id",
    "code": "_id",
    "base": [
      "Library"
    ],
    "type": "token",
    "expression": "1753,32883,46841,46831,46823"
  },
  {
    "resourceType": "SearchParameter",
    "name": "_id",
    "code": "_id",
    "base": [
      "Binary"
<<<<<<< HEAD
    ],
    "type": "token",
    "expression": ""
  },
  {
    "resourceType": "SearchParameter",
    "name": "organization",
    "code": "organization",
    "base": [
      "Task"
    ],
    "type": "token",
    "expression": ""
=======
    ]
>>>>>>> 4c6c8bb6
  }
]<|MERGE_RESOLUTION|>--- conflicted
+++ resolved
@@ -93,10 +93,7 @@
     "code": "_id",
     "base": [
       "Binary"
-<<<<<<< HEAD
-    ],
-    "type": "token",
-    "expression": ""
+    ]
   },
   {
     "resourceType": "SearchParameter",
@@ -107,8 +104,5 @@
     ],
     "type": "token",
     "expression": ""
-=======
-    ]
->>>>>>> 4c6c8bb6
   }
 ]