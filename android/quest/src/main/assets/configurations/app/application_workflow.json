--- conflicted
+++ resolved
@@ -16,17 +16,16 @@
         "description": "Configurations for login"
       },
       {
-<<<<<<< HEAD
+        "workflowPoint": "patient_register_row",
+        "resource": "PatientRegisterRowViewConfiguration",
+        "classification": "patient_register_row",
+        "description": "Configurations for Patient Row"
+      },
+      {
         "workflowPoint": "patient_details_view",
         "resource": "PatientDetailsViewConfiguration",
         "classification": "patient_details_view",
         "description": "Configurations for patient details view"
-=======
-        "workflowPoint": "patient_register_row",
-        "resource": "PatientRegisterRowViewConfiguration",
-        "classification": "patient_register_row",
-        "description": "Configurations for Patient Row"
->>>>>>> a7ff0bd8
       }
     ]
   },
