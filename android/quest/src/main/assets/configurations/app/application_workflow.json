--- conflicted
+++ resolved
@@ -100,17 +100,16 @@
         "description": "Configurations for Result Details Navigation"
       },
       {
-<<<<<<< HEAD
+        "workflowPoint": "control_test_details_view",
+        "resource": "DataDetailsListViewConfiguration",
+        "classification": "control_test_details_view",
+        "description": "Configurations for patient details view"
+      },
+      {
         "workflowPoint": "pin",
         "resource": "PinViewConfigurations",
         "classification": "pin",
         "description": "Configurations for pin based login"
-=======
-        "workflowPoint": "control_test_details_view",
-        "resource": "DataDetailsListViewConfiguration",
-        "classification": "control_test_details_view",
-        "description": "Configurations for patient details view"
->>>>>>> ead3b442
       }
     ]
   }
