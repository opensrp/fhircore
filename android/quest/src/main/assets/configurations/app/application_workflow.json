--- conflicted
+++ resolved
@@ -46,17 +46,16 @@
         "description": "Configurations for Result Details Navigation"
       },
       {
-<<<<<<< HEAD
+        "workflowPoint": "pin",
+        "resource": "PinViewConfigurations",
+        "classification": "pin",
+        "description": "Configurations for pin based login"
+      },
+      {
         "workflowPoint": "registration",
         "resource": "RegisterViewConfiguration",
         "classification": "patient_task_register",
         "description": "Configurations for patient task"
-=======
-        "workflowPoint": "pin",
-        "resource": "PinViewConfigurations",
-        "classification": "pin",
-        "description": "Configurations for pin based login"
->>>>>>> 4a560263
       }
     ]
   },
