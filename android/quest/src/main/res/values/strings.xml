<resources>
    <string name="app_name" translatable="false">Quest</string>
    <string name="authenticator_account_type" translatable="false">org.smartregister.fhircore.quest</string>

    <string name="back_to_clients">Back to client list</string>
    <string name="test_results">Test Results</string>

    <string name="edit_patient_info">Edit Info</string>

    <string name="menu_clients">Clients</string>
    <string name="menu_settings">Settings</string>
    <string name="cannot_find_parent_questionnaire">Cannot find the parent Questionnaire!</string>

    <string name="loading_forms">Loading forms ...</string>
    <string name="loading_responses">Loading responses ...</string>
    <string name="no_test_results_found">No test results found</string>
    <string name="patient_test_results">TEST RESULTS</string>
<<<<<<< HEAD
    <string name="sample_distance">2.4 km</string>
    <string name="hash_sign">#</string>
    <string name="menu_tasks">Tasks</string>
=======
    <string name="last_test"> Last Test - %1$s</string>
>>>>>>> ebfa6cb1

</resources><|MERGE_RESOLUTION|>--- conflicted
+++ resolved
@@ -15,12 +15,9 @@
     <string name="loading_responses">Loading responses ...</string>
     <string name="no_test_results_found">No test results found</string>
     <string name="patient_test_results">TEST RESULTS</string>
-<<<<<<< HEAD
+    <string name="last_test"> Last Test - %1$s</string>
     <string name="sample_distance">2.4 km</string>
     <string name="hash_sign">#</string>
     <string name="menu_tasks">Tasks</string>
-=======
-    <string name="last_test"> Last Test - %1$s</string>
->>>>>>> ebfa6cb1
 
 </resources>