<resources>
    <string name="back_to_clients">Back to client list</string>
    <string name="test_results">Test Results</string>

    <string name="edit_patient_info">Edit Info</string>

    <string name="menu_clients">Clients</string>
    <string name="menu_settings">Settings</string>
    <string name="cannot_find_parent_questionnaire">Cannot find the parent Questionnaire!</string>

    <string name="loading_forms">Loading forms ...</string>
    <string name="loading_responses">Loading responses ...</string>
    <string name="no_test_results_found">No test results found</string>
    <string name="patient_test_results">TEST RESULTS</string>
    <string name="last_test"> Last Test - %1$s</string>
    <string name="sample_distance" translatable="false">2.4 km</string>
    <string name="hash_sign" translatable="false">#</string>
    <string name="menu_tasks">Tasks</string>
    <string name="household">Household</string>
    <string name="routine_visit">Routine visit</string>
    <string name="anc_visit">ANC visit</string>
    <string name="at_risk">At risk</string>
    <string name="no_tasks">No tasks</string>
    <string name="add_member">ADD MEMBER</string>
    <string name="what_to_do">What do you want to do?</string>

    <!--Overflow menu strings -->
    <string name="view_profile">View profile</string>
    <string name="family_details">Family details</string>
    <string name="change_family_head">Change family head</string>
    <string name="change_primary_caregiver">Change primary caregiver</string>
    <string name="family_activity">Family activity</string>
    <string name="view_past_encounters">View past encounters</string>
    <string name="remove_family">Remove family</string>
    <string name="family_suffix">%1$s Family</string>
    <string name="remove_this_person">Remove this person</string>
    <string name="individual_details">Individual details</string>
    <string name="view_family">View family</string>
    <string name="record_sick_child">Record sick child</string>

    <!-- SideMenu option strings-->
    <string name="device_to_device_sync">Device to device sync</string>
    <string name="anc_clients">ANC Clients</string>
    <string name="all_clients">All Clients</string>
    <string name="pnc_clients">PNC Clients</string>
    <string name="hiv_clients">Clients List</string>
    <string name="phone_tracing_clients">Phone Tracing</string>
    <string name="home_tracing_clients">Home Tracing</string>
    <string name="appointment_clients">Appointments</string>
    <string name="family_planning_clients">Family Planning Clients</string>
    <string name="households">Households</string>
    <string name="children">Children</string>

    <!--remove family questionnaire strings-->
    <string name="remove_family_warning">Removing %1$s will remove their entire health record from your device. This action can’t be undone.</string>

    <!--remove family member questionnaire strings-->
    <string name="remove_family_member_warning">%1$s will be removed permanently from this family. This action can’t be undone.</string>
    <string name="remove_member">Remove member</string>

    <!--Reporting strings -->
    <string name="date_range">Date range</string>
    <string name="change">Change</string>
    <string name="all">All</string>
    <string name="individual">Individual</string>
    <string name="please_wait">Please wait…</string>
    <string name="patient">Patient</string>
    <string name="subject">Subject</string>
    <string name="generate_report">GENERATE REPORT</string>
    <string name="select_patient">SELECT PATIENT</string>
    <string name="select_subject">SELECT SUBJECT</string>
    <string name="start_date">Start date</string>
    <string name="end_date">End date</string>
    <string name="select_date">Select dates</string>

    <!--Change family head strings -->
    <string name="no_eligible_family_members">No eligible family members found for family head.</string>
    <string name="label_select_new_head">Select a new family head</string>
    <string name="label_assign_new_family_head">Assign new family head</string>
    <string name="alert_message_abort_operation">Are you sure you want to abort this operation?</string>

    <!-- Dialog alert messages-->
    <string name="unsaved_changes_message_alert">If you leave before saving, your edits or changes will be lost</string>
    <string name="visit_due_on">%1$s due on %2$s</string>
    <string name="visit_due_today">%1$s due today</string>
    <string name="visit_overdue">%1$s overdue %2$s ago</string>
    <string name="record_as_anc">Record as ANC</string>
    <string name="pregnancy_outcome">Pregnancy Outcome</string>
    <string name="registers">Registers</string>
    <string name="title_no_location_set">No Location Set</string>
    <string name="message_location_set">Set location to sync data and load service points</string>
    <string name="positive_button_location_set">Set location</string>

    <string name="questionnaire_response_name" translatable="false">%1$s (%2$s)</string>
    <string name="due_on">Due on %1$s</string>

    <string name="geo_widget_fragment_destination" translatable="false">GeoWidget Fragment Destination</string>

    <string name="structuremap_failed">Failed to extract resources for %1$s</string>
    <string name="structure_map_missing_message">Missing StructureMap for Questionnaire , QuestionnaireResponse saved</string>
    <string name="structure_success">Successfully extracted resources for %1$s</string>
    <string name="reassigned_managing_entity">Managing entity reassigned successfully</string>
    <string name="error_fetching_user_details">Failed to fetch user details</string>
    <string name="questionnaire_not_found">Questionnaire not found.  Sync all questionnaires to fix</string>
    <string name="no_visits">No visits</string>
    <string name="questionnaire_response_invalid">Questionnaire response invalid</string>
    <string name="app_version_tag_url" translatable="false">https://smartregister.org/app-version</string>
    <string name="application_version" translatable="false">Application Version</string>
    <string name="missing_subject_type">Missing subject type on questionnaire. Provide Questionnaire.subjectType to resolve.</string>
    <string name="missing_questionnaire_config">QuestionnaireConfig is required but missing.</string>
    <string name="error_populating_questionnaire">Error populating some questionnaire fields. Invalid QuestionnaireResponse.</string>
    <string name="extraction_in_progress">Processing questionnaire data…</string>
    <string name="loading_questionnaire">Loading questionnaire…</string>
    <string name="clear_all">Clear All</string>
    <string name="yes">Yes</string>
    <string name="no">No</string>

    <string name="location_permissions_denied">Location Access Denied: To capture GPS coordinates, please enable location permissions in your device settings.</string>
    <string name="location_services_disabled">Location services are disabled. Do you want to enable them?</string>
    <string name="copy_text_success_message">Link %1$s copied successfully</string>
    <string name="submit_questionnaire">Submit</string>
<<<<<<< HEAD

=======
    <string name="invalid_base_resource">The base resource for GeoWidgetConfiguration MUST be Location</string>
    <string name="no_search_coonfigs_provided">No configs provided for search bar</string>
    <string name="no_found_locations_matching_text">No location found matching text \"%1$s\"</string>
    <string name="open_choice_other_hint">Other</string>
>>>>>>> c1864688
</resources><|MERGE_RESOLUTION|>--- conflicted
+++ resolved
@@ -119,12 +119,8 @@
     <string name="location_services_disabled">Location services are disabled. Do you want to enable them?</string>
     <string name="copy_text_success_message">Link %1$s copied successfully</string>
     <string name="submit_questionnaire">Submit</string>
-<<<<<<< HEAD
-
-=======
     <string name="invalid_base_resource">The base resource for GeoWidgetConfiguration MUST be Location</string>
     <string name="no_search_coonfigs_provided">No configs provided for search bar</string>
     <string name="no_found_locations_matching_text">No location found matching text \"%1$s\"</string>
     <string name="open_choice_other_hint">Other</string>
->>>>>>> c1864688
 </resources>