<resources>
    <string name="back_to_clients">Back to client list</string>
    <string name="test_results">Test Results</string>

    <string name="edit_patient_info">Edit Info</string>

    <string name="menu_clients">Clients</string>
    <string name="menu_settings">Settings</string>
    <string name="cannot_find_parent_questionnaire">Cannot find the parent Questionnaire!</string>

    <string name="loading_forms">Loading forms ...</string>
    <string name="loading_responses">Loading responses ...</string>
    <string name="no_test_results_found">No test results found</string>
    <string name="patient_test_results">TEST RESULTS</string>
    <string name="last_test"> Last Test - %1$s</string>
    <string name="sample_distance" translatable="false">2.4 km</string>
    <string name="hash_sign" translatable="false">#</string>
    <string name="menu_tasks">Tasks</string>
    <string name="household">Household</string>
    <string name="routine_visit">Routine visit</string>
    <string name="anc_visit">ANC visit</string>
    <string name="at_risk">At risk</string>
    <string name="no_tasks">No tasks</string>
    <string name="add_member">ADD MEMBER</string>
    <string name="what_to_do">What do you want to do?</string>

    <!--Overflow menu strings -->
    <string name="view_profile">View profile</string>
    <string name="family_details">Family details</string>
    <string name="change_family_head">Change family head</string>
    <string name="change_primary_caregiver">Change primary caregiver</string>
    <string name="family_activity">Family activity</string>
    <string name="view_past_encounters">View past encounters</string>
    <string name="remove_family">Remove family</string>
    <string name="family_suffix">%1$s Family</string>
    <string name="remove_this_person">Remove this person</string>
    <string name="individual_details">Individual details</string>
    <string name="view_family">View family</string>
    <string name="record_sick_child">Record sick child</string>

    <!-- SideMenu option strings-->
    <string name="device_to_device_sync">Device to device sync</string>
    <string name="anc_clients">ANC Clients</string>
    <string name="all_clients">All Clients</string>
    <string name="pnc_clients">PNC Clients</string>
    <string name="hiv_clients">Clients List</string>
    <string name="phone_tracing_clients">Phone Tracing</string>
    <string name="home_tracing_clients">Home Tracing</string>
    <string name="appointment_clients">Appointments</string>
    <string name="family_planning_clients">Family Planning Clients</string>
    <string name="households">Households</string>
    <string name="children">Children</string>

    <!--remove family questionnaire strings-->
    <string name="remove_family_warning">Removing %1$s will remove their entire health record from your device. This action can’t be undone.</string>

    <!--remove family member questionnaire strings-->
    <string name="remove_family_member_warning">%1$s will be removed permanently from this family. This action can’t be undone.</string>
    <string name="remove_member">Remove member</string>

    <!--Reporting strings -->
    <string name="date_range">Date range</string>
    <string name="change">Change</string>
    <string name="all">All</string>
    <string name="individual">Individual</string>
    <string name="please_wait">Please wait…</string>
    <string name="patient">Patient</string>
    <string name="subject">Subject</string>
    <string name="generate_report">GENERATE REPORT</string>
    <string name="select_patient">SELECT PATIENT</string>
    <string name="select_subject">SELECT SUBJECT</string>
    <string name="start_date">Start date</string>
    <string name="end_date">End date</string>
    <string name="select_date">Select dates</string>

    <!--Change family head strings -->
    <string name="no_eligible_family_members">No eligible family members found for family head.</string>
    <string name="label_select_new_head">Select a new family head</string>
    <string name="label_assign_new_family_head">Assign new family head</string>
    <string name="alert_message_abort_operation">Are you sure you want to abort this operation?</string>

    <!-- Dialog alert messages-->
    <string name="unsaved_changes_message_alert">If you leave before saving, your edits or changes will be lost</string>
    <string name="visit_due_on">%1$s due on %2$s</string>
    <string name="visit_due_today">%1$s due today</string>
    <string name="visit_overdue">%1$s overdue %2$s ago</string>
    <string name="record_as_anc">Record as ANC</string>
    <string name="pregnancy_outcome">Pregnancy Outcome</string>
    <string name="registers">Registers</string>
    <string name="title_no_location_set">No location Set</string>
    <string name="no_locations_to_render">No locations to render on map</string>
    <string name="message_location_set">Set location to sync data and load service points</string>
    <string name="positive_button_location_set">Set location</string>

    <string name="questionnaire_response_name" translatable="false">%1$s (%2$s)</string>
    <string name="due_on">Due on %1$s</string>

    <string name="geo_widget_fragment_destination" translatable="false">GeoWidget Fragment Destination</string>

    <string name="structuremap_failed">Failed to extract resources for %1$s</string>
    <string name="structure_map_missing_message">Missing StructureMap for Questionnaire , QuestionnaireResponse saved</string>
    <string name="structure_success">Successfully extracted resources for %1$s</string>
    <string name="reassigned_managing_entity">Managing entity reassigned successfully</string>
    <string name="error_fetching_user_details">Failed to fetch user details</string>
    <string name="questionnaire_not_found">Questionnaire not found.  Sync all questionnaires to fix</string>
    <string name="no_visits">No visits</string>
    <string name="questionnaire_response_invalid">Questionnaire response invalid</string>
    <string name="extracted_resources_validation_fail">Validation on extracted resources failed. Please check the logs</string>
    <string name="error_occurred_generating_careplan">An error occurred generating CarePlan. Please check the logs</string>
    <string name="app_version_tag_url" translatable="false">https://smartregister.org/app-version</string>
    <string name="application_version">Application Version</string>
    <string name="missing_subject_type">Missing subject type on questionnaire. Provide Questionnaire.subjectType to resolve.</string>
    <string name="missing_questionnaire_config">QuestionnaireConfig is required but missing.</string>
    <string name="error_populating_questionnaire">Error populating some questionnaire fields. Invalid QuestionnaireResponse.</string>
    <string name="extraction_in_progress">Processing questionnaire data…</string>
    <string name="loading_questionnaire">Loading questionnaire…</string>
    <string name="clear_all">Clear All</string>
    <string name="yes">Yes</string>
    <string name="no">No</string>

    <string name="location_permissions_denied">Location Access Denied: To capture GPS coordinates, please enable location permissions in your device settings.</string>
    <string name="location_services_disabled">Location services are disabled. Do you want to enable them?</string>
    <string name="copy_text_success_message">Link %1$s copied successfully</string>
    <string name="submit_questionnaire">Submit</string>
    <string name="invalid_base_resource">The base resource for GeoWidgetConfiguration MUST be Location</string>
    <string name="no_search_coonfigs_provided">No configs provided for search bar</string>
    <string name="no_found_locations_matching_text">No location found matching text \"%1$s\"</string>
    <string name="open_choice_other_hint">Other</string>
    <string name="qr_code">qr_code</string>
    <string name="barcode_camera_permission_denied">Camera permission request denied. Barcode may not work as expected</string>
    <string name="prompt_point_at_a_barcode">Place your camera over the QR Code to start scanning</string>
    <string name="add_qr_code">Add QR code</string>
    <string name="scan_qr_code">Scan QR Code</string>
    <string name="scan_qr_camera_instruction">Place your camera over the entire QR Code to start scanning</string>
    <string name="failed_to_get_gps_location">Failed to get GPS location</string>
    <string name="space_asterisk" translatable="false">\u0020\u002a</string>
<<<<<<< HEAD

    <!-- Clear Data -->
    <string name="clear_data_title">Clear %1$s Data</string>
    <string name="clear_data_all_data_synced">All resources synced</string>
    <string name="clear_data_unsynced_resource_count">There are %1$s unsynced resources.</string>
    <string name="clear_data_data_loss_warning">Clearing %1$s\'s data will delete synced and unsynced resources which will result in data loss.\n\nPlease run sync to ensure all records are copied to the server before clearing the %2$s\'s data.</string>
    <string name="clear_data_delete_button_text">Delete %1$s Data</string>
=======
    <string name="exit_app">Exit App</string>
    <string name="exit_app_message">Are you sure you want to exit from the app?</string>
    <string name="missing_multi_select_view_configs">Missing required multi select view configs. Please provide the configurations for the view to render.</string>
    <string name="locations_without_coordinates"><b>"%1$d</b> out of <b>%2$d </b>Location(s) have no coordinates"</string>
    <string name="all_locations_rendered"><b>All</b> the locations rendered successfully"</string>
    <string name="all_matching_locations_rendered"><b>%1$d </b> matching location(s) rendered successfully"</string>
    <string name="on_cancel_adding_location">Cancel adding location</string>
    <string name="error_rendering_profile">Error rendering profile</string>
    <string name="questionnaire_submission_confirmation_message">Are you sure you want to submit?</string>
    <string name="questionnaire_submission_confirmation_title">You are about to submit</string>
>>>>>>> 9608436a
</resources><|MERGE_RESOLUTION|>--- conflicted
+++ resolved
@@ -134,15 +134,6 @@
     <string name="scan_qr_camera_instruction">Place your camera over the entire QR Code to start scanning</string>
     <string name="failed_to_get_gps_location">Failed to get GPS location</string>
     <string name="space_asterisk" translatable="false">\u0020\u002a</string>
-<<<<<<< HEAD
-
-    <!-- Clear Data -->
-    <string name="clear_data_title">Clear %1$s Data</string>
-    <string name="clear_data_all_data_synced">All resources synced</string>
-    <string name="clear_data_unsynced_resource_count">There are %1$s unsynced resources.</string>
-    <string name="clear_data_data_loss_warning">Clearing %1$s\'s data will delete synced and unsynced resources which will result in data loss.\n\nPlease run sync to ensure all records are copied to the server before clearing the %2$s\'s data.</string>
-    <string name="clear_data_delete_button_text">Delete %1$s Data</string>
-=======
     <string name="exit_app">Exit App</string>
     <string name="exit_app_message">Are you sure you want to exit from the app?</string>
     <string name="missing_multi_select_view_configs">Missing required multi select view configs. Please provide the configurations for the view to render.</string>
@@ -153,5 +144,11 @@
     <string name="error_rendering_profile">Error rendering profile</string>
     <string name="questionnaire_submission_confirmation_message">Are you sure you want to submit?</string>
     <string name="questionnaire_submission_confirmation_title">You are about to submit</string>
->>>>>>> 9608436a
+
+    <!-- Clear Data -->
+    <string name="clear_data_title">Clear %1$s Data</string>
+    <string name="clear_data_all_data_synced">All resources synced</string>
+    <string name="clear_data_unsynced_resource_count">There are %1$s unsynced resources.</string>
+    <string name="clear_data_data_loss_warning">Clearing %1$s\'s data will delete synced and unsynced resources which will result in data loss.\n\nPlease run sync to ensure all records are copied to the server before clearing the %2$s\'s data.</string>
+    <string name="clear_data_delete_button_text">Delete %1$s Data</string>
 </resources>