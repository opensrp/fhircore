--- conflicted
+++ resolved
@@ -114,7 +114,11 @@
     <string name="extraction_in_progress">Processing questionnaire data…</string>
     <string name="loading_questionnaire">Loading questionnaire…</string>
     <string name="clear_all">Clear All</string>
-<<<<<<< HEAD
+    <string name="yes">Yes</string>
+    <string name="no">No</string>
+
+    <string name="location_permissions_denied">Location Access Denied: To capture GPS coordinates, please enable location permissions in your device settings.</string>
+    <string name="location_services_disabled">Location services are disabled. Do you want to enable them?</string>
     <string name="copy_text_success_message">Link %1$s copied successfully</string>
     <string name="required_permission_title">Permission required!</string>
     <string name="required_permission_message">Below permissions are required to be allowed to use this app.\n\n %s \n</string>
@@ -122,16 +126,6 @@
     <string name="default_notification_channel_name">quest_notification_channel</string>
     <string name="application_alert_back_pressed_message">Are you sure you want to close the application?</string>
     <string name="application_alert_confirm_button_title">Yes</string>
-
-
-=======
-    <string name="yes">Yes</string>
-    <string name="no">No</string>
->>>>>>> b55d7208
-
-    <string name="location_permissions_denied">Location Access Denied: To capture GPS coordinates, please enable location permissions in your device settings.</string>
-    <string name="location_services_disabled">Location services are disabled. Do you want to enable them?</string>
-    <string name="copy_text_success_message">Link %1$s copied successfully</string>
     <string name="submit_questionnaire">Submit</string>
     <string name="invalid_base_resource">The base resource for GeoWidgetConfiguration MUST be Location</string>
     <string name="no_search_coonfigs_provided">No configs provided for search bar</string>
