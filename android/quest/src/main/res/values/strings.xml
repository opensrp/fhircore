--- conflicted
+++ resolved
@@ -18,12 +18,9 @@
     <string name="loading_responses">Loading responses ...</string>
     <string name="no_test_results_found">No test results found</string>
     <string name="patient_test_results">TEST RESULTS</string>
-<<<<<<< HEAD
     <string name="sample_nfc_screen">Sample Nfc screen</string>
-=======
     <string name="enter_beneficiary_age">Enter the beneficiary\'s age</string>
     <string name="enter_age_in_months">Enter age in months</string>
     <string name="beneficiary_not_eligible_for_program">Beneficiary is not eligible for the program</string>
->>>>>>> e6b43672
 
 </resources>