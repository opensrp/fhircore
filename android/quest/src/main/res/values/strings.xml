--- conflicted
+++ resolved
@@ -1,12 +1,10 @@
 <resources>
     <string name="app_name" translatable="false">Quest</string>
     <string name="authenticator_account_type" translatable="false">org.smartregister.fhircore.quest</string>
-<<<<<<< HEAD
+
     <string name="back_to_clients">Back to client list</string>
     <string name="test_results">Test Results</string>
-=======
 
     <string name="menu_clients">Clients</string>
     <string name="menu_settings">Settings</string>
->>>>>>> 52ad46f7
 </resources>