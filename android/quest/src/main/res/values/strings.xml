<resources>
    <string name="app_name" translatable="false">Quest</string>
    <string name="authenticator_account_type" translatable="false">org.smartregister.fhircore.quest</string>

    <string name="back_to_clients">Back to client list</string>
    <string name="test_results">Test Results</string>

    <string name="edit_patient_info">Edit Info</string>

    <string name="menu_clients">Clients</string>
    <string name="menu_settings">Settings</string>
    <string name="cannot_find_parent_questionnaire">Cannot find the parent Questionnaire!</string>

    <string name="loading_forms">Loading forms ...</string>
    <string name="loading_responses">Loading responses ...</string>
    <string name="no_test_results_found">No test results found</string>
    <string name="patient_test_results">TEST RESULTS</string>
    <string name="last_test"> Last Test - %1$s</string>
    <string name="sample_distance">2.4 km</string>
    <string name="hash_sign">#</string>
    <string name="menu_tasks">Tasks</string>
    <string name="household">Household</string>
    <string name="routine_visit">Routine visit</string>
    <string name="anc_visit">ANC visit</string>
    <string name="at_risk">At risk</string>
    <string name="no_tasks">No tasks</string>
    <string name="add_memeber">ADD MEMBER</string>
    <string name="what_to_do">What do you want to do?</string>

    <!--Overflow menu strings -->
    <string name="view_profile">View profile</string>
    <string name="family_details">Family details</string>
    <string name="change_family_head">Change family head</string>
    <string name="change_primary_caregiver">Change primary caregiver</string>
    <string name="family_activity">Family activity</string>
    <string name="view_past_encounters">View past encounters</string>
    <string name="remove_family">Remove family</string>
    <string name="family_suffix">%1$s Family</string>

    <!-- SideMenu option strings-->
    <string name="device_to_device_sync">Device to device sync</string>
    <string name="anc_clients">ANC Clients</string>
    <string name="all_clients">All Clients</string>
    <string name="pnc_clients">PNC Clients</string>
    <string name="family_planning_clients">Family Planning Clients</string>
    <string name="households">Households</string>
    <string name="children">Children</string>

<<<<<<< HEAD
    <!-- Dialog alert messages-->
    <string name="unsaved_changes_message_alert">If you leave before saving, your edits or changes will be lost</string>

=======
    <!--Reporting strings -->
    <string name="date_range">Date range</string>
    <string name="change">Change</string>
    <string name="all">All</string>
    <string name="individual">Individual</string>
    <string name="please_wait">Please wait…</string>
    <string name="patient">Patient</string>
    <string name="generate_report">GENERATE REPORT</string>
    <string name="select_patient">SELECT PATIENT</string>
    <string name="start_date">Start date</string>
    <string name="end_date">End date</string>
    <string name="select_date">Select dates</string>
>>>>>>> 8a801fee

</resources><|MERGE_RESOLUTION|>--- conflicted
+++ resolved
@@ -46,11 +46,6 @@
     <string name="households">Households</string>
     <string name="children">Children</string>
 
-<<<<<<< HEAD
-    <!-- Dialog alert messages-->
-    <string name="unsaved_changes_message_alert">If you leave before saving, your edits or changes will be lost</string>
-
-=======
     <!--Reporting strings -->
     <string name="date_range">Date range</string>
     <string name="change">Change</string>
@@ -63,6 +58,8 @@
     <string name="start_date">Start date</string>
     <string name="end_date">End date</string>
     <string name="select_date">Select dates</string>
->>>>>>> 8a801fee
+
+    <!-- Dialog alert messages-->
+    <string name="unsaved_changes_message_alert">If you leave before saving, your edits or changes will be lost</string>
 
 </resources>