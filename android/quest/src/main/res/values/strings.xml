--- conflicted
+++ resolved
@@ -132,10 +132,7 @@
     <string name="scan_qr_code">Scan QR Code</string>
     <string name="scan_qr_camera_instruction">Place your camera over the entire QR Code to start scanning</string>
     <string name="failed_to_get_gps_location">Failed to get GPS location</string>
-<<<<<<< HEAD
+    <string name="space_asterisk" translatable="false">\u0020\u002a</string>
     <string name="exit_app">Exit App</string>
     <string name="exit_app_message">Are you sure you want to exit from the app?</string>
-=======
-    <string name="space_asterisk" translatable="false">\u0020\u002a</string>
->>>>>>> 53ca669b
 </resources>