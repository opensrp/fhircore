--- conflicted
+++ resolved
@@ -25,16 +25,13 @@
     <string name="at_risk">At risk</string>
     <string name="no_tasks">No tasks</string>
     <string name="add_memeber">ADD MEMBER</string>
-<<<<<<< HEAD
     <string name="label_remove_family_warning">Please assign a new family head, family nolonger has a family head.</string>
     <string name="label_select_new_head">Select a new family head</string>
     <string name="label_assign_new_family_head">Assign new family head</string>
     <string name="alert_message_abort_operation">Are you sure you want to abort this operation?</string>
     <string name="alert_title_abort">Abort</string>
     <string name="no_eligible_family_head">No eligible family members</string>
-=======
     <string name="what_to_do">What do you want to do?</string>
     <string name="view_profile">View profile</string>
->>>>>>> 7d2623f2
 
 </resources>