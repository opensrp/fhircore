--- conflicted
+++ resolved
@@ -134,8 +134,6 @@
     <string name="scan_qr_camera_instruction">Place your camera over the entire QR Code to start scanning</string>
     <string name="failed_to_get_gps_location">Failed to get GPS location</string>
     <string name="space_asterisk" translatable="false">\u0020\u002a</string>
-<<<<<<< HEAD
-=======
     <string name="exit_app">Exit App</string>
     <string name="exit_app_message">Are you sure you want to exit from the app?</string>
     <string name="missing_multi_select_view_configs">Missing required multi select view configs. Please provide the configurations for the view to render.</string>
@@ -143,5 +141,4 @@
     <string name="all_locations_rendered"><b>All</b> the locations rendered successfully"</string>
     <string name="all_matching_locations_rendered"><b>%1$d </b> matching location(s) rendered successfully"</string>
     <string name="on_cancel_adding_location">Cancel adding location</string>
->>>>>>> a6a62f12
 </resources>