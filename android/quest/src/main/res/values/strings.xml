<resources>
    <string name="app_name" translatable="false">Quest</string>
    <string name="authenticator_account_type" translatable="false">org.smartregister.fhircore.quest</string>

    <string name="back_to_clients">Back to client list</string>
    <string name="test_results">Test Results</string>

    <string name="edit_patient_info">Edit Info</string>

    <string name="menu_clients">Clients</string>
    <string name="menu_settings">Settings</string>
    <string name="cannot_find_parent_questionnaire">Cannot find the parent Questionnaire!</string>

    <string name="loading_forms">Loading forms ...</string>
    <string name="loading_responses">Loading responses ...</string>
    <string name="no_test_results_found">No test results found</string>
    <string name="patient_test_results">TEST RESULTS</string>
    <string name="last_test"> Last Test - %1$s</string>
    <string name="sample_distance">2.4 km</string>
    <string name="hash_sign">#</string>
    <string name="menu_tasks">Tasks</string>
    <string name="household">Household</string>
    <string name="routine_visit">Routine visit</string>
    <string name="anc_visit">ANC visit</string>
    <string name="at_risk">At risk</string>
    <string name="no_tasks">No tasks</string>
    <string name="add_memeber">ADD MEMBER</string>
    <string name="what_to_do">What do you want to do?</string>

    <!--Overflow menu strings -->
    <string name="view_profile">View profile</string>
    <string name="family_details">Family details</string>
    <string name="change_family_head">Change family head</string>
    <string name="change_primary_caregiver">Change primary caregiver</string>
    <string name="family_activity">Family activity</string>
    <string name="view_past_encounters">View past encounters</string>
    <string name="remove_family">Remove family</string>
    <string name="family_suffix">%1$s Family</string>
    <string name="remove_this_person">Remove this person</string>
    <string name="individual_details">Individual details</string>
    <string name="view_family">View family</string>
    <string name="guardians_screen_title">%1$s\'s Guardians</string>
    <string name="tracing_history">Tracing History</string>

    <string name="client_visit">Client Visit</string>
    <string name="guardian_visit">Guardian Visit</string>
    <string name="viral_load_results">Viral Load Results</string>
    <string name="view_children_x">View Children (%1$s)</string>
    <string name="view_guardians_x">View Guardians (%1$d)</string>
    <string name="patient_x_children">%1$s\'s Children</string>
    <string name="prompt_no_child">No Child to Visit</string>
    <string name="edit_profile">Edit Profile</string>
    <string name="guardian_management">Guardian Management</string>
    <string name="exposed_infant_visit">Exposed Infant Visit</string>
    <string name="clinic_history">Clinic History</string>
    <string name="hiv_test_and_results">HIV Test and Results</string>
    <string name="hiv_test_and_next_appointment">HIV Test and Next Appointment</string>
    <string name="remove_hiv_patient_warning">%1$s will be removed permanently. This action can’t be undone.</string>
    <string name="remove_active_person">Remove This Person</string>
    <string name="change_status">Change Status</string>
    <string name="transfer_out">Transfer Out</string>

    <!-- SideMenu option strings-->
    <string name="device_to_device_sync">Device to device sync</string>
    <string name="anc_clients">ANC Clients</string>
    <string name="all_clients">All Clients</string>
    <string name="pnc_clients">PNC Clients</string>
    <string name="hiv_clients">Find Person</string>
    <string name="phone_tracing_clients">Phone Tracing</string>
    <string name="home_tracing_clients">Home Tracing</string>
    <string name="appointment_clients">Appointments</string>
    <string name="family_planning_clients">Family Planning Clients</string>
    <string name="households">Households</string>
    <string name="children">Children</string>

    <!--remove family questionnaire strings-->
    <string name="remove_family_warning">Removing %1$s will remove their entire health record from your device. This action can’t be undone.</string>
    <string name="confirm_remove_family_title">Remove Family</string>

    <!--remove family member questionnaire strings-->
    <string name="remove_family_member_warning">%1$s will be removed permanently from this family. This action can’t be undone.</string>
    <string name="confirm_remove_family_member_title">Remove member</string>
    <string name="remove_member">Remove member</string>

    <!--Reporting strings -->
    <string name="date_range">Date range</string>
    <string name="change">Change</string>
    <string name="all">All</string>
    <string name="individual">Individual</string>
    <string name="please_wait">Please wait…</string>
    <string name="patient">Patient</string>
    <string name="generate_report">GENERATE REPORT</string>
    <string name="select_patient">SELECT PATIENT</string>
    <string name="start_date">Start date</string>
    <string name="end_date">End date</string>
    <string name="select_date">Select dates</string>


    <!--Change family head strings -->
    <string name="no_eligible_family_members">No eligible family members found for family head.</string>
    <string name="label_select_new_head">Select a new family head</string>
    <string name="label_assign_new_family_head">Assign new family head</string>
    <string name="alert_message_abort_operation">Are you sure you want to abort this operation?</string>

    <!-- Dialog alert messages-->
    <string name="unsaved_changes_message_alert">If you leave before saving, your edits or changes will be lost</string>
    <string name="due_on">Due on %1$s</string>
    <string name="record_as_anc">Record as ANC</string>

    <string name="search_progress_message">Search in progress. Please wait…</string>

<<<<<<< HEAD
    <string name="patient_details">Patient details</string>
    <string name="name">Name</string>
    <string name="tracing_visit_due">Tracing Visit Due</string>
    <string name="tracing_outcomes">Tracing outcomes</string>
    <string name="reason_for_trace">Reason for trace</string>
    <string name="last_home_trace_outcome">Last home trace outcome</string>
    <string name="last_phone_trace_outcome">Last phone trace outcome</string>
    <string name="date_of_last_attempt">Date of last attempt</string>
    <string name="number_of_attempts">Number of attempts</string>
    <string name="patient_district">Patient District</string>
    <string name="patient_tracing_catchment">Patient Tracing Catchment</string>
    <string name="patient_physcal_locator">Patient Physical Locator</string>
    <string name="patient_phone_number">Patient Phone Number %1$s</string>
    <string name="patient_phone_owner">Patient Phone Owner %1$s</string>

    <string name="guardian_relation">Guardian Relationship</string>
    <string name="guardian_phone_number">Guardian Phone Number %1$s</string>
    <string name="guardian_phone_owner">Guardian Phone Owner %1$s</string>
    <string name="tracing_history_details">Tracing History Details</string>
    <string name="call">CALL</string>

    <string name="filters">Filters</string>
    <string name="apply">Apply</string>
    <string name="filter_date_of_appointment">Date of Appointment</string>
    <string name="filter_patients_assigned">Patient Assignment</string>
    <string name="filter_patient_category">Patient Category</string>
    <string name="filter_appointment_reason">Appointment Reason</string>
=======
    <string name="error_occurred" translatable="false">Something went wrong...</string>

>>>>>>> af66917d
</resources><|MERGE_RESOLUTION|>--- conflicted
+++ resolved
@@ -109,7 +109,8 @@
 
     <string name="search_progress_message">Search in progress. Please wait…</string>
 
-<<<<<<< HEAD
+    <string name="error_occurred" translatable="false">Something went wrong...</string>
+
     <string name="patient_details">Patient details</string>
     <string name="name">Name</string>
     <string name="tracing_visit_due">Tracing Visit Due</string>
@@ -137,8 +138,4 @@
     <string name="filter_patients_assigned">Patient Assignment</string>
     <string name="filter_patient_category">Patient Category</string>
     <string name="filter_appointment_reason">Appointment Reason</string>
-=======
-    <string name="error_occurred" translatable="false">Something went wrong...</string>
-
->>>>>>> af66917d
 </resources>