--- conflicted
+++ resolved
@@ -141,10 +141,7 @@
     <string name="all_locations_rendered"><b>All</b> the locations rendered successfully"</string>
     <string name="all_matching_locations_rendered"><b>%1$d </b> matching location(s) rendered successfully"</string>
     <string name="on_cancel_adding_location">Cancel adding location</string>
-<<<<<<< HEAD
+    <string name="error_rendering_profile">Error rendering profile</string>
     <string name="questionnaire_submission_confirmation_message">Are you sure you want to submit?</string>
     <string name="questionnaire_submission_confirmation_title">You are about to submit</string>
-=======
-    <string name="error_rendering_profile">Error rendering profile</string>
->>>>>>> 65b55893
 </resources>