--- conflicted
+++ resolved
@@ -4,24 +4,6 @@
     android:id="@+id/nav_graph"
     app:startDestination="@id/registerFragment">
 
-<<<<<<< HEAD
-=======
-    <fragment
-        android:id="@+id/geoWidgetLauncherFragment"
-        android:name="org.smartregister.fhircore.quest.ui.launcher.GeoWidgetLauncherFragment">
-        <argument
-            android:name="geoWidgetId"
-            android:defaultValue=""
-            app:argType="string"
-            app:nullable="false" />
-        <argument
-            android:name="toolBarHomeNavigation"
-            android:defaultValue="OPEN_DRAWER"
-            app:argType="org.smartregister.fhircore.engine.domain.model.ToolBarHomeNavigation"
-            app:nullable="false" />
-    </fragment>
-
->>>>>>> b55d7208
     <fragment
         android:id="@+id/registerFragment"
         android:name="org.smartregister.fhircore.quest.ui.register.RegisterFragment">
@@ -46,7 +28,7 @@
             app:argType="org.smartregister.fhircore.engine.domain.model.ActionParameter[]"
             app:nullable="true" />
     </fragment>
-
+    
     <fragment
         android:id="@+id/notificationFragment"
         android:name="org.smartregister.fhircore.quest.ui.notification.NotificationFragment">
@@ -124,8 +106,6 @@
         android:id="@+id/userInsightScreenFragment"
         android:name="org.smartregister.fhircore.quest.ui.usersetting.UserInsightScreenFragment"
         android:label="fragment_user_insight_screen" />
-<<<<<<< HEAD
-=======
 
     <dialog
         android:id="@+id/multiSelectBottomSheetFragment"
@@ -146,5 +126,4 @@
         android:name="org.smartregister.fhircore.quest.ui.bottomsheet.SummaryBottomSheetFragment" >
 
     </dialog>
->>>>>>> b55d7208
 </navigation>