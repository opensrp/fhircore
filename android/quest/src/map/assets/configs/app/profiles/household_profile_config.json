{
  "appId": "map",
  "configType": "profile",
  "id": "householdProfile",
  "fhirResource": {
    "baseResource": {
      "resource": "Group",
      "dataQueries": [
        {
          "id": "householdQueryByType",
          "filterType": "TOKEN",
          "key": "type",
          "valueType": "CODING",
          "valueCoding": {
            "system": "http://hl7.org/fhir/group-type",
            "code": "person"
          }
        },
        {
          "id": "householdQueryByCode",
          "filterType": "TOKEN",
          "key": "code",
          "valueType": "CODEABLECONCEPT",
          "valueCoding": {
            "system": "https://www.snomed.org",
            "code": "35359004"
          }
        }
      ]
    },
    "relatedResources": [
      {
        "resource": "Patient",
        "fhirPathExpression": "Group.member.entity",
        "relatedResources": [
          {
            "resource": "Condition",
            "searchParameter": "subject"
          },
          {
            "resource": "CarePlan",
            "searchParameter": "subject"
          },
          {
            "resource": "Task",
            "searchParameter": "subject"
          }
        ]
      },
      {
        "resource": "CarePlan",
        "searchParameter": "subject",
        "dataQueries": [
          {
            "id": "filterHouseholdCarePlans",
            "filterType": "TOKEN",
            "key": "_tag",
            "valueType": "CODING",
            "valueCoding": {
              "system": "https://www.snomed.org",
              "code": "35359004"
            }
          }
        ]
      }
    ]
  },
  "fabActions": [
    {
      "id": "ActionButton",
      "visible": true,
      "display": "{{ add.member }}",
      "actions": [
        {
          "trigger": "ON_CLICK",
          "workflow": "LAUNCH_QUESTIONNAIRE",
          "questionnaire": {
            "id": "e5155788-8831-4916-a3f5-486915ce34b2",
            "title": "Add household member",
            "saveButtonText": "Add Member",
            "groupResource": {
              "groupIdentifier": "@{familyLogicalId}",
              "memberResourceType": "Patient"
            }
          }
        }
      ]
    }
  ],
  "rules": [
    {
      "name": "familyName",
      "condition": "true",
      "actions": [
        "data.put('familyName', fhirPath.extractValue(Group, 'Group.name'))"
      ]
    },
    {
      "name": "familyId",
      "condition": "true",
      "actions": [
        "data.put('familyId', fhirPath.extractValue(Group, 'Group.identifier[0].value'))"
      ]
    },
    {
      "name": "familyLogicalId",
      "condition": "true",
      "actions": [
        "data.put('familyLogicalId', fhirPath.extractValue(Group, 'Group.id'))"
      ]
    }
  ],
  "views": [
    {
      "viewType": "COLUMN",
      "children": [
        {
          "viewType": "COLUMN",
          "backgroundColor": "primaryColor",
          "padding": 8,
          "children": [
            {
              "viewType": "COMPOUND_TEXT",
              "primaryText": "@{familyName} Family",
              "primaryTextColor": "#FFFFFF",
              "fontSize": 20.0
            },
            {
              "viewType": "COMPOUND_TEXT",
              "primaryText": "ID: @{familyId}",
              "primaryTextColor": "#FFFFFF",
              "fontSize": 20.0
            }
          ]
        },
        {
          "viewType": "CARD",
          "padding": 0,
          "content": [
            {
              "viewType": "BUTTON",
              "smallSized": true,
              "text": "Routine household visit",
              "status": "COMPLETED"
            }
          ]
        },
        {
          "viewType": "COLUMN",
          "backgroundColor": "#F2F4F7",
          "children": [
            {
              "viewType": "SPACER",
              "height": 8
            },
            {
              "viewType": "COMPOUND_TEXT",
              "primaryText": "HOUSEHOLD MEMBERS",
              "primaryTextColor": "#6F7274",
              "fontSize": 18.0,
              "padding": 16
            },
            {
              "viewType": "SPACER",
              "height": 16
            }
          ]
        },
        {
          "viewType": "LIST",
<<<<<<< HEAD
          "listResource": "Patient",
          "padding": 16,
          "relatedResources": [
=======
          "resources": [
>>>>>>> bf28a9c9
            {
              "id": "householdPatients",
              "resourceType": "Patient",
              "relatedResources": [
                {
                  "resourceType": "CarePlan",
                  "fhirPathExpression": "CarePlan.subject.reference"
                }
              ]
            }
          ],
          "padding": 16,
          "registerCard": {
            "rules": [
              {
                "name": "patientName",
                "condition": "true",
                "actions": [
                  "data.put('patientName', fhirPath.extractValue(Patient, \"Patient.name.select(given + ' ' + family)\"))"
                ]
              }
            ],
            "views": [
              {
                "viewType": "SERVICE_CARD",
                "details": [
                  {
                    "viewType": "COMPOUND_TEXT",
                    "primaryText": "@{patientName}",
                    "primaryTextColor": "#000000"
                  }
                ],
                "actions": [
                  {
                    "trigger": "ON_CLICK",
                    "workflow": "LAUNCH_PROFILE",
                    "id": "defaultProfile",
                    "params": [
                      {
                        "key": "familyLogicalId",
                        "value": "@{familyLogicalId}"
                      }
                    ]
                  }
                ]
              }
            ]
          }
        }
      ]
    }
  ],
  "overFlowMenuItems": [
    {
      "title": "Household details",
      "titleColor": "#000000",
      "visible": "true",
      "actions": [
        {
          "trigger": "ON_CLICK",
          "workflow": "LAUNCH_QUESTIONNAIRE",
          "questionnaire": {
            "id": "f210a832-857f-49e6-93f5-399eec4f4edb",
            "title": "{{add.family}}",
            "saveButtonText": "Update household details",
            "setPractitionerDetails": true,
            "setOrganizationDetails": true,
            "type": "EDIT",
            "resourceIdentifier": "@{familyLogicalId}"
          }
        }
      ]
    },
    {
      "title": "Change household head",
      "titleColor": "#000000",
      "visible": "true",
      "actions": [
        {
          "trigger": "ON_CLICK",
          "workflow": "CHANGE_MANAGING_ENTITY",
          "managingEntity": {
            "nameFhirPathExpression": "Patient.name.given",
            "resourceType": "Patient",
            "eligibilityCriteriaFhirPathExpression": "Patient.active and (Patient.birthDate <= today() - 5 'years')",
            "dialogTitle": "{{ assign.household.head.title }}",
            "dialogWarningMessage": "{{ assign.household.head.warning }}",
            "dialogContentMessage": "{{ select.new.household.head }}",
            "noMembersErrorMessage": "{{ no.members.error.message }}"
          }
        }
      ]
    },
    {
      "title": "Family activity",
      "titleColor": "#000000",
      "visible": "true",
      "actions": [
        {
          "trigger": "ON_CLICK",
          "workflow": "LAUNCH_PROFILE"
        }
      ]
    },
    {
      "title": "View medical history",
      "titleColor": "#000000",
      "visible": "true",
      "actions": []
    },
    {
      "title": "Remove family",
      "titleColor": "#FF0000",
      "visible": "true",
      "showSeparator": "true",
      "actions": [
        {
          "trigger": "ON_CLICK",
          "workflow": "LAUNCH_QUESTIONNAIRE",
          "params": [
            {
              "key": "familyId",
              "value": "@{familyLogicalId}"
            },
            {
              "key": "familyName",
              "value": "@{familyName}"
            }
          ],
          "questionnaire": {
            "id": "0259e181-581e-4b4c-8409-e3be3a166ef5",
            "title": "Remove Household",
            "groupResource": {
              "groupIdentifier": "@{familyLogicalId}",
              "memberResourceType": "Patient",
              "removeGroup": true
            },
            "confirmationDialog": {
              "title": "Remove household",
              "message": "Removing @{familyName} will remove their entire health record from your device. This action can’t be undone.",
              "actionButtonText": "Remove household"
            }
          }
        }
      ]
    }
  ]
}<|MERGE_RESOLUTION|>--- conflicted
+++ resolved
@@ -168,13 +168,7 @@
         },
         {
           "viewType": "LIST",
-<<<<<<< HEAD
-          "listResource": "Patient",
-          "padding": 16,
-          "relatedResources": [
-=======
           "resources": [
->>>>>>> bf28a9c9
             {
               "id": "householdPatients",
               "resourceType": "Patient",
