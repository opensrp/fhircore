--- conflicted
+++ resolved
@@ -64,14 +64,8 @@
   defaultConfig {
     applicationId = "org.smartregister.opensrp"
     minSdk = 26
-<<<<<<< HEAD
-    targetSdk = 34
-    versionCode = 4
-    versionName = "1.0.0"
-=======
     versionCode = 10
     versionName = "1.1.0"
->>>>>>> 0b03f5b8
     multiDexEnabled = true
 
     buildConfigField("boolean", "SKIP_AUTH_CHECK", "false")
@@ -406,12 +400,8 @@
   implementation(libs.accompanist.pager.indicators)
   implementation(libs.dagger.hilt.android)
   implementation(libs.hilt.work)
-<<<<<<< HEAD
-  implementation(libs.cql.measure.evaluator)
   implementation(platform(libs.firebase.bom))
   implementation(libs.firebase.messaging.ktx)
-=======
->>>>>>> 0b03f5b8
 
   // Annotation processors
   kapt(libs.hilt.compiler)
