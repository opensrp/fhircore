--- conflicted
+++ resolved
@@ -385,20 +385,17 @@
       versionNameSuffix = "-kaderJobAids"
       manifestPlaceholders["appLabel"] = "Kader Kesehatan"
     }
-
-<<<<<<< HEAD
     create("genAi") {
       dimension = "apps"
       applicationIdSuffix = ".genai"
       versionNameSuffix = "-genAi"
       manifestPlaceholders["appLabel"] = "Gen AI"
-=======
+    }
     create("mcct") {
       dimension = "apps"
       applicationIdSuffix = ".mcct"
       versionNameSuffix = "-mcct"
       manifestPlaceholders["appLabel"] = "MCCT+"
->>>>>>> cd5d1e28
     }
   }
 
