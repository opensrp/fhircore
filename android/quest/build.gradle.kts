import com.android.build.api.variant.FilterConfiguration.FilterType
import java.io.FileReader
import org.gradle.api.tasks.testing.logging.TestLogEvent
import org.json.JSONObject

buildscript {
  apply(from = "../jacoco.gradle.kts")
  apply(from = "../properties.gradle.kts")
  apply(from = "../ktlint.gradle.kts")
}

plugins {
  id("com.android.application")
  id("kotlin-android")
  id("kotlin-kapt")
  id("kotlin-parcelize")
  id("de.mannodermaus.android-junit5")
  id("org.jetbrains.kotlin.plugin.serialization")
  id("dagger.hilt.android.plugin")
  id("androidx.navigation.safeargs")
  id("org.sonarqube") version "3.5.0.2730"
  id("io.sentry.android.gradle") version "3.5.0"
}

sonar {
  properties {
    property("sonar.projectKey", "fhircore")
    property("sonar.kotlin.source.version", libs.kotlin)
    property(
      "sonar.androidLint.reportPaths",
      "${project.buildDir}/reports/lint-results-opensrpDebug.xml",
    )
    property("sonar.host.url", System.getenv("SONAR_HOST_URL"))
    property("sonar.login", System.getenv("SONAR_TOKEN"))
    property("sonar.sourceEncoding", "UTF-8")
    property(
      "sonar.kotlin.threads",
      (Runtime.getRuntime().availableProcessors() / 2).takeIf { it > 0 } ?: 1,
    )
    property(
      "sonar.exclusions",
      """**/*Test*/**,
          **/*test*/**,
          **/.gradle/**,
          **/R.class,
          *.json,
          *.yaml""",
    )
  }
}

android {
  compileSdk = 33

  defaultConfig {
    applicationId = "org.smartregister.opensrp"
    minSdk = 26
    targetSdk = 33
    versionCode = 3
    versionName = "0.2.5"
    multiDexEnabled = true

    buildConfigField("boolean", "SKIP_AUTH_CHECK", "false")
    buildConfigField("String", "FHIR_BASE_URL", """"${project.extra["FHIR_BASE_URL"]}"""")
    buildConfigField("String", "OAUTH_BASE_URL", """"${project.extra["OAUTH_BASE_URL"]}"""")
    buildConfigField("String", "OAUTH_CLIENT_ID", """"${project.extra["OAUTH_CLIENT_ID"]}"""")
    buildConfigField("String", "OAUTH_SCOPE", """"${project.extra["OAUTH_SCOPE"]}"""")
    buildConfigField(
      "String",
      "OAUTH_CLIENT_SECRET",
      """"${project.extra["OAUTH_CLIENT_SECRET"]}"""",
    )
    buildConfigField("String", "CONFIGURATION_SYNC_PAGE_SIZE", """"100"""")
    buildConfigField("String", "SENTRY_DSN", """"${project.extra["SENTRY_DSN"]}"""")

    testInstrumentationRunner = "org.smartregister.fhircore.quest.QuestTestRunner"
    testInstrumentationRunnerArguments["additionalTestOutputDir"] = "/sdcard/Download"
    testInstrumentationRunnerArguments["androidx.benchmark.suppressErrors"] =
      "ACTIVITY-MISSING,CODE-COVERAGE,DEBUGGABLE,UNLOCKED,EMULATOR"
  }

  signingConfigs {
    create("release") {
      enableV1Signing = false
      enableV2Signing = true
      keyAlias = System.getenv("KEYSTORE_ALIAS") ?: """${project.extra["KEYSTORE_ALIAS"]}"""
      keyPassword = System.getenv("KEY_PASSWORD") ?: """${project.extra["KEY_PASSWORD"]}"""
      storePassword =
        System.getenv("KEYSTORE_PASSWORD") ?: """${project.extra["KEYSTORE_PASSWORD"]}"""
      storeFile = file(System.getProperty("user.home") + "/fhircore.keystore.jks")
    }
  }

  buildTypes {
    getByName("debug") { isTestCoverageEnabled = true }
    create("benchmark") {
      signingConfig = signingConfigs.getByName("debug")
      matchingFallbacks += listOf("debug")
      isDebuggable = true
    }

    create("debugNonProxy") { initWith(getByName("debug")) }

    getByName("release") {
      isMinifyEnabled = false
      proguardFiles(getDefaultProguardFile("proguard-android-optimize.txt"), "proguard-rules.pro")
      signingConfig = signingConfigs.getByName("release")
    }
  }

  packagingOptions {
    resources.excludes.addAll(
      listOf(
        "META-INF/ASL-2.0.txt",
        "META-INF/LGPL-3.0.txt",
        "license.html",
        "readme.html",
        "META-INF/DEPENDENCIES",
        "META-INF/LICENSE",
        "META-INF/LICENSE.txt",
        "META-INF/license.txt",
        "META-INF/license.html",
        "META-INF/LICENSE.md",
        "META-INF/NOTICE",
        "META-INF/NOTICE.txt",
        "META-INF/NOTICE.md",
        "META-INF/notice.txt",
        "META-INF/ASL2.0",
        "META-INF/ASL-2.0.txt",
        "META-INF/LGPL-3.0.txt",
        "META-INF/sun-jaxb.episode",
        "META-INF/*.kotlin_module",
        "META-INF/AL2.0",
        "META-INF/LGPL2.1",
        "META-INF/INDEX.LIST",
      ),
    )
  }

  compileOptions {
    isCoreLibraryDesugaringEnabled = true
    sourceCompatibility = JavaVersion.VERSION_11
    targetCompatibility = JavaVersion.VERSION_11
  }

  kotlinOptions {
    jvmTarget = JavaVersion.VERSION_11.toString()
    freeCompilerArgs = listOf("-Xjvm-default=all-compatibility", "-opt-in=kotlin.RequiresOptIn")
  }

  buildFeatures {
    compose = true
    viewBinding = true
    dataBinding = true
  }

  composeOptions { kotlinCompilerExtensionVersion = "1.3.0" }

  testOptions {
    animationsDisabled = true

    unitTests {
      isIncludeAndroidResources = true
      isReturnDefaultValues = true
    }
  }

  testCoverage { jacocoVersion = "0.8.7" }

  lint { abortOnError = false }

  flavorDimensions += "apps"

  productFlavors {
    create("opensrp") {
      dimension = "apps"
      manifestPlaceholders["appLabel"] = "OpenSRP"
      isDefault = true
    }

    create("ecbis") {
      dimension = "apps"
      applicationIdSuffix = ".ecbis"
      versionNameSuffix = "-ecbis"
      manifestPlaceholders["appLabel"] = "MOH eCBIS"
    }

    create("ecbis_preview") {
      dimension = "apps"
      applicationIdSuffix = ".ecbis_preview"
      versionNameSuffix = "-ecbis_preview"
      manifestPlaceholders["appLabel"] = "MOH eCBIS Preview"
    }

    create("g6pd") {
      dimension = "apps"
      applicationIdSuffix = ".g6pd"
      versionNameSuffix = "-g6pd"
      manifestPlaceholders["appLabel"] = "G6PD"
    }

    create("mwcore") {
      dimension = "apps"
      applicationIdSuffix = ".mwcore"
      versionNameSuffix = "-mwcore"
      manifestPlaceholders["appLabel"] = "Malawi Core"
    }

    create("afyayangu") {
      dimension = "apps"
      applicationIdSuffix = ".afyayangu"
      versionNameSuffix = "-afyayangu"
      manifestPlaceholders["appLabel"] = "Afya Yangu"
    }

    create("map") {
      dimension = "apps"
      applicationIdSuffix = ".map"
      versionNameSuffix = "-map"
      manifestPlaceholders["appLabel"] = "Geo Widget"
    }

    create("echis") {
      dimension = "apps"
      applicationIdSuffix = ".echis"
      versionNameSuffix = "-echis"
      manifestPlaceholders["appLabel"] = "MOH eCHIS"
    }

    create("bunda") {
      dimension = "apps"
      applicationIdSuffix = ".bunda"
      versionNameSuffix = "-bunda"
      manifestPlaceholders["appLabel"] = "Bunda App"
    }

    create("wdf") {
      dimension = "apps"
      applicationIdSuffix = ".wdf"
      versionNameSuffix = "-wdf"
      manifestPlaceholders["appLabel"] = "Diabetes Compass"
    }

    create("zeir") {
      dimension = "apps"
      applicationIdSuffix = ".zeir"
      versionNameSuffix = "-zeir"
      manifestPlaceholders["appLabel"] = "ZEIR"
    }

    create("engage") {
      dimension = "apps"
      applicationIdSuffix = ".engage"
      versionNameSuffix = "-engage"
      manifestPlaceholders["appLabel"] = "Engage"
    }
  }

  applicationVariants.all {
    val variant = this
    variant.resValue("string", "authenticator_account_type", "\"${applicationId}\"")
    variant.resValue(
      "string",
      "app_name",
      "\"${variant.mergedFlavor.manifestPlaceholders["appLabel"]}\"",
    )
  }

  splits {
    abi {
      isEnable = false

      reset()

      // A list of ABIs for Gradle to create APKs for.
      include("armeabi-v7a", "x86", "arm64-v8a", "x86_64")

      isUniversalApk = false
    }
  }
}

val abiCodes =
  mapOf(
    "armeabi" to 1,
    "armeabi-v7a" to 2,
    "arm64-v8a" to 3,
    "mips" to 4,
    "x86" to 5,
    "x86_64" to 6,
  )

// For each APK output variant, override versionCode with a combination of
// ext.abiCodes * 10000 + variant.versionCode. In this example, variant.versionCode
// is equal to defaultConfig.versionCode. If you configure product flavors that
// define their own versionCode, variant.versionCode uses that value instead.
androidComponents {
  onVariants { variant ->
    variant.outputs.forEach { output ->
      val name = output.filters.find { it.filterType == FilterType.ABI }?.identifier

      // Stores the value of ext.abiCodes that is associated with the ABI for this variant.
      val baseAbiCode = abiCodes[name]
      // Because abiCodes.get() returns null for ABIs that are not mapped by ext.abiCodes,
      // the following code doesn't override the version code for universal APKs.
      // However, because you want universal APKs to have the lowest version code,
      // this outcome is desirable.
      if (baseAbiCode != null) {
        // Assigns the new version code to versionCodeOverride, which changes the
        // version code for only the output APK, not for the variant itself. Skipping
        // this step causes Gradle to use the value of variant.versionCode for the APK.
        output.versionCode.set(baseAbiCode * 10000 + (output.versionCode.orNull ?: 0))
      }
    }
  }
}

tasks.withType<Test> {
  testLogging { events = setOf(TestLogEvent.FAILED) }
  minHeapSize = "4608m"
  maxHeapSize = "4608m"
  maxParallelForks = (Runtime.getRuntime().availableProcessors() / 2).takeIf { it > 0 } ?: 1
}

configurations {
  all {
    exclude(group = "commons-logging")
    exclude(group = "xpp3")
  }
}

dependencies {
  coreLibraryDesugaring(libs.core.desugar)

  // Application dependencies
  implementation(project(":engine"))
  implementation(project(":geowidget")) { isTransitive = true }
  implementation(libs.core.ktx)
  implementation(libs.appcompat)
  implementation(libs.material)
  implementation(libs.dagger.hilt.android)
  implementation(libs.hilt.work)
  implementation(libs.cql.measure.evaluator)

  // Annotation processors
  kapt(libs.hilt.compiler)
  kapt(libs.dagger.hilt.compiler)

  testRuntimeOnly(libs.junit.jupiter.engine)
  testRuntimeOnly(libs.junit.vintage.engine)

  // Unit test dependencies
  testImplementation(libs.junit.jupiter.api)
  testImplementation(libs.robolectric)
  testImplementation(libs.junit)
  testImplementation(libs.junit.ktx)
  testImplementation(libs.kotlinx.coroutines.test)
  testImplementation(libs.core.testing)
  testImplementation(libs.mockk)
  testImplementation(libs.kotlinx.coroutines.test)
  testImplementation(libs.hilt.android.testing)
  testImplementation(libs.navigation.testing)
  testImplementation(libs.kotlin.test)
  testImplementation(libs.work.testing)

  // To run only on debug builds
  debugImplementation(libs.ui.test.manifest)
  debugImplementation(libs.fragment.testing)
  //    debugImplementation(libs.leakcanary.android)

  // Annotation processors for test
  kaptTest(libs.hilt.android.compiler)
  kaptAndroidTest(libs.hilt.android.compiler)

  androidTestUtil(libs.orchestrator)

  // Android test dependencies
  androidTestImplementation(libs.junit)
  androidTestImplementation(libs.junit.ktx)
  androidTestImplementation(libs.runner)
  androidTestImplementation(libs.ui.test.junit4)
  androidTestImplementation(libs.hilt.android.testing)
  androidTestImplementation(libs.mockk.android)
  androidTestImplementation(libs.benchmark.junit)
<<<<<<< HEAD
  androidTestImplementation("androidx.work:work-testing:2.7.1")
=======
>>>>>>> d9fddf7d
  ktlint(libs.ktlint.main) {
    attributes { attribute(Bundling.BUNDLING_ATTRIBUTE, objects.named(Bundling.EXTERNAL)) }
  }
  ktlint(project(":linting"))
}

<<<<<<< HEAD
/*

This task compares the performance benchmark results to the expected benchmark results
and throws an error if the result is past the expected result and margin. A message will
also be printed if the performance significantly improves.

=======
/**
 * This task compares the performance benchmark results to the expected benchmark results and throws
 * an error if the result is past the expected result and margin. A message will also be printed if
 * the performance significantly improves.
>>>>>>> d9fddf7d
 */
task("evaluatePerformanceBenchmarkResults") {
  val expectedPerformanceLimitsFile = project.file("expected-results.json")
  val resultsFile = project.file("org.smartregister.opensrp.ecbis-benchmarkData.json")

  doLast {
    if (resultsFile.exists()) {
      // Read the expectations file
      val expectedResultsMap: HashMap<String, HashMap<String, Double>> = hashMapOf()

      JSONObject(FileReader(expectedPerformanceLimitsFile).readText()).run {
        keys().forEach { key ->
          val resultMaxDeltaMap: HashMap<String, Double> = hashMapOf()
          val methodExpectedResults = this.getJSONObject(key)

          methodExpectedResults.keys().forEach { expectedResultsKey ->
            resultMaxDeltaMap.put(
              expectedResultsKey,
              methodExpectedResults.getDouble(expectedResultsKey),
            )
          }

          expectedResultsMap[key] = resultMaxDeltaMap
        }
      }

      // Loop through the results file updating the results
      JSONObject(FileReader(resultsFile).readText()).run {
        getJSONArray("benchmarks").forEachIndexed { index, any ->
          val benchmarkResult = any as JSONObject
          val fullName = benchmarkResult.getTestName()
          val timings = benchmarkResult.getJSONObject("metrics").getJSONObject("timeNs")

          val median = timings.getDouble("median")
          val expectedTimings = expectedResultsMap[fullName]

          if (expectedTimings == null) {
            System.err.println(
              "Metrics for $fullName could not be found in expected-results.json. Kindly add this to the file",
            )
          } else {
            val expectedMaxTiming = (expectedTimings.get("max") ?: 0e1)
            val timingMargin = (expectedTimings.get("margin") ?: 0e1)

            if (median > (expectedMaxTiming + timingMargin)) {
              throw Exception(
                "$fullName test passes the threshold of ${expectedMaxTiming + timingMargin} Ns. The timing is $median Ns",
              )
            } else if (median <= (expectedMaxTiming - timingMargin)) {
              System.out.println(
                "Improvement: Test $fullName took $median vs min of ${expectedMaxTiming - timingMargin}",
              )
            } else {
              System.out.println(
                "Test $fullName took $median vs Range[${expectedMaxTiming - timingMargin} to ${expectedMaxTiming + timingMargin}] Ns",
              )
            }
          }
        }
      }
    } else {
      throw Exception(
        "Results file could not be found in  ${resultsFile.path}. Make sure this file is on the devices. It should be listed in the previous step after adb shell ls /sdcard/Download/",
      )
    }
  }
}

fun JSONObject.getTestName(): String {
  val className = getString("className").substringAfterLast(".")
  val methodName = getString("name").substringAfterLast("_")

  return "$className#$methodName"
}<|MERGE_RESOLUTION|>--- conflicted
+++ resolved
@@ -382,29 +382,17 @@
   androidTestImplementation(libs.hilt.android.testing)
   androidTestImplementation(libs.mockk.android)
   androidTestImplementation(libs.benchmark.junit)
-<<<<<<< HEAD
   androidTestImplementation("androidx.work:work-testing:2.7.1")
-=======
->>>>>>> d9fddf7d
   ktlint(libs.ktlint.main) {
     attributes { attribute(Bundling.BUNDLING_ATTRIBUTE, objects.named(Bundling.EXTERNAL)) }
   }
   ktlint(project(":linting"))
 }
 
-<<<<<<< HEAD
-/*
-
-This task compares the performance benchmark results to the expected benchmark results
-and throws an error if the result is past the expected result and margin. A message will
-also be printed if the performance significantly improves.
-
-=======
 /**
  * This task compares the performance benchmark results to the expected benchmark results and throws
  * an error if the result is past the expected result and margin. A message will also be printed if
  * the performance significantly improves.
->>>>>>> d9fddf7d
  */
 task("evaluatePerformanceBenchmarkResults") {
   val expectedPerformanceLimitsFile = project.file("expected-results.json")
