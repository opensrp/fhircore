import android.databinding.tool.ext.capitalizeUS
import com.android.build.api.variant.FilterConfiguration.FilterType
import java.io.FileReader
import java.text.SimpleDateFormat
import java.util.Date
import java.util.Locale
import org.gradle.api.tasks.testing.logging.TestLogEvent
import org.json.JSONArray
import org.json.JSONObject

plugins {
  `jacoco-report`
  `project-properties`
  ktlint
  id("com.android.application")
  id("kotlin-android")
  id("kotlin-kapt")
  id("kotlin-parcelize")
  id("de.mannodermaus.android-junit5")
  id("org.jetbrains.kotlin.plugin.serialization")
  id("dagger.hilt.android.plugin")
  id("androidx.navigation.safeargs")
  id("org.sonarqube") version "3.5.0.2730"
  id("io.sentry.android.gradle") version "3.5.0"
}

sonar {
  properties {
    property("sonar.projectKey", "fhircore")
    property("sonar.kotlin.source.version", libs.versions.kotlin)
    property(
      "sonar.androidLint.reportPaths",
      "${project.layout.buildDirectory.get()}/reports/lint-results-opensrpDebug.xml",
    )
    property("sonar.host.url", System.getenv("SONAR_HOST_URL"))
    property("sonar.login", System.getenv("SONAR_TOKEN"))
    property("sonar.sourceEncoding", "UTF-8")
    property(
      "sonar.kotlin.threads",
      (Runtime.getRuntime().availableProcessors() / 2).takeIf { it > 0 } ?: 1,
    )
    property(
      "sonar.exclusions",
      """**/*Test*/**,
          **/*test*/**,
          **/.gradle/**,
          **/R.class,
          *.json,
          *.yaml""",
    )
  }
}

android {
  compileSdk = BuildConfigs.compileSdk

  val buildDate = SimpleDateFormat("yyyy-MM-dd HH:mm:ss", Locale.getDefault()).format(Date())

  namespace = "org.smartregister.fhircore.quest"

  defaultConfig {
    applicationId = BuildConfigs.applicationId
    minSdk = BuildConfigs.minSdk
    targetSdk = BuildConfigs.targetSdk
    versionCode = BuildConfigs.versionCode
    versionName = BuildConfigs.versionName
    multiDexEnabled = true

    buildConfigField("boolean", "SKIP_AUTH_CHECK", "false")
    buildConfigField("String", "FHIR_BASE_URL", """"${project.extra["FHIR_BASE_URL"]}"""")
    buildConfigField("String", "OAUTH_BASE_URL", """"${project.extra["OAUTH_BASE_URL"]}"""")
    buildConfigField("String", "OAUTH_CLIENT_ID", """"${project.extra["OAUTH_CLIENT_ID"]}"""")
    buildConfigField("String", "OAUTH_SCOPE", """"${project.extra["OAUTH_SCOPE"]}"""")
    buildConfigField("String", "OPENSRP_APP_ID", """${project.extra["OPENSRP_APP_ID"]}""")
    buildConfigField("String", "CONFIGURATION_SYNC_PAGE_SIZE", """"100"""")
    buildConfigField("String", "SENTRY_DSN", """"${project.extra["SENTRY_DSN"]}"""")
    buildConfigField("String", "BUILD_DATE", "\"$buildDate\"")

    testInstrumentationRunner = "org.smartregister.fhircore.quest.QuestTestRunner"
    testInstrumentationRunnerArguments["additionalTestOutputDir"] = "/sdcard/Download"
    testInstrumentationRunnerArguments["androidx.benchmark.suppressErrors"] =
      "ACTIVITY-MISSING,CODE-COVERAGE,DEBUGGABLE,UNLOCKED,EMULATOR"

    // The following argument makes the Android Test Orchestrator run its
    // "pm clear" command after each test invocation. This command ensures
    // that the app's state is completely cleared between tests.
    testInstrumentationRunnerArguments["clearPackageData"] = "true"
  }

  signingConfigs {
    create("release") {
      enableV1Signing = false
      enableV2Signing = true
      keyAlias = System.getenv("KEYSTORE_ALIAS") ?: """${project.extra["KEYSTORE_ALIAS"]}"""
      keyPassword = System.getenv("KEY_PASSWORD") ?: """${project.extra["KEY_PASSWORD"]}"""
      storePassword =
        System.getenv("KEYSTORE_PASSWORD") ?: """${project.extra["KEYSTORE_PASSWORD"]}"""
      storeFile = file(System.getProperty("user.home") + "/fhircore.keystore.jks")
    }
  }

  buildTypes {
    getByName("debug") {
      enableUnitTestCoverage = BuildConfigs.enableUnitTestCoverage
      enableAndroidTestCoverage = BuildConfigs.enableAndroidTestCoverage
    }

    create("debugNonProxy") { initWith(getByName("debug")) }

    create("benchmark") {
      signingConfig = signingConfigs.getByName("debug")
      matchingFallbacks += listOf("debug")
      isDebuggable = true
    }

    getByName("release") {
      isMinifyEnabled = false
      proguardFiles(
        getDefaultProguardFile("proguard-android-optimize.txt"),
        "proguard-rules.pro",
      )
      signingConfig = signingConfigs.getByName("release")
    }
  }

  packaging {
    resources.excludes.addAll(
      listOf(
        "META-INF/ASL-2.0.txt",
        "META-INF/LGPL-3.0.txt",
        "license.html",
        "readme.html",
        "META-INF/DEPENDENCIES",
        "META-INF/LICENSE",
        "META-INF/LICENSE.txt",
        "META-INF/license.txt",
        "META-INF/license.html",
        "META-INF/LICENSE.md",
        "META-INF/NOTICE",
        "META-INF/NOTICE.txt",
        "META-INF/NOTICE.md",
        "META-INF/notice.txt",
        "META-INF/ASL2.0",
        "META-INF/ASL-2.0.txt",
        "META-INF/LGPL-3.0.txt",
        "META-INF/sun-jaxb.episode",
        "META-INF/*.kotlin_module",
        "META-INF/AL2.0",
        "META-INF/LGPL2.1",
        "META-INF/INDEX.LIST",
      ),
    )
  }

  compileOptions {
    isCoreLibraryDesugaringEnabled = true
    sourceCompatibility = JavaVersion.VERSION_17
    targetCompatibility = JavaVersion.VERSION_17
  }

  kotlinOptions {
    jvmTarget = JavaVersion.VERSION_17.toString()
    freeCompilerArgs = listOf("-Xjvm-default=all-compatibility", "-opt-in=kotlin.RequiresOptIn")
  }

  buildFeatures {
    compose = true
    viewBinding = true
    dataBinding = true
    buildConfig = true
  }

  composeOptions { kotlinCompilerExtensionVersion = BuildConfigs.kotlinCompilerExtensionVersion }

  testOptions {
    execution = "ANDROIDX_TEST_ORCHESTRATOR"
    animationsDisabled = true

    unitTests {
      isIncludeAndroidResources = true
      isReturnDefaultValues = true
    }
  }

  testCoverage { jacocoVersion = BuildConfigs.jacocoVersion }

  lint { abortOnError = false }

  flavorDimensions += "apps"

  productFlavors {
    create("opensrp") {
      dimension = "apps"
      manifestPlaceholders["appLabel"] = "OpenSRP"
      isDefault = true
    }

    create("ecbis") {
      dimension = "apps"
      applicationIdSuffix = ".ecbis"
      versionNameSuffix = "-ecbis"
      manifestPlaceholders["appLabel"] = "MOH eCBIS"
    }

    create("ecbis_preview") {
      dimension = "apps"
      applicationIdSuffix = ".ecbis_preview"
      versionNameSuffix = "-ecbis_preview"
      manifestPlaceholders["appLabel"] = "MOH eCBIS Preview"
    }

    create("g6pd") {
      dimension = "apps"
      applicationIdSuffix = ".g6pd"
      versionNameSuffix = "-g6pd"
      manifestPlaceholders["appLabel"] = "G6PD"
    }

    create("mwcore") {
      dimension = "apps"
      applicationIdSuffix = ".mwcore"
      versionNameSuffix = "-mwcore"
      manifestPlaceholders["appLabel"] = "Malawi Core"
    }

    create("afyayangu") {
      dimension = "apps"
      applicationIdSuffix = ".afyayangu"
      versionNameSuffix = "-afyayangu"
      manifestPlaceholders["appLabel"] = "Afya Yangu"
    }

    create("map") {
      dimension = "apps"
      applicationIdSuffix = ".map"
      versionNameSuffix = "-map"
      manifestPlaceholders["appLabel"] = "Geo Widget"
    }

    create("echis") {
      dimension = "apps"
      applicationIdSuffix = ".echis"
      versionNameSuffix = "-echis"
      manifestPlaceholders["appLabel"] = "MOH eCHIS"
    }

    create("sidBunda") {
      dimension = "apps"
      applicationIdSuffix = ".sidBunda"
      versionNameSuffix = "-sidBunda"
      manifestPlaceholders["appLabel"] = "BidanKu"
    }

    create("sidCadre") {
      dimension = "apps"
      applicationIdSuffix = ".sidCadre"
      versionNameSuffix = "-sidCadre"
      manifestPlaceholders["appLabel"] = "KaderKu"
    }

    create("sidEir") {
      dimension = "apps"
      applicationIdSuffix = ".sidEir"
      versionNameSuffix = "-sidEir"
      manifestPlaceholders["appLabel"] = "VaksinatorKu"
    }

    create("sidEcd") {
      dimension = "apps"
      applicationIdSuffix = ".sidEcd"
      versionNameSuffix = "-sidEcd"
      manifestPlaceholders["appLabel"] = "PaudKu"
    }

    create("diabetesCompass") {
      dimension = "apps"
      applicationIdSuffix = ".diabetesCompass"
      versionNameSuffix = "-diabetesCompass"
      manifestPlaceholders["appLabel"] = "Diabetes Compass"
    }

    create("diabetesCompassClinic") {
      dimension = "apps"
      applicationIdSuffix = ".diabetesCompassClinic"
      versionNameSuffix = "-diabetesCompassClinic"
      manifestPlaceholders["appLabel"] = "Diabetes Compass Clinic"
    }

    create("zeir") {
      dimension = "apps"
      applicationIdSuffix = ".zeir"
      versionNameSuffix = "-zeir"
      manifestPlaceholders["appLabel"] = "ZEIR"
    }

    create("gizEir") {
      dimension = "apps"
      applicationIdSuffix = ".gizeir"
      versionNameSuffix = "-gizeir"
      manifestPlaceholders["appLabel"] = "EIR"
    }

    create("engage") {
      dimension = "apps"
      applicationIdSuffix = ".engage"
      versionNameSuffix = "-engage"
      manifestPlaceholders["appLabel"] = "Engage"
    }

    create("eir") {
      dimension = "apps"
      applicationIdSuffix = ".who_eir"
      versionNameSuffix = "-who_eir"
      manifestPlaceholders["appLabel"] = "WHO EIR"
    }

    create("psi-eswatini") {
      dimension = "apps"
      applicationIdSuffix = ".psi_eswatini"
      versionNameSuffix = "-psi_eswatini"
      manifestPlaceholders["appLabel"] = "PSI WFA"
    }

    create("eusmMg") {
      dimension = "apps"
      applicationIdSuffix = ".eusmMg"
<<<<<<< HEAD
      versionNameSuffix = "-eusm-mg"
=======
      versionNameSuffix = "-eusmMg"
>>>>>>> eb77da08
      manifestPlaceholders["appLabel"] = "EUSM Madagascar"
    }

    create("eusmBi") {
      dimension = "apps"
      applicationIdSuffix = ".eusmBi"
<<<<<<< HEAD
      versionNameSuffix = "-eusm-bi"
=======
      versionNameSuffix = "-eusmBi"
>>>>>>> eb77da08
      manifestPlaceholders["appLabel"] = "EUSM Burundi"
    }

    create("demoEir") {
      dimension = "apps"
      applicationIdSuffix = ".demoEir"
      versionNameSuffix = "-demoEir"
      manifestPlaceholders["appLabel"] = "OpenSRP EIR"
    }

    create("contigo") {
      dimension = "apps"
      applicationIdSuffix = ".contigo"
      versionNameSuffix = "-contigo"
      manifestPlaceholders["appLabel"] = "Contigo"
    }

    create("minsaEir") {
      dimension = "apps"
      applicationIdSuffix = ".minsaEir"
      versionNameSuffix = "-minsaEir"
      manifestPlaceholders["appLabel"] = "Minsa EIR"
    }
  }

  applicationVariants.all {
    val variant = this
    variant.resValue("string", "authenticator_account_type", "\"${applicationId}\"")
    variant.resValue(
      "string",
      "app_name",
      "\"${variant.mergedFlavor.manifestPlaceholders["appLabel"]}\"",
    )
  }

  applicationVariants.all {
    val variant = this
    tasks.register("jacocoTestReport${variant.name.capitalizeUS()}")
  }

  splits {
    abi {
      isEnable = false

      reset()

      // A list of ABIs for Gradle to create APKs for.
      include("armeabi-v7a", "x86", "arm64-v8a", "x86_64")

      isUniversalApk = false
    }
  }
}

val abiCodes =
  mapOf(
    "armeabi" to 1,
    "armeabi-v7a" to 2,
    "arm64-v8a" to 3,
    "mips" to 4,
    "x86" to 5,
    "x86_64" to 6,
  )

// For each APK output variant, override versionCode with a combination of
// ext.abiCodes * 10000 + variant.versionCode. In this example, variant.versionCode
// is equal to defaultConfig.versionCode. If you configure product flavors that
// define their own versionCode, variant.versionCode uses that value instead.
androidComponents {
  onVariants { variant ->
    variant.outputs.forEach { output ->
      val name = output.filters.find { it.filterType == FilterType.ABI }?.identifier

      // Stores the value of ext.abiCodes that is associated with the ABI for this variant.
      val baseAbiCode = abiCodes[name]
      // Because abiCodes.get() returns null for ABIs that are not mapped by ext.abiCodes,
      // the following code doesn't override the version code for universal APKs.
      // However, because you want universal APKs to have the lowest version code,
      // this outcome is desirable.
      if (baseAbiCode != null) {
        // Assigns the new version code to versionCodeOverride, which changes the
        // version code for only the output APK, not for the variant itself. Skipping
        // this step causes Gradle to use the value of variant.versionCode for the APK.
        output.versionCode.set(baseAbiCode * 10000 + (output.versionCode.orNull ?: 0))
      }
    }
  }
}

tasks.withType<Test> {
  testLogging { events = setOf(TestLogEvent.FAILED) }
  minHeapSize = "4608m"
  maxHeapSize = "4608m"
  // maxParallelForks = (Runtime.getRuntime().availableProcessors() / 2).takeIf { it > 0 } ?: 1
  configure<JacocoTaskExtension> { isIncludeNoLocationClasses = true }
}

configurations { all { exclude(group = "xpp3") } }

dependencies {
  implementation(libs.gms.play.services.location)
  coreLibraryDesugaring(libs.core.desugar)

  // Application dependencies
  implementation(project(":engine"))
  implementation(project(":geowidget")) { isTransitive = true }
  implementation(libs.core.ktx)
  implementation(libs.appcompat)
  implementation(libs.material)
  implementation(libs.dagger.hilt.android)
  implementation(libs.hilt.work)
  implementation(libs.mlkit.barcode.scanning)

  implementation(libs.bundles.cameraX)

  // Annotation processors
  kapt(libs.hilt.compiler)
  kapt(libs.dagger.hilt.compiler)

  testRuntimeOnly(libs.bundles.junit.jupiter.runtime)

  // Unit test dependencies
  testImplementation(libs.junit.jupiter.api)
  testImplementation(libs.robolectric)
  testImplementation(libs.bundles.junit.test)
  testImplementation(libs.core.testing)
  testImplementation(libs.mockk)
  testImplementation(libs.kotlinx.coroutines.test)
  testImplementation(libs.dagger.hilt.android.testing)
  testImplementation(libs.navigation.testing)
  testImplementation(libs.kotlin.test)
  testImplementation(libs.work.testing)

  // To run only on debug builds
  debugImplementation(libs.ui.test.manifest)
  debugImplementation(libs.fragment.testing)
  //    debugImplementation(libs.leakcanary.android)

  // Annotation processors for test
  kaptTest(libs.dagger.hilt.android.compiler)
  kaptAndroidTest(libs.dagger.hilt.android.compiler)

  androidTestUtil(libs.orchestrator)

  // Android test dependencies
  androidTestImplementation(libs.bundles.junit.test)
  androidTestImplementation(libs.runner)
  androidTestImplementation(libs.ui.test.junit4)
  androidTestImplementation(libs.dagger.hilt.android.testing)
  androidTestImplementation(libs.mockk.android)
  androidTestImplementation(libs.benchmark.junit)
  androidTestImplementation(libs.work.testing)
  androidTestImplementation(libs.navigation.testing)
  // Android Test dependencies
  androidTestImplementation(libs.junit)
  androidTestImplementation(libs.espresso.core)
  androidTestImplementation(libs.rules)
  androidTestImplementation(libs.uiautomator)

  ktlint(libs.ktlint.main) {
    attributes { attribute(Bundling.BUNDLING_ATTRIBUTE, objects.named(Bundling.EXTERNAL)) }
  }
  ktlint(project(":linting"))
}

/**
 * This task compares the performance benchmark results to the expected benchmark results and throws
 * an error if the result is past the expected result and margin. A message will also be printed if
 * the performance significantly improves.
 */
task("evaluatePerformanceBenchmarkResults") {
  val expectedPerformanceLimitsFile = project.file("expected-results.json")
  val resultsFile = project.file("org.smartregister.opensrp.ecbis-benchmarkData.json")

  doLast {
    if (resultsFile.exists()) {
      // Read the expectations file
      val expectedResultsMap: HashMap<String, HashMap<String, Double>> = hashMapOf()

      JSONObject(FileReader(expectedPerformanceLimitsFile).readText()).run {
        keys().forEach { key ->
          val resultMaxDeltaMap: HashMap<String, Double> = hashMapOf()
          val methodExpectedResults = this.getJSONObject(key.toString())

          methodExpectedResults.keys().forEach { expectedResultsKey ->
            resultMaxDeltaMap.put(
              expectedResultsKey.toString(),
              methodExpectedResults.getDouble(expectedResultsKey.toString()),
            )
          }

          expectedResultsMap[key.toString()] = resultMaxDeltaMap
        }
      }

      // Loop through the results file updating the results
      JSONObject(FileReader(resultsFile).readText()).run {
        getJSONArray("benchmarks").iterator().forEach { any ->
          val benchmarkResult = any as JSONObject
          val fullName = benchmarkResult.getTestName()
          val timings = benchmarkResult.getJSONObject("metrics").getJSONObject("timeNs")

          val median = timings.getDouble("median")
          val expectedTimings = expectedResultsMap[fullName]

          if (expectedTimings == null) {
            System.err.println(
              "Metrics for $fullName could not be found in expected-results.json. Kindly add this to the file",
            )
          } else {
            val expectedMaxTiming = (expectedTimings.get("max") ?: 0e1)
            val timingMargin = (expectedTimings.get("margin") ?: 0e1)

            if (median > (expectedMaxTiming + timingMargin)) {
              throw Exception(
                "$fullName test passes the threshold of ${expectedMaxTiming + timingMargin} Ns. The timing is $median Ns",
              )
            } else if (median <= (expectedMaxTiming - timingMargin)) {
              System.out.println(
                "Improvement: Test $fullName took $median vs min of ${expectedMaxTiming - timingMargin}",
              )
            } else {
              System.out.println(
                "Test $fullName took $median vs Range[${expectedMaxTiming - timingMargin} to ${expectedMaxTiming + timingMargin}] Ns",
              )
            }
          }
        }
      }
    } else {
      throw Exception(
        "Results file could not be found in  ${resultsFile.path}. Make sure this file is on the devices. It should be listed in the previous step after adb shell ls /sdcard/Download/",
      )
    }
  }
}

fun JSONObject.getTestName(): String {
  val className = getString("className").substringAfterLast(".")
  val methodName = getString("name").substringAfterLast("_")

  return "$className#$methodName"
}

operator fun JSONArray.iterator(): Iterator<JSONObject> =
  (0 until length()).asSequence().map { get(it) as JSONObject }.iterator()<|MERGE_RESOLUTION|>--- conflicted
+++ resolved
@@ -324,22 +324,14 @@
     create("eusmMg") {
       dimension = "apps"
       applicationIdSuffix = ".eusmMg"
-<<<<<<< HEAD
-      versionNameSuffix = "-eusm-mg"
-=======
       versionNameSuffix = "-eusmMg"
->>>>>>> eb77da08
       manifestPlaceholders["appLabel"] = "EUSM Madagascar"
     }
 
     create("eusmBi") {
       dimension = "apps"
       applicationIdSuffix = ".eusmBi"
-<<<<<<< HEAD
-      versionNameSuffix = "-eusm-bi"
-=======
       versionNameSuffix = "-eusmBi"
->>>>>>> eb77da08
       manifestPlaceholders["appLabel"] = "EUSM Burundi"
     }
 
