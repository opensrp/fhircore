--- conflicted
+++ resolved
@@ -1,16 +1,9 @@
 object BuildConfigs {
     const val minSdk = 26
-<<<<<<< HEAD
-    const val compileSdk = 34
-    const val targetSdk = 34
-    const val versionCode = 17
-    const val versionName = "2.1.4"
-=======
     const val compileSdk = 35
     const val targetSdk = 35
     const val versionCode = 17
     const val versionName = "2.2.0"
->>>>>>> 5f4417ad
     const val applicationId = "org.smartregister.opensrp"
     const val jvmToolchain = 17
     const val kotlinCompilerExtensionVersion = "1.5.14"
