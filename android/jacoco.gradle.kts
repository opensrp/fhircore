--- conflicted
+++ resolved
@@ -8,17 +8,10 @@
     "test${if(isApplication) actualProjectName.capitalize() else ""}DebugUnitTest", // Generates unit test coverage report
   )
 
-<<<<<<< HEAD
-  /*
-  Runs instrumentation tests for all modules except quest. Quest instrumentation tests are divided
-  into functional tests and performance tests. Performance tests can take upto 1 hr and are not required
-  while functional tests alone will take ~40 mins and they are required.
-=======
   /**
    * Runs instrumentation tests for all modules except quest. Quest instrumentation tests are divided
    * into functional tests and performance tests. Performance tests can take upto 1 hr and are not required
    * while functional tests alone will take ~40 mins and they are required.
->>>>>>> d9fddf7d
    */
   if (!isApplication) {
     tasksList += "connected${if (isApplication)  actualProjectName.capitalize() else ""}DebugAndroidTest"
