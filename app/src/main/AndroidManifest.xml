<?xml version="1.0" encoding="utf-8"?>
<!--
 Copyright 2020 Google LLC

 Licensed under the Apache License, Version 2.0 (the "License");
 you may not use this file except in compliance with the License.
 You may obtain a copy of the License at

      http://www.apache.org/licenses/LICENSE-2.0

 Unless required by applicable law or agreed to in writing, software
 distributed under the License is distributed on an "AS IS" BASIS,
 WITHOUT WARRANTIES OR CONDITIONS OF ANY KIND, either express or implied.
 See the License for the specific language governing permissions and
 limitations under the License.
-->

<manifest xmlns:android="http://schemas.android.com/apk/res/android"
    package="org.smartregister.fhircore">
    <uses-permission android:name="android.permission.INTERNET" />
    <application
        android:name="org.smartregister.fhircore.FhirApplication"
        android:allowBackup="true"
        android:icon="@mipmap/ic_launcher"
        android:label="@string/app_name"
        android:roundIcon="@mipmap/ic_launcher_round"
        android:supportsRtl="true"
        android:theme="@style/AppTheme">
        <activity
                android:name="org.smartregister.fhircore.activity.PatientListActivity"
                android:label="@string/app_name"
                android:theme="@style/AppTheme.NoActionBar">
            <intent-filter>
                <action android:name="android.intent.action.MAIN" />

                <category android:name="android.intent.category.LAUNCHER" />
            </intent-filter>
        </activity>
        <activity
<<<<<<< HEAD
            android:name="org.smartregister.fhircore.PatientDetailActivity"
            android:label=""
            android:parentActivityName="org.smartregister.fhircore.PatientListActivity"
=======
            android:name="org.smartregister.fhircore.activity.PatientDetailActivity"
            android:label="@string/title_patient_detail"
            android:parentActivityName="org.smartregister.fhircore.activity.PatientListActivity"
>>>>>>> 48aa2f7b
            android:theme="@style/AppTheme.NoActionBar">
            <meta-data
                android:name="android.support.PARENT_ACTIVITY"
                android:value="org.smartregister.fhircore.activity.PatientListActivity" />
        </activity>
        <activity
            android:name=".activity.QuestionnaireActivity"
            android:parentActivityName=".activity.PatientListActivity"></activity>
    </application>
</manifest><|MERGE_RESOLUTION|>--- conflicted
+++ resolved
@@ -37,15 +37,9 @@
             </intent-filter>
         </activity>
         <activity
-<<<<<<< HEAD
-            android:name="org.smartregister.fhircore.PatientDetailActivity"
+            android:name="org.smartregister.fhircore.activity.PatientDetailActivity"
             android:label=""
-            android:parentActivityName="org.smartregister.fhircore.PatientListActivity"
-=======
-            android:name="org.smartregister.fhircore.activity.PatientDetailActivity"
-            android:label="@string/title_patient_detail"
             android:parentActivityName="org.smartregister.fhircore.activity.PatientListActivity"
->>>>>>> 48aa2f7b
             android:theme="@style/AppTheme.NoActionBar">
             <meta-data
                 android:name="android.support.PARENT_ACTIVITY"
