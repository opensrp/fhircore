/*
 * Copyright 2021 Ona Systems Inc
 *
 * Licensed under the Apache License, Version 2.0 (the "License");
 * you may not use this file except in compliance with the License.
 * You may obtain a copy of the License at
 *
 *       http://www.apache.org/licenses/LICENSE-2.0
 *
 * Unless required by applicable law or agreed to in writing, software
 * distributed under the License is distributed on an "AS IS" BASIS,
 * WITHOUT WARRANTIES OR CONDITIONS OF ANY KIND, either express or implied.
 * See the License for the specific language governing permissions and
 * limitations under the License.
 */

package org.smartregister.fhircore.fragment

import android.os.Bundle
import android.view.LayoutInflater
import android.view.View
import android.view.ViewGroup
import android.widget.TextView
import androidx.fragment.app.Fragment
import androidx.lifecycle.Observer
import androidx.lifecycle.ViewModelProvider
import androidx.recyclerview.widget.RecyclerView
import com.google.android.fhir.FhirEngine
<<<<<<< HEAD
=======
import com.google.android.material.appbar.CollapsingToolbarLayout
>>>>>>> 8e463c35
import org.smartregister.fhircore.FhirApplication
import org.smartregister.fhircore.PatientListViewModel
import org.smartregister.fhircore.PatientListViewModelFactory
import org.smartregister.fhircore.R
import org.smartregister.fhircore.adapter.ObservationItemRecyclerViewAdapter
import org.smartregister.fhircore.util.Utils

/**
 * A fragment representing a single Patient detail screen. This fragment is contained in a
 * [PatientDetailActivity].
 */
class PatientDetailFragment : Fragment() {

  override fun onCreateView(
    inflater: LayoutInflater,
    container: ViewGroup?,
    savedInstanceState: Bundle?
  ): View? {
    val rootView = inflater.inflate(R.layout.patient_detail, container, false)

    val recyclerView: RecyclerView = rootView.findViewById(R.id.observation_list)
    val adapter = ObservationItemRecyclerViewAdapter()
    recyclerView.adapter = adapter

    val fhirEngine: FhirEngine = FhirApplication.fhirEngine(requireContext())
    var patient: PatientListViewModel.PatientItem? = null

    val viewModel: PatientListViewModel =
      ViewModelProvider(
          this,
          PatientListViewModelFactory(this.requireActivity().application, fhirEngine)
        )
        .get(PatientListViewModel::class.java)

    viewModel
      .getObservations()
      .observe(
        viewLifecycleOwner,
        Observer<List<PatientListViewModel.ObservationItem>> { adapter.submitList(it) }
      )

<<<<<<< HEAD
        arguments?.let {
            if (it.containsKey(ARG_ITEM_ID)) {
                patient = it.getString(ARG_ITEM_ID)?.let {
                        patient_index -> viewModel.getPatientItem(patient_index)
                }
            }
        }

        setupPatientData(patient)
=======
    arguments?.let {
      if (it.containsKey(ARG_ITEM_ID)) {
        patient =
          it.getString(ARG_ITEM_ID)?.let { patient_index ->
            viewModel.getPatientItem(patient_index)
          }
        activity?.findViewById<CollapsingToolbarLayout>(R.id.toolbar_layout)?.title = patient?.name
      }
    }

    setupPatientData(rootView, patient)
>>>>>>> 8e463c35

    return rootView
  }

<<<<<<< HEAD
    private fun setupPatientData(patient: PatientListViewModel.PatientItem?) {
        if (patient != null) {
            var patientDetailLabel = patient?.name + ", " + patient?.gender + ", " + patient?.dob?.let { it1 -> Utils.getAgeFromDate(it1) }
            activity?.findViewById<TextView>(R.id.patient_bio_data)?.text = patientDetailLabel
            activity?.findViewById<TextView>(R.id.id_patient_number)?.text = "ID: " + patient.id
        }
=======
  private fun setupPatientData(view: View, patient: PatientListViewModel.PatientItem?) {
    if (patient != null) {
      view.findViewById<TextView>(R.id.patient_detail).text =
        HtmlCompat.fromHtml(patient.html, HtmlCompat.FROM_HTML_MODE_LEGACY)
      view.findViewById<TextView>(R.id.name).text = patient.name
      view.findViewById<TextView>(R.id.dob).text = patient.dob
      view.findViewById<TextView>(R.id.gender).text = patient.phone
>>>>>>> 8e463c35
    }
  }

  companion object {
    /** The fragment argument representing the patient item ID that this fragment represents. */
    const val ARG_ITEM_ID = "patient_item_id"
  }
}<|MERGE_RESOLUTION|>--- conflicted
+++ resolved
@@ -26,10 +26,6 @@
 import androidx.lifecycle.ViewModelProvider
 import androidx.recyclerview.widget.RecyclerView
 import com.google.android.fhir.FhirEngine
-<<<<<<< HEAD
-=======
-import com.google.android.material.appbar.CollapsingToolbarLayout
->>>>>>> 8e463c35
 import org.smartregister.fhircore.FhirApplication
 import org.smartregister.fhircore.PatientListViewModel
 import org.smartregister.fhircore.PatientListViewModelFactory
@@ -71,7 +67,6 @@
         Observer<List<PatientListViewModel.ObservationItem>> { adapter.submitList(it) }
       )
 
-<<<<<<< HEAD
         arguments?.let {
             if (it.containsKey(ARG_ITEM_ID)) {
                 patient = it.getString(ARG_ITEM_ID)?.let {
@@ -81,41 +76,17 @@
         }
 
         setupPatientData(patient)
-=======
-    arguments?.let {
-      if (it.containsKey(ARG_ITEM_ID)) {
-        patient =
-          it.getString(ARG_ITEM_ID)?.let { patient_index ->
-            viewModel.getPatientItem(patient_index)
-          }
-        activity?.findViewById<CollapsingToolbarLayout>(R.id.toolbar_layout)?.title = patient?.name
-      }
-    }
-
-    setupPatientData(rootView, patient)
->>>>>>> 8e463c35
 
     return rootView
   }
 
-<<<<<<< HEAD
     private fun setupPatientData(patient: PatientListViewModel.PatientItem?) {
         if (patient != null) {
             var patientDetailLabel = patient?.name + ", " + patient?.gender + ", " + patient?.dob?.let { it1 -> Utils.getAgeFromDate(it1) }
             activity?.findViewById<TextView>(R.id.patient_bio_data)?.text = patientDetailLabel
             activity?.findViewById<TextView>(R.id.id_patient_number)?.text = "ID: " + patient.id
         }
-=======
-  private fun setupPatientData(view: View, patient: PatientListViewModel.PatientItem?) {
-    if (patient != null) {
-      view.findViewById<TextView>(R.id.patient_detail).text =
-        HtmlCompat.fromHtml(patient.html, HtmlCompat.FROM_HTML_MODE_LEGACY)
-      view.findViewById<TextView>(R.id.name).text = patient.name
-      view.findViewById<TextView>(R.id.dob).text = patient.dob
-      view.findViewById<TextView>(R.id.gender).text = patient.phone
->>>>>>> 8e463c35
     }
-  }
 
   companion object {
     /** The fragment argument representing the patient item ID that this fragment represents. */
