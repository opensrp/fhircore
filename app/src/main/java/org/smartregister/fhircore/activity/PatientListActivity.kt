/*
 * Copyright 2021 Ona Systems Inc
 *
 * Licensed under the Apache License, Version 2.0 (the "License");
 * you may not use this file except in compliance with the License.
 * You may obtain a copy of the License at
 *
 *       http://www.apache.org/licenses/LICENSE-2.0
 *
 * Unless required by applicable law or agreed to in writing, software
 * distributed under the License is distributed on an "AS IS" BASIS,
 * WITHOUT WARRANTIES OR CONDITIONS OF ANY KIND, either express or implied.
 * See the License for the specific language governing permissions and
 * limitations under the License.
 */

package org.smartregister.fhircore.activity

import android.content.Intent
import android.os.Bundle
import android.util.Log
import android.view.Gravity
import android.view.View
import android.widget.Button
import android.widget.ImageButton
import android.widget.TextView
import android.widget.Toast
import androidx.appcompat.app.AppCompatActivity
import androidx.appcompat.widget.Toolbar
import androidx.core.view.GravityCompat
import androidx.drawerlayout.widget.DrawerLayout
import androidx.lifecycle.ViewModelProvider
import androidx.recyclerview.widget.RecyclerView
import com.google.android.fhir.FhirEngine
<<<<<<< HEAD
import com.google.android.material.navigation.NavigationView
=======
import com.google.android.material.snackbar.Snackbar
>>>>>>> 65864d8c
import org.smartregister.fhircore.FhirApplication
import org.smartregister.fhircore.PatientListViewModel
import org.smartregister.fhircore.PatientListViewModelFactory
import org.smartregister.fhircore.R
import org.smartregister.fhircore.adapter.PatientItemRecyclerViewAdapter
import org.smartregister.fhircore.fragment.PatientDetailFragment

/** An activity representing a list of Patients. */
class PatientListActivity : AppCompatActivity() {
<<<<<<< HEAD

    private lateinit var fhirEngine: FhirEngine
    private lateinit var patientListViewModel: PatientListViewModel
=======
  private lateinit var fhirEngine: FhirEngine
  private lateinit var patientListViewModel: PatientListViewModel
>>>>>>> 65864d8c

  override fun onCreate(savedInstanceState: Bundle?) {
    super.onCreate(savedInstanceState)
    Log.d("PatientListActivity", "onCreate() called")
    setContentView(R.layout.activity_patient_list)

<<<<<<< HEAD
        val toolbar = findViewById<Toolbar>(R.id.patient_register_toolbar)
        setSupportActionBar(toolbar)
        toolbar.title = title
=======
    val toolbar = findViewById<Toolbar>(R.id.toolbar)
    setSupportActionBar(toolbar)
    toolbar.title = title
>>>>>>> 65864d8c

    fhirEngine = FhirApplication.fhirEngine(this)

<<<<<<< HEAD
        patientListViewModel = ViewModelProvider(this, PatientListViewModelFactory(
                this.application, fhirEngine
        )).get(PatientListViewModel::class.java)
        val recyclerView: RecyclerView = findViewById(R.id.patient_list)
=======
    patientListViewModel =
      ViewModelProvider(this, PatientListViewModelFactory(this.application, fhirEngine))
        .get(PatientListViewModel::class.java)
    val recyclerView: RecyclerView = findViewById(R.id.patient_list)
>>>>>>> 65864d8c

    val adapter = PatientItemRecyclerViewAdapter(this::onPatientItemClicked)
    recyclerView.adapter = adapter

<<<<<<< HEAD
        patientListViewModel.getSearchedPatients().observe(this,
                {
                    Log.d("PatientListActivity", "Submitting ${it.count()} patient records")
                    adapter.submitList(it)
                }
        )

        setUpViews();
    }

    private fun setUpViews() {
        findViewById<Button>(R.id.btn_register_new_patient).setOnClickListener {
            addPatient(it)
        }

        findViewById<TextView>(R.id.tv_sync).setOnClickListener {
            findViewById<DrawerLayout>(R.id.drawer_layout).closeDrawer(GravityCompat.START);
            syncResources()
        }

        setupDrawerContent();
    }

    private fun setupDrawerContent() {
        val drawerLayout = findViewById<DrawerLayout>(R.id.drawer_layout);
        findViewById<ImageButton>(R.id.btn_drawer_menu).setOnClickListener {
            drawerLayout.openDrawer(GravityCompat.START)
        }
=======
    patientListViewModel
      .getSearchedPatients()
      .observe(
        this,
        {
          Log.d("PatientListActivity", "Submitting ${it.count()} patient records")
          adapter.submitList(it)
        }
      )
  }

  // Click handler to help display the details about the patients from the list.
  private fun onPatientItemClicked(patientItem: PatientListViewModel.PatientItem) {
    val intent =
      Intent(this.applicationContext, PatientDetailActivity::class.java).apply {
        putExtra(PatientDetailFragment.ARG_ITEM_ID, patientItem.id)
      }
    this.startActivity(intent)
  }

  // To suppress the warning. Seems to be an issue with androidx library.
  // "MenuBuilder.setOptionalIconsVisible can only be called from within the same library group
  // prefix (referenced groupId=androidx.appcompat with prefix androidx from groupId=fhir-engine"
  @SuppressLint("RestrictedApi")
  override fun onCreateOptionsMenu(menu: Menu?): Boolean {
    val inflater: MenuInflater = menuInflater
    inflater.inflate(R.menu.list_options_menu, menu)
    // To ensure that icons show up in the overflow options menu. Icons go missing without this.
    if (menu is MenuBuilder) {
      menu.setOptionalIconsVisible(true)
>>>>>>> 65864d8c
    }
    return true
  }

<<<<<<< HEAD
    // Click handler to help display the details about the patients from the list.
    private fun onPatientItemClicked(patientItem: PatientListViewModel.PatientItem) {
        val intent = Intent(this.applicationContext,
                PatientDetailActivity::class.java).apply {
            putExtra(PatientDetailFragment.ARG_ITEM_ID, patientItem.id)
        }
        this.startActivity(intent)
=======
  override fun onOptionsItemSelected(item: MenuItem): Boolean {
    val view: View = findViewById(R.id.app_bar)

    // Handle item selection
    return when (item.itemId) {
      R.id.sync_resources -> {
        syncResources(view)
        true
      }
      R.id.add_patient -> {
        Snackbar.make(view, "Add Patient", Snackbar.LENGTH_LONG).setAction("Action", null).show()
        addPatient(view)
        true
      }
      else -> super.onOptionsItemSelected(item)
>>>>>>> 65864d8c
    }
  }

<<<<<<< HEAD
    private fun syncResources() {
        Toast.makeText(this, "Syncing...", Toast.LENGTH_LONG).show()
        patientListViewModel.searchPatients()
    }
=======
  private fun syncResources(view: View) {
    Snackbar.make(view, "Getting Patients List", Snackbar.LENGTH_LONG)
      .setAction("Action", null)
      .show()
    patientListViewModel.searchPatients()
  }
>>>>>>> 65864d8c

  private fun addPatient(view: View) {
    // TO DO: Open patient registration form
    val context = view.context
    context.startActivity(
      Intent(context, QuestionnaireActivity::class.java).apply {
        putExtra(QuestionnaireActivity.QUESTIONNAIRE_TITLE_KEY, "Patient registration")
        putExtra(QuestionnaireActivity.QUESTIONNAIRE_FILE_PATH_KEY, "patient-registration.json")
      }
    )
  }
}<|MERGE_RESOLUTION|>--- conflicted
+++ resolved
@@ -19,7 +19,6 @@
 import android.content.Intent
 import android.os.Bundle
 import android.util.Log
-import android.view.Gravity
 import android.view.View
 import android.widget.Button
 import android.widget.ImageButton
@@ -32,11 +31,6 @@
 import androidx.lifecycle.ViewModelProvider
 import androidx.recyclerview.widget.RecyclerView
 import com.google.android.fhir.FhirEngine
-<<<<<<< HEAD
-import com.google.android.material.navigation.NavigationView
-=======
-import com.google.android.material.snackbar.Snackbar
->>>>>>> 65864d8c
 import org.smartregister.fhircore.FhirApplication
 import org.smartregister.fhircore.PatientListViewModel
 import org.smartregister.fhircore.PatientListViewModelFactory
@@ -46,77 +40,29 @@
 
 /** An activity representing a list of Patients. */
 class PatientListActivity : AppCompatActivity() {
-<<<<<<< HEAD
 
-    private lateinit var fhirEngine: FhirEngine
-    private lateinit var patientListViewModel: PatientListViewModel
-=======
   private lateinit var fhirEngine: FhirEngine
   private lateinit var patientListViewModel: PatientListViewModel
->>>>>>> 65864d8c
 
   override fun onCreate(savedInstanceState: Bundle?) {
     super.onCreate(savedInstanceState)
     Log.d("PatientListActivity", "onCreate() called")
     setContentView(R.layout.activity_patient_list)
 
-<<<<<<< HEAD
-        val toolbar = findViewById<Toolbar>(R.id.patient_register_toolbar)
-        setSupportActionBar(toolbar)
-        toolbar.title = title
-=======
     val toolbar = findViewById<Toolbar>(R.id.toolbar)
     setSupportActionBar(toolbar)
     toolbar.title = title
->>>>>>> 65864d8c
 
     fhirEngine = FhirApplication.fhirEngine(this)
 
-<<<<<<< HEAD
-        patientListViewModel = ViewModelProvider(this, PatientListViewModelFactory(
-                this.application, fhirEngine
-        )).get(PatientListViewModel::class.java)
-        val recyclerView: RecyclerView = findViewById(R.id.patient_list)
-=======
     patientListViewModel =
       ViewModelProvider(this, PatientListViewModelFactory(this.application, fhirEngine))
         .get(PatientListViewModel::class.java)
     val recyclerView: RecyclerView = findViewById(R.id.patient_list)
->>>>>>> 65864d8c
 
     val adapter = PatientItemRecyclerViewAdapter(this::onPatientItemClicked)
     recyclerView.adapter = adapter
 
-<<<<<<< HEAD
-        patientListViewModel.getSearchedPatients().observe(this,
-                {
-                    Log.d("PatientListActivity", "Submitting ${it.count()} patient records")
-                    adapter.submitList(it)
-                }
-        )
-
-        setUpViews();
-    }
-
-    private fun setUpViews() {
-        findViewById<Button>(R.id.btn_register_new_patient).setOnClickListener {
-            addPatient(it)
-        }
-
-        findViewById<TextView>(R.id.tv_sync).setOnClickListener {
-            findViewById<DrawerLayout>(R.id.drawer_layout).closeDrawer(GravityCompat.START);
-            syncResources()
-        }
-
-        setupDrawerContent();
-    }
-
-    private fun setupDrawerContent() {
-        val drawerLayout = findViewById<DrawerLayout>(R.id.drawer_layout);
-        findViewById<ImageButton>(R.id.btn_drawer_menu).setOnClickListener {
-            drawerLayout.openDrawer(GravityCompat.START)
-        }
-=======
     patientListViewModel
       .getSearchedPatients()
       .observe(
@@ -126,6 +72,26 @@
           adapter.submitList(it)
         }
       )
+
+    setUpViews()
+  }
+
+  private fun setUpViews() {
+    findViewById<Button>(R.id.btn_register_new_patient).setOnClickListener { addPatient(it) }
+
+    findViewById<TextView>(R.id.tv_sync).setOnClickListener {
+      findViewById<DrawerLayout>(R.id.drawer_layout).closeDrawer(GravityCompat.START)
+      syncResources()
+    }
+
+    setupDrawerContent()
+  }
+
+  private fun setupDrawerContent() {
+    val drawerLayout = findViewById<DrawerLayout>(R.id.drawer_layout)
+    findViewById<ImageButton>(R.id.btn_drawer_menu).setOnClickListener {
+      drawerLayout.openDrawer(GravityCompat.START)
+    }
   }
 
   // Click handler to help display the details about the patients from the list.
@@ -137,62 +103,10 @@
     this.startActivity(intent)
   }
 
-  // To suppress the warning. Seems to be an issue with androidx library.
-  // "MenuBuilder.setOptionalIconsVisible can only be called from within the same library group
-  // prefix (referenced groupId=androidx.appcompat with prefix androidx from groupId=fhir-engine"
-  @SuppressLint("RestrictedApi")
-  override fun onCreateOptionsMenu(menu: Menu?): Boolean {
-    val inflater: MenuInflater = menuInflater
-    inflater.inflate(R.menu.list_options_menu, menu)
-    // To ensure that icons show up in the overflow options menu. Icons go missing without this.
-    if (menu is MenuBuilder) {
-      menu.setOptionalIconsVisible(true)
->>>>>>> 65864d8c
-    }
-    return true
-  }
-
-<<<<<<< HEAD
-    // Click handler to help display the details about the patients from the list.
-    private fun onPatientItemClicked(patientItem: PatientListViewModel.PatientItem) {
-        val intent = Intent(this.applicationContext,
-                PatientDetailActivity::class.java).apply {
-            putExtra(PatientDetailFragment.ARG_ITEM_ID, patientItem.id)
-        }
-        this.startActivity(intent)
-=======
-  override fun onOptionsItemSelected(item: MenuItem): Boolean {
-    val view: View = findViewById(R.id.app_bar)
-
-    // Handle item selection
-    return when (item.itemId) {
-      R.id.sync_resources -> {
-        syncResources(view)
-        true
-      }
-      R.id.add_patient -> {
-        Snackbar.make(view, "Add Patient", Snackbar.LENGTH_LONG).setAction("Action", null).show()
-        addPatient(view)
-        true
-      }
-      else -> super.onOptionsItemSelected(item)
->>>>>>> 65864d8c
-    }
-  }
-
-<<<<<<< HEAD
-    private fun syncResources() {
-        Toast.makeText(this, "Syncing...", Toast.LENGTH_LONG).show()
-        patientListViewModel.searchPatients()
-    }
-=======
-  private fun syncResources(view: View) {
-    Snackbar.make(view, "Getting Patients List", Snackbar.LENGTH_LONG)
-      .setAction("Action", null)
-      .show()
+  private fun syncResources() {
+    Toast.makeText(this, "Syncing...", Toast.LENGTH_LONG).show()
     patientListViewModel.searchPatients()
   }
->>>>>>> 65864d8c
 
   private fun addPatient(view: View) {
     // TO DO: Open patient registration form
