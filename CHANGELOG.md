# Change Log

All notable changes to this project will be documented in this file.

The format is based on [Keep a Changelog](https://keepachangelog.com/en/1.0.0/),
and this project adheres to [Semantic Versioning](https://semver.org/spec/v2.0.0.html).

## [0.2.4] - 2023-xx-xx
### Added
- Add "Record all" feature in card view
- Functionality to aggregate count for related resources 
- Incremental rendering of content of LIST widget used mostly on profile screen
- The ability to define a regex and separator on the `RulesFactory.RulesEngineService#joinToString(java.util.List<java.lang.String>, java.lang.String, java.lang.String)`
- Use Sentry to track and monitor performance bottlenecks on quest and FHIR Core release app variants
- Add functionality to allow usage of computed rules on DataQuery values
- Allow configs to pass multiple subjects to measure evaluate interface so we can create reports per another resource (e.g. a MeasureReport per Practitioner)
- Introduce an open function on ViewProperties#interpolate to retrieve values from computed values map
- Update the CarePlan Closure configs to define the PlanDefs to closure separately.
- Configurable population resource using ActionParameter
- Migrate build script to Kotlin DSL
- Sorting of resources via rules engine
- Configuration for sorting LIST widget resources
- Closing CarePlans and Related resources configuration update
- Configuration for button content color
- Configuration for button and overflow menu item icons
- [Event Management] Add support for extra resources to close
- Make other-patients name in menu configurable
- Allow computation of configured rules on `QuestionnaireConfig` e.g. for autogenerating a unique ID for Patient registration
- Additional (optional) `ActionParameter` on `QuestionnaireConfig` class for providing extra data to the Questionnaire
- Added a `limitTo` service function that limits lists sizes to a define limit
<<<<<<< HEAD
- Implement configurable image/icon widget
=======
- Added functionality to filter related resources for list view
>>>>>>> 7520cbc4

### Fixed
- Member icons display wrapping; hiding some texts
- Member icons count on register not tallying with retrieved resources on profile
- Issue with loading related resources
- Fix P2P sync progress showing greater than 100%
- Background worker performance
- The `requested` to `ready` task status update background worker 

### Changed
- Refactored how the related resources SELECT and COUNT queries search results are represented. 
- RepositoryResourceData now uses two map to represent SELECT/COUNT SQL query results
- Retrieve related resources all at once for resources include via _include SEARCH API
- Enhanced security in Authentication, Authorization and Credentials managagment

## [0.2.3] - 2023-05-11
### Added
- Allow completion of Overdue Tasks
- Allow ordering of registers by related resources last updated
- Invalidation/refresh cache after form completion
- Button background color app configurability
- Use _revinclude when fetching related resources to improve performance
- Refactor handling of questionnaire submission to use generic event bus
- Refactor register search to support configurable forward or reverse include

### Fixed
- Logout while offline causes flicker(multiple render) of Login Page
- Allow user to complete overdue task
- Allow launching of overflow menu items (Questionnaire/Profile) 
- Invalidation/refresh cache after form completion
- Successful subsequent login even when PractitionerDetails is not saved 
- Account for dependencies when generating activity schedules
- Add title to Profile pages
- Catch exception when defaultRepository.loadResource tries to load a non-existent resource
- Fix navigate back from Household registers to practitioner profile
- Harmonize launching Questionnaires
- Supply Chain Report Generation fails for some months

## [0.2.2] - 2023-04-17
### Added
- Filter out inactive families using custom search parameters
- Adds support for text-overflow configurability
- Adds Interpolation for planDefinitions property on QuesitonnaireConfig 

### Fixed
- Order the Registers after every form interaction tied to it
- Fixed index already exists exception 
- Minor bug fixes for care plan generation
- Fixes app crash when resourceType is not found

### Changed
- Refactor register search to use SDK Search API to perform database query

## [0.2.1] - 2023-03-27
### Added
- Complete/Cancel CarePlans depending on status of linked Tasks
- Closing/Revoking CarePlans and associated Tasks using configured PlanDefinitions
- Catch all exceptions and return an error message to the user
- Initial Sync progress as a percentage
- Adds internationalization(MLS) for App configs
- Adds register, navigation menus and profile configurations using JSON files
- Implements Practitioner Details
- Integrates Geo Widget
- Implements configurable side menu icons
- Implements resource tagging

### Fixed
- Perform configurable reverse chaining on search
- Geowidget | Fixed a bug disabling the link between registered families and their location
- Geowidget | Fixed a crash when a family location is not found

## [0.0.9 Quest, 0.0.10 EIR, 0.0.4 - ANC] - 2022-07-04, 2021-11-24, 2022-04-01
### Added
- ANC | Updated show search bar to true for family and anc register
- ANC | Added individual measure reporting results to the ResultHome page
- ANC | Update Individual Profile view
- ANC | Added individual measure reporting results to the ResultHome page
- ANC | Update Family Profile view
- ANC | Migrated loading of measure report libraries to the report module from anc details page. Also did some optimizations.
- ANC | Report Measures List Items, Filter Selection, Patient Selection, Compose UI unit tests
- ANC | Report Patient Date Range Selection with year, Patient Search compose UI
- ANC | Report Result Page Individual Patient Item UI update plus Unit Tests
- ANC | Report Result Page For All Population compose UI update plus Unit Tests
- ANC | Remove Family feature
- ANC | Integrate Hilt Dependency Injection
- ANC | Patient details show vital signs
- ANC | Patient details show height, weight and BMI post computing BMI
- ANC | Activate language switcher on profile page
- ANC | Implement vital signs observation extraction from questionnaires
- ANC | Login Add Pin Setup and Login for eCBIS config only
- ANC | Remove Family with Questionnaire Form
- DOC | Adding the CarePlan & Task sample

- Quest | Add the ability to search for patients by id
- Quest | Add ability to view previous QuestionnaireResponse
- Quest | Added workflow configurations
- Quest | Add photo capture questionnaire widget
- Quest | Add ability to edit questionnaire responses
- Quest | Patient registration birthDate from age
- Quest | Integrate Hilt Dependency Injection
- Quest | CQL runner for G6PD
- Quest | Extraction of resources for Patient, Condition, Encounter, Observations
- Quest | Added G6PD login configuration
- Quest | Add Swahili translations for patient registration questionnaire and activate language switcher
- Quest | Swahili localization
- Quest | Added G6PD Patient Details page to show G6PD Status and Test Results
- Quest | Add tasking list
- Quest | Added ability to reference Related Persons and Patients to the Groups representing families
- Quest | Populate family-registration response from DB

- EIR | Added workflow configurations
- EIR | Add Adverse Events feature to log any reactions after the first dose of vaccine using Structure map
- EIR | Integrate Hilt Dependency Injection

- Engine | Integrate Hilt Dependency Injection
- Engine | Fixed login authentication issue.
- Engine | Implement language switcher on profile page
- Engine | Add tasking abstraction
- Engine | Integrate Group resource for family representation
- Engine | Performance improvement when opening questionnaires and saving QRs
- Engine | Add debug mode to optionally load local config
- Engine | Add support for Group.Characteristic model in StructureMap extraction
- Engine | Make the list of resources to be synced via P2P configurable

### Fixed
- ANC | Resolved a bug on measure reporting : App crash when All patient selected
- ANC | Resolved a bug in the Patient details : App crash when computing BMI
- ANC | Refactor measure-report evaluate

- EIR | Resolved a bug in the vaccination flow : App crush when saving vaccine
- EIR | Ability for a complete immunixation flow from Record 1st Vaccine to Full Immunization

- Quest | Fixed test result sorting issues
- Quest | Fixed forms loading smoothly
- Quest | Fixed multiple entries of same test results on quest patient detail screen
- Quest | Fixed mislabeling of questionnaire responses on quest patient detail screen
- Quest | Fix patient registration with estimated age/dob
- Quest | Fix patient register data list items display
- Quest | Fix and reduce the time taken to load patient details page
- Quest | Fix MLS for questionnaire and questionnaire response titles on the patient profile page

- Engine | Fixed app crash when wrong appId is provided
- Engine | Fixed login error message
- Engine | Fixed redirect after logout when press back button
- Engine | Fixed MLS in forms for Android 6(API 23) and below
- Engine | Fixed logout when sync failed

### Changed
- EIR | Updated overdue trigger flow for Vaccine Due date
- EIR | Updated on save vaccine received alert dialogue

- ANC | Removed custom extraction handling and moved Family/ANC forms to structure map
- ANC | Implement CHW ANC BMI questionnaire extraction using StructureMap

- Quest | Updated Sync to sync user specific fhir resources using Search Parameters from assets
- Quest | Updated Patient Details View Configurations and added configurations for routing to Test details page
- Quest | Updated the Questionnaire alert dialog message when the form will add/edit/update.


## [0.0.2 Quest, 0.0.3 - ANC] - 2021-10-27

### Added
- ANC | Optimized memory use for measure reporting by using String builder File forgotten in PR 646
- ANC | Optimized memory use for measure reporting by using String builder and loading only once cql and measure reporting libraries
- ANC | Added progress bar to cql and measure reporting in ANC patien details page
- ANC | Added measure reporting to ANC application
- Engine | Added class for Measure report evaluation which will be used in ANC application
- ANC | Added Condition resource to sync params list
- Moved Token to secure storage from AccountManager
- Expose [custom user attribute](https://www.keycloak.org/docs/latest/server_admin/index.html#_user-attributes) `questionnaire_publisher` available in SharedPreferences with key `USER_QUESTIONNAIRE_PUBLISHER` (#607)
- Quest | Filter [Questionnaires](http://hl7.org/fhir/questionnaire.html) by [publisher](http://hl7.org/fhir/questionnaire-definitions.html#Questionnaire.publisher) using user attribute as per above. (#571)
- Quest | Patient List, Load Config from server
- Quest | Added Patient Profile View
- Quest | Patient Registration Questionnaire
- Quest | Test Results Questionnaire
- Quest | Feedback on UI
- Quest | Remove custom activity
- Quest | Add tags to patient via questionnaire
- Engine | AlertDialog on questionnaire activity load, back, submit, progress
- Engine | Block questionnaire submit if validation errors exist
- Quest | Bottom Navigation updated with new structure
- Quest | User actions, profile screen implemented
- Engine | print patient age as #y #m or #m #d
- ANC | Navigation structure changes implemented
- ANC | Bottom sheet for switching registers added
- ANC | User actions, profile screen implemented
- ANC | Drawer menu removed

### Fixed

- Added dependecies that were missing and causing CQL Evaluation to fail
- Out of memory issue on few tests
- Authentication toekn expiry issue
- Fhir Resource Converter issue after resource update
- Inteceptor handling for missing account
- Engine: Fixes Structure map based resource extraction not working | Remove the menu icon on the login screen
- ANC | Fix crashes due to invalid data
- Engine | Remove the menu icon on the login screen
- Engine: Fixes Structure map based resource extraction not working
- eCBIS | Login page updated

### Changed

-

## [0.0.9 EIR, 0.0.2 - ANC] - 2021-09-27

### Added

- Family Registeration with Tags from SDK fix for tags and profile
- Add edit patient registration feature. This enables you to modify the patient and related person's details
- Add Family Profile View
- Add Past Encounters Screen
- Add missing properties in the COVAX Immunization Resource
- New mockup changes incorporated
- Added class for Measure report evaluation which will be used in ANC application
- Added Logic for CQL Evaluation in ANC App. This include, AncDetailsFragment,ViewModel & Tests
- Added CQL Lib Evaluator class for CQl Expressions

### Changed

- Refactor COVAX Immunization extraction to use StructureMap-based extractio
- eCBIS | Side menu changed

## [0.0.8 EIR, 0.0.1 - ANC] - 2021-09-11

### Added

- Add related person to patient registration
- Integrate StructureMap-based extraction
- ANC register
- Load Questionnaire from DB
- Search by WHO identifier
- Sync progress loader and datetime
- ANC details activity
- Enroll into ANC and add Encounter, Observation, Episode of Care, Condition

### Fixed

- Fixed empty patient view layout position
- Fixed bug on patients not populated on fresh install
- Fixed the sync process did not let loader open on list patients unless sync is completed

### Changed

- Changed patient registration extraction to use StructureMap-based extraction

## [0.0.7 EIR] - 2021-07-28

### Added

- Show progress bar on login attempt

### Fixed

- Fixed bug on barcode crash
- Fixed bug on record vaccine
- Fixed bug on patient list last seen date

## [0.0.6 EIR] - 2021-07-15

### Added

- Gender input changed to radio selection on client info screen
- Display message on empty list along with new client register button
- Client count display in drawer
- Login and Keycloak authentication for FHIR APIs
- Added user logout functionality
- Vaccine status stylign in list view and details view

### Fixed

- Select initial/default value of Radio Button on client info screen
- Fixed patient list pagination button position to static on bottom of list
- Fixed patient list fragment adapter count
- Fixed bug on search result on patient list

### Changed

- Reduce font size and spacing on patient list screen
- Removed covax prefix and postfix in general use-case

## [0.0.3] - 2021-05-24

### Added

- Extract and assign Patient ID from Questionnaire field
- Build barcode scanner
- Track patient vaccine status
- Display immunization info on the Patient Profile
- Enable patient overdue toggle filter<|MERGE_RESOLUTION|>--- conflicted
+++ resolved
@@ -28,11 +28,8 @@
 - Allow computation of configured rules on `QuestionnaireConfig` e.g. for autogenerating a unique ID for Patient registration
 - Additional (optional) `ActionParameter` on `QuestionnaireConfig` class for providing extra data to the Questionnaire
 - Added a `limitTo` service function that limits lists sizes to a define limit
-<<<<<<< HEAD
 - Implement configurable image/icon widget
-=======
 - Added functionality to filter related resources for list view
->>>>>>> 7520cbc4
 
 ### Fixed
 - Member icons display wrapping; hiding some texts
