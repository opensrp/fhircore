--- conflicted
+++ resolved
@@ -12,13 +12,9 @@
 - ANC | Migrated loading of measure report libraries to the report module from anc details page. Also did some optimizations.
 - ANC | Report Measures List Items, Filter Selection, Patient Selection, Compose UI unit tests
 - ANC | Report Patient Date Range Selection with year, Patient Search compose UI
-<<<<<<< HEAD
 - ANC | Report Result Page Individual Patient Item UI update plus Unit Tests
-- EIR | Add Adverse Events feature to log any reactions after the first dose of vaccine using Structure map
-=======
-- ANC | Report Result Page Individual Patient Item plus unit tests 
+- ANC | Report Result Page Individual Patient Item
 
->>>>>>> e261ab47
 - Quest | Add the ability to search for patients by id
 - Quest | Add ability to view previous QuestionnaireResponse
 - Quest | Added workflow configurations
@@ -29,13 +25,13 @@
 - EIR | Add Adverse Events feature to log any reactions after the first dose of vaccine using Structure map
 
 ### Fixed
-- EIR | Resolved a bug in the vaccination flow : App crush when saving vaccine 
-- EIR | Ability for a complete immunixation flow from Record 1st Vaccine to Full Immunization 
+- EIR | Resolved a bug in the vaccination flow : App crush when saving vaccine
+- EIR | Ability for a complete immunixation flow from Record 1st Vaccine to Full Immunization
 
 
 ### Changed
-- EIR | Updated overdue trigger flow for Vaccine Due date 
-- EIR | Updated on save vaccine received alert dialogue 
+- EIR | Updated overdue trigger flow for Vaccine Due date
+- EIR | Updated on save vaccine received alert dialogue
 
 
 ## [0.0.2 Quest, 0.0.3 - ANC] - 2021-10-27
