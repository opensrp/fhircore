--- conflicted
+++ resolved
@@ -25,12 +25,9 @@
 - Sync progress loader and datetime
 - ANC details activity
 - Enroll into ANC and add Encounter, Observation, Episode of Care, Condition
-<<<<<<< HEAD
-- Add Past Encounters Screen
-=======
 - Family Registeration with Tags from SDK fix for tags and profile
 - Add edit patient registration feature. This enables you to modify the patient and related person's details
->>>>>>> af61fadf
+- Add Past Encounters Screen
 
 ### Fixed
 
