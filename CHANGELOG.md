--- conflicted
+++ resolved
@@ -8,12 +8,8 @@
 ## [Unreleased] - 2022-xx-xx
 ### Added
 - Adds internationalization(MLS) for App configs
-<<<<<<< HEAD
-- Add registers and navigation menus configurable using JSON files
-- Implement Practitioner Details
-=======
 - Adds register, navigation menus and profile configurations using JSON files
->>>>>>> ed887e98
+- Implements Practitioner Details
 
 ## [0.0.9 Quest, 0.0.10 EIR, 0.0.4 - ANC] - 2022-07-04, 2021-11-24, 2022-04-01
 ### Added
