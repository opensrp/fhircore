--- conflicted
+++ resolved
@@ -8,10 +8,8 @@
 ## [Unreleased] - 2021-xx-xx
 
 ### Added
-<<<<<<< HEAD
-=======
+- ANC | Added individual measure reporting results to the ResultHome page
 - ANC | Update Individual Profile view
->>>>>>> 8af212cf
 - ANC | Added individual measure reporting results to the ResultHome page
 - ANC | Update Family Profile view
 - ANC | Migrated loading of measure report libraries to the report module from anc details page. Also did some optimizations.
