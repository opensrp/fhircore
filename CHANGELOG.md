# Changelog
All notable changes to this project will be documented in this file.

The format is based on [Keep a Changelog](https://keepachangelog.com/en/1.0.0/),
and this project adheres to [Semantic Versioning](https://semver.org/spec/v2.0.0.html).

## [Unreleased]
### Added
- Added CQL Lib Evaluator class for CQl Expressions

## [Unreleased]
### Added
- Gender input changed to radio selection on client info screen
- Display message on empty list along with new client register button
- Client count display in drawer
- Login and Keycloak authentication for FHIR APIs
- Added user logout functionality
- Vaccine status stylign in list view and details view
- Show progress bar on login attempt
- Add related person to patient registration
- Integrate StructureMap-based extraction
- ANC register
- Load Questionnaire from DB
- Search by WHO identifier
- Sync progress loader and datetime
- ANC details activity
- Enroll into ANC and add Encounter, Observation, Episode of Care, Condition
- Family Registeration with Tags from SDK fix for tags and profile
- Add edit patient registration feature. This enables you to modify the patient and related person's details
<<<<<<< HEAD
- Add Past Encounters Screen
=======
- Add Family Profile View
>>>>>>> 40eb855e

### Fixed

- Select initial/default value of Radio Button on client info screen
- Fixed patient list pagination button position to static on bottom of list
- Fixed patient list fragment adapter count
- Fixed bug on search result on patient list
- Fixed bug on barcode crash
- Fixed bug on record vaccine
- Fixed bug on patient list last seen date
- Fixed empty patient view layout position
- Fixed bug on patients not populated on fresh install
- Fixed the sync process did not let loader open on list patients unless sync is completed

### Changed
- Reduce font size and spacing on patient list screen
- removed covax prefix and postfix in general use-case
- Changed patient registration extraction to use StructureMap-based extraction

## [0.0.3] - 2021-05-24
### Added

- Extract and assign Patient ID from Questionnaire field
- Build barcode scanner
- Track patient vaccine status
- Display immunization info on the Patient Profile 
- Enable patient overdue toggle filter
<|MERGE_RESOLUTION|>--- conflicted
+++ resolved
@@ -27,11 +27,8 @@
 - Enroll into ANC and add Encounter, Observation, Episode of Care, Condition
 - Family Registeration with Tags from SDK fix for tags and profile
 - Add edit patient registration feature. This enables you to modify the patient and related person's details
-<<<<<<< HEAD
+- Add Family Profile View
 - Add Past Encounters Screen
-=======
-- Add Family Profile View
->>>>>>> 40eb855e
 
 ### Fixed
 
