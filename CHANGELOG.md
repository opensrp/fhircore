--- conflicted
+++ resolved
@@ -25,11 +25,8 @@
 - Sync progress loader and datetime
 - ANC details activity
 - Enroll into ANC and add Encounter, Observation, Episode of Care, Condition
-<<<<<<< HEAD
+- Family Registeration with Tags from SDK fix for tags and profile
 - Add edit patient registration feature. This enables you to modify the patient and related person's details
-=======
-- Family Registeration with Tags from SDK fix for tags and profile
->>>>>>> 2e0ffc3a
 
 ### Fixed
 
