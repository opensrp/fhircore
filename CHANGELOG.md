--- conflicted
+++ resolved
@@ -13,16 +13,11 @@
 - Added class for Measure report evaluation which will be used in ANC application
 - ANC | Added Condition resource to sync params list
 - Moved Token to secure storage from AccountManager
-<<<<<<< HEAD
 - Expose [custom user attribute](https://www.keycloak.org/docs/latest/server_admin/index.html#_user-attributes) `questionnaire_publisher` available in SharedPreferences with key `USER_QUESTIONNAIRE_PUBLISHER` (#607)
 - Quest | Filter [Questionnaires](http://hl7.org/fhir/questionnaire.html) by [publisher](http://hl7.org/fhir/questionnaire-definitions.html#Questionnaire.publisher) using user attribute as per above. (#571)
 - Quest | Patient List, Load Config from server
 - Quest | Added Patient Profile View
-=======
-- QUEST | Patient List, Load Config from server
-- QUEST | Added Patient Profile View
-- QUEST | Patient Registration Questionnaire
->>>>>>> 8c5dfd3e
+- Quest | Patient Registration Questionnaire
 
 ### Fixed
 
