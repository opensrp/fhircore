--- conflicted
+++ resolved
@@ -14,11 +14,8 @@
 - Invalidation/refresh cache after form completion
 - Logout while offline causes flicker(multiple render) of Login Page
 - Successful subsequent login even when PractitionerDetails is not saved 
-<<<<<<< HEAD
 - Account for dependencies when generating activity schedules
-=======
 - Add title to Profile pages
->>>>>>> 02fc0274
 
 ### Changed
 - 
