--- conflicted
+++ resolved
@@ -8,9 +8,6 @@
 ## [Unreleased] - 2021-xx-xx
 
 ### Added
-<<<<<<< HEAD
--Added class for Measure report evaluation which will be used in ANC application
-=======
 
 - Added class for Measure report evaluation which will be used in ANC application
 
@@ -33,7 +30,6 @@
 - Add missing properties in the COVAX Immunization Resource
 - New mockup changes incorporated
 - Added class for Measure report evaluation which will be used in ANC application
->>>>>>> 7c24b5fc
 - Added Logic for CQL Evaluation in ANC App. This include, AncDetailsFragment,ViewModel & Tests
 - Added CQL Lib Evaluator class for CQl Expressions
 
