--- conflicted
+++ resolved
@@ -16,11 +16,8 @@
 - Allow configs to pass multiple subjects to measure evaluate interface so we can create reports per another resource (e.g. a MeasureReport per Practitioner)
 - Introduce an open function on ViewProperties#interpolate to retrieve values from computed values map
 - Update the CarePlan Closure configs to define the PlanDefs to closure separately.
-<<<<<<< HEAD
+- Migrate build script to Kotlin DSL
 - Configurable population resource using ActionParameter
-=======
-- Migrate build script to Kotlin DSL
->>>>>>> 0d44061a
 
 ### Fixed
 - Member icons display wrapping; hiding some texts
