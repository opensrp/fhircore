# Changelog

All notable changes to this project will be documented in this file.

The format is based on [Keep a Changelog](https://keepachangelog.com/en/1.0.0/),
and this project adheres to [Semantic Versioning](https://semver.org/spec/v2.0.0.html).

## [Unreleased] - 2021-xx-xx

### Added
<<<<<<< HEAD
- ANC | ANC | Optimized memory use for measure reporting by using String builder and loading only once cql and measure reporting libraries
- ANC | ANC | Added progerss bar to cql and measure reporting in ANC patien details page
- ANC | Added progerss bar to cql and measure reporting in ANC patien details page
- ANC | Added measure reporting to ANC application
=======
- ANC | Added progerss bar to cql and measure reporting in ANC patien details page
- ANC |Added measure reporting to ANC application
>>>>>>> cf5f6225
- Engine |Added class for Measure report evaluation which will be used in ANC application
- ANC | Added Condition resource to sync params list
- Moved Token to secure storage from AccountManager
- Expose [custom user attribute](https://www.keycloak.org/docs/latest/server_admin/index.html#_user-attributes) `questionnaire_publisher` available in SharedPreferences with key `USER_QUESTIONNAIRE_PUBLISHER` (#607)
- Quest | Filter [Questionnaires](http://hl7.org/fhir/questionnaire.html) by [publisher](http://hl7.org/fhir/questionnaire-definitions.html#Questionnaire.publisher) using user attribute as per above. (#571)
- Quest | Patient List, Load Config from server
- Quest | Added Patient Profile View
- Quest | Patient Registration Questionnaire
- Quest | Test Results Questionnaire
- Quest | Feedback on UI
- Quest | Remove custom activity
- Quest | Add tags to patient via questionnaire

### Fixed

- Added dependecies that were missing and causing CQL Evaluation to fail
- Out of memory issue on few tests
- Authentication toekn expiry issue
- Fhir Resource Converter issue after resource update
- Inteceptor handling for missing account

### Changed

-

## [0.0.9 EIR, 0.0.2 - ANC] - 2021-09-27

### Added

- Family Registeration with Tags from SDK fix for tags and profile
- Add edit patient registration feature. This enables you to modify the patient and related person's details
- Add Family Profile View
- Add Past Encounters Screen
- Add missing properties in the COVAX Immunization Resource
- New mockup changes incorporated
- Added class for Measure report evaluation which will be used in ANC application
- Added Logic for CQL Evaluation in ANC App. This include, AncDetailsFragment,ViewModel & Tests
- Added CQL Lib Evaluator class for CQl Expressions

### Changed

- Refactor COVAX Immunization extraction to use StructureMap-based extractio

## [0.0.8 EIR, 0.0.1 - ANC] - 2021-09-11

### Added

- Add related person to patient registration
- Integrate StructureMap-based extraction
- ANC register
- Load Questionnaire from DB
- Search by WHO identifier
- Sync progress loader and datetime
- ANC details activity
- Enroll into ANC and add Encounter, Observation, Episode of Care, Condition

### Fixed

- Fixed empty patient view layout position
- Fixed bug on patients not populated on fresh install
- Fixed the sync process did not let loader open on list patients unless sync is completed

### Changed

- Changed patient registration extraction to use StructureMap-based extraction

## [0.0.7 EIR] - 2021-07-28

### Added

- Show progress bar on login attempt

### Fixed

- Fixed bug on barcode crash
- Fixed bug on record vaccine
- Fixed bug on patient list last seen date

## [0.0.6 EIR] - 2021-07-15

### Added

- Gender input changed to radio selection on client info screen
- Display message on empty list along with new client register button
- Client count display in drawer
- Login and Keycloak authentication for FHIR APIs
- Added user logout functionality
- Vaccine status stylign in list view and details view

### Fixed

- Select initial/default value of Radio Button on client info screen
- Fixed patient list pagination button position to static on bottom of list
- Fixed patient list fragment adapter count
- Fixed bug on search result on patient list

### Changed

- Reduce font size and spacing on patient list screen
- Removed covax prefix and postfix in general use-case

## [0.0.3] - 2021-05-24

### Added

- Extract and assign Patient ID from Questionnaire field
- Build barcode scanner
- Track patient vaccine status
- Display immunization info on the Patient Profile
- Enable patient overdue toggle filter<|MERGE_RESOLUTION|>--- conflicted
+++ resolved
@@ -8,15 +8,10 @@
 ## [Unreleased] - 2021-xx-xx
 
 ### Added
-<<<<<<< HEAD
 - ANC | ANC | Optimized memory use for measure reporting by using String builder and loading only once cql and measure reporting libraries
-- ANC | ANC | Added progerss bar to cql and measure reporting in ANC patien details page
-- ANC | Added progerss bar to cql and measure reporting in ANC patien details page
+- ANC | ANC | Added progress bar to cql and measure reporting in ANC patien details page
+- ANC | Added progress bar to cql and measure reporting in ANC patien details page
 - ANC | Added measure reporting to ANC application
-=======
-- ANC | Added progerss bar to cql and measure reporting in ANC patien details page
-- ANC |Added measure reporting to ANC application
->>>>>>> cf5f6225
 - Engine |Added class for Measure report evaluation which will be used in ANC application
 - ANC | Added Condition resource to sync params list
 - Moved Token to secure storage from AccountManager
