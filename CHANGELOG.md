# Changelog

All notable changes to this project will be documented in this file.

The format is based on [Keep a Changelog](https://keepachangelog.com/en/1.0.0/),
and this project adheres to [Semantic Versioning](https://semver.org/spec/v2.0.0.html).

## [Unreleased] - 2021-xx-xx

### Added
- ANC | Migrated loading of measure report libraries to the report module from anc details page. Also did some optimizations.
- EIR | Add Adverse Events feature to log any reactions after the first dose of vaccine using Structure map
- Quest | Add the ability to search for patients by id
- Quest | Add ability to view previous QuestionnaireResponse
- Quest | Added workflow configurations
- EIR | Added workflow configurations
<<<<<<< HEAD
- ANC | Report Measures List Items, Filter Selection
- Quest | Add photo capture questionnaire widget
=======
>>>>>>> 8c72f3ed

### Fixed
-

### Changed
-


## [0.0.2 Quest, 0.0.3 - ANC] - 2021-10-27

### Added
- ANC | Optimized memory use for measure reporting by using String builder File forgotten in PR 646
- ANC | Optimized memory use for measure reporting by using String builder and loading only once cql and measure reporting libraries
- ANC | Added progress bar to cql and measure reporting in ANC patien details page
- ANC | Added measure reporting to ANC application
- Engine |Added class for Measure report evaluation which will be used in ANC application
- ANC | Added Condition resource to sync params list
- Moved Token to secure storage from AccountManager
- Expose [custom user attribute](https://www.keycloak.org/docs/latest/server_admin/index.html#_user-attributes) `questionnaire_publisher` available in SharedPreferences with key `USER_QUESTIONNAIRE_PUBLISHER` (#607)
- Quest | Filter [Questionnaires](http://hl7.org/fhir/questionnaire.html) by [publisher](http://hl7.org/fhir/questionnaire-definitions.html#Questionnaire.publisher) using user attribute as per above. (#571)
- Quest | Patient List, Load Config from server
- Quest | Added Patient Profile View
- Quest | Patient Registration Questionnaire
- Quest | Test Results Questionnaire
- Quest | Feedback on UI
- Quest | Remove custom activity
- Quest | Add tags to patient via questionnaire
- Engine | AlertDialog on questionnaire activity load, back, submit, progress
- Engine | Block questionnaire submit if validation errors exist
- Quest | Bottom Navigation updated with new structure
- Quest | User actions, profile screen implemented
- Engine | print patient age as #y #m or #m #d
- ANC | Navigation structure changes implemented
- ANC | Bottom sheet for switching registers added
- ANC | User actions, profile screen implemented
- ANC | Drawer menu removed
- ANC | Reports List UI Items

### Fixed

- Added dependecies that were missing and causing CQL Evaluation to fail
- Out of memory issue on few tests
- Authentication toekn expiry issue
- Fhir Resource Converter issue after resource update
- Inteceptor handling for missing account
- Engine: Fixes Structure map based resource extraction not working | Remove the menu icon on the login screen
- ANC | Fix crashes due to invalid data
- Engine | Remove the menu icon on the login screen
- Engine: Fixes Structure map based resource extraction not working

### Changed

-

## [0.0.9 EIR, 0.0.2 - ANC] - 2021-09-27

### Added

- Family Registeration with Tags from SDK fix for tags and profile
- Add edit patient registration feature. This enables you to modify the patient and related person's details
- Add Family Profile View
- Add Past Encounters Screen
- Add missing properties in the COVAX Immunization Resource
- New mockup changes incorporated
- Added class for Measure report evaluation which will be used in ANC application
- Added Logic for CQL Evaluation in ANC App. This include, AncDetailsFragment,ViewModel & Tests
- Added CQL Lib Evaluator class for CQl Expressions

### Changed

- Refactor COVAX Immunization extraction to use StructureMap-based extractio

## [0.0.8 EIR, 0.0.1 - ANC] - 2021-09-11

### Added

- Add related person to patient registration
- Integrate StructureMap-based extraction
- ANC register
- Load Questionnaire from DB
- Search by WHO identifier
- Sync progress loader and datetime
- ANC details activity
- Enroll into ANC and add Encounter, Observation, Episode of Care, Condition

### Fixed

- Fixed empty patient view layout position
- Fixed bug on patients not populated on fresh install
- Fixed the sync process did not let loader open on list patients unless sync is completed

### Changed

- Changed patient registration extraction to use StructureMap-based extraction

## [0.0.7 EIR] - 2021-07-28

### Added

- Show progress bar on login attempt

### Fixed

- Fixed bug on barcode crash
- Fixed bug on record vaccine
- Fixed bug on patient list last seen date

## [0.0.6 EIR] - 2021-07-15

### Added

- Gender input changed to radio selection on client info screen
- Display message on empty list along with new client register button
- Client count display in drawer
- Login and Keycloak authentication for FHIR APIs
- Added user logout functionality
- Vaccine status stylign in list view and details view

### Fixed

- Select initial/default value of Radio Button on client info screen
- Fixed patient list pagination button position to static on bottom of list
- Fixed patient list fragment adapter count
- Fixed bug on search result on patient list

### Changed

- Reduce font size and spacing on patient list screen
- Removed covax prefix and postfix in general use-case

## [0.0.3] - 2021-05-24

### Added

- Extract and assign Patient ID from Questionnaire field
- Build barcode scanner
- Track patient vaccine status
- Display immunization info on the Patient Profile
- Enable patient overdue toggle filter<|MERGE_RESOLUTION|>--- conflicted
+++ resolved
@@ -14,11 +14,8 @@
 - Quest | Add ability to view previous QuestionnaireResponse
 - Quest | Added workflow configurations
 - EIR | Added workflow configurations
-<<<<<<< HEAD
 - ANC | Report Measures List Items, Filter Selection
 - Quest | Add photo capture questionnaire widget
-=======
->>>>>>> 8c72f3ed
 
 ### Fixed
 -
