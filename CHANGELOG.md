--- conflicted
+++ resolved
@@ -3,6 +3,10 @@
 
 The format is based on [Keep a Changelog](https://keepachangelog.com/en/1.0.0/),
 and this project adheres to [Semantic Versioning](https://semver.org/spec/v2.0.0.html).
+
+## [Unreleased]
+### Added
+- Added CQL Lib Evaluator class for CQl Expressions
 
 ## [Unreleased]
 ### Added
@@ -22,11 +26,8 @@
 - ANC details activity
 - Enroll into ANC and add Encounter, Observation, Episode of Care, Condition
 - Family Registeration with Tags from SDK fix for tags and profile
-<<<<<<< HEAD
+- Add edit patient registration feature. This enables you to modify the patient and related person's details
 - Add Family Profile View
-=======
-- Add edit patient registration feature. This enables you to modify the patient and related person's details
->>>>>>> af61fadf
 
 ### Fixed
 
