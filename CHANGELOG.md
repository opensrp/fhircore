# Change Log

All notable changes to this project will be documented in this file.

The format is based on [Keep a Changelog](https://keepachangelog.com/en/1.0.0/),
and this project adheres to [Semantic Versioning](https://semver.org/spec/v2.0.0.html).

## [0.2.4] - 2023-xx-xx
### Added
- Add "Record all" feature in card view
- Functionality to aggregate count for related resources 
- Incremental rendering of content of LIST widget used mostly on profile screen
- The ability to define a regex and separator on the `RulesFactory.RulesEngineService#joinToString(java.util.List<java.lang.String>, java.lang.String, java.lang.String)`
- Use Sentry to track and monitor performance bottlenecks on quest and FHIR Core release app variants
- Add functionality to allow usage of computed rules on DataQuery values
- Allow configs to pass multiple subjects to measure evaluate interface so we can create reports per another resource (e.g. a MeasureReport per Practitioner)
- Introduce an open function on ViewProperties#interpolate to retrieve values from computed values map
- Update the CarePlan Closure configs to define the PlanDefs to closure separately.
- Migrate build script to Kotlin DSL
- Configurable population resource using ActionParameter
<<<<<<< HEAD
- Configuration for button content color
- Configuration for button and overflow menu item icons
=======
- Closing CarePlans and Related resources configuration update
>>>>>>> 9a86589f

### Fixed
- Member icons display wrapping; hiding some texts
- Member icons count on register not tallying with retrieved resources on profile
- Issue with loading related resources
- Fix P2P sync progress showing greater than 100%
- Background worker performance

### Changed
- Refactored how the related resources SELECT and COUNT queries search results are represented. 
- RepositoryResourceData now uses two map to represent SELECT/COUNT SQL query results
- Retrieve related resources all at once for resources include via _include SEARCH API
- Enhanced security in Authentication, Authorization and Credentials managagment

## [0.2.3] - 2023-05-11
### Added
- Allow completion of Overdue Tasks
- Allow ordering of registers by related resources last updated
- Invalidation/refresh cache after form completion
- Button background color app configurability
- Use _revinclude when fetching related resources to improve performance
- Refactor handling of questionnaire submission to use generic event bus
- Refactor register search to support configurable forward or reverse include

### Fixed
- Logout while offline causes flicker(multiple render) of Login Page
- Allow user to complete overdue task
- Allow launching of overflow menu items (Questionnaire/Profile) 
- Invalidation/refresh cache after form completion
- Successful subsequent login even when PractitionerDetails is not saved 
- Account for dependencies when generating activity schedules
- Add title to Profile pages
- Catch exception when defaultRepository.loadResource tries to load a non-existent resource
- Fix navigate back from Household registers to practitioner profile
- Harmonize launching Questionnaires
- Supply Chain Report Generation fails for some months

## [0.2.2] - 2023-04-17
### Added
- Filter out inactive families using custom search parameters
- Adds support for text-overflow configurability
- Adds Interpolation for planDefinitions property on QuesitonnaireConfig 

### Fixed
- Order the Registers after every form interaction tied to it
- Fixed index already exists exception 
- Minor bug fixes for care plan generation
- Fixes app crash when resourceType is not found

### Changed
- Refactor register search to use SDK Search API to perform database query

## [0.2.1] - 2023-03-27
### Added
- Complete/Cancel CarePlans depending on status of linked Tasks
- Closing/Revoking CarePlans and associated Tasks using configured PlanDefinitions
- Catch all exceptions and return an error message to the user
- Initial Sync progress as a percentage
- Adds internationalization(MLS) for App configs
- Adds register, navigation menus and profile configurations using JSON files
- Implements Practitioner Details
- Integrates Geo Widget
- Implements configurable side menu icons
- Implements resource tagging

### Fixed
- Perform configurable reverse chaining on search
- Geowidget | Fixed a bug disabling the link between registered families and their location
- Geowidget | Fixed a crash when a family location is not found

## [0.0.9 Quest, 0.0.10 EIR, 0.0.4 - ANC] - 2022-07-04, 2021-11-24, 2022-04-01
### Added
- ANC | Updated show search bar to true for family and anc register
- ANC | Added individual measure reporting results to the ResultHome page
- ANC | Update Individual Profile view
- ANC | Added individual measure reporting results to the ResultHome page
- ANC | Update Family Profile view
- ANC | Migrated loading of measure report libraries to the report module from anc details page. Also did some optimizations.
- ANC | Report Measures List Items, Filter Selection, Patient Selection, Compose UI unit tests
- ANC | Report Patient Date Range Selection with year, Patient Search compose UI
- ANC | Report Result Page Individual Patient Item UI update plus Unit Tests
- ANC | Report Result Page For All Population compose UI update plus Unit Tests
- ANC | Remove Family feature
- ANC | Integrate Hilt Dependency Injection
- ANC | Patient details show vital signs
- ANC | Patient details show height, weight and BMI post computing BMI
- ANC | Activate language switcher on profile page
- ANC | Implement vital signs observation extraction from questionnaires
- ANC | Login Add Pin Setup and Login for eCBIS config only
- ANC | Remove Family with Questionnaire Form
- DOC | Adding the CarePlan & Task sample

- Quest | Add the ability to search for patients by id
- Quest | Add ability to view previous QuestionnaireResponse
- Quest | Added workflow configurations
- Quest | Add photo capture questionnaire widget
- Quest | Add ability to edit questionnaire responses
- Quest | Patient registration birthDate from age
- Quest | Integrate Hilt Dependency Injection
- Quest | CQL runner for G6PD
- Quest | Extraction of resources for Patient, Condition, Encounter, Observations
- Quest | Added G6PD login configuration
- Quest | Add Swahili translations for patient registration questionnaire and activate language switcher
- Quest | Swahili localization
- Quest | Added G6PD Patient Details page to show G6PD Status and Test Results
- Quest | Add tasking list
- Quest | Added ability to reference Related Persons and Patients to the Groups representing families
- Quest | Populate family-registration response from DB

- EIR | Added workflow configurations
- EIR | Add Adverse Events feature to log any reactions after the first dose of vaccine using Structure map
- EIR | Integrate Hilt Dependency Injection

- Engine | Integrate Hilt Dependency Injection
- Engine | Fixed login authentication issue.
- Engine | Implement language switcher on profile page
- Engine | Add tasking abstraction
- Engine | Integrate Group resource for family representation
- Engine | Performance improvement when opening questionnaires and saving QRs
- Engine | Add debug mode to optionally load local config
- Engine | Add support for Group.Characteristic model in StructureMap extraction
- Engine | Make the list of resources to be synced via P2P configurable

### Fixed
- ANC | Resolved a bug on measure reporting : App crash when All patient selected
- ANC | Resolved a bug in the Patient details : App crash when computing BMI
- ANC | Refactor measure-report evaluate

- EIR | Resolved a bug in the vaccination flow : App crush when saving vaccine
- EIR | Ability for a complete immunixation flow from Record 1st Vaccine to Full Immunization

- Quest | Fixed test result sorting issues
- Quest | Fixed forms loading smoothly
- Quest | Fixed multiple entries of same test results on quest patient detail screen
- Quest | Fixed mislabeling of questionnaire responses on quest patient detail screen
- Quest | Fix patient registration with estimated age/dob
- Quest | Fix patient register data list items display
- Quest | Fix and reduce the time taken to load patient details page
- Quest | Fix MLS for questionnaire and questionnaire response titles on the patient profile page

- Engine | Fixed app crash when wrong appId is provided
- Engine | Fixed login error message
- Engine | Fixed redirect after logout when press back button
- Engine | Fixed MLS in forms for Android 6(API 23) and below
- Engine | Fixed logout when sync failed

### Changed
- EIR | Updated overdue trigger flow for Vaccine Due date
- EIR | Updated on save vaccine received alert dialogue

- ANC | Removed custom extraction handling and moved Family/ANC forms to structure map
- ANC | Implement CHW ANC BMI questionnaire extraction using StructureMap

- Quest | Updated Sync to sync user specific fhir resources using Search Parameters from assets
- Quest | Updated Patient Details View Configurations and added configurations for routing to Test details page
- Quest | Updated the Questionnaire alert dialog message when the form will add/edit/update.


## [0.0.2 Quest, 0.0.3 - ANC] - 2021-10-27

### Added
- ANC | Optimized memory use for measure reporting by using String builder File forgotten in PR 646
- ANC | Optimized memory use for measure reporting by using String builder and loading only once cql and measure reporting libraries
- ANC | Added progress bar to cql and measure reporting in ANC patien details page
- ANC | Added measure reporting to ANC application
- Engine | Added class for Measure report evaluation which will be used in ANC application
- ANC | Added Condition resource to sync params list
- Moved Token to secure storage from AccountManager
- Expose [custom user attribute](https://www.keycloak.org/docs/latest/server_admin/index.html#_user-attributes) `questionnaire_publisher` available in SharedPreferences with key `USER_QUESTIONNAIRE_PUBLISHER` (#607)
- Quest | Filter [Questionnaires](http://hl7.org/fhir/questionnaire.html) by [publisher](http://hl7.org/fhir/questionnaire-definitions.html#Questionnaire.publisher) using user attribute as per above. (#571)
- Quest | Patient List, Load Config from server
- Quest | Added Patient Profile View
- Quest | Patient Registration Questionnaire
- Quest | Test Results Questionnaire
- Quest | Feedback on UI
- Quest | Remove custom activity
- Quest | Add tags to patient via questionnaire
- Engine | AlertDialog on questionnaire activity load, back, submit, progress
- Engine | Block questionnaire submit if validation errors exist
- Quest | Bottom Navigation updated with new structure
- Quest | User actions, profile screen implemented
- Engine | print patient age as #y #m or #m #d
- ANC | Navigation structure changes implemented
- ANC | Bottom sheet for switching registers added
- ANC | User actions, profile screen implemented
- ANC | Drawer menu removed

### Fixed

- Added dependecies that were missing and causing CQL Evaluation to fail
- Out of memory issue on few tests
- Authentication toekn expiry issue
- Fhir Resource Converter issue after resource update
- Inteceptor handling for missing account
- Engine: Fixes Structure map based resource extraction not working | Remove the menu icon on the login screen
- ANC | Fix crashes due to invalid data
- Engine | Remove the menu icon on the login screen
- Engine: Fixes Structure map based resource extraction not working
- eCBIS | Login page updated

### Changed

-

## [0.0.9 EIR, 0.0.2 - ANC] - 2021-09-27

### Added

- Family Registeration with Tags from SDK fix for tags and profile
- Add edit patient registration feature. This enables you to modify the patient and related person's details
- Add Family Profile View
- Add Past Encounters Screen
- Add missing properties in the COVAX Immunization Resource
- New mockup changes incorporated
- Added class for Measure report evaluation which will be used in ANC application
- Added Logic for CQL Evaluation in ANC App. This include, AncDetailsFragment,ViewModel & Tests
- Added CQL Lib Evaluator class for CQl Expressions

### Changed

- Refactor COVAX Immunization extraction to use StructureMap-based extractio
- eCBIS | Side menu changed

## [0.0.8 EIR, 0.0.1 - ANC] - 2021-09-11

### Added

- Add related person to patient registration
- Integrate StructureMap-based extraction
- ANC register
- Load Questionnaire from DB
- Search by WHO identifier
- Sync progress loader and datetime
- ANC details activity
- Enroll into ANC and add Encounter, Observation, Episode of Care, Condition

### Fixed

- Fixed empty patient view layout position
- Fixed bug on patients not populated on fresh install
- Fixed the sync process did not let loader open on list patients unless sync is completed

### Changed

- Changed patient registration extraction to use StructureMap-based extraction

## [0.0.7 EIR] - 2021-07-28

### Added

- Show progress bar on login attempt

### Fixed

- Fixed bug on barcode crash
- Fixed bug on record vaccine
- Fixed bug on patient list last seen date

## [0.0.6 EIR] - 2021-07-15

### Added

- Gender input changed to radio selection on client info screen
- Display message on empty list along with new client register button
- Client count display in drawer
- Login and Keycloak authentication for FHIR APIs
- Added user logout functionality
- Vaccine status stylign in list view and details view

### Fixed

- Select initial/default value of Radio Button on client info screen
- Fixed patient list pagination button position to static on bottom of list
- Fixed patient list fragment adapter count
- Fixed bug on search result on patient list

### Changed

- Reduce font size and spacing on patient list screen
- Removed covax prefix and postfix in general use-case

## [0.0.3] - 2021-05-24

### Added

- Extract and assign Patient ID from Questionnaire field
- Build barcode scanner
- Track patient vaccine status
- Display immunization info on the Patient Profile
- Enable patient overdue toggle filter<|MERGE_RESOLUTION|>--- conflicted
+++ resolved
@@ -18,12 +18,9 @@
 - Update the CarePlan Closure configs to define the PlanDefs to closure separately.
 - Migrate build script to Kotlin DSL
 - Configurable population resource using ActionParameter
-<<<<<<< HEAD
+- Closing CarePlans and Related resources configuration update
 - Configuration for button content color
 - Configuration for button and overflow menu item icons
-=======
-- Closing CarePlans and Related resources configuration update
->>>>>>> 9a86589f
 
 ### Fixed
 - Member icons display wrapping; hiding some texts
