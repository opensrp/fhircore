--- conflicted
+++ resolved
@@ -10,12 +10,9 @@
 - Add "Record all" feature in card view
 - Functionality to aggregate count for related resources 
 - Incremental rendering of content of LIST widget used mostly on profile screen
-<<<<<<< HEAD
 - The ability to define a regex and separator on the `RulesFactory.RulesEngineService#joinToString(java.util.List<java.lang.String>, java.lang.String, java.lang.String)`
 - Use Sentry to track and monitor performance bottlenecks on quest and FHIR Core
-=======
 - Use Sentry to track and monitor performance bottlenecks on quest and FHIR Core release app variants
->>>>>>> a35e343f
 
 ### Fixed
 - Member icons display wrapping; hiding some texts
