--- conflicted
+++ resolved
@@ -8,11 +8,8 @@
 ## [Unreleased] - 2021-xx-xx
 
 ### Added
-<<<<<<< HEAD
 - EIR | Add Adverse Events feature to log any reactions after the first dose of vaccine using Structure map
-=======
 - Quest | Add the ability to search for patients by id
->>>>>>> 9736037f
 
 ### Fixed
 -
