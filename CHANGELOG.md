--- conflicted
+++ resolved
@@ -25,12 +25,9 @@
 - Configuration for button and overflow menu item icons
 - [Event Management] Add support for extra resources to close
 - Make other-patients name in menu configurable
-<<<<<<< HEAD
 - Allow computation of configured rules on `QuestionnaireConfig` e.g. for autogenerating a unique ID for Patient registration
 - Additional (optional) `ActionParameter` on `QuestionnaireConfig` class for providing extra data to the Questionnaire
-=======
 - Added a `limitTo` service function that limits lists sizes to a define limit
->>>>>>> 4c9fd126
 
 ### Fixed
 - Member icons display wrapping; hiding some texts
