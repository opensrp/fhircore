--- conflicted
+++ resolved
@@ -12,12 +12,9 @@
 - Added measure reporting to ANC application
 - Added class for Measure report evaluation which will be used in ANC application
 - ANC | Added Condition resource to sync params list
-<<<<<<< HEAD
+- Moved Token to secure storage from AccountManager
 - QUEST | Patient List, Load Config from server
 - QUEST | Added Patient Profile View
-=======
-- Moved Token to secure storage from AccountManager
->>>>>>> 2ae2f7e0
 
 ### Fixed
 
