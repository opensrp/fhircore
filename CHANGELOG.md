--- conflicted
+++ resolved
@@ -10,11 +10,8 @@
 - Add "Record all" feature in card view
 - Functionality to aggregate count for related resources 
 - Incremental rendering of content of LIST widget used mostly on profile screen
-<<<<<<< HEAD
+- Use Sentry to track and monitor performance bottlenecks on quest and FHIR Core
 - The ability to define a regex and separator on the `RulesFactory.RulesEngineService#joinToString(java.util.List<java.lang.String>, java.lang.String, java.lang.String)`
-=======
-- Use Sentry to track and monitor performance bottlenecks on quest and FHIR Core
->>>>>>> e7aab483
 
 ### Fixed
 - Member icons display wrapping; hiding some texts
