--- conflicted
+++ resolved
@@ -26,12 +26,8 @@
 
 ### Fixed
 - EIR | Resolved a bug in the vaccination flow : App crush when saving vaccine
-<<<<<<< HEAD
-- EIR | Ability for a complete immunization flow from Record 1st Vaccine to Full Immunization
-=======
 - EIR | Ability for a complete immunixation flow from Record 1st Vaccine to Full Immunization
 - Quest | fixed test result sorting issues
->>>>>>> 4b812453
 
 
 ### Changed
