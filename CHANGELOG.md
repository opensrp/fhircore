--- conflicted
+++ resolved
@@ -51,11 +51,8 @@
 - Engine | Fixed login authentication issue.
 - Engine | Implement language switcher on profile page
 - Engine | Add tasking abstraction
-<<<<<<< HEAD
+- Engine | Performance improvement when openning questionnaires and saving QRs
 - Engine | Integrate Group resource for family representation
-=======
-- Engine | Performance improvement when openning questionnaires and saving QRs
->>>>>>> e508b34e
 
 ### Fixed
 - ANC | Resolved a bug on measure reporting : App crash when All patient selected
