# Change Log

All notable changes to this project will be documented in this file.

The format is based on [Keep a Changelog](https://keepachangelog.com/en/1.0.0/),
and this project adheres to [Semantic Versioning](https://semver.org/spec/v2.0.0.html).

## [1.0.2] - 2024-01-24

### Changed
<<<<<<< HEAD
- Upgrade to latest Android FHIR SDK version includes an upgrade to the HAPI FHIR libraries used to process StructureMaps. In the previous libraries `$this.id` returned `[ResourceType]/[ID #]`, the new libraries return `[ID #]`. Therefore, any existing StructureMaps that call `$this.id` will need to replace that with `$this.type().name + $this.id` to have the equivalent output.
- Upgrade to the latest Android FHIR SDK version includes change to Measure evaluation that requires all Measure JSON files to be rebuilt.
=======
- Upgrade to latest Android FHIR SDK version includes
    - an upgrade to the HAPI FHIR libraries used to process StructureMaps. In the previous libraries `$this.id` returned `[ResourceType]/[ID #]`, the new libraries return `[ID #]`. Therefore, any existing StructureMaps that call `$this.id` will need to replace that with `$this.type().name + $this.id` to have the equivalent output.
    - changes to Measure evaluation that requires all Measure JSON files to be rebuilt.
    - change to some [MetadataResources](https://hl7.org/fhir/R5/metadataresource.html) that requires they are referenced by URL and not ID. Any existing content that referes to StructureMaps by ID must be updated to refer to it by URL. If we are not storing a URL for it, we will need to add that.
>>>>>>> 32f61ce1

## [0.2.4] - 2023-06-24
### Added
- Insights feature to show stats on any _Unsynced_ Resources on the device
- Generic date service function to add or subtract days, weeks, months or years from/to current date
- Add ability to configure resource Id used to open profiles
- [App Performance] Profile the time it takes for the app to load the configs and patient data from the local DB
- Add progress indicator during report generation
- Add config property in QuestionnaireConfig to indicate when to udpate or create new extracted resource
- Use `ButtonProperties.buttonType` to configure button size (BIG, MEDIUM or TINY). Deleted `ButtonProperties.smallSized`
- Background worker for closing resources related to copleted Service requets 

### Fixed
- Incorrect error shown for failed authentication when the credentials are invalid.
- [P2P] Possible p2p sync slow regression #2536
- [Event Management] Fix resource closure failure after server sync
- [P2P] Fix for subsequent syncs having records to send

### Changed
- 


## [0.2.3] - 2023-06-24
### Added
- Allow completion of Overdue Tasks
- Allow ordering of registers by related resources last updated
- Invalidation/refresh cache after form completion
- Button background color app configurability
- Use _revinclude when fetching related resources to improve performance
- Refactor handling of questionnaire submission to use generic event bus
- Refactor register search to support configurable forward or reverse include
- Add "Record all" feature in card view
- Functionality to aggregate count for related resources 
- Incremental rendering of content of LIST widget used mostly on profile screen
- The ability to define a regex and separator on the `RulesFactory.RulesEngineService#joinToString(java.util.List<java.lang.String>, java.lang.String, java.lang.String)`
- Use Sentry to track and monitor performance bottlenecks on quest and FHIR Core release app variants
- Add functionality to allow usage of computed rules on DataQuery values
- Allow configs to pass multiple subjects to measure evaluate interface so we can create reports per another resource (e.g. a MeasureReport per Practitioner)
- Introduce an open function on ViewProperties#interpolate to retrieve values from computed values map
- Update the CarePlan Closure configs to define the PlanDefs to closure separately.
- Configurable population resource using ActionParameter
- Migrate build script to Kotlin DSL
- Sorting of resources via rules engine
- Configuration for sorting LIST widget resources
- Closing CarePlans and Related resources configuration update
- Configuration for button content color
- Configuration for button and overflow menu item icons
- [Event Management] Add support for extra resources to close
- Make other-patients name in menu configurable
- Allow computation of configured rules on `QuestionnaireConfig` e.g. for autogenerating a unique ID for Patient registration
- Additional (optional) `ActionParameter` on `QuestionnaireConfig` class for providing extra data to the Questionnaire
- Added a `limitTo` service function that limits lists sizes to a define limit
- Implement configurable image/icon widget
- Added functionality to filter related resources for list view
- Added the sick child workflow automated closure
- Added a new eCBIS flavour to be used for the production app. 

### Fixed
- Logout while offline causes flicker(multiple render) of Login Page
- Allow user to complete overdue task
- Allow launching of overflow menu items (Questionnaire/Profile) 
- Invalidation/refresh cache after form completion
- Successful subsequent login even when PractitionerDetails is not saved 
- Account for dependencies when generating activity schedules
- Add title to Profile pages
- Catch exception when defaultRepository.loadResource tries to load a non-existent resource
- Fix navigate back from Household registers to practitioner profile
- Harmonize launching Questionnaires
- Supply Chain Report Generation fails for some months
- Member icons display wrapping; hiding some texts
- Member icons count on register not tallying with retrieved resources on profile
- Issue with loading related resources
- Fix P2P sync progress showing greater than 100%
- Background worker performance
- The `requested` to `ready` task status update background worker 
- Calculate DUE dates for dependent Tasks
- Triggering QuestionnaireResponse extraction for Questionnaires closed via a Confirm Dialog
- Fix the OVERDUE service status setting on the `RulesFactory#generateTaskServiceStatus()`
- Fix change HH head breaking if a HH head is not already assigned
- `Task.status` for tasks created today and DUE today not update to `ready`

### Changed
- Refactored how the related resources SELECT and COUNT queries search results are represented. 
- RepositoryResourceData now uses two map to represent SELECT/COUNT SQL query results
- Retrieve related resources all at once for resources include via _include SEARCH API
- Enhanced security in Authentication, Authorization and Credentials managagment

## [0.2.2] - 2023-04-17
### Added
- Filter out inactive families using custom search parameters
- Adds support for text-overflow configurability
- Adds Interpolation for planDefinitions property on QuesitonnaireConfig 

### Fixed
- Order the Registers after every form interaction tied to it
- Fixed index already exists exception 
- Minor bug fixes for care plan generation
- Fixes app crash when resourceType is not found

### Changed
- Refactor register search to use SDK Search API to perform database query

## [0.2.1] - 2023-03-27
### Added
- Complete/Cancel CarePlans depending on status of linked Tasks
- Closing/Revoking CarePlans and associated Tasks using configured PlanDefinitions
- Catch all exceptions and return an error message to the user
- Initial Sync progress as a percentage
- Adds internationalization(MLS) for App configs
- Adds register, navigation menus and profile configurations using JSON files
- Implements Practitioner Details
- Integrates Geo Widget
- Implements configurable side menu icons
- Implements resource tagging

### Fixed
- Perform configurable reverse chaining on search
- Geowidget | Fixed a bug disabling the link between registered families and their location
- Geowidget | Fixed a crash when a family location is not found

## [0.0.9 Quest, 0.0.10 EIR, 0.0.4 - ANC] - 2022-07-04, 2021-11-24, 2022-04-01
### Added
- ANC | Updated show search bar to true for family and anc register
- ANC | Added individual measure reporting results to the ResultHome page
- ANC | Update Individual Profile view
- ANC | Added individual measure reporting results to the ResultHome page
- ANC | Update Family Profile view
- ANC | Migrated loading of measure report libraries to the report module from anc details page. Also did some optimizations.
- ANC | Report Measures List Items, Filter Selection, Patient Selection, Compose UI unit tests
- ANC | Report Patient Date Range Selection with year, Patient Search compose UI
- ANC | Report Result Page Individual Patient Item UI update plus Unit Tests
- ANC | Report Result Page For All Population compose UI update plus Unit Tests
- ANC | Remove Family feature
- ANC | Integrate Hilt Dependency Injection
- ANC | Patient details show vital signs
- ANC | Patient details show height, weight and BMI post computing BMI
- ANC | Activate language switcher on profile page
- ANC | Implement vital signs observation extraction from questionnaires
- ANC | Login Add Pin Setup and Login for eCBIS config only
- ANC | Remove Family with Questionnaire Form
- DOC | Adding the CarePlan & Task sample

- Quest | Add the ability to search for patients by id
- Quest | Add ability to view previous QuestionnaireResponse
- Quest | Added workflow configurations
- Quest | Add photo capture questionnaire widget
- Quest | Add ability to edit questionnaire responses
- Quest | Patient registration birthDate from age
- Quest | Integrate Hilt Dependency Injection
- Quest | CQL runner for G6PD
- Quest | Extraction of resources for Patient, Condition, Encounter, Observations
- Quest | Added G6PD login configuration
- Quest | Add Swahili translations for patient registration questionnaire and activate language switcher
- Quest | Swahili localization
- Quest | Added G6PD Patient Details page to show G6PD Status and Test Results
- Quest | Add tasking list
- Quest | Added ability to reference Related Persons and Patients to the Groups representing families
- Quest | Populate family-registration response from DB

- EIR | Added workflow configurations
- EIR | Add Adverse Events feature to log any reactions after the first dose of vaccine using Structure map
- EIR | Integrate Hilt Dependency Injection

- Engine | Integrate Hilt Dependency Injection
- Engine | Fixed login authentication issue.
- Engine | Implement language switcher on profile page
- Engine | Add tasking abstraction
- Engine | Integrate Group resource for family representation
- Engine | Performance improvement when opening questionnaires and saving QRs
- Engine | Add debug mode to optionally load local config
- Engine | Add support for Group.Characteristic model in StructureMap extraction
- Engine | Make the list of resources to be synced via P2P configurable

### Fixed
- ANC | Resolved a bug on measure reporting : App crash when All patient selected
- ANC | Resolved a bug in the Patient details : App crash when computing BMI
- ANC | Refactor measure-report evaluate

- EIR | Resolved a bug in the vaccination flow : App crush when saving vaccine
- EIR | Ability for a complete immunixation flow from Record 1st Vaccine to Full Immunization

- Quest | Fixed test result sorting issues
- Quest | Fixed forms loading smoothly
- Quest | Fixed multiple entries of same test results on quest patient detail screen
- Quest | Fixed mislabeling of questionnaire responses on quest patient detail screen
- Quest | Fix patient registration with estimated age/dob
- Quest | Fix patient register data list items display
- Quest | Fix and reduce the time taken to load patient details page
- Quest | Fix MLS for questionnaire and questionnaire response titles on the patient profile page

- Engine | Fixed app crash when wrong appId is provided
- Engine | Fixed login error message
- Engine | Fixed redirect after logout when press back button
- Engine | Fixed MLS in forms for Android 6(API 23) and below
- Engine | Fixed logout when sync failed

### Changed
- EIR | Updated overdue trigger flow for Vaccine Due date
- EIR | Updated on save vaccine received alert dialogue

- ANC | Removed custom extraction handling and moved Family/ANC forms to structure map
- ANC | Implement CHW ANC BMI questionnaire extraction using StructureMap

- Quest | Updated Sync to sync user specific fhir resources using Search Parameters from assets
- Quest | Updated Patient Details View Configurations and added configurations for routing to Test details page
- Quest | Updated the Questionnaire alert dialog message when the form will add/edit/update.


## [0.0.2 Quest, 0.0.3 - ANC] - 2021-10-27

### Added
- ANC | Optimized memory use for measure reporting by using String builder File forgotten in PR 646
- ANC | Optimized memory use for measure reporting by using String builder and loading only once cql and measure reporting libraries
- ANC | Added progress bar to cql and measure reporting in ANC patien details page
- ANC | Added measure reporting to ANC application
- Engine | Added class for Measure report evaluation which will be used in ANC application
- ANC | Added Condition resource to sync params list
- Moved Token to secure storage from AccountManager
- Expose [custom user attribute](https://www.keycloak.org/docs/latest/server_admin/index.html#_user-attributes) `questionnaire_publisher` available in SharedPreferences with key `USER_QUESTIONNAIRE_PUBLISHER` (#607)
- Quest | Filter [Questionnaires](http://hl7.org/fhir/questionnaire.html) by [publisher](http://hl7.org/fhir/questionnaire-definitions.html#Questionnaire.publisher) using user attribute as per above. (#571)
- Quest | Patient List, Load Config from server
- Quest | Added Patient Profile View
- Quest | Patient Registration Questionnaire
- Quest | Test Results Questionnaire
- Quest | Feedback on UI
- Quest | Remove custom activity
- Quest | Add tags to patient via questionnaire
- Engine | AlertDialog on questionnaire activity load, back, submit, progress
- Engine | Block questionnaire submit if validation errors exist
- Quest | Bottom Navigation updated with new structure
- Quest | User actions, profile screen implemented
- Engine | print patient age as #y #m or #m #d
- ANC | Navigation structure changes implemented
- ANC | Bottom sheet for switching registers added
- ANC | User actions, profile screen implemented
- ANC | Drawer menu removed

### Fixed

- Added dependecies that were missing and causing CQL Evaluation to fail
- Out of memory issue on few tests
- Authentication toekn expiry issue
- Fhir Resource Converter issue after resource update
- Inteceptor handling for missing account
- Engine: Fixes Structure map based resource extraction not working | Remove the menu icon on the login screen
- ANC | Fix crashes due to invalid data
- Engine | Remove the menu icon on the login screen
- Engine: Fixes Structure map based resource extraction not working
- eCBIS | Login page updated

### Changed

-

## [0.0.9 EIR, 0.0.2 - ANC] - 2021-09-27

### Added

- Family Registeration with Tags from SDK fix for tags and profile
- Add edit patient registration feature. This enables you to modify the patient and related person's details
- Add Family Profile View
- Add Past Encounters Screen
- Add missing properties in the COVAX Immunization Resource
- New mockup changes incorporated
- Added class for Measure report evaluation which will be used in ANC application
- Added Logic for CQL Evaluation in ANC App. This include, AncDetailsFragment,ViewModel & Tests
- Added CQL Lib Evaluator class for CQl Expressions

### Changed

- Refactor COVAX Immunization extraction to use StructureMap-based extractio
- eCBIS | Side menu changed

## [0.0.8 EIR, 0.0.1 - ANC] - 2021-09-11

### Added

- Add related person to patient registration
- Integrate StructureMap-based extraction
- ANC register
- Load Questionnaire from DB
- Search by WHO identifier
- Sync progress loader and datetime
- ANC details activity
- Enroll into ANC and add Encounter, Observation, Episode of Care, Condition

### Fixed

- Fixed empty patient view layout position
- Fixed bug on patients not populated on fresh install
- Fixed the sync process did not let loader open on list patients unless sync is completed

### Changed

- Changed patient registration extraction to use StructureMap-based extraction

## [0.0.7 EIR] - 2021-07-28

### Added

- Show progress bar on login attempt

### Fixed

- Fixed bug on barcode crash
- Fixed bug on record vaccine
- Fixed bug on patient list last seen date

## [0.0.6 EIR] - 2021-07-15

### Added

- Gender input changed to radio selection on client info screen
- Display message on empty list along with new client register button
- Client count display in drawer
- Login and Keycloak authentication for FHIR APIs
- Added user logout functionality
- Vaccine status stylign in list view and details view

### Fixed

- Select initial/default value of Radio Button on client info screen
- Fixed patient list pagination button position to static on bottom of list
- Fixed patient list fragment adapter count
- Fixed bug on search result on patient list

### Changed

- Reduce font size and spacing on patient list screen
- Removed covax prefix and postfix in general use-case

## [0.0.3] - 2021-05-24

### Added

- Extract and assign Patient ID from Questionnaire field
- Build barcode scanner
- Track patient vaccine status
- Display immunization info on the Patient Profile
- Enable patient overdue toggle filter<|MERGE_RESOLUTION|>--- conflicted
+++ resolved
@@ -8,15 +8,10 @@
 ## [1.0.2] - 2024-01-24
 
 ### Changed
-<<<<<<< HEAD
-- Upgrade to latest Android FHIR SDK version includes an upgrade to the HAPI FHIR libraries used to process StructureMaps. In the previous libraries `$this.id` returned `[ResourceType]/[ID #]`, the new libraries return `[ID #]`. Therefore, any existing StructureMaps that call `$this.id` will need to replace that with `$this.type().name + $this.id` to have the equivalent output.
-- Upgrade to the latest Android FHIR SDK version includes change to Measure evaluation that requires all Measure JSON files to be rebuilt.
-=======
 - Upgrade to latest Android FHIR SDK version includes
     - an upgrade to the HAPI FHIR libraries used to process StructureMaps. In the previous libraries `$this.id` returned `[ResourceType]/[ID #]`, the new libraries return `[ID #]`. Therefore, any existing StructureMaps that call `$this.id` will need to replace that with `$this.type().name + $this.id` to have the equivalent output.
     - changes to Measure evaluation that requires all Measure JSON files to be rebuilt.
     - change to some [MetadataResources](https://hl7.org/fhir/R5/metadataresource.html) that requires they are referenced by URL and not ID. Any existing content that referes to StructureMaps by ID must be updated to refer to it by URL. If we are not storing a URL for it, we will need to add that.
->>>>>>> 32f61ce1
 
 ## [0.2.4] - 2023-06-24
 ### Added
