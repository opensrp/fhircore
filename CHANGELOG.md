--- conflicted
+++ resolved
@@ -19,12 +19,9 @@
 - Migrate build script to Kotlin DSL
 - Configurable population resource using ActionParameter
 - Closing CarePlans and Related resources configuration update
-<<<<<<< HEAD
 - Configuration for button content color
 - Configuration for button and overflow menu item icons
-=======
 - [Event Management] Add support for extra resources to close
->>>>>>> b8e1250a
 
 ### Fixed
 - Member icons display wrapping; hiding some texts
