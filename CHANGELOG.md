--- conflicted
+++ resolved
@@ -26,11 +26,8 @@
 - Quest | Added workflow configurations
 - Quest | Add photo capture questionnaire widget
 - Quest | Add ability to edit questionnaire responses
-<<<<<<< HEAD
 - Quest | Add Extensions for occupation, ethinicity, and marital status variable
-=======
 - Quest | Patient registration birthDate from age
->>>>>>> 4a065c45
 - Quest | Integrate Hilt Dependency Injection
 - Quest | CQL runner for G6PD
 - Quest | Extraction of resources for Patient, Condition, Encounter, Observations
