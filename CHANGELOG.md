--- conflicted
+++ resolved
@@ -12,10 +12,7 @@
 - ANC | Migrated loading of measure report libraries to the report module from anc details page. Also did some optimizations.
 - ANC | Report Measures List Items, Filter Selection, Patient Selection, Compose UI unit tests
 - ANC | Report Patient Date Range Selection with year, Patient Search compose UI
-<<<<<<< HEAD
-=======
 - ANC | Report Result Page Individual Patient Item plus unit tests 
->>>>>>> 88ff0d70
 - EIR | Add Adverse Events feature to log any reactions after the first dose of vaccine using Structure map
 - Quest | Add the ability to search for patients by id
 - Quest | Add ability to view previous QuestionnaireResponse
