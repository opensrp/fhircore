--- conflicted
+++ resolved
@@ -6,6 +6,7 @@
 
 ## [Unreleased]
 - Display message on empty list along with new client register button
+- Client count display in drawer
 
 ## [0.0.3] - 2021-05-24
 ### Added
@@ -14,8 +15,3 @@
 - Build barcode scanner
 - Track patient vaccine status
 - Display immunization info on the Patient Profile 
-<<<<<<< HEAD
-- Display message on empty list along with new client register button
-- Client count display in drawer
-=======
->>>>>>> f304dfa8
