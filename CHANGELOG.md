--- conflicted
+++ resolved
@@ -10,11 +10,8 @@
 ### Added
 - EIR | Add Adverse Events feature to log any reactions after the first dose of vaccine using Structure map
 - Quest | Add the ability to search for patients by id
-<<<<<<< HEAD
+- Quest | Add ability to view previous QuestionnaireResponse
 - Quest | Add photo capture questionnaire widget
-=======
-- Quest | Add ability to view previous QuestionnaireResponse
->>>>>>> d367364d
 
 ### Fixed
 -
