---
sidebar_label: Publishing SDK Artifacts
---

# Publishing FHIR SDK Library Artifacts

### Local Publishing
At the moment, we have the following FHIR SDK artifacts that need to be released so that they can be included as dependencies on reliant applications e.g. FHIR Core

- Android FHIR Common Library
- Android FHIR Engine Library
- Android FHIR Structured Data Capture Library
- Android FHIR Workflow Library
- Android FHIR Structured Data Capture - Barcode Extensions (contrib)

Sometimes one wants to test the changes on the repo e.g. on the `master` branch without doing a remote release to _Sonatype_ during development. It is possible to do this locally.

We can use the _Android FHIR Structured Data Capture(SDC) Library_ as an example:

First,  one needs to edit the _Releases_ file `buildSrc/src/main/kotlin/Releases.kt` and add a unique(to your local machine) artifact identifier for the SDC library version.
For instance, if on the `master` branch under the `object DataCapture : LibraryArtifact` the version reads `0.1.0-beta02`, you might want to change that to `0.1.0-beta02-dev`. Then later for new changes use `0.1.0-beta02-dev2` and so on.

This approach allows for multiple variations of local artifacts with your development changes and also helps avoid clashes with any remote artifact versions with a similar identifier.

Using the above example you then need to include the new version as a dependency in your `build.gradle` file and reference it like this: <br/> `api('org.smartregister.android.fhir:data-capture:0.1.0-beta02-dev') {`

Once all the above is in place you just need to run the command: <br/>
`./gradlew :datacapture:publishReleasePublicationToMavenLocal`. <br/>

<<<<<<< HEAD
Your artifact should now be available under your maven local repo. location `~/.m2/repository/com/google/android/fhir/data-capture/0.1.0-beta02git p-dev/`
=======
Your artifact should now be available under your maven local repo. location `~/.m2/repository/org/smartregister/android/fhir/data-capture/0.1.0-beta02-dev/`
>>>>>>> 7241a7a7

Building FHIR Core should now import the new artifact version. MavenLocal is already configured as an artifact source.

**Note:** 
- This process needs to be repeated for all of the above aforementioned artifacts incase there are changes required there as well for testing. 
- If you need to test changes present in other un-merged branches, you'd need to build the release artifact from a release branch that has all the other (un-merged) branch changes as well.
- For unmerged changes, always pay special attention to this file [ResourceDatabase](https://github.com/google/android-fhir/blob/master/engine/src/main/java/com/google/android/fhir/db/impl/ResourceDatabase.kt). The file contains migration scripts for the database. If the scripts end up in an illegal state, it would load to inconsistencies with the schema.

### Remote Publishing


  #### Credentials
  In order to publish artifacts in OpenSRP's `org.smartregister` _Sonatype_ group on maven, you need to be authenticated (and authorized). With the current configuration you need to set up your client credentials in the _global_ `gradle.properties` file as show below
  
  ```properties
  ~/.gradle/gradle.properties
  
    sonatypeUsername=<username>
    sonatypePassword=<password>
  ```
  
 **Note:** Name the property keys exactly as shown above. The credentials should not be pushed for version control else they will be available publicly. This set up will also work if you have your own Sonatype account you want to publish to. 
  
  #### Processes

  1. On OpenSRP's Github fork of the Android FHIR SDK (Assuming there are new changes) click on _Sync fork_
  2. _Check out_ to `master` branch locally and _pull_ the latest changes
  3. _Checkout_ to `master-release` branch and _merge_ in `master` changes
  4. _Update the versions_ of the various modules you want to publish in the `buildSrc/src/main/kotlin/Releases.kt` file
  5. Update the [versions of the dependencies here](https://github.com/google/android-fhir/blob/master/buildSrc/src/main/kotlin/Dependencies.kt#L250-L252) used internally by the SDK
  6. _Make a commit_ with the updated versions and _add a commit message_ in the format shown in the [Commits section below](#commits)
  7. Push the commit to the `master-release` branch for tracking
  8. Now that the `master-release` branch has all the latest updates from parent `master`, _Check out_ to a new branch on your local with today's date in the dot separated double digit format **DD-MM-YYYY** and prefixe with `release-` e.g. `release-20.10.2023`
  9. Merge in any other unmerged PR branches mentioned in the previous commit message and have not been merged to `master` yet
  10. _Publish_ the specific modules that you wanted. See the [Publishing section below](#publishing)
  11. After a successful publish to Maven push your release branch above for versioning.

**Note:** Always remember to check out the _commits diff_ to tell which modules were affected by the latest changes. You can confirm that your module artifact was uploaded as it is available at https://oss.sonatype.org/content/repositories/snapshots/org/smartregister/


  #### Commits
  
  Each new commit message on the `master-release` branch should build upon the previous commit message. The format is as shown below, with the title listing all modules.
  Copy over the whole message and remove any entries for PRs already merged into `master` and add any new ones.
  
  ```
   SDK Release: Engine, SDC, Workflow, Contrib:Barcode, Common, Knowledger
   - With unmerged PR #1344 branch
   - With unmerged PR #1542 branch
  ```
See related [sample commit here](https://github.com/google/android-fhir/commit/10e46a0eac5f41b68b5bb1caa87069b83d36c6b1)

 **Note:** The above helps the next person doing a release to include exactly all the code updates that had been merged in previeously. If by the time we are publishing again the branch has already been merged into `master` branch then there'd be no need to add the message again. Also a glance at the header shows which specific modules were affected. Other than confirming the module changes that were incorporated after merging in `master`, check out which modules the unmerged PRs updated. The commit message is additive hence always use the previous commit message as a template for the new commit message (to either reduct or add the current required unmerged PRs).

 ####  Versioning
 When versioning we extend from the current versions of the SDK library by adding `-preview-SNAPSHOT` suffix. Subsequently in future updates we increment that version e.g. `-preview2-SNAPSHOT`
  
 In the `buildSrc/src/main/kotlin/Releases.kt` file, we edit the entry as shown below 

  ```kotlin
  buildSrc/src/main/kotlin/Releases.kt
  
  object DataCapture : LibraryArtifact {
    override val artifactId = "data-capture"
    override val version = "1.0.0-preview-SNAPSHOT"
    override val name = "Android FHIR Structured Data Capture Library"
  }
  ```

  ### Publishing

  Once all the above is in place you just need to run the command: <br/>
`./gradlew :datacapture:publishReleasePublicationToSonatypeRepository --stacktrace`. All the other modules follow a similar format, you only need to change the module you are targeting, e.g. to publish _engine_ use the command: <br/> `./gradlew :engine:publishReleasePublicationToSonatypeRepository --stacktrace`
<br/><br/>
Your artifact should now be available under the corresponding artifact group under your org. on Sonatype <br/> `https://oss.sonatype.org/content/repositories/snapshots/org/smartregister/data-capture/`<|MERGE_RESOLUTION|>--- conflicted
+++ resolved
@@ -27,11 +27,7 @@
 Once all the above is in place you just need to run the command: <br/>
 `./gradlew :datacapture:publishReleasePublicationToMavenLocal`. <br/>
 
-<<<<<<< HEAD
-Your artifact should now be available under your maven local repo. location `~/.m2/repository/com/google/android/fhir/data-capture/0.1.0-beta02git p-dev/`
-=======
 Your artifact should now be available under your maven local repo. location `~/.m2/repository/org/smartregister/android/fhir/data-capture/0.1.0-beta02-dev/`
->>>>>>> 7241a7a7
 
 Building FHIR Core should now import the new artifact version. MavenLocal is already configured as an artifact source.
 
