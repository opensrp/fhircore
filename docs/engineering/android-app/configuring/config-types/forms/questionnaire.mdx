--- conflicted
+++ resolved
@@ -328,8 +328,6 @@
 eventResourceId |  uniqueId of resource id to be closed |  yes   |               |
 eventResources | A list of resources to close(Type of ResourceConfig) |    yes           |     |      |
 
-
-<<<<<<< HEAD
 ## Unique ID assignment
 
 Unique IDs are unique identifier values assigned to a resource (e.g. Patient) and are associated with a single entity.
@@ -481,9 +479,12 @@
     }
   ]
 }
-=======
+```
+
 ## Hiding characters in a questionnaire
-We can hide sensitive information typed on a questionnaire through adding a linkId extension. A sample linkId with password-widget extension looks like
+
+Sensitive information typed on a questionnaire can be hidden through adding a linkId extension. A sample linkId with password-widget extension looks like
+
 ``` json
 {
   "extension": [
@@ -539,11 +540,12 @@
   "maxLength": 16
 }
 ```
-Below is the specific extension for this. The extension is validated at class called [PasswordViewHolderFactory](https://github.com/opensrp/fhircore/blob/main/android/quest/src/main/java/org/smartregister/fhircore/quest/ui/sdc/PasswordViewHolderFactory.kt)
+
+Below is the specific extension for this. The extension is validated in this class [PasswordViewHolderFactory](https://github.com/opensrp/fhircore/blob/main/android/quest/src/main/java/org/smartregister/fhircore/quest/ui/sdc/PasswordViewHolderFactory.kt)
+
 ``` json
   {
-          "url": "https://github.com/google/android-fhir/StructureDefinition/questionnaire-itemControl",
-          "valueString": "password-widget"
-        }
->>>>>>> ab3170fc
+    "url": "https://github.com/google/android-fhir/StructureDefinition/questionnaire-itemControl",
+    "valueString": "password-widget"
+  }
 ```