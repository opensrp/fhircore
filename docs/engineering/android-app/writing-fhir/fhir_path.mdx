# FHIRPath expressions
Paths are defined using [FhirPath](http://hl7.org/fhirpath), which is an expression language defined by FHIR. In its simplest form, this can take the form of a single dotted path:
```
Patient.name.given
```
In the example above, the FHIRPath expression matches all of the patient's given names.

# Using expressions
The [Form Behavior](http://build.fhir.org/ig/HL7/sdc/behavior.html), [Questionnaire Population](http://build.fhir.org/ig/HL7/sdc/populate.html) and [Data Extraction](http://build.fhir.org/ig/HL7/sdc/extraction.html) all rely on (or have features that rely on) the use of [expressions](http://hl7.org/fhir/R4/metadatatypes.html#Expression).

# Expression extensions
Expressions are introduced into Questionnaires using extensions - none of the 'core' data elements of Questionnaire makes use of extensions because they're considered an 'advanced' capability that is not currently supported by a large portion of the systems that make use of the Questioannaire resource. The extensions that make use of expressions and are supported in Android FHIR SDK are shown in the table below. Check out all types of [available expression extensions](http://build.fhir.org/ig/HL7/sdc/expressions.html#expression-extensions)
| Extension | Specs | Example |
| --------- | ----- | ------- |
| [variable](http://hl7.org/fhir/R4/extension-variable.html) | [purpose and usage](http://build.fhir.org/ig/HL7/sdc/expressions.html#expression-extensions) | [Using variable](http://build.fhir.org/ig/HL7/sdc/examples.html#calculatedexpression) |
| [initialExpression](http://build.fhir.org/ig/HL7/sdc/StructureDefinition-sdc-questionnaire-initialExpression.html) | [purpose and usage](http://build.fhir.org/ig/HL7/sdc/expressions.html#expression-extensions) | [Using initialExpression](http://build.fhir.org/ig/HL7/sdc/examples.html#initialexpression) |
| [enableWhenExpression](http://build.fhir.org/ig/HL7/sdc/StructureDefinition-sdc-questionnaire-enableWhenExpression.html) | [purpose and usage](http://build.fhir.org/ig/HL7/sdc/expressions.html#expression-extensions) | [Using enableWhenExpression](http://build.fhir.org/ig/HL7/sdc/examples.html#enableexamples) |
| [calculatedExpression](http://build.fhir.org/ig/HL7/sdc/StructureDefinition-sdc-questionnaire-calculatedExpression.html) | [purpose and usage](http://build.fhir.org/ig/HL7/sdc/expressions.html#expression-extensions) | [Using calculatedExpression](http://build.fhir.org/ig/HL7/sdc/examples.html#calculatedexpression) |
| [answerExpression](http://build.fhir.org/ig/HL7/sdc/StructureDefinition-sdc-questionnaire-answerExpression.html) | [purpose and usage](http://build.fhir.org/ig/HL7/sdc/expressions.html#expression-extensions) | [Using answerExpression](http://build.fhir.org/ig/HL7/sdc/examples.html#reference-resource-profile-lookup) |
| [candidateExpression](http://build.fhir.org/ig/HL7/sdc/StructureDefinition-sdc-questionnaire-candidateExpression.html) | [purpose and usage](http://build.fhir.org/ig/HL7/sdc/expressions.html#expression-extensions) | [Using candidateExpression](http://build.fhir.org/ig/HL7/sdc/examples.html#candidateExpression) |

## Variable
The variable expression sets a variable that is available for use in expressions within the same item and any descendant items. It has two main uses:
- It allows a complex calculation to be done once and used in multiple other places. (E.g. Determining the score for one group within the questionnaire response that will then be used in calculations on subsequent groups.)
- It allows a calculation to be done closer to the root of the questionnaire response or at the root of the questionnaire response where there is access to more of or all the answers from the questionnaire response. The calculated value might then be used as the answer to a descendant question. (Expressions cannot access answers that are not descendants of the current node.)

The content type of a variable can be pretty much anything. It can be a collection or an individual item. It can be a simple element, a complex type, a resource or even a Bundle of resources.
The variable can be referenced by its name. Variable expressions SHALL specify a name. It is not allowed to define variable names that are already reserved by the base specification or by other variables in the questionnaire.

### How to evaluate the variable expression
Variable expressions can be defined at the questionnaire and questionnaire item levels. The Structure Data Capture Library provides separate APIs to evaluate variable expressions defined at either questionnaire or questionnaire item level.

#### Sample Questionnaire for Questionnaire level variable expressions
```
{
  "resourceType": "Questionnaire",
  "extension": [
    {
      "url": "http://hl7.org/fhir/StructureDefinition/variable",
      "valueExpression": {
        "name": "weight",
        "language": "text/fhirpath",
        "expression": "%resource.repeat(item).where(linkId='3.3.1').item.answer.valueDecimal"
      }
    }
  ],
  "item": [
    {
      "extension": [
        {
          "url": "http://hl7.org/fhir/StructureDefinition/questionnaire-unit",
          "valueCoding": {
            "system": "http://unitsofmeasure.org",
            "code": "kg"
          }
        }
      ],
      "linkId": "3.3.1",
      "text": "Weight (kg)",
      "type": "decimal"
    }
  ]
}
```
#### API to evaluate variable expressions defined at the questionnaire level
To evaluate variable expressions defined at Questionnaire level, we have to pass a variable expression, Questionnaire, QuestionnaireResponse and an optional varaiblesMap
```kotlin
 internal fun evaluateQuestionnaireVariableExpression(
    expression: Expression,
    questionnaire: Questionnaire,
    questionnaireResponse: QuestionnaireResponse,
    variablesMap: MutableMap<String, Base?> = mutableMapOf()
  ): Base?
```
#### Sample Questionnaire for Questionnaire item level variable expressions
```
"item": [
  {
    "linkId": "/groupA",
    "text": "Group A",
    "type": "group",
    "extension": [
      {
        "url": "http://hl7.org/fhir/StructureDefinition/variable",
        "valueExpression": {
          "name": "X",
          "language": "text/fhirpath",
          "expression": "item.where(linkId='/groupA/fieldB').answer[0].valueInteger"
        }
      },
      {
        "url": "http://hl7.org/fhir/StructureDefinition/variable",
        "valueExpression": {
          "name": "Y",
          "language": "text/fhirpath",
          "expression": "%X + 2",
          "comment": "References another variable on the same group"
        }
      }
    ],
    "item": [
      {
        "linkId": "/groupA/fieldB",
        "text": "Field B",
        "type": "integer"
      }
    ]
  }
]
```
#### API to evaluate variable expressions defined at Questionnaire item level
To evaluate variable expressions defined at Questionnaire item level, we have to pass a variable expression, questionnaire, QuestionnaireResponse, questionnaireItemParentMap,QuestionnaireItem and an optional varaiblesMap

```kotlin
internal fun evaluateQuestionnaireItemVariableExpression(
    expression: Expression,
    questionnaire: Questionnaire,
    questionnaireResponse: QuestionnaireResponse,
    questionnaireItemParentMap:
      Map<Questionnaire.QuestionnaireItemComponent, Questionnaire.QuestionnaireItemComponent>,
    questionnaireItem: Questionnaire.QuestionnaireItemComponent,
    variablesMap: MutableMap<String, Base?> = mutableMapOf()
  ): Base?
```

## Initial Expression

Besides using [initial](http://hl7.org/fhir/R4/questionnaire-definitions.html#Questionnaire.item.initial) property in [Questionnaire.item](https://hl7.org/fhir/R4/questionnaire.html) for providing a default answer on questionnaire load, [initial expression](https://build.fhir.org/ig/HL7/sdc/StructureDefinition-sdc-questionnaire-initialExpression.html) is another alternate way of providing default answer based on a FHIRPath expression i.e. rather than specifying a fixed value, the value is calculable.
- It is a Questionnaire.item-level extension
- Examples could be
  - current date i.e. `today() + 7 days` or
  - an expression based on current QuestionnaireResponse.item.answer. The QuestionnaireResponse in the current context can be referred to by %resource. i.e. `%resource.item.where(linkId='weight').answer.first()`
  - an expression of based on launch context or information queried from external sources i.e. `%patient.birthDate`, full example questionnaire can be found [here](https://build.fhir.org/ig/HL7/sdc/Questionnaire-demographics.json.html).
  - an expression based on `variable` extension. i.e. `%weight * 0.25`. See variable rules [here](http://hl7.org/fhir/R4/extension-variable.html)

Both of the approaches are mutually exclusive and only one of these can be specified.

```json
{ "item": [
          {
            "extension": [
              {
                "url": "http://hl7.org/fhir/uv/sdc/StructureDefinition/sdc-questionnaire-initialExpression",
                "valueExpression": {
                  "language": "text/fhirpath",
                  "expression": "today() + 7 days"
                }
              }
            ],
            "linkId": "3.1",
            "text": "Next follow up date",
            "type": "date",
          }
        ]
	}
```

## EnableWhen Expression

`enableWhen` aka skip logic controls which questions, groups and display items would show or hide based on answers of other referenced questions within the response.
Besides using [enableWhen](http://hl7.org/fhir/R4/questionnaire-definitions.html#Questionnaire.item.enableWhen) property in [Questionnaire.item](https://hl7.org/fhir/R4/questionnaire.html) for providing skip logic, [enableWhen expression](https://build.fhir.org/ig/HL7/sdc/StructureDefinition-sdc-questionnaire-enableWhenExpression.html) is another alternate way of providing skip logic based on a dynamic fhirpath expression.

- Elements that are not enabled are hidden from the user and can not be edited
- It needs to be evaluated each time any of the answers it depends on changes
- Any constraints associated with non-enabled elements i.e. [required](https://build.fhir.org/ig/HL7/sdc/behavior.html#required) or [minOccurs](https://build.fhir.org/ig/HL7/sdc/behavior.html#minOccurs) are ignored and no answers are stored for these.
- Examples could be
  - an expression based on current QuestionnaireResponse.item.answer. The QuestionnaireResponse in current context can be referred by %resource. i.e. `%resource.item.where(linkId='weight').answer.first() > 45`
  - an expression of based on launch context or information queried from external sources i.e. `%patient.deceased = flase`, full example questionnaire can be found [here](https://build.fhir.org/ig/HL7/sdc/Questionnaire-demographics.json.html).
  - an expression based on `variable` extension. i.e. `%weight > 60`. See variable rules [here](http://hl7.org/fhir/R4/extension-variable.html)

Both of the approaches are mutually exclusive and only one of these can specified.

```json
{
   "extension":[
      {
         "url":"http://hl7.org/fhir/uv/sdc/StructureDefinition/sdc-questionnaire-enableWhenExpression",
         "valueExpression":{
            "language":"text/fhirpath",
            "expression":"%resource.repeat(item).where(linkId='gender').answer.value.code ='female' and %resource.repeat(item).where(linkId='age').answer.value > 49"
         }
      }
   ],
   "linkId":"3.1",
   "text":"Is women or non reproductive age",
   "type":"boolean"
}

```

## Calculated expression

[Calculated Expression](https://build.fhir.org/ig/HL7/sdc/StructureDefinition-sdc-questionnaire-calculatedExpression.html) is an extension which allows to set answers to [Questionnaire.item](https://hl7.org/fhir/R4/questionnaire.html) (generally but not limited to [readOnly](https://build.fhir.org/ig/HL7/sdc/behavior.html#readOnly) or [hidden](https://build.fhir.org/ig/HL7/sdc/rendering.html#hidden)). The calculation is dynamic via a [fhirpath](http://hl7.org/fhirpath) expression which can be based on answers of other Questionnaire.items.

- Unlike [initialExpression](https://build.fhir.org/ig/HL7/sdc/expressions.html#initialExpression) extension, instead of only setting value on Questionnaire.item loading, this extension- keeps updating the value as soon as the answers of dependent questions change.
- Mostly it is used for displaying or calculating scores, patient age, BMI, estimated cost etc
- In most cases, 'calculated' answers are 'readOnly', however, the extension can be applied to any Questionnaire.item.
- For modifiable Questionnaire.item if a user has edited the answer of calculated expression, it can no longer be changed based on expression i.e. an edited item does not update by expression anymore
- Examples could be
  - an expression based on current QuestionnaireResponse.item.answer. The QuestionnaireResponse in current context can be referred by %resource. i.e. `%resource.item.where(linkId='weight').answer.first()`
  - an expression of based on launch context or information queried from external sources i.e. `%patient.active`, full example questionnaire can be found [here](https://build.fhir.org/ig/HL7/sdc/Questionnaire-demographics.json.html).
  - an expression based on `variable` extension. i.e. `%weight + 20`. See variable rules [here](http://hl7.org/fhir/R4/extension-variable.html)

``` json
{"item": [
    {
      "linkId": "birthdate",
      "text": "Birth Date",
      "type": "date",
      "extension": [
        {
          "url": "http://hl7.org/fhir/uv/sdc/StructureDefinition/sdc-questionnaire-calculatedExpression",
          "valueExpression": {
            "language": "text/fhirpath",
            "expression": "%resource.repeat(item).where(linkId='age-years' and answer.empty().not()).select(today() - answer.value)"
          }
        }
      ]
    },
    {
      "linkId": "age-years",
      "text": "Age years",
      "type": "quantity",
      "initial": [{
        "valueQuantity": {
          "unit": "years",
          "system": "http://unitsofmeasure.org",
          "code": "years"
        }
      }]
    }
  ]
  }
```

## Answer expression

The possible answers for a [Questionnaire.item](https://hl7.org/fhir/R4/questionnaire.html) are restricted or validated based on it type. The allowed value of a Questionnaire.item must conform to an enumerated set. The answerOption the possible allowed values and the type of  answerOption must match the type of the question. (Coding type is used for choice and open-choice)

Mainly answers can be enumerated  by three ways
- [answerOption](https://build.fhir.org/ig/HL7/sdc/examples.html#answeroption) are hardcoded set of option values and works well when there is a small number of choices and support variety of question types
- [answerValueSet](https://build.fhir.org/ig/HL7/sdc/behavior.html#answerValueSet) element only supports 'string' and Coding elements. It is better when set of codes is large or dynamic e.g. SNOMED or LOINC codes
- **[answerExpression](https://build.fhir.org/ig/HL7/sdc/expressions.html#answerExpression) extension** allows a FHIR Query, FHIRPath, or CQL (not implemented yet) expression that can be resolved to a list of permitted answers.
  - Expression must evaluate to a collection with the same type as the Questionnaire.item.type
  - If the type is Reference it should evaluate to resources allowed as the referenced type
  - It is often used with [Choice Column](https://build.fhir.org/ig/HL7/sdc/StructureDefinition-sdc-questionnaire-choiceColumn.html) extension to provide display or UI definitions
  - Currently Choice Column is applicable only for reference type. With a Reference choiceColumn allows selection of fields from the resource evaulated by x-fhir-query e.g. `name.first().given.first() + ' ' + name.first().family` for the full name of a Patient or Practitioner.
  - For multiple repetitions of the Choice Column extension the columns (concatenated values separated by space) are displayed in the same order as the extensions appear on the Questionnaire.item. If multiple columns are marked with `"forDisplay": true`, the display value used will be a space-separated concatenation of all column
- Examples of expression are
  - [FHIR Query](http://hl7.org/fhir/R4/search.html) i.e. `Patient?active=true&name=john`
  - [FHIRPath](http://hl7.org/fhirpath) which must conform to item type i.e. `%resource.item.where(type='choice' and answer.empty().not()).answer`
  - [CQL](http://cql.hl7.org/) - not implemented yet

All three mechanisms are mutually exclusive and only one can appear on same question

Use of other [Value Constraint](https://build.fhir.org/ig/HL7/sdc/behavior.html#value-constraint) elements is redundant and confusing, hence, when using any of these to restrict answers do not make use of any of the other Value Constraint extensions.

```json
{"item": [
  {
    "extension": [
      {
        "url": "http://hl7.org/fhir/uv/sdc/StructureDefinition/sdc-questionnaire-answerExpression",
        "valueExpression": {
          "language": "application/x-fhir-query",
          "expression": "Practitioner?active=true&_sort=family,given"
        }
      },
      {
        "extension": [
          {
            "url": "path",
            "valueString": "name.where(use='official').family + ', ' + name.where(use='official').given.first()"
          },
          {
            "url": "forDisplay",
            "valueBoolean": true
          }
        ],
        "url": "http://hl7.org/fhir/uv/sdc/StructureDefinition/sdc-questionnaire-choiceColumn"
      },
      {
        "extension": [
          {
            "url": "path",
            "valueString": "'(' + gender + ')'"
          },
          {
            "url": "forDisplay",
            "valueBoolean": true
          }
        ],
        "url": "http://hl7.org/fhir/uv/sdc/StructureDefinition/sdc-questionnaire-choiceColumn"
      }
    ],
    "linkId": "1.0.0",
    "text": "Preferred practitioner",
    "type": "reference"
  }
]
}
```

<<<<<<< HEAD
## CQF expression

[Cqf-expression](http://hl7.org/fhir/R4B/extension-cqf-expression.html) is used in [Questionnaire.item.text](https://build.fhir.org/questionnaire-definitions.html#Questionnaire.item.text) to make it a dynamic text. Dynamic text in this context refers to the ability to run FHIRPath, including variables, to the text content. As a result, the displayed text can dynamically change based on various parameters, such as the responses to other questionnaire items. In essence, the content of [Questionnaire.item.text](https://build.fhir.org/questionnaire-definitions.html#Questionnaire.item.text) can adapt and respond to the answers provided to other questions within the questionnaire.

Facts about Cqf-expression:
- Cqf-expression is declared in the `_text` property as extension
- If the Cqf-expression has NOT been evaluated yet, you will see the text declared in the text property
- Using the [translation extension](https://build.fhir.org/ig/HL7/fhir-extensions/StructureDefinition-translation.html) alongside Cqf-expression is not supported

```
{
  "linkId": "1",
  "text": "The text you will ONLY see, if cqf-expression has NOT been evaluated yet",
  "_text": {
    "extension": [
      {
        "url": "http://hl7.org/fhir/StructureDefinition/cqf-expression",
        "valueExpression": {
          "language": "text/fhirpath",
          "expression": "'My name is ' + %name"
        }
      }
    ]
  },
  "type": "display"
}
```
=======
## Gotchas
When working with dates, please note that according to the FHIR spec, if the duration value is specified as a whole number _(e.g. 1 month)_ such as when you write `today + '1 month'`, then when the duration is added or subtracted to a given date(time), the outcome is rounded to the nearest natural calendar division - e.g. Feb. 1 + 1 mo = March 1, not March 2 or 3 (since 1 month is defined in UCUM as 30 days).

**Examples of rounding off to closest calendar division:**

> Normal calculation - Feb 1, 2023 + 30 days = March 3, 2023. 
> FHIR Path spec - Feb 1, 2023 + 1 month  = March 1, 2023


Check out the FHIR documentation link here for reference https://hl7.org/fhir/R4/datatypes.html#Distance
>>>>>>> 0f0f3f41
<|MERGE_RESOLUTION|>--- conflicted
+++ resolved
@@ -301,7 +301,6 @@
 }
 ```
 
-<<<<<<< HEAD
 ## CQF expression
 
 [Cqf-expression](http://hl7.org/fhir/R4B/extension-cqf-expression.html) is used in [Questionnaire.item.text](https://build.fhir.org/questionnaire-definitions.html#Questionnaire.item.text) to make it a dynamic text. Dynamic text in this context refers to the ability to run FHIRPath, including variables, to the text content. As a result, the displayed text can dynamically change based on various parameters, such as the responses to other questionnaire items. In essence, the content of [Questionnaire.item.text](https://build.fhir.org/questionnaire-definitions.html#Questionnaire.item.text) can adapt and respond to the answers provided to other questions within the questionnaire.
@@ -329,15 +328,14 @@
   "type": "display"
 }
 ```
-=======
+
 ## Gotchas
 When working with dates, please note that according to the FHIR spec, if the duration value is specified as a whole number _(e.g. 1 month)_ such as when you write `today + '1 month'`, then when the duration is added or subtracted to a given date(time), the outcome is rounded to the nearest natural calendar division - e.g. Feb. 1 + 1 mo = March 1, not March 2 or 3 (since 1 month is defined in UCUM as 30 days).
 
 **Examples of rounding off to closest calendar division:**
 
-> Normal calculation - Feb 1, 2023 + 30 days = March 3, 2023. 
+> Normal calculation - Feb 1, 2023 + 30 days = March 3, 2023.
 > FHIR Path spec - Feb 1, 2023 + 1 month  = March 1, 2023
 
 
-Check out the FHIR documentation link here for reference https://hl7.org/fhir/R4/datatypes.html#Distance
->>>>>>> 0f0f3f41
+Check out the FHIR documentation link here for reference https://hl7.org/fhir/R4/datatypes.html#Distance