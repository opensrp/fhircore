--- conflicted
+++ resolved
@@ -299,8 +299,6 @@
 padding | Determines whether the view should fill its parent's width | | false |
 shape | Used to clip the image into a shape e.g into a circle or rectangle | | false |
 
-
-<<<<<<< HEAD
 ## ROW widgets
 The purpose of the row is to act as a container for organizing and laying out its child views horizontally.
 
@@ -418,7 +416,7 @@
 fillMaxHeight | It indicates whether the view should attempt to occupy the maximum available height in its parent layout. | | Boolean |
 clickable |  Indicates whether the view is clickable. If set to "true", the row can be interacted with and handle click events. | | String |
 visible | Specifies the visibility of the view. If set to "true", the row will be visible, otherwise, if set to "false", it will be hidden | | String |
-=======
+
 ## Divider Widget
 
 The Divider widget allows one to visually separate and organize different components within a graphical user interface (GUI). 
@@ -468,5 +466,4 @@
 viewType | The type of widget that will be rendered in this case it is the `SPACER` view. | Yes | [ViewType.SPACER]|
 height | The height of the Spacer. | Yes | _ |
 backgroundColor | The background color of the view, specified as a string in the format "#RRGGBB" or "#AARRGGBB". If this property is null, the view will use its parent's background color. | No | #FFFFFF |
-padding | Offsets the content of the view by a specific number of pixels. This should be a number | No | 0 |
->>>>>>> b1d33919
+padding | Offsets the content of the view by a specific number of pixels. This should be a number | No | 0 |